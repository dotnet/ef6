--- conflicted
+++ resolved
@@ -8,10 +8,6 @@
     "rollForward": "latestMajor"
   },
   "msbuild-sdks": {
-<<<<<<< HEAD
-    "Microsoft.DotNet.Arcade.Sdk": "9.0.0-beta.24172.4"
-=======
     "Microsoft.DotNet.Arcade.Sdk": "9.0.0-beta.24179.6"
->>>>>>> 8d19ed00
   }
 }