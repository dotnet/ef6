{
  "tools": {
    "dotnet": "3.1.100",
    "runtimes": {
      "dotnet": [
        "$(MicrosoftNETCoreAppInternalPackageVersion)"
      ]
    }
  },
  "sdk": {
    "version": "3.1.100"
  },
  "msbuild-sdks": {
<<<<<<< HEAD
    "Microsoft.DotNet.Arcade.Sdk": "1.0.0-beta.19607.3"
=======
    "Microsoft.DotNet.Arcade.Sdk": "5.0.0-beta.19608.1"
>>>>>>> 599d87e3
  }
}<|MERGE_RESOLUTION|>--- conflicted
+++ resolved
@@ -11,10 +11,6 @@
     "version": "3.1.100"
   },
   "msbuild-sdks": {
-<<<<<<< HEAD
-    "Microsoft.DotNet.Arcade.Sdk": "1.0.0-beta.19607.3"
-=======
     "Microsoft.DotNet.Arcade.Sdk": "5.0.0-beta.19608.1"
->>>>>>> 599d87e3
   }
 }