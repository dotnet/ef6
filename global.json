{
  "tools": {
<<<<<<< HEAD
    "dotnet": "3.0.101",
=======
    "dotnet": "3.1.100-preview1-014024",
>>>>>>> b9f94019
    "runtimes": {
      "dotnet": [
        "$(MicrosoftNETCoreAppRuntimeVersion)"
      ]
    }
  },
  "sdk": {
<<<<<<< HEAD
    "version": "3.0.101"
  },
  "msbuild-sdks": {
    "Microsoft.DotNet.Arcade.Sdk": "1.0.0-beta.19572.3"
=======
    "version": "3.1.100-preview1-014024"
  },
  "msbuild-sdks": {
    "Microsoft.DotNet.Arcade.Sdk": "1.0.0-beta.19517.3"
>>>>>>> b9f94019
  }
}<|MERGE_RESOLUTION|>--- conflicted
+++ resolved
@@ -1,10 +1,6 @@
 {
   "tools": {
-<<<<<<< HEAD
-    "dotnet": "3.0.101",
-=======
     "dotnet": "3.1.100-preview1-014024",
->>>>>>> b9f94019
     "runtimes": {
       "dotnet": [
         "$(MicrosoftNETCoreAppRuntimeVersion)"
@@ -12,16 +8,9 @@
     }
   },
   "sdk": {
-<<<<<<< HEAD
-    "version": "3.0.101"
-  },
-  "msbuild-sdks": {
-    "Microsoft.DotNet.Arcade.Sdk": "1.0.0-beta.19572.3"
-=======
     "version": "3.1.100-preview1-014024"
   },
   "msbuild-sdks": {
     "Microsoft.DotNet.Arcade.Sdk": "1.0.0-beta.19517.3"
->>>>>>> b9f94019
   }
 }