<?xml version="1.0" encoding="utf-8"?>
<Dependencies>
  <ProductDependencies>
<<<<<<< HEAD
    <Dependency Name="Microsoft.CSharp" Version="4.6.0-preview9.19421.4" CoherentParentDependency="Microsoft.NETCore.App.Runtime.win-x64">
      <Uri>https://github.com/dotnet/corefx</Uri>
      <Sha>8f95b1e7953e3fbff7f101d0ca6830fd9e37fd99</Sha>
    </Dependency>
    <Dependency Name="Microsoft.NETCore.App.Ref" Version="3.0.0-preview9-19421-20">
      <Uri>https://github.com/dotnet/core-setup</Uri>
      <Sha>33c773a5c7602e599053fdbb3a12b7ecfda27e2e</Sha>
    </Dependency>
    <Dependency Name="Microsoft.NETCore.App.Runtime.win-x64" Version="3.0.0-preview9-19421-20">
      <Uri>https://github.com/dotnet/core-setup</Uri>
      <Sha>33c773a5c7602e599053fdbb3a12b7ecfda27e2e</Sha>
    </Dependency>
    <Dependency Name="System.CodeDom" Version="4.6.0-preview9.19421.4" CoherentParentDependency="Microsoft.NETCore.App.Runtime.win-x64">
      <Uri>https://github.com/dotnet/corefx</Uri>
      <Sha>8f95b1e7953e3fbff7f101d0ca6830fd9e37fd99</Sha>
    </Dependency>
    <Dependency Name="System.ComponentModel.Annotations" Version="4.6.0-preview9.19421.4" CoherentParentDependency="Microsoft.NETCore.App.Runtime.win-x64">
      <Uri>https://github.com/dotnet/corefx</Uri>
      <Sha>8f95b1e7953e3fbff7f101d0ca6830fd9e37fd99</Sha>
    </Dependency>
    <Dependency Name="System.Configuration.ConfigurationManager" Version="4.6.0-preview9.19421.4" CoherentParentDependency="Microsoft.NETCore.App.Runtime.win-x64">
      <Uri>https://github.com/dotnet/corefx</Uri>
      <Sha>8f95b1e7953e3fbff7f101d0ca6830fd9e37fd99</Sha>
    </Dependency>
    <Dependency Name="System.Data.SqlClient" Version="4.7.0-preview9.19421.4" CoherentParentDependency="Microsoft.NETCore.App.Runtime.win-x64">
      <Uri>https://github.com/dotnet/corefx</Uri>
      <Sha>8f95b1e7953e3fbff7f101d0ca6830fd9e37fd99</Sha>
=======
    <Dependency Name="Microsoft.CSharp" Version="4.6.0-rc1.19420.10" CoherentParentDependency="Microsoft.NETCore.App.Runtime.win-x64">
      <Uri>https://github.com/dotnet/corefx</Uri>
      <Sha>d341fd37dcb2c22e382adccdc06770cf8f160577</Sha>
    </Dependency>
    <Dependency Name="Microsoft.NETCore.App.Ref" Version="3.0.0-rc1-19421-22">
      <Uri>https://github.com/dotnet/core-setup</Uri>
      <Sha>de78ba11198343228e7e4f8fbf2117add6c67944</Sha>
    </Dependency>
    <Dependency Name="Microsoft.NETCore.App.Runtime.win-x64" Version="3.0.0-rc1-19421-22">
      <Uri>https://github.com/dotnet/core-setup</Uri>
      <Sha>de78ba11198343228e7e4f8fbf2117add6c67944</Sha>
    </Dependency>
    <Dependency Name="System.CodeDom" Version="4.6.0-rc1.19420.10" CoherentParentDependency="Microsoft.NETCore.App.Runtime.win-x64">
      <Uri>https://github.com/dotnet/corefx</Uri>
      <Sha>d341fd37dcb2c22e382adccdc06770cf8f160577</Sha>
    </Dependency>
    <Dependency Name="System.ComponentModel.Annotations" Version="4.6.0-rc1.19420.10" CoherentParentDependency="Microsoft.NETCore.App.Runtime.win-x64">
      <Uri>https://github.com/dotnet/corefx</Uri>
      <Sha>d341fd37dcb2c22e382adccdc06770cf8f160577</Sha>
    </Dependency>
    <Dependency Name="System.Configuration.ConfigurationManager" Version="4.6.0-rc1.19420.10" CoherentParentDependency="Microsoft.NETCore.App.Runtime.win-x64">
      <Uri>https://github.com/dotnet/corefx</Uri>
      <Sha>d341fd37dcb2c22e382adccdc06770cf8f160577</Sha>
    </Dependency>
    <Dependency Name="System.Data.SqlClient" Version="4.7.0-rc1.19420.10" CoherentParentDependency="Microsoft.NETCore.App.Runtime.win-x64">
      <Uri>https://github.com/dotnet/corefx</Uri>
      <Sha>d341fd37dcb2c22e382adccdc06770cf8f160577</Sha>
>>>>>>> a8c3cb5c
    </Dependency>
  </ProductDependencies>
  <ToolsetDependencies>
    <Dependency Name="Microsoft.DotNet.Arcade.Sdk" Version="1.0.0-beta.19421.1">
      <Uri>https://github.com/dotnet/arcade</Uri>
      <Sha>7aa107d818fe87e627154c0331d6de5d47f39a45</Sha>
      <SourceBuildId>6471</SourceBuildId>
    </Dependency>
  </ToolsetDependencies>
</Dependencies><|MERGE_RESOLUTION|>--- conflicted
+++ resolved
@@ -1,35 +1,6 @@
 <?xml version="1.0" encoding="utf-8"?>
 <Dependencies>
   <ProductDependencies>
-<<<<<<< HEAD
-    <Dependency Name="Microsoft.CSharp" Version="4.6.0-preview9.19421.4" CoherentParentDependency="Microsoft.NETCore.App.Runtime.win-x64">
-      <Uri>https://github.com/dotnet/corefx</Uri>
-      <Sha>8f95b1e7953e3fbff7f101d0ca6830fd9e37fd99</Sha>
-    </Dependency>
-    <Dependency Name="Microsoft.NETCore.App.Ref" Version="3.0.0-preview9-19421-20">
-      <Uri>https://github.com/dotnet/core-setup</Uri>
-      <Sha>33c773a5c7602e599053fdbb3a12b7ecfda27e2e</Sha>
-    </Dependency>
-    <Dependency Name="Microsoft.NETCore.App.Runtime.win-x64" Version="3.0.0-preview9-19421-20">
-      <Uri>https://github.com/dotnet/core-setup</Uri>
-      <Sha>33c773a5c7602e599053fdbb3a12b7ecfda27e2e</Sha>
-    </Dependency>
-    <Dependency Name="System.CodeDom" Version="4.6.0-preview9.19421.4" CoherentParentDependency="Microsoft.NETCore.App.Runtime.win-x64">
-      <Uri>https://github.com/dotnet/corefx</Uri>
-      <Sha>8f95b1e7953e3fbff7f101d0ca6830fd9e37fd99</Sha>
-    </Dependency>
-    <Dependency Name="System.ComponentModel.Annotations" Version="4.6.0-preview9.19421.4" CoherentParentDependency="Microsoft.NETCore.App.Runtime.win-x64">
-      <Uri>https://github.com/dotnet/corefx</Uri>
-      <Sha>8f95b1e7953e3fbff7f101d0ca6830fd9e37fd99</Sha>
-    </Dependency>
-    <Dependency Name="System.Configuration.ConfigurationManager" Version="4.6.0-preview9.19421.4" CoherentParentDependency="Microsoft.NETCore.App.Runtime.win-x64">
-      <Uri>https://github.com/dotnet/corefx</Uri>
-      <Sha>8f95b1e7953e3fbff7f101d0ca6830fd9e37fd99</Sha>
-    </Dependency>
-    <Dependency Name="System.Data.SqlClient" Version="4.7.0-preview9.19421.4" CoherentParentDependency="Microsoft.NETCore.App.Runtime.win-x64">
-      <Uri>https://github.com/dotnet/corefx</Uri>
-      <Sha>8f95b1e7953e3fbff7f101d0ca6830fd9e37fd99</Sha>
-=======
     <Dependency Name="Microsoft.CSharp" Version="4.6.0-rc1.19420.10" CoherentParentDependency="Microsoft.NETCore.App.Runtime.win-x64">
       <Uri>https://github.com/dotnet/corefx</Uri>
       <Sha>d341fd37dcb2c22e382adccdc06770cf8f160577</Sha>
@@ -57,7 +28,6 @@
     <Dependency Name="System.Data.SqlClient" Version="4.7.0-rc1.19420.10" CoherentParentDependency="Microsoft.NETCore.App.Runtime.win-x64">
       <Uri>https://github.com/dotnet/corefx</Uri>
       <Sha>d341fd37dcb2c22e382adccdc06770cf8f160577</Sha>
->>>>>>> a8c3cb5c
     </Dependency>
   </ProductDependencies>
   <ToolsetDependencies>
