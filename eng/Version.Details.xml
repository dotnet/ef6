--- conflicted
+++ resolved
@@ -1,15 +1,9 @@
 <?xml version="1.0" encoding="utf-8"?>
 <Dependencies>
   <ToolsetDependencies>
-<<<<<<< HEAD
     <Dependency Name="Microsoft.DotNet.Arcade.Sdk" Version="8.0.0-beta.23425.2">
       <Uri>https://github.com/dotnet/arcade</Uri>
       <Sha>90c167d5c57de4a8bced566379dbd893556c94e8</Sha>
-=======
-    <Dependency Name="Microsoft.DotNet.Arcade.Sdk" Version="6.0.0-beta.23409.1">
-      <Uri>https://github.com/dotnet/arcade</Uri>
-      <Sha>c6613f71edcdc0e782300e3a0f2c74ebd51c0e40</Sha>
->>>>>>> 6626920e
       <SourceBuildId>6471</SourceBuildId>
     </Dependency>
   </ToolsetDependencies>
