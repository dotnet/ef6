<?xml version="1.0" encoding="utf-8"?>
<Dependencies>
  <ProductDependencies>
    <Dependency Name="Microsoft.CSharp" Version="4.7.0-preview1.19501.8" CoherentParentDependency="Microsoft.NETCore.App.Runtime.win-x64">
      <Uri>https://github.com/dotnet/corefx</Uri>
<<<<<<< HEAD
      <Sha>bedb348c4d93b6172967df6cdeea0272c81eb752</Sha>
    </Dependency>
    <Dependency Name="Microsoft.NETCore.App.Ref" Version="3.0.1">
      <Uri>https://github.com/dotnet/core-setup</Uri>
      <Sha>d34d1570bfdf669ed94b4c939b2f39a1650e2320</Sha>
    </Dependency>
    <Dependency Name="Microsoft.NETCore.App.Runtime.win-x64" Version="3.0.1">
      <Uri>https://github.com/dotnet/core-setup</Uri>
      <Sha>d34d1570bfdf669ed94b4c939b2f39a1650e2320</Sha>
=======
      <Sha>e61772dfb9cfc9b08d95950814ebe51f22cd2de6</Sha>
    </Dependency>
    <Dependency Name="Microsoft.NETCore.App.Ref" Version="3.1.0-preview1.19501.24">
      <Uri>https://github.com/dotnet/core-setup</Uri>
      <Sha>676fe3b8c06f10db5908588a50b47161808ff468</Sha>
    </Dependency>
    <Dependency Name="Microsoft.NETCore.App.Runtime.win-x64" Version="3.1.0-preview1.19501.24">
      <Uri>https://github.com/dotnet/core-setup</Uri>
      <Sha>676fe3b8c06f10db5908588a50b47161808ff468</Sha>
>>>>>>> 2847f22a
    </Dependency>
    <Dependency Name="System.CodeDom" Version="4.7.0-preview1.19501.8" CoherentParentDependency="Microsoft.NETCore.App.Runtime.win-x64">
      <Uri>https://github.com/dotnet/corefx</Uri>
<<<<<<< HEAD
      <Sha>bedb348c4d93b6172967df6cdeea0272c81eb752</Sha>
=======
      <Sha>e61772dfb9cfc9b08d95950814ebe51f22cd2de6</Sha>
>>>>>>> 2847f22a
    </Dependency>
    <Dependency Name="System.ComponentModel.Annotations" Version="4.7.0-preview1.19501.8" CoherentParentDependency="Microsoft.NETCore.App.Runtime.win-x64">
      <Uri>https://github.com/dotnet/corefx</Uri>
<<<<<<< HEAD
      <Sha>bedb348c4d93b6172967df6cdeea0272c81eb752</Sha>
=======
      <Sha>e61772dfb9cfc9b08d95950814ebe51f22cd2de6</Sha>
>>>>>>> 2847f22a
    </Dependency>
    <Dependency Name="System.Configuration.ConfigurationManager" Version="4.7.0-preview1.19501.8" CoherentParentDependency="Microsoft.NETCore.App.Runtime.win-x64">
      <Uri>https://github.com/dotnet/corefx</Uri>
<<<<<<< HEAD
      <Sha>bedb348c4d93b6172967df6cdeea0272c81eb752</Sha>
=======
      <Sha>e61772dfb9cfc9b08d95950814ebe51f22cd2de6</Sha>
>>>>>>> 2847f22a
    </Dependency>
    <Dependency Name="System.Data.SqlClient" Version="4.8.0-preview1.19501.8" CoherentParentDependency="Microsoft.NETCore.App.Runtime.win-x64">
      <Uri>https://github.com/dotnet/corefx</Uri>
<<<<<<< HEAD
      <Sha>bedb348c4d93b6172967df6cdeea0272c81eb752</Sha>
=======
      <Sha>e61772dfb9cfc9b08d95950814ebe51f22cd2de6</Sha>
>>>>>>> 2847f22a
    </Dependency>
  </ProductDependencies>
  <ToolsetDependencies>
    <Dependency Name="Microsoft.DotNet.Arcade.Sdk" Version="1.0.0-beta.19461.7">
      <Uri>https://github.com/dotnet/arcade</Uri>
      <Sha>8eb29ba860a3cfcfe68f9a8256caa7efc1f1aaba</Sha>
      <SourceBuildId>6471</SourceBuildId>
    </Dependency>
  </ToolsetDependencies>
</Dependencies><|MERGE_RESOLUTION|>--- conflicted
+++ resolved
@@ -3,17 +3,6 @@
   <ProductDependencies>
     <Dependency Name="Microsoft.CSharp" Version="4.7.0-preview1.19501.8" CoherentParentDependency="Microsoft.NETCore.App.Runtime.win-x64">
       <Uri>https://github.com/dotnet/corefx</Uri>
-<<<<<<< HEAD
-      <Sha>bedb348c4d93b6172967df6cdeea0272c81eb752</Sha>
-    </Dependency>
-    <Dependency Name="Microsoft.NETCore.App.Ref" Version="3.0.1">
-      <Uri>https://github.com/dotnet/core-setup</Uri>
-      <Sha>d34d1570bfdf669ed94b4c939b2f39a1650e2320</Sha>
-    </Dependency>
-    <Dependency Name="Microsoft.NETCore.App.Runtime.win-x64" Version="3.0.1">
-      <Uri>https://github.com/dotnet/core-setup</Uri>
-      <Sha>d34d1570bfdf669ed94b4c939b2f39a1650e2320</Sha>
-=======
       <Sha>e61772dfb9cfc9b08d95950814ebe51f22cd2de6</Sha>
     </Dependency>
     <Dependency Name="Microsoft.NETCore.App.Ref" Version="3.1.0-preview1.19501.24">
@@ -23,39 +12,22 @@
     <Dependency Name="Microsoft.NETCore.App.Runtime.win-x64" Version="3.1.0-preview1.19501.24">
       <Uri>https://github.com/dotnet/core-setup</Uri>
       <Sha>676fe3b8c06f10db5908588a50b47161808ff468</Sha>
->>>>>>> 2847f22a
     </Dependency>
     <Dependency Name="System.CodeDom" Version="4.7.0-preview1.19501.8" CoherentParentDependency="Microsoft.NETCore.App.Runtime.win-x64">
       <Uri>https://github.com/dotnet/corefx</Uri>
-<<<<<<< HEAD
-      <Sha>bedb348c4d93b6172967df6cdeea0272c81eb752</Sha>
-=======
       <Sha>e61772dfb9cfc9b08d95950814ebe51f22cd2de6</Sha>
->>>>>>> 2847f22a
     </Dependency>
     <Dependency Name="System.ComponentModel.Annotations" Version="4.7.0-preview1.19501.8" CoherentParentDependency="Microsoft.NETCore.App.Runtime.win-x64">
       <Uri>https://github.com/dotnet/corefx</Uri>
-<<<<<<< HEAD
-      <Sha>bedb348c4d93b6172967df6cdeea0272c81eb752</Sha>
-=======
       <Sha>e61772dfb9cfc9b08d95950814ebe51f22cd2de6</Sha>
->>>>>>> 2847f22a
     </Dependency>
     <Dependency Name="System.Configuration.ConfigurationManager" Version="4.7.0-preview1.19501.8" CoherentParentDependency="Microsoft.NETCore.App.Runtime.win-x64">
       <Uri>https://github.com/dotnet/corefx</Uri>
-<<<<<<< HEAD
-      <Sha>bedb348c4d93b6172967df6cdeea0272c81eb752</Sha>
-=======
       <Sha>e61772dfb9cfc9b08d95950814ebe51f22cd2de6</Sha>
->>>>>>> 2847f22a
     </Dependency>
     <Dependency Name="System.Data.SqlClient" Version="4.8.0-preview1.19501.8" CoherentParentDependency="Microsoft.NETCore.App.Runtime.win-x64">
       <Uri>https://github.com/dotnet/corefx</Uri>
-<<<<<<< HEAD
-      <Sha>bedb348c4d93b6172967df6cdeea0272c81eb752</Sha>
-=======
       <Sha>e61772dfb9cfc9b08d95950814ebe51f22cd2de6</Sha>
->>>>>>> 2847f22a
     </Dependency>
   </ProductDependencies>
   <ToolsetDependencies>
