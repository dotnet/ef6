--- conflicted
+++ resolved
@@ -1,35 +1,6 @@
 <?xml version="1.0" encoding="utf-8"?>
 <Dependencies>
   <ProductDependencies>
-<<<<<<< HEAD
-    <Dependency Name="Microsoft.CSharp" Version="4.6.0-rc2.19458.3" CoherentParentDependency="Microsoft.NETCore.App.Runtime.win-x64">
-      <Uri>https://github.com/dotnet/corefx</Uri>
-      <Sha>173d70b99a5dbb3ff9298a6e2e9c7f7e7b56dd7c</Sha>
-    </Dependency>
-    <Dependency Name="Microsoft.NETCore.App.Ref" Version="3.0.0-rc2-19458-11">
-      <Uri>https://github.com/dotnet/core-setup</Uri>
-      <Sha>0861098706ac9854dfe5e8b8a2c95bdd07094ef6</Sha>
-    </Dependency>
-    <Dependency Name="Microsoft.NETCore.App.Runtime.win-x64" Version="3.0.0-rc2-19458-11">
-      <Uri>https://github.com/dotnet/core-setup</Uri>
-      <Sha>0861098706ac9854dfe5e8b8a2c95bdd07094ef6</Sha>
-    </Dependency>
-    <Dependency Name="System.CodeDom" Version="4.6.0-rc2.19458.3" CoherentParentDependency="Microsoft.NETCore.App.Runtime.win-x64">
-      <Uri>https://github.com/dotnet/corefx</Uri>
-      <Sha>173d70b99a5dbb3ff9298a6e2e9c7f7e7b56dd7c</Sha>
-    </Dependency>
-    <Dependency Name="System.ComponentModel.Annotations" Version="4.6.0-rc2.19458.3" CoherentParentDependency="Microsoft.NETCore.App.Runtime.win-x64">
-      <Uri>https://github.com/dotnet/corefx</Uri>
-      <Sha>173d70b99a5dbb3ff9298a6e2e9c7f7e7b56dd7c</Sha>
-    </Dependency>
-    <Dependency Name="System.Configuration.ConfigurationManager" Version="4.6.0-rc2.19458.3" CoherentParentDependency="Microsoft.NETCore.App.Runtime.win-x64">
-      <Uri>https://github.com/dotnet/corefx</Uri>
-      <Sha>173d70b99a5dbb3ff9298a6e2e9c7f7e7b56dd7c</Sha>
-    </Dependency>
-    <Dependency Name="System.Data.SqlClient" Version="4.7.0-rc2.19458.3" CoherentParentDependency="Microsoft.NETCore.App.Runtime.win-x64">
-      <Uri>https://github.com/dotnet/corefx</Uri>
-      <Sha>173d70b99a5dbb3ff9298a6e2e9c7f7e7b56dd7c</Sha>
-=======
     <Dependency Name="Microsoft.CSharp" Version="5.0.0-alpha1.19458.6" CoherentParentDependency="Microsoft.NETCore.App.Runtime.win-x64">
       <Uri>https://github.com/dotnet/corefx</Uri>
       <Sha>cc51975a897cb803f1ad76b6b93b2ebd4581bca4</Sha>
@@ -57,7 +28,6 @@
     <Dependency Name="System.Data.SqlClient" Version="5.0.0-alpha1.19458.6" CoherentParentDependency="Microsoft.NETCore.App.Runtime.win-x64">
       <Uri>https://github.com/dotnet/corefx</Uri>
       <Sha>cc51975a897cb803f1ad76b6b93b2ebd4581bca4</Sha>
->>>>>>> 612f2ced
     </Dependency>
   </ProductDependencies>
   <ToolsetDependencies>
