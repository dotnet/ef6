--- conflicted
+++ resolved
@@ -5,15 +5,6 @@
       <Uri>https://github.com/dotnet/corefx</Uri>
       <Sha>a434a52ae3f1175bc1cad8b1a02b0921ef3b1f55</Sha>
     </Dependency>
-<<<<<<< HEAD
-    <Dependency Name="Microsoft.NETCore.App.Ref" Version="3.1.0-preview2.19517.10">
-      <Uri>https://github.com/dotnet/core-setup</Uri>
-      <Sha>3daa0867abd7693bc654d9b02cdfe957428b36f1</Sha>
-    </Dependency>
-    <Dependency Name="Microsoft.NETCore.App.Runtime.win-x64" Version="3.1.0-preview2.19517.10">
-      <Uri>https://github.com/dotnet/core-setup</Uri>
-      <Sha>3daa0867abd7693bc654d9b02cdfe957428b36f1</Sha>
-=======
     <Dependency Name="Microsoft.NETCore.App.Ref" Version="5.0.0-alpha1.19514.1">
       <Uri>https://github.com/dotnet/core-setup</Uri>
       <Sha>4ace84dbf94128b4825c76cdd09b46dba7473478</Sha>
@@ -21,7 +12,6 @@
     <Dependency Name="Microsoft.NETCore.App.Runtime.win-x64" Version="5.0.0-alpha1.19514.1">
       <Uri>https://github.com/dotnet/core-setup</Uri>
       <Sha>4ace84dbf94128b4825c76cdd09b46dba7473478</Sha>
->>>>>>> 5002ab3b
     </Dependency>
     <Dependency Name="System.CodeDom" Version="5.0.0-alpha1.19504.7" CoherentParentDependency="Microsoft.NETCore.App.Runtime.win-x64">
       <Uri>https://github.com/dotnet/corefx</Uri>
