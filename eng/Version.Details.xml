--- conflicted
+++ resolved
@@ -1,35 +1,6 @@
 <?xml version="1.0" encoding="utf-8"?>
 <Dependencies>
   <ProductDependencies>
-<<<<<<< HEAD
-    <Dependency Name="Microsoft.CSharp" Version="4.6.0-rc1.19454.13" CoherentParentDependency="Microsoft.NETCore.App.Runtime.win-x64">
-      <Uri>https://github.com/dotnet/corefx</Uri>
-      <Sha>5f2c2771e077f98c097ecc1b9202bee22ef50aed</Sha>
-    </Dependency>
-    <Dependency Name="Microsoft.NETCore.App.Ref" Version="3.0.0-rc1-19455-02">
-      <Uri>https://github.com/dotnet/core-setup</Uri>
-      <Sha>caa8d3b1edd7eec947f6283f8342a9249b5d7171</Sha>
-    </Dependency>
-    <Dependency Name="Microsoft.NETCore.App.Runtime.win-x64" Version="3.0.0-rc1-19455-02">
-      <Uri>https://github.com/dotnet/core-setup</Uri>
-      <Sha>caa8d3b1edd7eec947f6283f8342a9249b5d7171</Sha>
-    </Dependency>
-    <Dependency Name="System.CodeDom" Version="4.6.0-rc1.19454.13" CoherentParentDependency="Microsoft.NETCore.App.Runtime.win-x64">
-      <Uri>https://github.com/dotnet/corefx</Uri>
-      <Sha>5f2c2771e077f98c097ecc1b9202bee22ef50aed</Sha>
-    </Dependency>
-    <Dependency Name="System.ComponentModel.Annotations" Version="4.6.0-rc1.19454.13" CoherentParentDependency="Microsoft.NETCore.App.Runtime.win-x64">
-      <Uri>https://github.com/dotnet/corefx</Uri>
-      <Sha>5f2c2771e077f98c097ecc1b9202bee22ef50aed</Sha>
-    </Dependency>
-    <Dependency Name="System.Configuration.ConfigurationManager" Version="4.6.0-rc1.19454.13" CoherentParentDependency="Microsoft.NETCore.App.Runtime.win-x64">
-      <Uri>https://github.com/dotnet/corefx</Uri>
-      <Sha>5f2c2771e077f98c097ecc1b9202bee22ef50aed</Sha>
-    </Dependency>
-    <Dependency Name="System.Data.SqlClient" Version="4.7.0-rc1.19454.13" CoherentParentDependency="Microsoft.NETCore.App.Runtime.win-x64">
-      <Uri>https://github.com/dotnet/corefx</Uri>
-      <Sha>5f2c2771e077f98c097ecc1b9202bee22ef50aed</Sha>
-=======
     <Dependency Name="Microsoft.CSharp" Version="5.0.0-alpha1.19451.2" CoherentParentDependency="Microsoft.NETCore.App.Runtime.win-x64">
       <Uri>https://github.com/dotnet/corefx</Uri>
       <Sha>130d8582e4973bbdb55ae737b942d214ad3c6570</Sha>
@@ -57,7 +28,6 @@
     <Dependency Name="System.Data.SqlClient" Version="5.0.0-alpha1.19451.2" CoherentParentDependency="Microsoft.NETCore.App.Runtime.win-x64">
       <Uri>https://github.com/dotnet/corefx</Uri>
       <Sha>130d8582e4973bbdb55ae737b942d214ad3c6570</Sha>
->>>>>>> 1480abd5
     </Dependency>
   </ProductDependencies>
   <ToolsetDependencies>
