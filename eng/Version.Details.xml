<?xml version="1.0" encoding="utf-8"?>
<Dependencies>
  <ProductDependencies>
    <Dependency Name="Microsoft.CSharp" Version="5.0.0-alpha1.19462.7" CoherentParentDependency="Microsoft.NETCore.App.Runtime.win-x64">
      <Uri>https://github.com/dotnet/corefx</Uri>
      <Sha>be3d4bad4576eecda116d3e9a368cd6959ecf5ce</Sha>
    </Dependency>
<<<<<<< HEAD
    <Dependency Name="Microsoft.NETCore.App.Ref" Version="3.1.0-preview1.19470.9">
      <Uri>https://github.com/dotnet/core-setup</Uri>
      <Sha>72b39b0473993b932a08c8fc24a8988d45b416a5</Sha>
    </Dependency>
    <Dependency Name="Microsoft.NETCore.App.Runtime.win-x64" Version="3.1.0-preview1.19470.9">
      <Uri>https://github.com/dotnet/core-setup</Uri>
      <Sha>72b39b0473993b932a08c8fc24a8988d45b416a5</Sha>
=======
    <Dependency Name="Microsoft.NETCore.App.Ref" Version="5.0.0-alpha1.19465.2">
      <Uri>https://github.com/dotnet/core-setup</Uri>
      <Sha>9042fe6c81aa3b47f58ccd94ff02e42f9f7a4e46</Sha>
    </Dependency>
    <Dependency Name="Microsoft.NETCore.App.Runtime.win-x64" Version="5.0.0-alpha1.19465.2">
      <Uri>https://github.com/dotnet/core-setup</Uri>
      <Sha>9042fe6c81aa3b47f58ccd94ff02e42f9f7a4e46</Sha>
>>>>>>> 8b989f69
    </Dependency>
    <Dependency Name="System.CodeDom" Version="5.0.0-alpha1.19462.7" CoherentParentDependency="Microsoft.NETCore.App.Runtime.win-x64">
      <Uri>https://github.com/dotnet/corefx</Uri>
      <Sha>be3d4bad4576eecda116d3e9a368cd6959ecf5ce</Sha>
    </Dependency>
    <Dependency Name="System.ComponentModel.Annotations" Version="5.0.0-alpha1.19462.7" CoherentParentDependency="Microsoft.NETCore.App.Runtime.win-x64">
      <Uri>https://github.com/dotnet/corefx</Uri>
      <Sha>be3d4bad4576eecda116d3e9a368cd6959ecf5ce</Sha>
    </Dependency>
    <Dependency Name="System.Configuration.ConfigurationManager" Version="5.0.0-alpha1.19462.7" CoherentParentDependency="Microsoft.NETCore.App.Runtime.win-x64">
      <Uri>https://github.com/dotnet/corefx</Uri>
      <Sha>be3d4bad4576eecda116d3e9a368cd6959ecf5ce</Sha>
    </Dependency>
    <Dependency Name="System.Data.SqlClient" Version="5.0.0-alpha1.19462.7" CoherentParentDependency="Microsoft.NETCore.App.Runtime.win-x64">
      <Uri>https://github.com/dotnet/corefx</Uri>
      <Sha>be3d4bad4576eecda116d3e9a368cd6959ecf5ce</Sha>
    </Dependency>
  </ProductDependencies>
  <ToolsetDependencies>
    <Dependency Name="Microsoft.DotNet.Arcade.Sdk" Version="1.0.0-beta.19461.7">
      <Uri>https://github.com/dotnet/arcade</Uri>
      <Sha>8eb29ba860a3cfcfe68f9a8256caa7efc1f1aaba</Sha>
      <SourceBuildId>6471</SourceBuildId>
    </Dependency>
  </ToolsetDependencies>
</Dependencies><|MERGE_RESOLUTION|>--- conflicted
+++ resolved
@@ -5,15 +5,6 @@
       <Uri>https://github.com/dotnet/corefx</Uri>
       <Sha>be3d4bad4576eecda116d3e9a368cd6959ecf5ce</Sha>
     </Dependency>
-<<<<<<< HEAD
-    <Dependency Name="Microsoft.NETCore.App.Ref" Version="3.1.0-preview1.19470.9">
-      <Uri>https://github.com/dotnet/core-setup</Uri>
-      <Sha>72b39b0473993b932a08c8fc24a8988d45b416a5</Sha>
-    </Dependency>
-    <Dependency Name="Microsoft.NETCore.App.Runtime.win-x64" Version="3.1.0-preview1.19470.9">
-      <Uri>https://github.com/dotnet/core-setup</Uri>
-      <Sha>72b39b0473993b932a08c8fc24a8988d45b416a5</Sha>
-=======
     <Dependency Name="Microsoft.NETCore.App.Ref" Version="5.0.0-alpha1.19465.2">
       <Uri>https://github.com/dotnet/core-setup</Uri>
       <Sha>9042fe6c81aa3b47f58ccd94ff02e42f9f7a4e46</Sha>
@@ -21,7 +12,6 @@
     <Dependency Name="Microsoft.NETCore.App.Runtime.win-x64" Version="5.0.0-alpha1.19465.2">
       <Uri>https://github.com/dotnet/core-setup</Uri>
       <Sha>9042fe6c81aa3b47f58ccd94ff02e42f9f7a4e46</Sha>
->>>>>>> 8b989f69
     </Dependency>
     <Dependency Name="System.CodeDom" Version="5.0.0-alpha1.19462.7" CoherentParentDependency="Microsoft.NETCore.App.Runtime.win-x64">
       <Uri>https://github.com/dotnet/corefx</Uri>
