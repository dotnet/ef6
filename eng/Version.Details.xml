--- conflicted
+++ resolved
@@ -1,35 +1,6 @@
 <?xml version="1.0" encoding="utf-8"?>
 <Dependencies>
   <ProductDependencies>
-<<<<<<< HEAD
-    <Dependency Name="Microsoft.CSharp" Version="4.6.0" CoherentParentDependency="Microsoft.NETCore.App.Runtime.win-x64">
-      <Uri>https://github.com/dotnet/corefx</Uri>
-      <Sha>4ac4c0367003fe3973a3648eb0715ddb0e3bbcea</Sha>
-    </Dependency>
-    <Dependency Name="Microsoft.NETCore.App.Ref" Version="3.0.0">
-      <Uri>https://github.com/dotnet/core-setup</Uri>
-      <Sha>7d57652f33493fa022125b7f63aad0d70c52d810</Sha>
-    </Dependency>
-    <Dependency Name="Microsoft.NETCore.App.Runtime.win-x64" Version="3.0.0">
-      <Uri>https://github.com/dotnet/core-setup</Uri>
-      <Sha>7d57652f33493fa022125b7f63aad0d70c52d810</Sha>
-    </Dependency>
-    <Dependency Name="System.CodeDom" Version="4.6.0" CoherentParentDependency="Microsoft.NETCore.App.Runtime.win-x64">
-      <Uri>https://github.com/dotnet/corefx</Uri>
-      <Sha>4ac4c0367003fe3973a3648eb0715ddb0e3bbcea</Sha>
-    </Dependency>
-    <Dependency Name="System.ComponentModel.Annotations" Version="4.6.0" CoherentParentDependency="Microsoft.NETCore.App.Runtime.win-x64">
-      <Uri>https://github.com/dotnet/corefx</Uri>
-      <Sha>4ac4c0367003fe3973a3648eb0715ddb0e3bbcea</Sha>
-    </Dependency>
-    <Dependency Name="System.Configuration.ConfigurationManager" Version="4.6.0" CoherentParentDependency="Microsoft.NETCore.App.Runtime.win-x64">
-      <Uri>https://github.com/dotnet/corefx</Uri>
-      <Sha>4ac4c0367003fe3973a3648eb0715ddb0e3bbcea</Sha>
-    </Dependency>
-    <Dependency Name="System.Data.SqlClient" Version="4.7.0" CoherentParentDependency="Microsoft.NETCore.App.Runtime.win-x64">
-      <Uri>https://github.com/dotnet/corefx</Uri>
-      <Sha>4ac4c0367003fe3973a3648eb0715ddb0e3bbcea</Sha>
-=======
     <Dependency Name="Microsoft.CSharp" Version="4.7.0-preview1.19463.3" CoherentParentDependency="Microsoft.NETCore.App.Runtime.win-x64">
       <Uri>https://github.com/dotnet/corefx</Uri>
       <Sha>d0f0bfa5b123b4c1183c889cf4017bb529675502</Sha>
@@ -57,7 +28,6 @@
     <Dependency Name="System.Data.SqlClient" Version="4.8.0-preview1.19463.3" CoherentParentDependency="Microsoft.NETCore.App.Runtime.win-x64">
       <Uri>https://github.com/dotnet/corefx</Uri>
       <Sha>d0f0bfa5b123b4c1183c889cf4017bb529675502</Sha>
->>>>>>> 37f49e8f
     </Dependency>
   </ProductDependencies>
   <ToolsetDependencies>
