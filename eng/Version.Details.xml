<?xml version="1.0" encoding="utf-8"?>
<Dependencies>
  <ProductDependencies>
<<<<<<< HEAD
    <Dependency Name="Microsoft.CSharp" Version="4.6.0-preview9.19409.17" CoherentParentDependency="Microsoft.NETCore.App.Runtime.win-x64">
      <Uri>https://github.com/dotnet/corefx</Uri>
      <Sha>b82d2bc44424c8a99a1f0fc13202bdfd43e6f9f5</Sha>
    </Dependency>
    <Dependency Name="Microsoft.NETCore.App.Ref" Version="3.0.0-preview9-19410-01">
      <Uri>https://github.com/dotnet/core-setup</Uri>
      <Sha>61a8d923f66aacb637d9fe73b89185536bcdcef1</Sha>
    </Dependency>
    <Dependency Name="Microsoft.NETCore.App.Runtime.win-x64" Version="3.0.0-preview9-19410-01">
      <Uri>https://github.com/dotnet/core-setup</Uri>
      <Sha>61a8d923f66aacb637d9fe73b89185536bcdcef1</Sha>
    </Dependency>
    <Dependency Name="System.CodeDom" Version="4.6.0-preview9.19409.17" CoherentParentDependency="Microsoft.NETCore.App.Runtime.win-x64">
      <Uri>https://github.com/dotnet/corefx</Uri>
      <Sha>b82d2bc44424c8a99a1f0fc13202bdfd43e6f9f5</Sha>
    </Dependency>
    <Dependency Name="System.ComponentModel.Annotations" Version="4.6.0-preview9.19409.17" CoherentParentDependency="Microsoft.NETCore.App.Runtime.win-x64">
      <Uri>https://github.com/dotnet/corefx</Uri>
      <Sha>b82d2bc44424c8a99a1f0fc13202bdfd43e6f9f5</Sha>
    </Dependency>
    <Dependency Name="System.Configuration.ConfigurationManager" Version="4.6.0-preview9.19409.17" CoherentParentDependency="Microsoft.NETCore.App.Runtime.win-x64">
      <Uri>https://github.com/dotnet/corefx</Uri>
      <Sha>b82d2bc44424c8a99a1f0fc13202bdfd43e6f9f5</Sha>
    </Dependency>
    <Dependency Name="System.Data.SqlClient" Version="4.7.0-preview9.19409.17" CoherentParentDependency="Microsoft.NETCore.App.Runtime.win-x64">
      <Uri>https://github.com/dotnet/corefx</Uri>
      <Sha>b82d2bc44424c8a99a1f0fc13202bdfd43e6f9f5</Sha>
=======
    <Dependency Name="Microsoft.CSharp" Version="5.0.0-alpha1.19381.2" CoherentParentDependency="Microsoft.NETCore.App.Runtime.win-x64">
      <Uri>https://github.com/dotnet/corefx</Uri>
      <Sha>a6c1d1ac235aba5bf17dd06228a62509192cda6a</Sha>
    </Dependency>
    <Dependency Name="Microsoft.NETCore.App.Ref" Version="5.0.0-alpha1.19404.5">
      <Uri>https://github.com/dotnet/core-setup</Uri>
      <Sha>62a9f1bdf39ba0b719875d33e248408d3802e925</Sha>
    </Dependency>
    <Dependency Name="Microsoft.NETCore.App.Runtime.win-x64" Version="5.0.0-alpha1.19404.5">
      <Uri>https://github.com/dotnet/core-setup</Uri>
      <Sha>62a9f1bdf39ba0b719875d33e248408d3802e925</Sha>
    </Dependency>
    <Dependency Name="System.CodeDom" Version="5.0.0-alpha1.19381.2" CoherentParentDependency="Microsoft.NETCore.App.Runtime.win-x64">
      <Uri>https://github.com/dotnet/corefx</Uri>
      <Sha>a6c1d1ac235aba5bf17dd06228a62509192cda6a</Sha>
    </Dependency>
    <Dependency Name="System.ComponentModel.Annotations" Version="5.0.0-alpha1.19381.2" CoherentParentDependency="Microsoft.NETCore.App.Runtime.win-x64">
      <Uri>https://github.com/dotnet/corefx</Uri>
      <Sha>a6c1d1ac235aba5bf17dd06228a62509192cda6a</Sha>
    </Dependency>
    <Dependency Name="System.Configuration.ConfigurationManager" Version="5.0.0-alpha1.19381.2" CoherentParentDependency="Microsoft.NETCore.App.Runtime.win-x64">
      <Uri>https://github.com/dotnet/corefx</Uri>
      <Sha>a6c1d1ac235aba5bf17dd06228a62509192cda6a</Sha>
    </Dependency>
    <Dependency Name="System.Data.SqlClient" Version="5.0.0-alpha1.19381.2" CoherentParentDependency="Microsoft.NETCore.App.Runtime.win-x64">
      <Uri>https://github.com/dotnet/corefx</Uri>
      <Sha>a6c1d1ac235aba5bf17dd06228a62509192cda6a</Sha>
>>>>>>> 9d3662cc
    </Dependency>
  </ProductDependencies>
  <ToolsetDependencies>
    <Dependency Name="Microsoft.DotNet.Arcade.Sdk" Version="1.0.0-beta.19404.1">
      <Uri>https://github.com/dotnet/arcade</Uri>
      <Sha>b1c2f33f0cef32d1df6e7f388017fd6761d3fcad</Sha>
      <SourceBuildId>6471</SourceBuildId>
    </Dependency>
  </ToolsetDependencies>
</Dependencies><|MERGE_RESOLUTION|>--- conflicted
+++ resolved
@@ -1,35 +1,6 @@
 <?xml version="1.0" encoding="utf-8"?>
 <Dependencies>
   <ProductDependencies>
-<<<<<<< HEAD
-    <Dependency Name="Microsoft.CSharp" Version="4.6.0-preview9.19409.17" CoherentParentDependency="Microsoft.NETCore.App.Runtime.win-x64">
-      <Uri>https://github.com/dotnet/corefx</Uri>
-      <Sha>b82d2bc44424c8a99a1f0fc13202bdfd43e6f9f5</Sha>
-    </Dependency>
-    <Dependency Name="Microsoft.NETCore.App.Ref" Version="3.0.0-preview9-19410-01">
-      <Uri>https://github.com/dotnet/core-setup</Uri>
-      <Sha>61a8d923f66aacb637d9fe73b89185536bcdcef1</Sha>
-    </Dependency>
-    <Dependency Name="Microsoft.NETCore.App.Runtime.win-x64" Version="3.0.0-preview9-19410-01">
-      <Uri>https://github.com/dotnet/core-setup</Uri>
-      <Sha>61a8d923f66aacb637d9fe73b89185536bcdcef1</Sha>
-    </Dependency>
-    <Dependency Name="System.CodeDom" Version="4.6.0-preview9.19409.17" CoherentParentDependency="Microsoft.NETCore.App.Runtime.win-x64">
-      <Uri>https://github.com/dotnet/corefx</Uri>
-      <Sha>b82d2bc44424c8a99a1f0fc13202bdfd43e6f9f5</Sha>
-    </Dependency>
-    <Dependency Name="System.ComponentModel.Annotations" Version="4.6.0-preview9.19409.17" CoherentParentDependency="Microsoft.NETCore.App.Runtime.win-x64">
-      <Uri>https://github.com/dotnet/corefx</Uri>
-      <Sha>b82d2bc44424c8a99a1f0fc13202bdfd43e6f9f5</Sha>
-    </Dependency>
-    <Dependency Name="System.Configuration.ConfigurationManager" Version="4.6.0-preview9.19409.17" CoherentParentDependency="Microsoft.NETCore.App.Runtime.win-x64">
-      <Uri>https://github.com/dotnet/corefx</Uri>
-      <Sha>b82d2bc44424c8a99a1f0fc13202bdfd43e6f9f5</Sha>
-    </Dependency>
-    <Dependency Name="System.Data.SqlClient" Version="4.7.0-preview9.19409.17" CoherentParentDependency="Microsoft.NETCore.App.Runtime.win-x64">
-      <Uri>https://github.com/dotnet/corefx</Uri>
-      <Sha>b82d2bc44424c8a99a1f0fc13202bdfd43e6f9f5</Sha>
-=======
     <Dependency Name="Microsoft.CSharp" Version="5.0.0-alpha1.19381.2" CoherentParentDependency="Microsoft.NETCore.App.Runtime.win-x64">
       <Uri>https://github.com/dotnet/corefx</Uri>
       <Sha>a6c1d1ac235aba5bf17dd06228a62509192cda6a</Sha>
@@ -57,7 +28,6 @@
     <Dependency Name="System.Data.SqlClient" Version="5.0.0-alpha1.19381.2" CoherentParentDependency="Microsoft.NETCore.App.Runtime.win-x64">
       <Uri>https://github.com/dotnet/corefx</Uri>
       <Sha>a6c1d1ac235aba5bf17dd06228a62509192cda6a</Sha>
->>>>>>> 9d3662cc
     </Dependency>
   </ProductDependencies>
   <ToolsetDependencies>
