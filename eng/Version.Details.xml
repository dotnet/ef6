--- conflicted
+++ resolved
@@ -5,15 +5,6 @@
       <Uri>https://github.com/dotnet/corefx</Uri>
       <Sha>be3d4bad4576eecda116d3e9a368cd6959ecf5ce</Sha>
     </Dependency>
-<<<<<<< HEAD
-    <Dependency Name="Microsoft.NETCore.App.Ref" Version="3.1.0-preview1.19477.22">
-      <Uri>https://github.com/dotnet/core-setup</Uri>
-      <Sha>e5ea848cf4173815a04921132e163e9e8ee17587</Sha>
-    </Dependency>
-    <Dependency Name="Microsoft.NETCore.App.Runtime.win-x64" Version="3.1.0-preview1.19477.22">
-      <Uri>https://github.com/dotnet/core-setup</Uri>
-      <Sha>e5ea848cf4173815a04921132e163e9e8ee17587</Sha>
-=======
     <Dependency Name="Microsoft.NETCore.App.Ref" Version="5.0.0-alpha1.19470.7">
       <Uri>https://github.com/dotnet/core-setup</Uri>
       <Sha>c25b8b41ecbd8ffac08e5af2d7f337a2b51e338c</Sha>
@@ -21,7 +12,6 @@
     <Dependency Name="Microsoft.NETCore.App.Runtime.win-x64" Version="5.0.0-alpha1.19470.7">
       <Uri>https://github.com/dotnet/core-setup</Uri>
       <Sha>c25b8b41ecbd8ffac08e5af2d7f337a2b51e338c</Sha>
->>>>>>> 531a05a7
     </Dependency>
     <Dependency Name="System.CodeDom" Version="5.0.0-alpha1.19462.7" CoherentParentDependency="Microsoft.NETCore.App.Runtime.win-x64">
       <Uri>https://github.com/dotnet/corefx</Uri>
