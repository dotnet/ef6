<?xml version="1.0" encoding="utf-8"?>
<Dependencies>
  <ToolsetDependencies>
<<<<<<< HEAD
    <Dependency Name="Microsoft.DotNet.Arcade.Sdk" Version="9.0.0-beta.24179.6">
      <Uri>https://github.com/dotnet/arcade</Uri>
      <Sha>986a55a9c7f1ef547bc705d6adada5e0c2217819</Sha>
=======
    <Dependency Name="Microsoft.DotNet.Arcade.Sdk" Version="9.0.0-beta.24253.1">
      <Uri>https://github.com/dotnet/arcade</Uri>
      <Sha>020255bcf7d0b8beed7de05338d97396982ae527</Sha>
>>>>>>> e816bb1c
      <SourceBuildId>6471</SourceBuildId>
    </Dependency>
  </ToolsetDependencies>
</Dependencies><|MERGE_RESOLUTION|>--- conflicted
+++ resolved
@@ -1,15 +1,9 @@
 <?xml version="1.0" encoding="utf-8"?>
 <Dependencies>
   <ToolsetDependencies>
-<<<<<<< HEAD
-    <Dependency Name="Microsoft.DotNet.Arcade.Sdk" Version="9.0.0-beta.24179.6">
-      <Uri>https://github.com/dotnet/arcade</Uri>
-      <Sha>986a55a9c7f1ef547bc705d6adada5e0c2217819</Sha>
-=======
     <Dependency Name="Microsoft.DotNet.Arcade.Sdk" Version="9.0.0-beta.24253.1">
       <Uri>https://github.com/dotnet/arcade</Uri>
       <Sha>020255bcf7d0b8beed7de05338d97396982ae527</Sha>
->>>>>>> e816bb1c
       <SourceBuildId>6471</SourceBuildId>
     </Dependency>
   </ToolsetDependencies>
