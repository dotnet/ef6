<?xml version="1.0" encoding="utf-8"?>
<Dependencies>
  <ProductDependencies>
<<<<<<< HEAD
    <Dependency Name="Microsoft.CSharp" Version="4.7.0-preview1.19501.8" CoherentParentDependency="Microsoft.NETCore.App.Runtime.win-x64">
      <Uri>https://github.com/dotnet/corefx</Uri>
      <Sha>e61772dfb9cfc9b08d95950814ebe51f22cd2de6</Sha>
    </Dependency>
    <Dependency Name="Microsoft.NETCore.App.Ref" Version="3.1.0-preview1.19501.24">
=======
    <Dependency Name="Microsoft.CSharp" Version="5.0.0-alpha1.19477.7" CoherentParentDependency="Microsoft.NETCore.App.Runtime.win-x64">
      <Uri>https://github.com/dotnet/corefx</Uri>
      <Sha>7e9a177824cbefaee8985a9b517ebb0ea2e17a81</Sha>
    </Dependency>
    <Dependency Name="Microsoft.NETCore.App.Ref" Version="5.0.0-alpha1.19479.2">
>>>>>>> c5a0b222
      <Uri>https://github.com/dotnet/core-setup</Uri>
      <Sha>98ee997ccb0ae479a4c03b23c682a198b12dd682</Sha>
    </Dependency>
<<<<<<< HEAD
    <Dependency Name="Microsoft.NETCore.App.Runtime.win-x64" Version="3.1.0-preview1.19501.24">
=======
    <Dependency Name="Microsoft.NETCore.App.Runtime.win-x64" Version="5.0.0-alpha1.19479.2">
>>>>>>> c5a0b222
      <Uri>https://github.com/dotnet/core-setup</Uri>
      <Sha>98ee997ccb0ae479a4c03b23c682a198b12dd682</Sha>
    </Dependency>
<<<<<<< HEAD
    <Dependency Name="System.CodeDom" Version="4.7.0-preview1.19501.8" CoherentParentDependency="Microsoft.NETCore.App.Runtime.win-x64">
      <Uri>https://github.com/dotnet/corefx</Uri>
      <Sha>e61772dfb9cfc9b08d95950814ebe51f22cd2de6</Sha>
    </Dependency>
    <Dependency Name="System.ComponentModel.Annotations" Version="4.7.0-preview1.19501.8" CoherentParentDependency="Microsoft.NETCore.App.Runtime.win-x64">
      <Uri>https://github.com/dotnet/corefx</Uri>
      <Sha>e61772dfb9cfc9b08d95950814ebe51f22cd2de6</Sha>
    </Dependency>
    <Dependency Name="System.Configuration.ConfigurationManager" Version="4.7.0-preview1.19501.8" CoherentParentDependency="Microsoft.NETCore.App.Runtime.win-x64">
      <Uri>https://github.com/dotnet/corefx</Uri>
      <Sha>e61772dfb9cfc9b08d95950814ebe51f22cd2de6</Sha>
    </Dependency>
    <Dependency Name="System.Data.SqlClient" Version="4.8.0-preview1.19501.8" CoherentParentDependency="Microsoft.NETCore.App.Runtime.win-x64">
      <Uri>https://github.com/dotnet/corefx</Uri>
      <Sha>e61772dfb9cfc9b08d95950814ebe51f22cd2de6</Sha>
=======
    <Dependency Name="System.CodeDom" Version="5.0.0-alpha1.19477.7" CoherentParentDependency="Microsoft.NETCore.App.Runtime.win-x64">
      <Uri>https://github.com/dotnet/corefx</Uri>
      <Sha>7e9a177824cbefaee8985a9b517ebb0ea2e17a81</Sha>
    </Dependency>
    <Dependency Name="System.ComponentModel.Annotations" Version="5.0.0-alpha1.19477.7" CoherentParentDependency="Microsoft.NETCore.App.Runtime.win-x64">
      <Uri>https://github.com/dotnet/corefx</Uri>
      <Sha>7e9a177824cbefaee8985a9b517ebb0ea2e17a81</Sha>
    </Dependency>
    <Dependency Name="System.Configuration.ConfigurationManager" Version="5.0.0-alpha1.19477.7" CoherentParentDependency="Microsoft.NETCore.App.Runtime.win-x64">
      <Uri>https://github.com/dotnet/corefx</Uri>
      <Sha>7e9a177824cbefaee8985a9b517ebb0ea2e17a81</Sha>
    </Dependency>
    <Dependency Name="System.Data.SqlClient" Version="5.0.0-alpha1.19477.7" CoherentParentDependency="Microsoft.NETCore.App.Runtime.win-x64">
      <Uri>https://github.com/dotnet/corefx</Uri>
      <Sha>7e9a177824cbefaee8985a9b517ebb0ea2e17a81</Sha>
>>>>>>> c5a0b222
    </Dependency>
  </ProductDependencies>
  <ToolsetDependencies>
    <Dependency Name="Microsoft.DotNet.Arcade.Sdk" Version="1.0.0-beta.19461.7">
      <Uri>https://github.com/dotnet/arcade</Uri>
      <Sha>8eb29ba860a3cfcfe68f9a8256caa7efc1f1aaba</Sha>
      <SourceBuildId>6471</SourceBuildId>
    </Dependency>
  </ToolsetDependencies>
</Dependencies><|MERGE_RESOLUTION|>--- conflicted
+++ resolved
@@ -1,47 +1,18 @@
 <?xml version="1.0" encoding="utf-8"?>
 <Dependencies>
   <ProductDependencies>
-<<<<<<< HEAD
-    <Dependency Name="Microsoft.CSharp" Version="4.7.0-preview1.19501.8" CoherentParentDependency="Microsoft.NETCore.App.Runtime.win-x64">
-      <Uri>https://github.com/dotnet/corefx</Uri>
-      <Sha>e61772dfb9cfc9b08d95950814ebe51f22cd2de6</Sha>
-    </Dependency>
-    <Dependency Name="Microsoft.NETCore.App.Ref" Version="3.1.0-preview1.19501.24">
-=======
     <Dependency Name="Microsoft.CSharp" Version="5.0.0-alpha1.19477.7" CoherentParentDependency="Microsoft.NETCore.App.Runtime.win-x64">
       <Uri>https://github.com/dotnet/corefx</Uri>
       <Sha>7e9a177824cbefaee8985a9b517ebb0ea2e17a81</Sha>
     </Dependency>
     <Dependency Name="Microsoft.NETCore.App.Ref" Version="5.0.0-alpha1.19479.2">
->>>>>>> c5a0b222
       <Uri>https://github.com/dotnet/core-setup</Uri>
       <Sha>98ee997ccb0ae479a4c03b23c682a198b12dd682</Sha>
     </Dependency>
-<<<<<<< HEAD
-    <Dependency Name="Microsoft.NETCore.App.Runtime.win-x64" Version="3.1.0-preview1.19501.24">
-=======
     <Dependency Name="Microsoft.NETCore.App.Runtime.win-x64" Version="5.0.0-alpha1.19479.2">
->>>>>>> c5a0b222
       <Uri>https://github.com/dotnet/core-setup</Uri>
       <Sha>98ee997ccb0ae479a4c03b23c682a198b12dd682</Sha>
     </Dependency>
-<<<<<<< HEAD
-    <Dependency Name="System.CodeDom" Version="4.7.0-preview1.19501.8" CoherentParentDependency="Microsoft.NETCore.App.Runtime.win-x64">
-      <Uri>https://github.com/dotnet/corefx</Uri>
-      <Sha>e61772dfb9cfc9b08d95950814ebe51f22cd2de6</Sha>
-    </Dependency>
-    <Dependency Name="System.ComponentModel.Annotations" Version="4.7.0-preview1.19501.8" CoherentParentDependency="Microsoft.NETCore.App.Runtime.win-x64">
-      <Uri>https://github.com/dotnet/corefx</Uri>
-      <Sha>e61772dfb9cfc9b08d95950814ebe51f22cd2de6</Sha>
-    </Dependency>
-    <Dependency Name="System.Configuration.ConfigurationManager" Version="4.7.0-preview1.19501.8" CoherentParentDependency="Microsoft.NETCore.App.Runtime.win-x64">
-      <Uri>https://github.com/dotnet/corefx</Uri>
-      <Sha>e61772dfb9cfc9b08d95950814ebe51f22cd2de6</Sha>
-    </Dependency>
-    <Dependency Name="System.Data.SqlClient" Version="4.8.0-preview1.19501.8" CoherentParentDependency="Microsoft.NETCore.App.Runtime.win-x64">
-      <Uri>https://github.com/dotnet/corefx</Uri>
-      <Sha>e61772dfb9cfc9b08d95950814ebe51f22cd2de6</Sha>
-=======
     <Dependency Name="System.CodeDom" Version="5.0.0-alpha1.19477.7" CoherentParentDependency="Microsoft.NETCore.App.Runtime.win-x64">
       <Uri>https://github.com/dotnet/corefx</Uri>
       <Sha>7e9a177824cbefaee8985a9b517ebb0ea2e17a81</Sha>
@@ -57,7 +28,6 @@
     <Dependency Name="System.Data.SqlClient" Version="5.0.0-alpha1.19477.7" CoherentParentDependency="Microsoft.NETCore.App.Runtime.win-x64">
       <Uri>https://github.com/dotnet/corefx</Uri>
       <Sha>7e9a177824cbefaee8985a9b517ebb0ea2e17a81</Sha>
->>>>>>> c5a0b222
     </Dependency>
   </ProductDependencies>
   <ToolsetDependencies>
