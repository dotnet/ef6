--- conflicted
+++ resolved
@@ -7,19 +7,11 @@
     </Dependency>
     <Dependency Name="Microsoft.NETCore.App.Ref" Version="5.0.0-alpha.1.19559.5">
       <Uri>https://github.com/dotnet/core-setup</Uri>
-<<<<<<< HEAD
-      <Sha>bc2d90a1c6b23e4e64fc117baa531e14b9288b5a</Sha>
-=======
       <Sha>72dd42ffc2dd50509a4a4255d21f01e87a1b431f</Sha>
->>>>>>> 7885b705
     </Dependency>
     <Dependency Name="Microsoft.NETCore.App.Runtime.win-x64" Version="5.0.0-alpha.1.19559.5">
       <Uri>https://github.com/dotnet/core-setup</Uri>
-<<<<<<< HEAD
-      <Sha>bc2d90a1c6b23e4e64fc117baa531e14b9288b5a</Sha>
-=======
       <Sha>72dd42ffc2dd50509a4a4255d21f01e87a1b431f</Sha>
->>>>>>> 7885b705
     </Dependency>
     <Dependency Name="System.CodeDom" Version="5.0.0-alpha.1.19556.7" CoherentParentDependency="Microsoft.NETCore.App.Runtime.win-x64">
       <Uri>https://github.com/dotnet/corefx</Uri>
