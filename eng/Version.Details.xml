<?xml version="1.0" encoding="utf-8"?>
<Dependencies>
  <ProductDependencies>
<<<<<<< HEAD
    <Dependency Name="Microsoft.CSharp" Version="4.7.0-preview1.19459.13" CoherentParentDependency="Microsoft.NETCore.App.Runtime.win-x64">
      <Uri>https://github.com/dotnet/corefx</Uri>
      <Sha>2d38da41c8c153e498ea5fbda88c7532389b2f3f</Sha>
    </Dependency>
    <Dependency Name="Microsoft.NETCore.App.Ref" Version="3.1.0-preview1.19459.38">
      <Uri>https://github.com/dotnet/core-setup</Uri>
      <Sha>0d6763312a2754e45d604ebdc69c8ac7e21a2187</Sha>
    </Dependency>
    <Dependency Name="Microsoft.NETCore.App.Runtime.win-x64" Version="3.1.0-preview1.19459.38">
      <Uri>https://github.com/dotnet/core-setup</Uri>
      <Sha>0d6763312a2754e45d604ebdc69c8ac7e21a2187</Sha>
    </Dependency>
    <Dependency Name="System.CodeDom" Version="4.7.0-preview1.19459.13" CoherentParentDependency="Microsoft.NETCore.App.Runtime.win-x64">
      <Uri>https://github.com/dotnet/corefx</Uri>
      <Sha>2d38da41c8c153e498ea5fbda88c7532389b2f3f</Sha>
    </Dependency>
    <Dependency Name="System.ComponentModel.Annotations" Version="4.7.0-preview1.19459.13" CoherentParentDependency="Microsoft.NETCore.App.Runtime.win-x64">
      <Uri>https://github.com/dotnet/corefx</Uri>
      <Sha>2d38da41c8c153e498ea5fbda88c7532389b2f3f</Sha>
    </Dependency>
    <Dependency Name="System.Configuration.ConfigurationManager" Version="4.7.0-preview1.19459.13" CoherentParentDependency="Microsoft.NETCore.App.Runtime.win-x64">
      <Uri>https://github.com/dotnet/corefx</Uri>
      <Sha>2d38da41c8c153e498ea5fbda88c7532389b2f3f</Sha>
    </Dependency>
    <Dependency Name="System.Data.SqlClient" Version="4.8.0-preview1.19459.13" CoherentParentDependency="Microsoft.NETCore.App.Runtime.win-x64">
      <Uri>https://github.com/dotnet/corefx</Uri>
      <Sha>2d38da41c8c153e498ea5fbda88c7532389b2f3f</Sha>
=======
    <Dependency Name="Microsoft.CSharp" Version="4.6.0-rc2.19458.3" CoherentParentDependency="Microsoft.NETCore.App.Runtime.win-x64">
      <Uri>https://github.com/dotnet/corefx</Uri>
      <Sha>173d70b99a5dbb3ff9298a6e2e9c7f7e7b56dd7c</Sha>
    </Dependency>
    <Dependency Name="Microsoft.NETCore.App.Ref" Version="3.0.0-rc2-19458-11">
      <Uri>https://github.com/dotnet/core-setup</Uri>
      <Sha>0861098706ac9854dfe5e8b8a2c95bdd07094ef6</Sha>
    </Dependency>
    <Dependency Name="Microsoft.NETCore.App.Runtime.win-x64" Version="3.0.0-rc2-19458-11">
      <Uri>https://github.com/dotnet/core-setup</Uri>
      <Sha>0861098706ac9854dfe5e8b8a2c95bdd07094ef6</Sha>
    </Dependency>
    <Dependency Name="System.CodeDom" Version="4.6.0-rc2.19458.3" CoherentParentDependency="Microsoft.NETCore.App.Runtime.win-x64">
      <Uri>https://github.com/dotnet/corefx</Uri>
      <Sha>173d70b99a5dbb3ff9298a6e2e9c7f7e7b56dd7c</Sha>
    </Dependency>
    <Dependency Name="System.ComponentModel.Annotations" Version="4.6.0-rc2.19458.3" CoherentParentDependency="Microsoft.NETCore.App.Runtime.win-x64">
      <Uri>https://github.com/dotnet/corefx</Uri>
      <Sha>173d70b99a5dbb3ff9298a6e2e9c7f7e7b56dd7c</Sha>
    </Dependency>
    <Dependency Name="System.Configuration.ConfigurationManager" Version="4.6.0-rc2.19458.3" CoherentParentDependency="Microsoft.NETCore.App.Runtime.win-x64">
      <Uri>https://github.com/dotnet/corefx</Uri>
      <Sha>173d70b99a5dbb3ff9298a6e2e9c7f7e7b56dd7c</Sha>
    </Dependency>
    <Dependency Name="System.Data.SqlClient" Version="4.7.0-rc2.19458.3" CoherentParentDependency="Microsoft.NETCore.App.Runtime.win-x64">
      <Uri>https://github.com/dotnet/corefx</Uri>
      <Sha>173d70b99a5dbb3ff9298a6e2e9c7f7e7b56dd7c</Sha>
>>>>>>> d7e8db58
    </Dependency>
  </ProductDependencies>
  <ToolsetDependencies>
    <Dependency Name="Microsoft.DotNet.Arcade.Sdk" Version="1.0.0-beta.19458.2">
      <Uri>https://github.com/dotnet/arcade</Uri>
      <Sha>29ee79a10c58dd6863a46157e374521cac610ad8</Sha>
      <SourceBuildId>6471</SourceBuildId>
    </Dependency>
  </ToolsetDependencies>
</Dependencies><|MERGE_RESOLUTION|>--- conflicted
+++ resolved
@@ -1,7 +1,6 @@
 <?xml version="1.0" encoding="utf-8"?>
 <Dependencies>
   <ProductDependencies>
-<<<<<<< HEAD
     <Dependency Name="Microsoft.CSharp" Version="4.7.0-preview1.19459.13" CoherentParentDependency="Microsoft.NETCore.App.Runtime.win-x64">
       <Uri>https://github.com/dotnet/corefx</Uri>
       <Sha>2d38da41c8c153e498ea5fbda88c7532389b2f3f</Sha>
@@ -29,35 +28,6 @@
     <Dependency Name="System.Data.SqlClient" Version="4.8.0-preview1.19459.13" CoherentParentDependency="Microsoft.NETCore.App.Runtime.win-x64">
       <Uri>https://github.com/dotnet/corefx</Uri>
       <Sha>2d38da41c8c153e498ea5fbda88c7532389b2f3f</Sha>
-=======
-    <Dependency Name="Microsoft.CSharp" Version="4.6.0-rc2.19458.3" CoherentParentDependency="Microsoft.NETCore.App.Runtime.win-x64">
-      <Uri>https://github.com/dotnet/corefx</Uri>
-      <Sha>173d70b99a5dbb3ff9298a6e2e9c7f7e7b56dd7c</Sha>
-    </Dependency>
-    <Dependency Name="Microsoft.NETCore.App.Ref" Version="3.0.0-rc2-19458-11">
-      <Uri>https://github.com/dotnet/core-setup</Uri>
-      <Sha>0861098706ac9854dfe5e8b8a2c95bdd07094ef6</Sha>
-    </Dependency>
-    <Dependency Name="Microsoft.NETCore.App.Runtime.win-x64" Version="3.0.0-rc2-19458-11">
-      <Uri>https://github.com/dotnet/core-setup</Uri>
-      <Sha>0861098706ac9854dfe5e8b8a2c95bdd07094ef6</Sha>
-    </Dependency>
-    <Dependency Name="System.CodeDom" Version="4.6.0-rc2.19458.3" CoherentParentDependency="Microsoft.NETCore.App.Runtime.win-x64">
-      <Uri>https://github.com/dotnet/corefx</Uri>
-      <Sha>173d70b99a5dbb3ff9298a6e2e9c7f7e7b56dd7c</Sha>
-    </Dependency>
-    <Dependency Name="System.ComponentModel.Annotations" Version="4.6.0-rc2.19458.3" CoherentParentDependency="Microsoft.NETCore.App.Runtime.win-x64">
-      <Uri>https://github.com/dotnet/corefx</Uri>
-      <Sha>173d70b99a5dbb3ff9298a6e2e9c7f7e7b56dd7c</Sha>
-    </Dependency>
-    <Dependency Name="System.Configuration.ConfigurationManager" Version="4.6.0-rc2.19458.3" CoherentParentDependency="Microsoft.NETCore.App.Runtime.win-x64">
-      <Uri>https://github.com/dotnet/corefx</Uri>
-      <Sha>173d70b99a5dbb3ff9298a6e2e9c7f7e7b56dd7c</Sha>
-    </Dependency>
-    <Dependency Name="System.Data.SqlClient" Version="4.7.0-rc2.19458.3" CoherentParentDependency="Microsoft.NETCore.App.Runtime.win-x64">
-      <Uri>https://github.com/dotnet/corefx</Uri>
-      <Sha>173d70b99a5dbb3ff9298a6e2e9c7f7e7b56dd7c</Sha>
->>>>>>> d7e8db58
     </Dependency>
   </ProductDependencies>
   <ToolsetDependencies>
