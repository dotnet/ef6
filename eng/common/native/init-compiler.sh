--- conflicted
+++ resolved
@@ -64,11 +64,7 @@
     if [ -z "$majorVersion" ]; then
         # note: gcc (all versions) and clang versions higher than 6 do not have minor version in file name, if it is zero.
         if [ "$compiler" = "clang" ]; then versions="18 17 16 15 14 13 12 11 10 9 8 7 6.0 5.0 4.0 3.9 3.8 3.7 3.6 3.5"
-<<<<<<< HEAD
-        elif [ "$compiler" = "gcc" ]; then versions="13 12 11 10 9 8 7 6 5 4.9"; fi
-=======
         elif [ "$compiler" = "gcc" ]; then versions="14 13 12 11 10 9 8 7 6 5 4.9"; fi
->>>>>>> e816bb1c
 
         for version in $versions; do
             _major="${version%%.*}"
