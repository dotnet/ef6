--- conflicted
+++ resolved
@@ -1,4 +1,3 @@
-<<<<<<< HEAD
 ﻿<?xml version="1.0" encoding="utf-8"?>
 <Project ToolsVersion="4.0" DefaultTargets="Build" xmlns="http://schemas.microsoft.com/developer/msbuild/2003">
   <PropertyGroup>
@@ -319,598 +318,4 @@
   <Target Name="AfterBuild">
     <Warning Condition="'$(BuildConstants)' != '' And '$(BuildConstants)' != 'MigrationsTests' And '$(BuildConstants)' != 'AllTests'" Text="Unrecognized BuildConstants value, use 'SkipMigrationsTests' or 'SkipSlowTests'" />
   </Target>
-=======
-﻿<?xml version="1.0" encoding="utf-8"?>
-<Project ToolsVersion="4.0" DefaultTargets="Build" xmlns="http://schemas.microsoft.com/developer/msbuild/2003">
-  <PropertyGroup>
-    <Configuration Condition=" '$(Configuration)' == '' ">Debug</Configuration>
-    <Platform Condition=" '$(Platform)' == '' ">AnyCPU</Platform>
-    <ProductVersion>8.0.30703</ProductVersion>
-    <SchemaVersion>2.0</SchemaVersion>
-    <ProjectGuid>{3D65611F-E8FB-4A33-9196-7836969D6378}</ProjectGuid>
-    <OutputType>Library</OutputType>
-    <AppDesignerFolder>Properties</AppDesignerFolder>
-    <RootNamespace>System.Data.Entity</RootNamespace>
-    <AssemblyName>EntityFramework.FunctionalTests.Transitional</AssemblyName>
-    <FileAlignment>512</FileAlignment>
-    <SolutionDir Condition="$(SolutionDir) == '' Or $(SolutionDir) == '*Undefined*'">..\..\..\</SolutionDir>
-    <RestorePackages>true</RestorePackages>
-  </PropertyGroup>
-  <PropertyGroup Condition=" '$(Configuration)|$(Platform)' == 'Debug|AnyCPU' ">
-    <TargetFrameworkVersion>v4.5</TargetFrameworkVersion>
-    <DebugSymbols>true</DebugSymbols>
-    <DebugType>full</DebugType>
-    <Optimize>false</Optimize>
-    <OutputPath>bin\Debug\</OutputPath>
-    <DefineConstants>DEBUG;TRACE;$(BuildConstants)</DefineConstants>
-    <ErrorReport>prompt</ErrorReport>
-    <WarningLevel>4</WarningLevel>
-    <NoWarn>0169</NoWarn>
-    <Prefer32Bit>false</Prefer32Bit>
-    <TreatWarningsAsErrors>true</TreatWarningsAsErrors>
-  </PropertyGroup>
-  <PropertyGroup Condition=" '$(Configuration)|$(Platform)' == 'Release|AnyCPU' ">
-    <TargetFrameworkVersion>v4.5</TargetFrameworkVersion>
-    <DebugType>pdbonly</DebugType>
-    <Optimize>true</Optimize>
-    <OutputPath>bin\Release\</OutputPath>
-    <DefineConstants>TRACE;$(BuildConstants)</DefineConstants>
-    <ErrorReport>prompt</ErrorReport>
-    <WarningLevel>4</WarningLevel>
-    <NoWarn>0169</NoWarn>
-    <Prefer32Bit>false</Prefer32Bit>
-    <TreatWarningsAsErrors>true</TreatWarningsAsErrors>
-  </PropertyGroup>
-  <PropertyGroup Condition=" '$(Configuration)|$(Platform)' == 'DebugNet40|AnyCPU' ">
-    <TargetFrameworkVersion>v4.0</TargetFrameworkVersion>
-    <DebugSymbols>true</DebugSymbols>
-    <DebugType>full</DebugType>
-    <Optimize>false</Optimize>
-    <OutputPath>bin\DebugNet40\</OutputPath>
-    <DefineConstants>DEBUG;TRACE;NET40;$(BuildConstants)</DefineConstants>
-    <ErrorReport>prompt</ErrorReport>
-    <WarningLevel>4</WarningLevel>
-    <NoWarn>0169</NoWarn>
-    <Prefer32Bit>false</Prefer32Bit>
-    <TreatWarningsAsErrors>true</TreatWarningsAsErrors>
-  </PropertyGroup>
-  <PropertyGroup Condition=" '$(Configuration)|$(Platform)' == 'ReleaseNet40|AnyCPU' ">
-    <TargetFrameworkVersion>v4.0</TargetFrameworkVersion>
-    <DebugType>pdbonly</DebugType>
-    <Optimize>true</Optimize>
-    <OutputPath>bin\ReleaseNet40\</OutputPath>
-    <DefineConstants>TRACE;NET40;$(BuildConstants)</DefineConstants>
-    <ErrorReport>prompt</ErrorReport>
-    <WarningLevel>4</WarningLevel>
-    <NoWarn>0169</NoWarn>
-    <Prefer32Bit>false</Prefer32Bit>
-    <TreatWarningsAsErrors>true</TreatWarningsAsErrors>
-  </PropertyGroup>
-  <PropertyGroup>
-    <SignAssembly>true</SignAssembly>
-  </PropertyGroup>
-  <PropertyGroup>
-    <AssemblyOriginatorKeyFile>..\FinalPublicKey.snk</AssemblyOriginatorKeyFile>
-  </PropertyGroup>
-  <PropertyGroup>
-    <DelaySign>true</DelaySign>
-  </PropertyGroup>
-  <ItemGroup>
-    <Reference Include="Microsoft.CSharp" />
-    <Reference Include="Moq">
-      <HintPath>..\..\..\packages\Moq.4.0.10827\lib\NET40\Moq.dll</HintPath>
-    </Reference>
-    <Reference Include="PresentationCore" />
-    <Reference Include="System" />
-    <Reference Include="System.ComponentModel.DataAnnotations" />
-    <Reference Include="System.Configuration" />
-    <Reference Include="System.Core" />
-    <Reference Include="System.Data.Services" />
-    <Reference Include="System.Data.Services.Client" />
-    <Reference Include="System.Data.SqlServerCe, Version=4.0.0.0, Culture=neutral, PublicKeyToken=89845dcd8080cc91, processorArchitecture=MSIL">
-      <Private>True</Private>
-      <HintPath>..\..\..\packages\Microsoft.SqlServer.Compact.4.0.8876.1\lib\net40\System.Data.SqlServerCe.dll</HintPath>
-    </Reference>
-    <Reference Include="System.Runtime.Serialization" />
-    <Reference Include="System.Security" />
-    <Reference Include="System.Transactions" />
-    <Reference Include="System.Xml.Linq" />
-    <Reference Include="System.Data" />
-    <Reference Include="System.XML" />
-    <Reference Include="WindowsBase" />
-    <Reference Include="xunit">
-      <HintPath>..\..\..\packages\xunit.1.9.1\lib\net20\xunit.dll</HintPath>
-    </Reference>
-    <Reference Include="xunit.extensions">
-      <HintPath>..\..\..\packages\xunit.extensions.1.9.1\lib\net20\xunit.extensions.dll</HintPath>
-    </Reference>
-  </ItemGroup>
-  <ItemGroup>
-    <None Include="..\FinalPublicKey.snk">
-      <Link>Properties\FinalPublicKey.snk</Link>
-    </None>
-    <EmbeddedResource Include="Metadata\MetadataCachingModel.csdl" />
-    <EmbeddedResource Include="Metadata\MetadataCachingModel.msl" />
-    <EmbeddedResource Include="Metadata\MetadataCachingModel.ssdl" />
-    <EmbeddedResource Include="MetadataMapping\Enum.csdl" />
-    <EmbeddedResource Include="MetadataMapping\Enum.msl" />
-    <EmbeddedResource Include="MetadataMapping\Enum.ssdl" />
-    <None Include="packages.config" />
-    <None Include="App.config">
-      <SubType>Designer</SubType>
-    </None>
-    <None Include="TestModels\TemplateModels\CsAdvancedPatterns\CsAdvancedPatterns.Context.tt">
-      <Generator>TextTemplatingFileGenerator</Generator>
-      <LastGenOutput>CsAdvancedPatterns.Context.cs</LastGenOutput>
-      <CustomToolNamespace>FunctionalTests.ProductivityApi.TemplateModels.CsAdvancedPatterns</CustomToolNamespace>
-    </None>
-    <None Include="TestModels\TemplateModels\CsAdvancedPatterns\CsAdvancedPatterns.tt">
-      <Generator>TextTemplatingFileGenerator</Generator>
-      <LastGenOutput>CsAdvancedPatterns.cs</LastGenOutput>
-      <CustomToolNamespace>FunctionalTests.ProductivityApi.TemplateModels.CsAdvancedPatterns</CustomToolNamespace>
-    </None>
-    <None Include="TestModels\TemplateModels\CsMonsterModel\CsMonsterModel.Context.tt">
-      <Generator>TextTemplatingFileGenerator</Generator>
-      <LastGenOutput>CsMonsterModel.Context.cs</LastGenOutput>
-      <CustomToolNamespace>FunctionalTests.ProductivityApi.TemplateModels.CsMonsterModel</CustomToolNamespace>
-    </None>
-    <None Include="TestModels\TemplateModels\CsMonsterModel\CsMonsterModel.tt">
-      <Generator>TextTemplatingFileGenerator</Generator>
-      <LastGenOutput>CsMonsterModel.cs</LastGenOutput>
-      <CustomToolNamespace>FunctionalTests.ProductivityApi.TemplateModels.CsMonsterModel</CustomToolNamespace>
-    </None>
-    <None Include="TestModels\TemplateModels\ProcessCsTemplate.bat" />
-    <None Include="TestModels\TemplateModels\ProcessTemplates.bat" />
-    <None Include="TestModels\TemplateModels\ProcessVbTemplate.bat" />
-    <EmbeddedResource Include="TestModels\TemplateModels\Schemas\AdvancedPatterns.edmx">
-      <LogicalName>FunctionalTests.ProductivityApi.TemplateModels.Schemas.AdvancedPatterns.edmx</LogicalName>
-    </EmbeddedResource>
-    <EmbeddedResource Include="TestModels\TemplateModels\Schemas\MonsterModel.csdl">
-      <LogicalName>FunctionalTests.ProductivityApi.TemplateModels.Schemas.MonsterModel.csdl</LogicalName>
-    </EmbeddedResource>
-    <EmbeddedResource Include="TestModels\TemplateModels\Schemas\MonsterModel.msl">
-      <LogicalName>FunctionalTests.ProductivityApi.TemplateModels.Schemas.MonsterModel.msl</LogicalName>
-    </EmbeddedResource>
-    <EmbeddedResource Include="TestModels\TemplateModels\Schemas\MonsterModel.ssdl">
-      <LogicalName>FunctionalTests.ProductivityApi.TemplateModels.Schemas.MonsterModel.ssdl</LogicalName>
-    </EmbeddedResource>
-  </ItemGroup>
-  <ItemGroup>
-    <ProjectReference Include="..\..\..\src\EntityFramework.SqlServerCompact\EntityFramework.SqlServerCompact.csproj">
-      <Project>{1ef9c524-7122-4677-b111-dd14bb2a9ea2}</Project>
-      <Name>EntityFramework.SqlServerCompact</Name>
-    </ProjectReference>
-    <ProjectReference Include="..\..\..\src\EntityFramework.SqlServer\EntityFramework.SqlServer.csproj">
-      <Project>{6f4bb80b-5f74-44d3-a77f-0025dfa48c1a}</Project>
-      <Name>EntityFramework.SqlServer</Name>
-    </ProjectReference>
-    <ProjectReference Include="..\..\..\src\EntityFramework\EntityFramework.csproj">
-      <Project>{e06d1c12-efe8-4413-a15c-ae01fc158f2f}</Project>
-      <Name>EntityFramework</Name>
-    </ProjectReference>
-  </ItemGroup>
-  <ItemGroup>
-    <Compile Include="ViewGeneration\PregeneratedViewsTests.cs" />
-    <Service Include="{508349B6-6B84-4DF5-91F0-309BEEBAD82D}" />
-    <Compile Include="CodeFirst\AdvancedMappingScenarioTests.cs" />
-    <Compile Include="CodeFirst\AssociationScenarioTests.cs" />
-    <Compile Include="CodeFirst\BasicMappingScenarioTests.cs" />
-    <Compile Include="CodeFirst\ComplexTypeScenarioTests.cs" />
-    <Compile Include="CodeFirst\ConfigurationScenarioTests.cs" />
-    <Compile Include="CodeFirst\ConventionsScenarioTests.cs" />
-    <Compile Include="CodeFirst\DataAnnotationScenarioTests.cs" />
-    <Compile Include="CodeFirst\DataServicesTests.cs" />
-    <Compile Include="CodeFirst\FunctionsScenarioTests.cs" />
-    <Compile Include="CodeFirst\TableSplittingTests.cs" />
-    <Compile Include="CodeFirst\TestHelpers\EndToEndFunctionsTest.cs" />
-    <Compile Include="CodeFirst\TptMappingTests.cs" />
-    <Compile Include="Design\BasicDesignTimeScenarios.cs" />
-    <Compile Include="MetadataMapping\EnumOCMappingTests.cs" />
-    <Compile Include="Metadata\MetadataCollectionTests.cs" />
-    <Compile Include="Metadata\MetadataEnumTests.cs" />
-    <Compile Include="Metadata\MetadataCachingTests.cs" />
-    <Compile Include="Metadata\MetadataFunctionsTests.cs" />
-    <Compile Include="Metadata\MetadataSpatialTests.cs" />
-    <Compile Include="Migrations\BasicMigrationScenarios.cs" />
-    <Compile Include="Migrations\CustomHistoryScenarios.cs" />
-    <Compile Include="Migrations\UpgradeScenarios.cs" />
-    <Compile Include="Migrations\TestModel\TestModels.cs" />
-    <Compile Include="ProductivityApi\PluralizationServiceTests.cs" />
-    <Compile Include="Properties\InternalsVisibleTo.cs" />
-    <Compile Include="Query\QueryTestHelpers.cs" />
-    <Compile Include="TestHelpers\AnyValueParameter.cs" />
-    <Compile Include="TestHelpers\CsdlToClrAssemblyConverter.cs" />
-    <Compile Include="TestHelpers\DefaultFunctionalTestsConnectionFactory.cs" />
-    <Compile Include="TestHelpers\DefaultUnitTestsConnectionFactory.cs" />
-    <Compile Include="TestHelpers\DynamicAssembly.cs" />
-    <Compile Include="CodeFirst\EnumsScenarioTests.cs" />
-    <Compile Include="TestHelpers\FakeProviderFactoryResolver.cs" />
-    <Compile Include="TestHelpers\FakeProviderServicesResolver.cs" />
-    <Compile Include="TestHelpers\FunctionalTestBase.cs" />
-    <Compile Include="CodeFirst\InheritanceScenarioTests.cs" />
-    <Compile Include="TestHelpers\FunctionalTestsManifestTokenResolver.cs" />
-    <Compile Include="TestHelpers\FunctionalTestsConfiguration.cs" />
-    <Compile Include="TestHelpers\GenericConnection.cs">
-      <SubType>Component</SubType>
-    </Compile>
-    <Compile Include="TestHelpers\GenericProviderFactory`.cs" />
-    <Compile Include="TestHelpers\GenericProviderServices.cs" />
-    <Compile Include="TestHelpers\MutableResolver.cs" />
-    <Compile Include="TestHelpers\ExtendedFactAttribute.cs" />
-    <Compile Include="TestHelpers\TestGroup.cs" />
-    <Compile Include="TestModels\StoreModel\AbstractType1.cs" />
-    <Compile Include="TestModels\StoreModel\AbstractType1_1.cs" />
-    <Compile Include="TestModels\StoreModel\Address.cs" />
-    <Compile Include="TestModels\StoreModel\AddressType.cs" />
-    <Compile Include="TestModels\StoreModel\BillOfMaterials.cs" />
-    <Compile Include="TestModels\StoreModel\ColoredProduct.cs" />
-    <Compile Include="TestModels\StoreModel\ConcreteType1_1_1.cs" />
-    <Compile Include="TestModels\StoreModel\ConcreteType1_2.cs" />
-    <Compile Include="TestModels\StoreModel\Contact.cs" />
-    <Compile Include="TestModels\StoreModel\ContactCreditCard.cs" />
-    <Compile Include="TestModels\StoreModel\ContactType.cs" />
-    <Compile Include="TestModels\StoreModel\CountryRegion.cs" />
-    <Compile Include="TestModels\StoreModel\CountryRegionCurrency.cs" />
-    <Compile Include="TestModels\StoreModel\CreditCard.cs" />
-    <Compile Include="TestModels\StoreModel\Culture.cs" />
-    <Compile Include="TestModels\StoreModel\Currency.cs" />
-    <Compile Include="TestModels\StoreModel\CurrencyRate.cs" />
-    <Compile Include="TestModels\StoreModel\Customer.cs" />
-    <Compile Include="TestModels\StoreModel\CustomerAddress.cs" />
-    <Compile Include="TestModels\StoreModel\CustomerDiscount.cs" />
-    <Compile Include="TestModels\StoreModel\Department.cs" />
-    <Compile Include="TestModels\StoreModel\DiscontinuedProduct.cs" />
-    <Compile Include="TestModels\StoreModel\Document.cs" />
-    <Compile Include="TestModels\StoreModel\Employee.cs" />
-    <Compile Include="TestModels\StoreModel\EmployeeAddress.cs" />
-    <Compile Include="TestModels\StoreModel\EmployeeDepartmentHistory.cs" />
-    <Compile Include="TestModels\StoreModel\EmployeePayHistory.cs" />
-    <Compile Include="TestModels\StoreModel\FixupCollection%27.cs" />
-    <Compile Include="TestModels\StoreModel\Illustration.cs" />
-    <Compile Include="TestModels\StoreModel\Individual.cs" />
-    <Compile Include="TestModels\StoreModel\JobCandidate.cs" />
-    <Compile Include="TestModels\StoreModel\Location.cs" />
-    <Compile Include="TestModels\StoreModel\Product.cs" />
-    <Compile Include="TestModels\StoreModel\ProductCategory.cs" />
-    <Compile Include="TestModels\StoreModel\ProductCostHistory.cs" />
-    <Compile Include="TestModels\StoreModel\ProductDescription.cs" />
-    <Compile Include="TestModels\StoreModel\ProductDocument.cs" />
-    <Compile Include="TestModels\StoreModel\ProductInventory.cs" />
-    <Compile Include="TestModels\StoreModel\ProductListPriceHistory.cs" />
-    <Compile Include="TestModels\StoreModel\ProductModel.cs" />
-    <Compile Include="TestModels\StoreModel\ProductModelIllustration.cs" />
-    <Compile Include="TestModels\StoreModel\ProductModelProductDescriptionCulture.cs" />
-    <Compile Include="TestModels\StoreModel\ProductPhoto.cs" />
-    <Compile Include="TestModels\StoreModel\ProductProductPhoto.cs" />
-    <Compile Include="TestModels\StoreModel\ProductReview.cs" />
-    <Compile Include="TestModels\StoreModel\ProductSubcategory.cs" />
-    <Compile Include="TestModels\StoreModel\ProductVendor.cs" />
-    <Compile Include="TestModels\StoreModel\PurchaseOrderDetail.cs" />
-    <Compile Include="TestModels\StoreModel\PurchaseOrderHeader.cs" />
-    <Compile Include="TestModels\StoreModel\RowDetails.cs" />
-    <Compile Include="TestModels\StoreModel\SalesOrderDetail.cs" />
-    <Compile Include="TestModels\StoreModel\SalesOrderHeader.cs" />
-    <Compile Include="TestModels\StoreModel\SalesPerson.cs" />
-    <Compile Include="TestModels\StoreModel\SalesPersonQuotaHistory.cs" />
-    <Compile Include="TestModels\StoreModel\SalesReason.cs" />
-    <Compile Include="TestModels\StoreModel\SalesTaxRate.cs" />
-    <Compile Include="TestModels\StoreModel\SalesTerritory.cs" />
-    <Compile Include="TestModels\StoreModel\SalesTerritoryHistory.cs" />
-    <Compile Include="TestModels\StoreModel\ScrapReason.cs" />
-    <Compile Include="TestModels\StoreModel\Shift.cs" />
-    <Compile Include="TestModels\StoreModel\ShipMethod.cs" />
-    <Compile Include="TestModels\StoreModel\ShoppingCartItem.cs" />
-    <Compile Include="TestModels\StoreModel\SpecialOffer.cs" />
-    <Compile Include="TestModels\StoreModel\SpecialOfferProduct.cs" />
-    <Compile Include="TestModels\StoreModel\StateProvince.cs" />
-    <Compile Include="TestModels\StoreModel\Store.cs" />
-    <Compile Include="TestModels\StoreModel\StoreContact.cs" />
-    <Compile Include="TestModels\StoreModel\StyledProduct.cs" />
-    <Compile Include="TestModels\StoreModel\TransactionHistory.cs" />
-    <Compile Include="TestModels\StoreModel\TransactionHistoryArchive.cs" />
-    <Compile Include="TestModels\StoreModel\UnitMeasure.cs" />
-    <Compile Include="TestModels\StoreModel\User.cs" />
-    <Compile Include="TestModels\StoreModel\Vendor.cs" />
-    <Compile Include="TestModels\StoreModel\VendorAddress.cs" />
-    <Compile Include="TestModels\StoreModel\VendorContact.cs" />
-    <Compile Include="TestModels\StoreModel\WorkOrder.cs" />
-    <Compile Include="TestModels\StoreModel\WorkOrderRouting.cs" />
-    <Compile Include="TestModels\AdvancedPatternsModel\Address.cs" />
-    <Compile Include="TestModels\AdvancedPatternsModel\AdvancedPatternsInitializer.cs" />
-    <Compile Include="TestModels\AdvancedPatternsModel\AdvancedPatternsMasterContext.cs" />
-    <Compile Include="TestModels\AdvancedPatternsModel\AdvancedPatternsModelFirstInitializer.cs" />
-    <Compile Include="TestModels\AdvancedPatternsModel\Building.cs" />
-    <Compile Include="TestModels\AdvancedPatternsModel\BuildingDetail.cs" />
-    <Compile Include="TestModels\AdvancedPatternsModel\CurrentEmployee.cs" />
-    <Compile Include="TestModels\AdvancedPatternsModel\Employee.cs" />
-    <Compile Include="TestModels\AdvancedPatternsModel\MailRoom.cs" />
-    <Compile Include="TestModels\AdvancedPatternsModel\Office.cs" />
-    <Compile Include="TestModels\AdvancedPatternsModel\PastEmployee.cs" />
-    <Compile Include="TestModels\AdvancedPatternsModel\SiteInfo.cs" />
-    <Compile Include="TestModels\AdvancedPatternsModel\UnMappedOffice.cs" />
-    <Compile Include="TestModels\AdvancedPatternsModel\UnMappedOfficeBase.cs" />
-    <Compile Include="TestModels\AdvancedPatternsModel\UnMappedPersonBase.cs" />
-    <Compile Include="TestModels\AdvancedPatternsModel\Whiteboard.cs" />
-    <Compile Include="TestModels\AdvancedPatternsModel\WorkOrder.cs" />
-    <Compile Include="TestModels\AllTypeKeysModel\AllTypeKeysContext.cs" />
-    <Compile Include="TestModels\AllTypeKeysModel\AllTypeKeysModelInitializer.cs" />
-    <Compile Include="TestModels\AllTypeKeysModel\BoolKeyEntity.cs" />
-    <Compile Include="TestModels\AllTypeKeysModel\ByteKeyEntity.cs" />
-    <Compile Include="TestModels\AllTypeKeysModel\CompositeKeyEntity.cs" />
-    <Compile Include="TestModels\AllTypeKeysModel\CompositeKeyEntityWithOrderingAnnotations.cs" />
-    <Compile Include="TestModels\AllTypeKeysModel\DateTimeKeyEntity.cs" />
-    <Compile Include="TestModels\AllTypeKeysModel\DateTimeOffsetKeyEntity.cs" />
-    <Compile Include="TestModels\AllTypeKeysModel\DecimalKeyEntity.cs" />
-    <Compile Include="TestModels\AllTypeKeysModel\DoubleKeyEntity.cs" />
-    <Compile Include="TestModels\AllTypeKeysModel\FloatKeyEntity.cs" />
-    <Compile Include="TestModels\AllTypeKeysModel\GuidKeyEntity.cs" />
-    <Compile Include="TestModels\AllTypeKeysModel\LongKeyEntity.cs" />
-    <Compile Include="TestModels\AllTypeKeysModel\ShortKeyEntity.cs" />
-    <Compile Include="TestModels\AllTypeKeysModel\TimeSpanKeyEntity.cs" />
-    <Compile Include="TestModels\ConcurrencyModel\Chassis.cs" />
-    <Compile Include="TestModels\ConcurrencyModel\ConcurrencyModelInitializer.cs" />
-    <Compile Include="TestModels\ConcurrencyModel\Driver.cs" />
-    <Compile Include="TestModels\ConcurrencyModel\Engine.cs" />
-    <Compile Include="TestModels\ConcurrencyModel\EngineSupplier.cs" />
-    <Compile Include="TestModels\ConcurrencyModel\F1Context.cs" />
-    <Compile Include="TestModels\ConcurrencyModel\Gearbox.cs" />
-    <Compile Include="TestModels\ConcurrencyModel\Location.cs" />
-    <Compile Include="TestModels\ConcurrencyModel\Sponsor.cs" />
-    <Compile Include="TestModels\ConcurrencyModel\SponsorDetails.cs" />
-    <Compile Include="TestModels\ConcurrencyModel\Team.cs" />
-    <Compile Include="TestModels\ConcurrencyModel\TestDriver.cs" />
-    <Compile Include="TestModels\ConcurrencyModel\TitleSponsor.cs" />
-    <Compile Include="ProductivityApi\DbContextTests.cs" />
-    <Compile Include="TestModels\SimpleModel\ExtraEntity.cs" />
-    <Compile Include="TestModels\SimpleModel\Blog.cs" />
-    <Compile Include="TestModels\SimpleModel\Category.cs" />
-    <Compile Include="TestModels\SimpleModel\EmptyContext.cs" />
-    <Compile Include="TestModels\SimpleModel\FeaturedProduct.cs" />
-    <Compile Include="TestModels\SimpleModel\FuncyContexts.cs" />
-    <Compile Include="TestModels\SimpleModel\LiveWriterContext.cs" />
-    <Compile Include="TestModels\SimpleModel\Login.cs" />
-    <Compile Include="TestModels\SimpleModel\Product.cs" />
-    <Compile Include="TestModels\SimpleModel\ProductBase.cs" />
-    <Compile Include="TestModels\SimpleModel\SimpleModelContext.cs" />
-    <Compile Include="TestModels\SimpleModel\SimpleModelContextWithNoData.cs" />
-    <Compile Include="TestModels\SimpleModel\SimpleModelInitializer.cs" />
-    <Compile Include="TestModels\TemplateModels\CsAdvancedPatterns\AddressMf.cs">
-      <DependentUpon>CsAdvancedPatterns.tt</DependentUpon>
-    </Compile>
-    <Compile Include="TestModels\TemplateModels\CsAdvancedPatterns\BuildingDetailMf.cs">
-      <DependentUpon>CsAdvancedPatterns.tt</DependentUpon>
-    </Compile>
-    <Compile Include="TestModels\TemplateModels\CsAdvancedPatterns\BuildingMf.cs">
-      <DependentUpon>CsAdvancedPatterns.tt</DependentUpon>
-    </Compile>
-    <Compile Include="TestModels\TemplateModels\CsAdvancedPatterns\CsAdvancedPatterns.Context.cs">
-      <DependentUpon>CsAdvancedPatterns.Context.tt</DependentUpon>
-      <AutoGen>True</AutoGen>
-      <DesignTime>True</DesignTime>
-    </Compile>
-    <Compile Include="TestModels\TemplateModels\CsAdvancedPatterns\CsAdvancedPatterns.cs">
-      <DependentUpon>CsAdvancedPatterns.tt</DependentUpon>
-      <AutoGen>True</AutoGen>
-      <DesignTime>True</DesignTime>
-    </Compile>
-    <Compile Include="TestModels\TemplateModels\CsAdvancedPatterns\CurrentEmployeeMf.cs">
-      <DependentUpon>CsAdvancedPatterns.tt</DependentUpon>
-    </Compile>
-    <Compile Include="TestModels\TemplateModels\CsAdvancedPatterns\EmployeeMf.cs">
-      <DependentUpon>CsAdvancedPatterns.tt</DependentUpon>
-    </Compile>
-    <Compile Include="TestModels\TemplateModels\CsAdvancedPatterns\MailRoomMf.cs">
-      <DependentUpon>CsAdvancedPatterns.tt</DependentUpon>
-    </Compile>
-    <Compile Include="TestModels\TemplateModels\CsAdvancedPatterns\OfficeMf.cs">
-      <DependentUpon>CsAdvancedPatterns.tt</DependentUpon>
-    </Compile>
-    <Compile Include="TestModels\TemplateModels\CsAdvancedPatterns\Partials\AddressMf.cs" />
-    <Compile Include="TestModels\TemplateModels\CsAdvancedPatterns\Partials\AdvancedPatternsModelFirstContext.cs" />
-    <Compile Include="TestModels\TemplateModels\CsAdvancedPatterns\Partials\BuildingMf.cs" />
-    <Compile Include="TestModels\TemplateModels\CsAdvancedPatterns\Partials\CurrentEmployeeMf.cs" />
-    <Compile Include="TestModels\TemplateModels\CsAdvancedPatterns\Partials\EmployeeMf.cs" />
-    <Compile Include="TestModels\TemplateModels\CsAdvancedPatterns\Partials\OfficeMf.cs" />
-    <Compile Include="TestModels\TemplateModels\CsAdvancedPatterns\Partials\PastEmployeeMf.cs" />
-    <Compile Include="TestModels\TemplateModels\CsAdvancedPatterns\Partials\SiteInfoMf.cs" />
-    <Compile Include="TestModels\TemplateModels\CsAdvancedPatterns\PastEmployeeMf.cs">
-      <DependentUpon>CsAdvancedPatterns.tt</DependentUpon>
-    </Compile>
-    <Compile Include="TestModels\TemplateModels\CsAdvancedPatterns\SiteInfoMf.cs">
-      <DependentUpon>CsAdvancedPatterns.tt</DependentUpon>
-    </Compile>
-    <Compile Include="TestModels\TemplateModels\CsAdvancedPatterns\WhiteboardMf.cs">
-      <DependentUpon>CsAdvancedPatterns.tt</DependentUpon>
-    </Compile>
-    <Compile Include="TestModels\TemplateModels\CsAdvancedPatterns\WorkOrderMf.cs">
-      <DependentUpon>CsAdvancedPatterns.tt</DependentUpon>
-    </Compile>
-    <Compile Include="TestModels\TemplateModels\CsMonsterModel\BackOrderLine2Mm.cs">
-      <DependentUpon>CsMonsterModel.tt</DependentUpon>
-    </Compile>
-    <Compile Include="TestModels\TemplateModels\CsMonsterModel\BackOrderLineMm.cs">
-      <DependentUpon>CsMonsterModel.tt</DependentUpon>
-    </Compile>
-    <Compile Include="TestModels\TemplateModels\CsMonsterModel\BarcodeDetailMm.cs">
-      <DependentUpon>CsMonsterModel.tt</DependentUpon>
-    </Compile>
-    <Compile Include="TestModels\TemplateModels\CsMonsterModel\BarcodeMm.cs">
-      <DependentUpon>CsMonsterModel.tt</DependentUpon>
-    </Compile>
-    <Compile Include="TestModels\TemplateModels\CsMonsterModel\ComplaintMm.cs">
-      <DependentUpon>CsMonsterModel.tt</DependentUpon>
-    </Compile>
-    <Compile Include="TestModels\TemplateModels\CsMonsterModel\ComputerDetailMm.cs">
-      <DependentUpon>CsMonsterModel.tt</DependentUpon>
-    </Compile>
-    <Compile Include="TestModels\TemplateModels\CsMonsterModel\ComputerMm.cs">
-      <DependentUpon>CsMonsterModel.tt</DependentUpon>
-    </Compile>
-    <Compile Include="TestModels\TemplateModels\CsMonsterModel\ConcurrencyInfoMm.cs">
-      <DependentUpon>CsMonsterModel.tt</DependentUpon>
-    </Compile>
-    <Compile Include="TestModels\TemplateModels\CsMonsterModel\ContactDetailsMm.cs">
-      <DependentUpon>CsMonsterModel.tt</DependentUpon>
-    </Compile>
-    <Compile Include="TestModels\TemplateModels\CsMonsterModel\CsMonsterModel.Context.cs">
-      <DependentUpon>CsMonsterModel.Context.tt</DependentUpon>
-      <AutoGen>True</AutoGen>
-      <DesignTime>True</DesignTime>
-    </Compile>
-    <Compile Include="TestModels\TemplateModels\CsMonsterModel\CsMonsterModel.cs">
-      <DependentUpon>CsMonsterModel.tt</DependentUpon>
-      <AutoGen>True</AutoGen>
-      <DesignTime>True</DesignTime>
-    </Compile>
-    <Compile Include="TestModels\TemplateModels\CsMonsterModel\CustomerInfoMm.cs">
-      <DependentUpon>CsMonsterModel.tt</DependentUpon>
-    </Compile>
-    <Compile Include="TestModels\TemplateModels\CsMonsterModel\DimensionsMm.cs">
-      <DependentUpon>CsMonsterModel.tt</DependentUpon>
-    </Compile>
-    <Compile Include="TestModels\TemplateModels\CsMonsterModel\DiscontinuedProductMm.cs">
-      <DependentUpon>CsMonsterModel.tt</DependentUpon>
-    </Compile>
-    <Compile Include="TestModels\TemplateModels\CsMonsterModel\DriverMm.cs">
-      <DependentUpon>CsMonsterModel.tt</DependentUpon>
-    </Compile>
-    <Compile Include="TestModels\TemplateModels\CsMonsterModel\ExternalTypes\AuditInfoMm.cs" />
-    <Compile Include="TestModels\TemplateModels\CsMonsterModel\ExternalTypes\CustomerMm.cs" />
-    <Compile Include="TestModels\TemplateModels\CsMonsterModel\ExternalTypes\LicenseStateMm.cs" />
-    <Compile Include="TestModels\TemplateModels\CsMonsterModel\ExternalTypes\LoginMm.cs" />
-    <Compile Include="TestModels\TemplateModels\CsMonsterModel\ExternalTypes\PhoneMm.cs" />
-    <Compile Include="TestModels\TemplateModels\CsMonsterModel\ExternalTypes\PhoneTypeMm.cs" />
-    <Compile Include="TestModels\TemplateModels\CsMonsterModel\IncorrectScanMm.cs">
-      <DependentUpon>CsMonsterModel.tt</DependentUpon>
-    </Compile>
-    <Compile Include="TestModels\TemplateModels\CsMonsterModel\LastLoginMm.cs">
-      <DependentUpon>CsMonsterModel.tt</DependentUpon>
-    </Compile>
-    <Compile Include="TestModels\TemplateModels\CsMonsterModel\LicenseMm.cs">
-      <DependentUpon>CsMonsterModel.tt</DependentUpon>
-    </Compile>
-    <Compile Include="TestModels\TemplateModels\CsMonsterModel\MessageMm.cs">
-      <DependentUpon>CsMonsterModel.tt</DependentUpon>
-    </Compile>
-    <Compile Include="TestModels\TemplateModels\CsMonsterModel\OrderLineMm.cs">
-      <DependentUpon>CsMonsterModel.tt</DependentUpon>
-    </Compile>
-    <Compile Include="TestModels\TemplateModels\CsMonsterModel\OrderMm.cs">
-      <DependentUpon>CsMonsterModel.tt</DependentUpon>
-    </Compile>
-    <Compile Include="TestModels\TemplateModels\CsMonsterModel\OrderNoteMm.cs">
-      <DependentUpon>CsMonsterModel.tt</DependentUpon>
-    </Compile>
-    <Compile Include="TestModels\TemplateModels\CsMonsterModel\OrderQualityCheckMm.cs">
-      <DependentUpon>CsMonsterModel.tt</DependentUpon>
-    </Compile>
-    <Compile Include="TestModels\TemplateModels\CsMonsterModel\PageViewMm.cs">
-      <DependentUpon>CsMonsterModel.tt</DependentUpon>
-    </Compile>
-    <Compile Include="TestModels\TemplateModels\CsMonsterModel\PasswordResetMm.cs">
-      <DependentUpon>CsMonsterModel.tt</DependentUpon>
-    </Compile>
-    <Compile Include="TestModels\TemplateModels\CsMonsterModel\ProductDetailMm.cs">
-      <DependentUpon>CsMonsterModel.tt</DependentUpon>
-    </Compile>
-    <Compile Include="TestModels\TemplateModels\CsMonsterModel\ProductMm.cs">
-      <DependentUpon>CsMonsterModel.tt</DependentUpon>
-    </Compile>
-    <Compile Include="TestModels\TemplateModels\CsMonsterModel\ProductPageViewMm.cs">
-      <DependentUpon>CsMonsterModel.tt</DependentUpon>
-    </Compile>
-    <Compile Include="TestModels\TemplateModels\CsMonsterModel\ProductPhotoMm.cs">
-      <DependentUpon>CsMonsterModel.tt</DependentUpon>
-    </Compile>
-    <Compile Include="TestModels\TemplateModels\CsMonsterModel\ProductReviewMm.cs">
-      <DependentUpon>CsMonsterModel.tt</DependentUpon>
-    </Compile>
-    <Compile Include="TestModels\TemplateModels\CsMonsterModel\ProductWebFeatureMm.cs">
-      <DependentUpon>CsMonsterModel.tt</DependentUpon>
-    </Compile>
-    <Compile Include="TestModels\TemplateModels\CsMonsterModel\ResolutionMm.cs">
-      <DependentUpon>CsMonsterModel.tt</DependentUpon>
-    </Compile>
-    <Compile Include="TestModels\TemplateModels\CsMonsterModel\RSATokenMm.cs">
-      <DependentUpon>CsMonsterModel.tt</DependentUpon>
-    </Compile>
-    <Compile Include="TestModels\TemplateModels\CsMonsterModel\SmartCardMm.cs">
-      <DependentUpon>CsMonsterModel.tt</DependentUpon>
-    </Compile>
-    <Compile Include="TestModels\TemplateModels\CsMonsterModel\SupplierInfoMm.cs">
-      <DependentUpon>CsMonsterModel.tt</DependentUpon>
-    </Compile>
-    <Compile Include="TestModels\TemplateModels\CsMonsterModel\SupplierLogoMm.cs">
-      <DependentUpon>CsMonsterModel.tt</DependentUpon>
-    </Compile>
-    <Compile Include="TestModels\TemplateModels\CsMonsterModel\SupplierMm.cs">
-      <DependentUpon>CsMonsterModel.tt</DependentUpon>
-    </Compile>
-    <Compile Include="TestModels\TemplateModels\CsMonsterModel\SuspiciousActivityMm.cs">
-      <DependentUpon>CsMonsterModel.tt</DependentUpon>
-    </Compile>
-    <Compile Include="ProductivityApi\TemplateTests.cs" />
-    <Compile Include="CodeFirst\PropertyConfigurationScenarioTests.cs" />
-    <Compile Include="TestModels\SimpleMigrationsModel\201112202056275_InitialCreate.cs" />
-    <Compile Include="TestModels\SimpleMigrationsModel\201112202056275_InitialCreate.designer.cs">
-      <DependentUpon>201112202056275_InitialCreate.cs</DependentUpon>
-    </Compile>
-    <Compile Include="TestModels\SimpleMigrationsModel\201112202056573_AddUrlToBlog.cs" />
-    <Compile Include="TestModels\SimpleMigrationsModel\201112202056573_AddUrlToBlog.designer.cs">
-      <DependentUpon>201112202056573_AddUrlToBlog.cs</DependentUpon>
-    </Compile>
-    <Compile Include="TestModels\SimpleMigrationsModel\Blog.cs" />
-    <Compile Include="TestModels\SimpleMigrationsModel\MigrateInitializerConfiguration.cs" />
-    <Compile Include="TestModels\SimpleMigrationsModel\MigrateInitializerContext.cs" />
-    <Compile Include="CodeFirst\SpatialScenarioTests.cs" />
-    <Compile Include="TestHelpers\AssemblyResourceLookup.cs" />
-    <Compile Include="TestHelpers\ConnectionEventsTracker.cs" />
-    <Compile Include="TestHelpers\ConstructionStrategies.cs" />
-    <Compile Include="TestHelpers\DbContextExtensions.cs" />
-    <Compile Include="TestHelpers\ExceptionTestExtensions.cs" />
-    <Compile Include="TestHelpers\ExceptionHelpers.cs" />
-    <Compile Include="TestHelpers\HashSetBasedDbSet.cs" />
-    <Compile Include="TestHelpers\IOHelpers.cs" />
-    <Compile Include="Migrations\TestHelpers\DatabaseProviderFixture.cs" />
-    <Compile Include="Migrations\TestHelpers\DbMigratorExtensions.cs" />
-    <Compile Include="Migrations\TestHelpers\DbTestCase.cs" />
-    <Compile Include="Migrations\TestHelpers\InfoContext.cs" />
-    <Compile Include="Migrations\TestHelpers\MigrationCompiler.cs" />
-    <Compile Include="Migrations\TestHelpers\MigrationsTheoryAttribute.cs" />
-    <Compile Include="Migrations\TestHelpers\MigrationsTheoryCommand.cs" />
-    <Compile Include="Migrations\TestHelpers\TestDatabase.cs" />
-    <Compile Include="Migrations\TestHelpers\VariantAttribute.cs" />
-    <Compile Include="TestHelpers\ModelHelpers.cs" />
-    <Compile Include="TestHelpers\ObservableListSource`.cs" />
-    <Compile Include="TestHelpers\ProviderRegistry.cs" />
-    <Compile Include="TestHelpers\ModelAssertions.cs" />
-    <Compile Include="TestHelpers\ResourceUtilities.cs" />
-    <Compile Include="TestHelpers\StringResourceVerifier.cs" />
-    <Compile Include="TestHelpers\TestBase.cs" />
-    <Compile Include="TestHelpers\TypeAssertion`.cs" />
-    <Compile Include="TestHelpers\AdventureWorksModelBuilder.cs" />
-    <Compile Include="TestHelpers\DynamicTypeDescriptor.cs" />
-    <Compile Include="TestHelpers\DbDatabaseMappingExtensions.cs" />
-  </ItemGroup>
-  <ItemGroup>
-    <Content Include="! DON%27T ADD TESTS HERE\ReadMe.txt" />
-  </ItemGroup>
-  <Import Project="$(MSBuildToolsPath)\Microsoft.CSharp.targets" />
-  <PropertyGroup>
-    <PostBuildEvent>
-    if not exist "$(TargetDir)x86" md "$(TargetDir)x86"
-    xcopy /s /y /d "$(SolutionDir)packages\Microsoft.SqlServer.Compact.4.0.8876.1\NativeBinaries\x86\*.*" "$(TargetDir)x86"
-    if not exist "$(TargetDir)amd64" md "$(TargetDir)amd64"
-    xcopy /s /y "$(SolutionDir)packages\Microsoft.SqlServer.Compact.4.0.8876.1\NativeBinaries\amd64\*.*" "$(TargetDir)amd64"</PostBuildEvent>
-  </PropertyGroup>
-  <Import Project="$(SolutionDir)\.nuget\nuget.targets" />
-  <!-- To modify your build process, add your task inside one of the targets below and uncomment it. 
-       Other similar extension points exist, see Microsoft.Common.targets.
-  <Target Name="BeforeBuild">
-  </Target>
-  -->
-  <Target Name="AfterBuild">
-    <Warning Condition="'$(BuildConstants)' != '' And '$(BuildConstants)' != 'MigrationsTests' And '$(BuildConstants)' != 'AllTests'" Text="Unrecognized BuildConstants value, use 'SkipMigrationsTests' or 'SkipSlowTests'" />
-  </Target>
->>>>>>> b1a13653
 </Project>