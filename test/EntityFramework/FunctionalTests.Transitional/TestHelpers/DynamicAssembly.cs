<<<<<<< HEAD
﻿// Copyright (c) Microsoft Open Technologies, Inc. All rights reserved. See License.txt in the project root for license information.

namespace System.Data.Entity
{
    using System.Collections.Generic;
    using System.ComponentModel.DataAnnotations;
    using System.ComponentModel.DataAnnotations.Schema;
    using System.Data.Entity.Core.Objects.DataClasses;
    using System.Data.Entity.Utilities;
    using System.Linq;
    using System.Reflection;
    using System.Reflection.Emit;
    using System.Runtime.Serialization;

    public class DynamicAssembly
    {
        private readonly Dictionary<string, Tuple<TypeBuilder, ConstructorBuilder>> _typeBuilders =
            new Dictionary<string, Tuple<TypeBuilder, ConstructorBuilder>>();

        private readonly Dictionary<string, DynamicType> _dynamicTypes = new Dictionary<string, DynamicType>();
        private readonly Dictionary<string, Type> _types = new Dictionary<string, Type>();
        private readonly List<Attribute> _attributes = new List<Attribute>();

        private static int _assemblyCount = 1;

        public IEnumerable<DynamicType> DynamicTypes
        {
            get { return _dynamicTypes.Values; }
        }

        public IEnumerable<Type> Types
        {
            get { return _types.Values; }
        }

        public DynamicStructuralType DynamicStructuralType(string typeName)
        {
            return GetDynamicType<DynamicStructuralType>(typeName);
        }

        public DynamicEnumType DynamicEnumType(string typeName)
        {
            var dynamicEnumType = GetDynamicType<DynamicEnumType>(typeName);

            return dynamicEnumType ??
                   new DynamicEnumType()
                       {
                           Name = typeName
                       };
        }

        private T GetDynamicType<T>(string typeName)
            where T : DynamicType, new()
        {
            DynamicType dynamicType;

            if (!_dynamicTypes.TryGetValue(typeName, out dynamicType))
            {
                dynamicType = 
                    new T()
                    {
                        Name = typeName
                    };

                _dynamicTypes.Add(typeName, dynamicType);
            }

            return (T)dynamicType;
        }

        public DynamicAssembly HasAttribute(Attribute a)
        {
            _attributes.Add(a);
            return this;
        }

        public List<Attribute> Attributes
        {
            get { return _attributes; }
        }

        private static readonly MethodInfo s_Entity = typeof(DbModelBuilder).GetPublicInstanceMethod("Entity", Type.EmptyTypes);

        public DbModelBuilder ToBuilder()
        {
            if (Types.Count() == 0)
            {
                Compile();
            }
            var builder = new DbModelBuilder();
            foreach (var t in Types)
            {
                var entityMethod = s_Entity.MakeGenericMethod(t);
                entityMethod.Invoke(builder, null);
            }
            return builder;
        }

        public Assembly Compile()
        {
            return Compile(new AssemblyName(string.Format("DynamicEntities{0}", _assemblyCount)));
        }

        public Assembly Compile(AssemblyName assemblyName)
        {
            var assemblyBuilder =
                AppDomain.CurrentDomain.DefineDynamicAssembly(assemblyName, AssemblyBuilderAccess.Run);

            foreach (var attribute in Attributes)
            {
                assemblyBuilder.SetCustomAttribute(AnnotationAttributeBuilder.Create(attribute));
            }

            var moduleName = string.Format("DynamicEntitiesModule{0}.dll", _assemblyCount);
            var module = assemblyBuilder.DefineDynamicModule(moduleName);
            _assemblyCount++;

            foreach (var enumTypeInfo in DynamicTypes.OfType<DynamicEnumType>())
            {
                _types.Add(enumTypeInfo.Name, DefineEnumType(module, enumTypeInfo));
            }

            foreach (var typeInfo in DynamicTypes.OfType<DynamicStructuralType>())
            {
                DefineStructuralType(module, typeInfo);
            }

            foreach (var typeInfo in DynamicTypes.OfType<DynamicStructuralType>())
            {
                var typeBuilder = _typeBuilders[typeInfo.Name];

                foreach (var fieldInfo in typeInfo.Fields)
                {
                    DefineField(typeBuilder.Item1, typeBuilder.Item2, fieldInfo);
                }

                foreach (var propertyInfo in typeInfo.Properties)
                {
                    DefineProperty(typeBuilder.Item1, propertyInfo);
                }
            }

            foreach (var t in _typeBuilders)
            {
                _types.Add(t.Key, t.Value.Item1.CreateType());
            }

            return assemblyBuilder;
        }

        public Type GetType(string typeName)
        {
            return _types[typeName];
        }

        public bool TryGetType(string typeName, out Type type)
        {
            return _types.TryGetValue(typeName, out type);
        }

        private void DefineStructuralType(ModuleBuilder module, DynamicStructuralType typeInfo)
        {
            var typeAttributes = TypeAttributes.Class | GetTypeAccess(typeInfo.TypeAccess);

            if (typeInfo.IsAbstract)
            {
                typeAttributes |= TypeAttributes.Abstract;
            }
            if (typeInfo.IsSealed)
            {
                typeAttributes |= TypeAttributes.Sealed;
            }

            Type baseClass = null;
            if (typeInfo.BaseClass is Type)
            {
                baseClass = typeInfo.BaseClass as Type;
            }
            else if (typeInfo.BaseClass is DynamicStructuralType)
            {
                baseClass = _typeBuilders[((DynamicStructuralType)typeInfo.BaseClass).Name].Item1;
            }

            var typeBuilder = module.DefineType(typeInfo.Name, typeAttributes, baseClass);
            foreach (var a in typeInfo.Attributes)
            {
                typeBuilder.SetCustomAttribute(AnnotationAttributeBuilder.Create(a));
            }

            // Define the Ctor
            var constructorBuilder = typeInfo.CtorAccess == MemberAccess.None
                                         ? null
                                         : typeBuilder.DefineDefaultConstructor(GetMethodAttributes(false, typeInfo.CtorAccess));

            _typeBuilders.Add(typeInfo.Name, Tuple.Create(typeBuilder, constructorBuilder));
        }

        private void DefineField(TypeBuilder typeBuilder, ConstructorBuilder constructorBuilder, DynamicField fieldInfo)
        {
            var fieldAttributes = FieldAttributes.Public;
            if (fieldInfo.Static)
            {
                fieldAttributes |= FieldAttributes.Static;
            }

            var fieldType = _typeBuilders[fieldInfo.FieldType.Name].Item1;
            var fieldBuilder = typeBuilder.DefineField(fieldInfo.FieldName, fieldType, fieldAttributes);

            if (fieldInfo.SetInstancePattern)
            {
                var staticConstructorBuilder = typeBuilder.DefineConstructor(
                    MethodAttributes.Public | MethodAttributes.Static, CallingConventions.Standard, Type.EmptyTypes);
                var generator = staticConstructorBuilder.GetILGenerator();

                generator.Emit(OpCodes.Newobj, constructorBuilder);
                generator.Emit(OpCodes.Stsfld, fieldBuilder);
                generator.Emit(OpCodes.Ret);
            }
        }

        private void DefineProperty(TypeBuilder typeBuilder, DynamicProperty propertyInfo)
        {
            var getterAccess = propertyInfo.GetterAccess;
            var setterAccess = propertyInfo.SetterAccess;

            Type propertyType;
            if (propertyInfo.EnumType != null)
            {
                propertyType = _types[propertyInfo.EnumType.Item1.Name];

                if (propertyInfo.EnumType.Item2)
                {
                    propertyType = typeof(Nullable<>).MakeGenericType(propertyType);    
                }
            }
            else if (propertyInfo.CollectionType != null)
            {
                if (propertyInfo.ReferenceType != null)
                {
                    propertyType =
                        propertyInfo.CollectionType.MakeGenericType(_typeBuilders[propertyInfo.ReferenceType.Name].Item1);
                }
                else
                {
                    propertyType = propertyInfo.CollectionType.MakeGenericType(propertyInfo.PropertyType);
                }
            }
            else if (propertyInfo.ReferenceType != null)
            {
                propertyType = _typeBuilders[propertyInfo.ReferenceType.Name].Item1;
                switch (_dynamicTypes[propertyInfo.ReferenceType.Name].TypeAccess)
                {
                    case MemberAccess.Private:
                        getterAccess = MemberAccess.Private;
                        setterAccess = MemberAccess.Private;
                        break;
                    case MemberAccess.Internal:
                        getterAccess = MemberAccess.Internal;
                        setterAccess = MemberAccess.Internal;
                        break;
                }
                if (propertyInfo.PropertyType != null
                    && propertyInfo.PropertyType.IsGenericTypeDefinition)
                {
                    propertyType = propertyInfo.PropertyType.MakeGenericType(propertyType);
                }
            }
            else
            {
                propertyType = propertyInfo.PropertyType;
            }

            var fieldBuilder = typeBuilder.DefineField(
                "_" + propertyInfo.PropertyName, propertyType,
                FieldAttributes.Private);

            var propertyBuilder = typeBuilder.DefineProperty(
                propertyInfo.PropertyName,
                PropertyAttributes.None,
                propertyType, Type.EmptyTypes);

            foreach (var a in propertyInfo.Attributes)
            {
                propertyBuilder.SetCustomAttribute(AnnotationAttributeBuilder.Create(a));
            }

            if (propertyInfo.GetterAccess
                != MemberAccess.None)
            {
                var getter = typeBuilder.DefineMethod(
                    "get_" + propertyInfo.PropertyName,
                    GetMethodAttributes(propertyInfo.IsVirtual, getterAccess),
                    propertyType,
                    Type.EmptyTypes);
                var generator = getter.GetILGenerator();
                generator.Emit(OpCodes.Ldarg_0);
                generator.Emit(OpCodes.Ldfld, fieldBuilder);
                generator.Emit(OpCodes.Ret);
                propertyBuilder.SetGetMethod(getter);
            }

            if (propertyInfo.SetterAccess
                != MemberAccess.None)
            {
                var setter = typeBuilder.DefineMethod(
                    "set_" + propertyInfo.PropertyName,
                    GetMethodAttributes(propertyInfo.IsVirtual, setterAccess),
                    null,
                    new[] { propertyType });
                var generator = setter.GetILGenerator();
                generator.Emit(OpCodes.Ldarg_0);
                generator.Emit(OpCodes.Ldarg_1);
                generator.Emit(OpCodes.Stfld, fieldBuilder);
                generator.Emit(OpCodes.Ret);
                propertyBuilder.SetSetMethod(setter);
            }
        }

        private Type DefineEnumType(ModuleBuilder module, DynamicEnumType enumTypeInfo)
        {
            var enumBuilder = 
                module.DefineEnum(
                    enumTypeInfo.Name, 
                    GetTypeAccess(enumTypeInfo.TypeAccess), 
                    enumTypeInfo.UnderlyingType);

            foreach (var a in enumTypeInfo.Attributes)
            {
                enumBuilder.SetCustomAttribute(AnnotationAttributeBuilder.Create(a));
            }

            foreach (var enumMember in enumTypeInfo.Members)
            {
                enumBuilder.DefineLiteral(
                    enumMember.Key, 
                    Convert.ChangeType(enumMember.Value, enumTypeInfo.UnderlyingType));
            }

            return enumBuilder.CreateType();
        }

        private static TypeAttributes GetTypeAccess(MemberAccess typeAccess)
        {
            TypeAttributes typeAttributes = 0;
            switch (typeAccess)
            {
                case MemberAccess.Public:
                    typeAttributes |= TypeAttributes.Public;
                    break;
                case MemberAccess.Private:
                case MemberAccess.Internal:
                    typeAttributes |= TypeAttributes.NotPublic;
                    break;
            }
            return typeAttributes;
        }

        private static MethodAttributes GetMethodAttributes(bool isVirtual, MemberAccess memberAccess)
        {
            var attributes = MethodAttributes.HideBySig | MethodAttributes.SpecialName;
            if (isVirtual)
            {
                attributes |= MethodAttributes.Virtual;
            }
            switch (memberAccess)
            {
                case MemberAccess.Public:
                    attributes |= MethodAttributes.Public | MethodAttributes.NewSlot;
                    break;
                case MemberAccess.Private:
                    attributes |= MethodAttributes.Private;
                    break;
                case MemberAccess.Internal:
                    attributes |= MethodAttributes.Assembly | MethodAttributes.NewSlot;
                    break;
                case MemberAccess.Protected:
                    attributes |= MethodAttributes.Family | MethodAttributes.NewSlot;
                    break;
                case MemberAccess.ProtectedInternal:
                    attributes |= MethodAttributes.FamORAssem | MethodAttributes.NewSlot;
                    break;
            }
            return attributes;
        }
    }

    public class AnnotationAttributeBuilder
    {
        public static CustomAttributeBuilder Create(dynamic attribute)
        {
            CustomAttributeBuilder builder = CreateCustom(attribute);
            if (builder == null)
            {
                object[] args = GetArgs(attribute);
                return
                    new CustomAttributeBuilder(
                        attribute.GetType().GetConstructor(args.Select(x => x.GetType()).ToArray()), args);
            }
            return builder;
        }

        public static CustomAttributeBuilder CreateCustom(dynamic attribute)
        {
            return null;
        }

        public static CustomAttributeBuilder CreateCustom(DataMemberAttribute attribute)
        {
            if (attribute.Order
                == -1)
            {
                return new CustomAttributeBuilder(
                    typeof(DataMemberAttribute).GetConstructor(Type.EmptyTypes),
                    new object[] { },
                    new PropertyInfo[] { },
                    new object[] { });
            }
            else
            {
                return new CustomAttributeBuilder(
                    typeof(DataMemberAttribute).GetConstructor(Type.EmptyTypes),
                    new object[] { },
                    new[] { typeof(DataMemberAttribute).GetDeclaredProperty("Order") },
                    new object[] { attribute.Order });
            }
        }

        public static CustomAttributeBuilder CreateCustom(EdmTypeAttribute attribute)
        {
            return new CustomAttributeBuilder(
                attribute.GetType().GetConstructor(Type.EmptyTypes),
                    new object[0],
                    new PropertyInfo[] 
                    {
                        typeof(EdmTypeAttribute).GetDeclaredProperty("Name"),
                        typeof(EdmTypeAttribute).GetDeclaredProperty("NamespaceName")
                    },
                    new object[] 
                    {
                        attribute.Name,
                        attribute.NamespaceName
                    });
        }

        public static CustomAttributeBuilder CreateCustom(EdmScalarPropertyAttribute attribute)
        {
            return new CustomAttributeBuilder(
                attribute.GetType().GetConstructor(Type.EmptyTypes),
                    new object[0],
                    new PropertyInfo[] 
                    { 
                        typeof(EdmScalarPropertyAttribute).GetDeclaredProperty("EntityKeyProperty"), 
                        typeof(EdmScalarPropertyAttribute).GetDeclaredProperty("IsNullable") 
                    },
                    new object[] 
                    {
                        attribute.EntityKeyProperty, 
                        attribute.IsNullable
                    });
        }

        private static object[] GetArgs(dynamic attribute)
        {
            return GetArgs(attribute);
        }

        private static object[] GetArgs(KeyAttribute attribute)
        {
            return new object[] { };
        }

        private static object[] GetArgs(RequiredAttribute attribute)
        {
            return new object[] { };
        }

        private static object[] GetArgs(TimestampAttribute attribute)
        {
            return new object[] { };
        }

        private static object[] GetArgs(ConcurrencyCheckAttribute attribute)
        {
            return new object[] { };
        }

        private static object[] GetArgs(StringLengthAttribute attribute)
        {
            return new object[] { attribute.MaximumLength };
        }

        private static object[] GetArgs(MaxLengthAttribute attribute)
        {
            return new object[] { attribute.Length };
        }

        private static object[] GetArgs(DatabaseGeneratedAttribute attribute)
        {
            return new object[] { attribute.DatabaseGeneratedOption };
        }

        private static object[] GetArgs(EdmEntityTypeAttribute attribute)
        {
            return new object[] { };
        }

        private static object[] GetArgs(EdmSchemaAttribute attribute)
        {
            return new object[] { };
        }

        private static object[] GetArgs(EdmRelationshipNavigationPropertyAttribute attribute)
        {
            return new object[] 
                { 
                    attribute.RelationshipNamespaceName, 
                    attribute.RelationshipName, 
                    attribute.TargetRoleName 
                };
        }

        private static object[] GetArgs(EdmComplexPropertyAttribute attribute)
        {
            return new object[0];
        }
    }

    public enum MemberAccess
    {
        None,
        Public,
        Private,
        Internal,
        Protected,
        ProtectedInternal
    }

    public class DynamicProperty
    {
        private MemberAccess _getterAccess = MemberAccess.Public;
        private MemberAccess _setterAccess = MemberAccess.Public;
        private bool _isVirtual = true;
        private readonly List<Attribute> _attributes = new List<Attribute>();

        public Type PropertyType { get; set; }

        public DynamicProperty HasType(Type propertyType)
        {
            PropertyType = propertyType;
            return this;
        }

        public DynamicProperty HasType<T>()
        {
            PropertyType = typeof(T);
            return this;
        }

        public Tuple<DynamicEnumType, bool> EnumType { get; set; }

        public Tuple<DynamicEnumType, bool> HasEnumType(DynamicEnumType enumType, bool nullable)
        {
            EnumType = new Tuple<DynamicEnumType,bool>(enumType, nullable);
            return EnumType;
        }

        public DynamicStructuralType ReferenceType { get; set; }

        public DynamicProperty HasReferenceType(DynamicStructuralType referenceType)
        {
            ReferenceType = referenceType;
            return this;
        }

        public Type CollectionType { get; set; }

        public DynamicProperty HasCollectionType(Type collectionType, DynamicStructuralType referenceType)
        {
            CollectionType = collectionType;
            ReferenceType = referenceType;
            return this;
        }

        public List<Attribute> Attributes
        {
            get { return _attributes; }
        }

        public DynamicProperty HasAttribute(Attribute a)
        {
            _attributes.Add(a);
            return this;
        }

        public string PropertyName { get; set; }

        public DynamicProperty HasName(string propertyName)
        {
            PropertyName = propertyName;
            return this;
        }

        public MemberAccess GetterAccess
        {
            get { return _getterAccess; }
            set { _getterAccess = value; }
        }

        public DynamicProperty HasGetterAccess(MemberAccess access)
        {
            GetterAccess = access;
            return this;
        }

        public MemberAccess SetterAccess
        {
            get { return _setterAccess; }
            set { _setterAccess = value; }
        }

        public DynamicProperty HasSetterAccess(MemberAccess access)
        {
            SetterAccess = access;
            return this;
        }

        public bool IsVirtual
        {
            get { return _isVirtual; }
            set { _isVirtual = value; }
        }

        public DynamicProperty HasVirtual(bool isVirtual)
        {
            IsVirtual = isVirtual;
            return this;
        }
    }

    public class DynamicField
    {
        public DynamicStructuralType FieldType { get; set; }
        public string FieldName { get; set; }
        public bool Static { get; set; }
        public bool SetInstancePattern { get; set; }

        public DynamicField HasType(DynamicStructuralType propertyType)
        {
            FieldType = propertyType;
            return this;
        }

        public DynamicField HasName(string propertyName)
        {
            FieldName = propertyName;
            return this;
        }

        public DynamicField IsStatic()
        {
            Static = true;
            return this;
        }

        /// <summary>
        /// Sets the field up to match the Instance singleton pattern required by ADO.NET.
        /// </summary>
        public DynamicField IsInstance()
        {
            SetInstancePattern = true;
            return this;
        }
    }

    public abstract class DynamicType
    {
        private readonly List<Attribute> _attributes = new List<Attribute>();

        public string Name { get; set; }

        public List<Attribute> Attributes
        {
            get { return _attributes; }
        }

        private MemberAccess _typeAccess = MemberAccess.Public;

        public MemberAccess TypeAccess
        {
            get { return _typeAccess; }
            set { _typeAccess = value; }
        }
    }

    public class DynamicStructuralType : DynamicType
    {
        private readonly Dictionary<string, DynamicProperty> _properties = new Dictionary<string, DynamicProperty>();
        private readonly Dictionary<string, DynamicField> _fields = new Dictionary<string, DynamicField>();
        private MemberAccess _ctorAccess = MemberAccess.None;

        public DynamicStructuralType HasName(string name)
        {
            Name = name;
            return this;
        }

        public bool IsSealed { get; set; }

        public DynamicStructuralType HasSealed(bool isSealed)
        {
            IsSealed = isSealed;
            return this;
        }

        public bool IsAbstract { get; set; }

        public DynamicStructuralType HasAbstract(bool isAbstract)
        {
            IsAbstract = isAbstract;
            return this;
        }

        public DynamicStructuralType HasAttribute(Attribute a)
        {
            Attributes.Add(a);
            return this;
        }

        public DynamicStructuralType HasClassAccess(MemberAccess access)
        {
            TypeAccess = access;
            return this;
        }

        public MemberAccess CtorAccess
        {
            get { return _ctorAccess; }
            set { _ctorAccess = value; }
        }

        public DynamicProperty Property(string propertyName)
        {
            DynamicProperty property;
            if (!_properties.TryGetValue(propertyName, out property))
            {
                property = new DynamicProperty();
                property.PropertyName = propertyName;
                _properties.Add(propertyName, property);
            }
            return property;
        }

        public DynamicField Field(string fieldName)
        {
            DynamicField field;
            if (!_fields.TryGetValue(fieldName, out field))
            {
                field = new DynamicField
                            {
                                FieldName = fieldName
                            };
                _fields.Add(fieldName, field);
            }
            return field;
        }

        public object BaseClass { get; set; }

        public DynamicStructuralType HasBaseClass(object baseClass)
        {
            BaseClass = baseClass;
            return this;
        }

        public IEnumerable<DynamicProperty> Properties
        {
            get { return _properties.Values; }
        }

        public IEnumerable<DynamicField> Fields
        {
            get { return _fields.Values; }
        }
    }

    public class DynamicEnumType : DynamicType
    {
        private readonly Dictionary<string, object> _members = new Dictionary<string, object>();

        public DynamicEnumType HasName(string name)
        {
            Name = name;
            return this;
        }

        public DynamicEnumType()
        {
            UnderlyingType = typeof(int);
        }

        public DynamicEnumType HasClassAccess(MemberAccess access)
        {
            TypeAccess = access;
            return this;
        }

        public Type UnderlyingType { get; set; }

        public DynamicEnumType HasUnderlyingType(Type type)
        {
            UnderlyingType = type;
            return this;
        }

        public DynamicEnumType HasAttribute(Attribute a)
        {
            Attributes.Add(a);
            return this;
        }

        public IEnumerable<KeyValuePair<string, object>> Members
        {
            get { return _members; }
        }

        public DynamicEnumType HasMember(string name, object value)
        {
            _members[name] = value;
            return this;
        }
    }
}
=======
﻿// Copyright (c) Microsoft Open Technologies, Inc. All rights reserved. See License.txt in the project root for license information.

namespace System.Data.Entity
{
    using System.Collections.Generic;
    using System.ComponentModel.DataAnnotations;
    using System.ComponentModel.DataAnnotations.Schema;
    using System.Data.Entity.Core.Objects.DataClasses;
    using System.Linq;
    using System.Reflection;
    using System.Reflection.Emit;
    using System.Runtime.Serialization;

    public class DynamicAssembly
    {
        private readonly Dictionary<string, Tuple<TypeBuilder, ConstructorBuilder>> _typeBuilders =
            new Dictionary<string, Tuple<TypeBuilder, ConstructorBuilder>>();

        private readonly Dictionary<string, DynamicType> _dynamicTypes = new Dictionary<string, DynamicType>();
        private readonly Dictionary<string, Type> _types = new Dictionary<string, Type>();
        private readonly List<Attribute> _attributes = new List<Attribute>();

        private static int _assemblyCount = 1;

        public IEnumerable<DynamicType> DynamicTypes
        {
            get { return _dynamicTypes.Values; }
        }

        public IEnumerable<Type> Types
        {
            get { return _types.Values; }
        }

        public DynamicStructuralType DynamicStructuralType(string typeName)
        {
            return GetDynamicType<DynamicStructuralType>(typeName);
        }

        public DynamicEnumType DynamicEnumType(string typeName)
        {
            var dynamicEnumType = GetDynamicType<DynamicEnumType>(typeName);

            return dynamicEnumType ??
                   new DynamicEnumType()
                       {
                           Name = typeName
                       };
        }

        private T GetDynamicType<T>(string typeName)
            where T : DynamicType, new()
        {
            DynamicType dynamicType;

            if (!_dynamicTypes.TryGetValue(typeName, out dynamicType))
            {
                dynamicType = 
                    new T()
                    {
                        Name = typeName
                    };

                _dynamicTypes.Add(typeName, dynamicType);
            }

            return (T)dynamicType;
        }

        public DynamicAssembly HasAttribute(Attribute a)
        {
            _attributes.Add(a);
            return this;
        }

        public List<Attribute> Attributes
        {
            get { return _attributes; }
        }

        //private static MethodInfo s_RegisterSet = typeof(DbModelBuilder).GetMethod("RegisterSet", BindingFlags.Public | BindingFlags.Instance, null, Type.EmptyTypes, null);
        private static readonly MethodInfo s_Entity = typeof(DbModelBuilder).GetMethod(
            "Entity",
            BindingFlags.Public |
            BindingFlags.Instance, null,
            Type.EmptyTypes, null);

        public DbModelBuilder ToBuilder()
        {
            if (Types.Count() == 0)
            {
                Compile();
            }
            var builder = new DbModelBuilder();
            foreach (var t in Types)
            {
                var entityMethod = s_Entity.MakeGenericMethod(t);
                entityMethod.Invoke(builder, null);
            }
            return builder;
        }

        public Assembly Compile()
        {
            return Compile(new AssemblyName(string.Format("DynamicEntities{0}", _assemblyCount)));
        }

        public Assembly Compile(AssemblyName assemblyName)
        {
            var assemblyBuilder =
                AppDomain.CurrentDomain.DefineDynamicAssembly(assemblyName, AssemblyBuilderAccess.Run);

            foreach (var attribute in Attributes)
            {
                assemblyBuilder.SetCustomAttribute(AnnotationAttributeBuilder.Create(attribute));
            }

            var moduleName = string.Format("DynamicEntitiesModule{0}.dll", _assemblyCount);
            var module = assemblyBuilder.DefineDynamicModule(moduleName);
            _assemblyCount++;

            foreach (var enumTypeInfo in DynamicTypes.OfType<DynamicEnumType>())
            {
                _types.Add(enumTypeInfo.Name, DefineEnumType(module, enumTypeInfo));
            }

            foreach (var typeInfo in DynamicTypes.OfType<DynamicStructuralType>())
            {
                DefineStructuralType(module, typeInfo);
            }

            foreach (var typeInfo in DynamicTypes.OfType<DynamicStructuralType>())
            {
                var typeBuilder = _typeBuilders[typeInfo.Name];

                foreach (var fieldInfo in typeInfo.Fields)
                {
                    DefineField(typeBuilder.Item1, typeBuilder.Item2, fieldInfo);
                }

                foreach (var propertyInfo in typeInfo.Properties)
                {
                    DefineProperty(typeBuilder.Item1, propertyInfo);
                }
            }

            foreach (var t in _typeBuilders)
            {
                _types.Add(t.Key, t.Value.Item1.CreateType());
            }

            return assemblyBuilder;
        }

        public Type GetType(string typeName)
        {
            return _types[typeName];
        }

        public bool TryGetType(string typeName, out Type type)
        {
            return _types.TryGetValue(typeName, out type);
        }

        private void DefineStructuralType(ModuleBuilder module, DynamicStructuralType typeInfo)
        {
            var typeAttributes = TypeAttributes.Class | GetTypeAccess(typeInfo.TypeAccess);

            if (typeInfo.IsAbstract)
            {
                typeAttributes |= TypeAttributes.Abstract;
            }
            if (typeInfo.IsSealed)
            {
                typeAttributes |= TypeAttributes.Sealed;
            }

            Type baseClass = null;
            if (typeInfo.BaseClass is Type)
            {
                baseClass = typeInfo.BaseClass as Type;
            }
            else if (typeInfo.BaseClass is DynamicStructuralType)
            {
                baseClass = _typeBuilders[((DynamicStructuralType)typeInfo.BaseClass).Name].Item1;
            }

            var typeBuilder = module.DefineType(typeInfo.Name, typeAttributes, baseClass);
            foreach (var a in typeInfo.Attributes)
            {
                typeBuilder.SetCustomAttribute(AnnotationAttributeBuilder.Create(a));
            }

            // Define the Ctor
            var constructorBuilder = typeInfo.CtorAccess == MemberAccess.None
                                         ? null
                                         : typeBuilder.DefineDefaultConstructor(GetMethodAttributes(false, typeInfo.CtorAccess));

            _typeBuilders.Add(typeInfo.Name, Tuple.Create(typeBuilder, constructorBuilder));
        }

        private void DefineField(TypeBuilder typeBuilder, ConstructorBuilder constructorBuilder, DynamicField fieldInfo)
        {
            var fieldAttributes = FieldAttributes.Public;
            if (fieldInfo.Static)
            {
                fieldAttributes |= FieldAttributes.Static;
            }

            var fieldType = _typeBuilders[fieldInfo.FieldType.Name].Item1;
            var fieldBuilder = typeBuilder.DefineField(fieldInfo.FieldName, fieldType, fieldAttributes);

            if (fieldInfo.SetInstancePattern)
            {
                var staticConstructorBuilder = typeBuilder.DefineConstructor(
                    MethodAttributes.Public | MethodAttributes.Static, CallingConventions.Standard, Type.EmptyTypes);
                var generator = staticConstructorBuilder.GetILGenerator();

                generator.Emit(OpCodes.Newobj, constructorBuilder);
                generator.Emit(OpCodes.Stsfld, fieldBuilder);
                generator.Emit(OpCodes.Ret);
            }
        }

        private void DefineProperty(TypeBuilder typeBuilder, DynamicProperty propertyInfo)
        {
            var getterAccess = propertyInfo.GetterAccess;
            var setterAccess = propertyInfo.SetterAccess;

            Type propertyType;
            if (propertyInfo.EnumType != null)
            {
                propertyType = _types[propertyInfo.EnumType.Item1.Name];

                if (propertyInfo.EnumType.Item2)
                {
                    propertyType = typeof(Nullable<>).MakeGenericType(propertyType);    
                }
            }
            else if (propertyInfo.CollectionType != null)
            {
                if (propertyInfo.ReferenceType != null)
                {
                    propertyType =
                        propertyInfo.CollectionType.MakeGenericType(_typeBuilders[propertyInfo.ReferenceType.Name].Item1);
                }
                else
                {
                    propertyType = propertyInfo.CollectionType.MakeGenericType(propertyInfo.PropertyType);
                }
            }
            else if (propertyInfo.ReferenceType != null)
            {
                propertyType = _typeBuilders[propertyInfo.ReferenceType.Name].Item1;
                switch (_dynamicTypes[propertyInfo.ReferenceType.Name].TypeAccess)
                {
                    case MemberAccess.Private:
                        getterAccess = MemberAccess.Private;
                        setterAccess = MemberAccess.Private;
                        break;
                    case MemberAccess.Internal:
                        getterAccess = MemberAccess.Internal;
                        setterAccess = MemberAccess.Internal;
                        break;
                }
                if (propertyInfo.PropertyType != null
                    && propertyInfo.PropertyType.IsGenericTypeDefinition)
                {
                    propertyType = propertyInfo.PropertyType.MakeGenericType(propertyType);
                }
            }
            else
            {
                propertyType = propertyInfo.PropertyType;
            }

            var fieldBuilder = typeBuilder.DefineField(
                "_" + propertyInfo.PropertyName, propertyType,
                FieldAttributes.Private);

            var propertyBuilder = typeBuilder.DefineProperty(
                propertyInfo.PropertyName,
                PropertyAttributes.None,
                propertyType, Type.EmptyTypes);

            foreach (var a in propertyInfo.Attributes)
            {
                propertyBuilder.SetCustomAttribute(AnnotationAttributeBuilder.Create(a));
            }

            if (propertyInfo.GetterAccess
                != MemberAccess.None)
            {
                var getter = typeBuilder.DefineMethod(
                    "get_" + propertyInfo.PropertyName,
                    GetMethodAttributes(propertyInfo.IsVirtual, getterAccess),
                    propertyType,
                    Type.EmptyTypes);
                var generator = getter.GetILGenerator();
                generator.Emit(OpCodes.Ldarg_0);
                generator.Emit(OpCodes.Ldfld, fieldBuilder);
                generator.Emit(OpCodes.Ret);
                propertyBuilder.SetGetMethod(getter);
            }

            if (propertyInfo.SetterAccess
                != MemberAccess.None)
            {
                var setter = typeBuilder.DefineMethod(
                    "set_" + propertyInfo.PropertyName,
                    GetMethodAttributes(propertyInfo.IsVirtual, setterAccess),
                    null,
                    new[] { propertyType });
                var generator = setter.GetILGenerator();
                generator.Emit(OpCodes.Ldarg_0);
                generator.Emit(OpCodes.Ldarg_1);
                generator.Emit(OpCodes.Stfld, fieldBuilder);
                generator.Emit(OpCodes.Ret);
                propertyBuilder.SetSetMethod(setter);
            }
        }

        private Type DefineEnumType(ModuleBuilder module, DynamicEnumType enumTypeInfo)
        {
            var enumBuilder = 
                module.DefineEnum(
                    enumTypeInfo.Name, 
                    GetTypeAccess(enumTypeInfo.TypeAccess), 
                    enumTypeInfo.UnderlyingType);

            foreach (var a in enumTypeInfo.Attributes)
            {
                enumBuilder.SetCustomAttribute(AnnotationAttributeBuilder.Create(a));
            }

            foreach (var enumMember in enumTypeInfo.Members)
            {
                enumBuilder.DefineLiteral(
                    enumMember.Key, 
                    Convert.ChangeType(enumMember.Value, enumTypeInfo.UnderlyingType));
            }

            return enumBuilder.CreateType();
        }

        private static TypeAttributes GetTypeAccess(MemberAccess typeAccess)
        {
            TypeAttributes typeAttributes = 0;
            switch (typeAccess)
            {
                case MemberAccess.Public:
                    typeAttributes |= TypeAttributes.Public;
                    break;
                case MemberAccess.Private:
                case MemberAccess.Internal:
                    typeAttributes |= TypeAttributes.NotPublic;
                    break;
            }
            return typeAttributes;
        }

        private static MethodAttributes GetMethodAttributes(bool isVirtual, MemberAccess memberAccess)
        {
            var attributes = MethodAttributes.HideBySig | MethodAttributes.SpecialName;
            if (isVirtual)
            {
                attributes |= MethodAttributes.Virtual;
            }
            switch (memberAccess)
            {
                case MemberAccess.Public:
                    attributes |= MethodAttributes.Public | MethodAttributes.NewSlot;
                    break;
                case MemberAccess.Private:
                    attributes |= MethodAttributes.Private;
                    break;
                case MemberAccess.Internal:
                    attributes |= MethodAttributes.Assembly | MethodAttributes.NewSlot;
                    break;
                case MemberAccess.Protected:
                    attributes |= MethodAttributes.Family | MethodAttributes.NewSlot;
                    break;
                case MemberAccess.ProtectedInternal:
                    attributes |= MethodAttributes.FamORAssem | MethodAttributes.NewSlot;
                    break;
            }
            return attributes;
        }
    }

    public class AnnotationAttributeBuilder
    {
        public static CustomAttributeBuilder Create(dynamic attribute)
        {
            CustomAttributeBuilder builder = CreateCustom(attribute);
            if (builder == null)
            {
                object[] args = GetArgs(attribute);
                return
                    new CustomAttributeBuilder(
                        attribute.GetType().GetConstructor(args.Select(x => x.GetType()).ToArray()), args);
            }
            return builder;
        }

        public static CustomAttributeBuilder CreateCustom(dynamic attribute)
        {
            return null;
        }

        public static CustomAttributeBuilder CreateCustom(DataMemberAttribute attribute)
        {
            if (attribute.Order
                == -1)
            {
                return new CustomAttributeBuilder(
                    typeof(DataMemberAttribute).GetConstructor(Type.EmptyTypes),
                    new object[] { },
                    new PropertyInfo[] { },
                    new object[] { });
            }
            else
            {
                return new CustomAttributeBuilder(
                    typeof(DataMemberAttribute).GetConstructor(Type.EmptyTypes),
                    new object[] { },
                    new[] { typeof(DataMemberAttribute).GetProperty("Order") },
                    new object[] { attribute.Order });
            }
        }

        public static CustomAttributeBuilder CreateCustom(EdmTypeAttribute attribute)
        {
            return new CustomAttributeBuilder(
                attribute.GetType().GetConstructor(Type.EmptyTypes),
                    new object[0],
                    new PropertyInfo[] 
                    {
                        typeof(EdmTypeAttribute).GetProperty("Name"),
                        typeof(EdmTypeAttribute).GetProperty("NamespaceName")
                    },
                    new object[] 
                    {
                        attribute.Name,
                        attribute.NamespaceName
                    });
        }

        public static CustomAttributeBuilder CreateCustom(EdmScalarPropertyAttribute attribute)
        {
            return new CustomAttributeBuilder(
                attribute.GetType().GetConstructor(Type.EmptyTypes),
                    new object[0],
                    new PropertyInfo[] 
                    { 
                        typeof(EdmScalarPropertyAttribute).GetProperty("EntityKeyProperty"), 
                        typeof(EdmScalarPropertyAttribute).GetProperty("IsNullable") 
                    },
                    new object[] 
                    {
                        attribute.EntityKeyProperty, 
                        attribute.IsNullable
                    });
        }

        private static object[] GetArgs(dynamic attribute)
        {
            return GetArgs(attribute);
        }

        private static object[] GetArgs(KeyAttribute attribute)
        {
            return new object[] { };
        }

        private static object[] GetArgs(RequiredAttribute attribute)
        {
            return new object[] { };
        }

        private static object[] GetArgs(TimestampAttribute attribute)
        {
            return new object[] { };
        }

        private static object[] GetArgs(ConcurrencyCheckAttribute attribute)
        {
            return new object[] { };
        }

        private static object[] GetArgs(StringLengthAttribute attribute)
        {
            return new object[] { attribute.MaximumLength };
        }

        private static object[] GetArgs(MaxLengthAttribute attribute)
        {
            return new object[] { attribute.Length };
        }

        private static object[] GetArgs(DatabaseGeneratedAttribute attribute)
        {
            return new object[] { attribute.DatabaseGeneratedOption };
        }

        private static object[] GetArgs(EdmEntityTypeAttribute attribute)
        {
            return new object[] { };
        }

        private static object[] GetArgs(EdmSchemaAttribute attribute)
        {
            return new object[] { };
        }

        private static object[] GetArgs(EdmRelationshipNavigationPropertyAttribute attribute)
        {
            return new object[] 
                { 
                    attribute.RelationshipNamespaceName, 
                    attribute.RelationshipName, 
                    attribute.TargetRoleName 
                };
        }

        private static object[] GetArgs(EdmComplexPropertyAttribute attribute)
        {
            return new object[0];
        }
    }

    public enum MemberAccess
    {
        None,
        Public,
        Private,
        Internal,
        Protected,
        ProtectedInternal
    }

    public class DynamicProperty
    {
        private MemberAccess _getterAccess = MemberAccess.Public;
        private MemberAccess _setterAccess = MemberAccess.Public;
        private bool _isVirtual = true;
        private readonly List<Attribute> _attributes = new List<Attribute>();

        public Type PropertyType { get; set; }

        public DynamicProperty HasType(Type propertyType)
        {
            PropertyType = propertyType;
            return this;
        }

        public DynamicProperty HasType<T>()
        {
            PropertyType = typeof(T);
            return this;
        }

        public Tuple<DynamicEnumType, bool> EnumType { get; set; }

        public Tuple<DynamicEnumType, bool> HasEnumType(DynamicEnumType enumType, bool nullable)
        {
            EnumType = new Tuple<DynamicEnumType,bool>(enumType, nullable);
            return EnumType;
        }

        public DynamicStructuralType ReferenceType { get; set; }

        public DynamicProperty HasReferenceType(DynamicStructuralType referenceType)
        {
            ReferenceType = referenceType;
            return this;
        }

        public Type CollectionType { get; set; }

        public DynamicProperty HasCollectionType(Type collectionType, DynamicStructuralType referenceType)
        {
            CollectionType = collectionType;
            ReferenceType = referenceType;
            return this;
        }

        public List<Attribute> Attributes
        {
            get { return _attributes; }
        }

        public DynamicProperty HasAttribute(Attribute a)
        {
            _attributes.Add(a);
            return this;
        }

        public string PropertyName { get; set; }

        public DynamicProperty HasName(string propertyName)
        {
            PropertyName = propertyName;
            return this;
        }

        public MemberAccess GetterAccess
        {
            get { return _getterAccess; }
            set { _getterAccess = value; }
        }

        public DynamicProperty HasGetterAccess(MemberAccess access)
        {
            GetterAccess = access;
            return this;
        }

        public MemberAccess SetterAccess
        {
            get { return _setterAccess; }
            set { _setterAccess = value; }
        }

        public DynamicProperty HasSetterAccess(MemberAccess access)
        {
            SetterAccess = access;
            return this;
        }

        public bool IsVirtual
        {
            get { return _isVirtual; }
            set { _isVirtual = value; }
        }

        public DynamicProperty HasVirtual(bool isVirtual)
        {
            IsVirtual = isVirtual;
            return this;
        }
    }

    public class DynamicField
    {
        public DynamicStructuralType FieldType { get; set; }
        public string FieldName { get; set; }
        public bool Static { get; set; }
        public bool SetInstancePattern { get; set; }

        public DynamicField HasType(DynamicStructuralType propertyType)
        {
            FieldType = propertyType;
            return this;
        }

        public DynamicField HasName(string propertyName)
        {
            FieldName = propertyName;
            return this;
        }

        public DynamicField IsStatic()
        {
            Static = true;
            return this;
        }

        /// <summary>
        /// Sets the field up to match the Instance singleton pattern required by ADO.NET.
        /// </summary>
        public DynamicField IsInstance()
        {
            SetInstancePattern = true;
            return this;
        }
    }

    public abstract class DynamicType
    {
        private readonly List<Attribute> _attributes = new List<Attribute>();

        public string Name { get; set; }

        public List<Attribute> Attributes
        {
            get { return _attributes; }
        }

        private MemberAccess _typeAccess = MemberAccess.Public;

        public MemberAccess TypeAccess
        {
            get { return _typeAccess; }
            set { _typeAccess = value; }
        }
    }

    public class DynamicStructuralType : DynamicType
    {
        private readonly Dictionary<string, DynamicProperty> _properties = new Dictionary<string, DynamicProperty>();
        private readonly Dictionary<string, DynamicField> _fields = new Dictionary<string, DynamicField>();
        private MemberAccess _ctorAccess = MemberAccess.None;

        public DynamicStructuralType HasName(string name)
        {
            Name = name;
            return this;
        }

        public bool IsSealed { get; set; }

        public DynamicStructuralType HasSealed(bool isSealed)
        {
            IsSealed = isSealed;
            return this;
        }

        public bool IsAbstract { get; set; }

        public DynamicStructuralType HasAbstract(bool isAbstract)
        {
            IsAbstract = isAbstract;
            return this;
        }

        public DynamicStructuralType HasAttribute(Attribute a)
        {
            Attributes.Add(a);
            return this;
        }

        public DynamicStructuralType HasClassAccess(MemberAccess access)
        {
            TypeAccess = access;
            return this;
        }

        public MemberAccess CtorAccess
        {
            get { return _ctorAccess; }
            set { _ctorAccess = value; }
        }

        public DynamicProperty Property(string propertyName)
        {
            DynamicProperty property;
            if (!_properties.TryGetValue(propertyName, out property))
            {
                property = new DynamicProperty();
                property.PropertyName = propertyName;
                _properties.Add(propertyName, property);
            }
            return property;
        }

        public DynamicField Field(string fieldName)
        {
            DynamicField field;
            if (!_fields.TryGetValue(fieldName, out field))
            {
                field = new DynamicField
                            {
                                FieldName = fieldName
                            };
                _fields.Add(fieldName, field);
            }
            return field;
        }

        public object BaseClass { get; set; }

        public DynamicStructuralType HasBaseClass(object baseClass)
        {
            BaseClass = baseClass;
            return this;
        }

        public IEnumerable<DynamicProperty> Properties
        {
            get { return _properties.Values; }
        }

        public IEnumerable<DynamicField> Fields
        {
            get { return _fields.Values; }
        }
    }

    public class DynamicEnumType : DynamicType
    {
        private readonly Dictionary<string, object> _members = new Dictionary<string, object>();

        public DynamicEnumType HasName(string name)
        {
            Name = name;
            return this;
        }

        public DynamicEnumType()
        {
            UnderlyingType = typeof(int);
        }

        public DynamicEnumType HasClassAccess(MemberAccess access)
        {
            TypeAccess = access;
            return this;
        }

        public Type UnderlyingType { get; set; }

        public DynamicEnumType HasUnderlyingType(Type type)
        {
            UnderlyingType = type;
            return this;
        }

        public DynamicEnumType HasAttribute(Attribute a)
        {
            Attributes.Add(a);
            return this;
        }

        public IEnumerable<KeyValuePair<string, object>> Members
        {
            get { return _members; }
        }

        public DynamicEnumType HasMember(string name, object value)
        {
            _members[name] = value;
            return this;
        }
    }
}
>>>>>>> b1a13653
<|MERGE_RESOLUTION|>--- conflicted
+++ resolved
@@ -1,4 +1,3 @@
-<<<<<<< HEAD
 ﻿// Copyright (c) Microsoft Open Technologies, Inc. All rights reserved. See License.txt in the project root for license information.
 
 namespace System.Data.Entity
@@ -830,842 +829,4 @@
             return this;
         }
     }
-}
-=======
-﻿// Copyright (c) Microsoft Open Technologies, Inc. All rights reserved. See License.txt in the project root for license information.
-
-namespace System.Data.Entity
-{
-    using System.Collections.Generic;
-    using System.ComponentModel.DataAnnotations;
-    using System.ComponentModel.DataAnnotations.Schema;
-    using System.Data.Entity.Core.Objects.DataClasses;
-    using System.Linq;
-    using System.Reflection;
-    using System.Reflection.Emit;
-    using System.Runtime.Serialization;
-
-    public class DynamicAssembly
-    {
-        private readonly Dictionary<string, Tuple<TypeBuilder, ConstructorBuilder>> _typeBuilders =
-            new Dictionary<string, Tuple<TypeBuilder, ConstructorBuilder>>();
-
-        private readonly Dictionary<string, DynamicType> _dynamicTypes = new Dictionary<string, DynamicType>();
-        private readonly Dictionary<string, Type> _types = new Dictionary<string, Type>();
-        private readonly List<Attribute> _attributes = new List<Attribute>();
-
-        private static int _assemblyCount = 1;
-
-        public IEnumerable<DynamicType> DynamicTypes
-        {
-            get { return _dynamicTypes.Values; }
-        }
-
-        public IEnumerable<Type> Types
-        {
-            get { return _types.Values; }
-        }
-
-        public DynamicStructuralType DynamicStructuralType(string typeName)
-        {
-            return GetDynamicType<DynamicStructuralType>(typeName);
-        }
-
-        public DynamicEnumType DynamicEnumType(string typeName)
-        {
-            var dynamicEnumType = GetDynamicType<DynamicEnumType>(typeName);
-
-            return dynamicEnumType ??
-                   new DynamicEnumType()
-                       {
-                           Name = typeName
-                       };
-        }
-
-        private T GetDynamicType<T>(string typeName)
-            where T : DynamicType, new()
-        {
-            DynamicType dynamicType;
-
-            if (!_dynamicTypes.TryGetValue(typeName, out dynamicType))
-            {
-                dynamicType = 
-                    new T()
-                    {
-                        Name = typeName
-                    };
-
-                _dynamicTypes.Add(typeName, dynamicType);
-            }
-
-            return (T)dynamicType;
-        }
-
-        public DynamicAssembly HasAttribute(Attribute a)
-        {
-            _attributes.Add(a);
-            return this;
-        }
-
-        public List<Attribute> Attributes
-        {
-            get { return _attributes; }
-        }
-
-        //private static MethodInfo s_RegisterSet = typeof(DbModelBuilder).GetMethod("RegisterSet", BindingFlags.Public | BindingFlags.Instance, null, Type.EmptyTypes, null);
-        private static readonly MethodInfo s_Entity = typeof(DbModelBuilder).GetMethod(
-            "Entity",
-            BindingFlags.Public |
-            BindingFlags.Instance, null,
-            Type.EmptyTypes, null);
-
-        public DbModelBuilder ToBuilder()
-        {
-            if (Types.Count() == 0)
-            {
-                Compile();
-            }
-            var builder = new DbModelBuilder();
-            foreach (var t in Types)
-            {
-                var entityMethod = s_Entity.MakeGenericMethod(t);
-                entityMethod.Invoke(builder, null);
-            }
-            return builder;
-        }
-
-        public Assembly Compile()
-        {
-            return Compile(new AssemblyName(string.Format("DynamicEntities{0}", _assemblyCount)));
-        }
-
-        public Assembly Compile(AssemblyName assemblyName)
-        {
-            var assemblyBuilder =
-                AppDomain.CurrentDomain.DefineDynamicAssembly(assemblyName, AssemblyBuilderAccess.Run);
-
-            foreach (var attribute in Attributes)
-            {
-                assemblyBuilder.SetCustomAttribute(AnnotationAttributeBuilder.Create(attribute));
-            }
-
-            var moduleName = string.Format("DynamicEntitiesModule{0}.dll", _assemblyCount);
-            var module = assemblyBuilder.DefineDynamicModule(moduleName);
-            _assemblyCount++;
-
-            foreach (var enumTypeInfo in DynamicTypes.OfType<DynamicEnumType>())
-            {
-                _types.Add(enumTypeInfo.Name, DefineEnumType(module, enumTypeInfo));
-            }
-
-            foreach (var typeInfo in DynamicTypes.OfType<DynamicStructuralType>())
-            {
-                DefineStructuralType(module, typeInfo);
-            }
-
-            foreach (var typeInfo in DynamicTypes.OfType<DynamicStructuralType>())
-            {
-                var typeBuilder = _typeBuilders[typeInfo.Name];
-
-                foreach (var fieldInfo in typeInfo.Fields)
-                {
-                    DefineField(typeBuilder.Item1, typeBuilder.Item2, fieldInfo);
-                }
-
-                foreach (var propertyInfo in typeInfo.Properties)
-                {
-                    DefineProperty(typeBuilder.Item1, propertyInfo);
-                }
-            }
-
-            foreach (var t in _typeBuilders)
-            {
-                _types.Add(t.Key, t.Value.Item1.CreateType());
-            }
-
-            return assemblyBuilder;
-        }
-
-        public Type GetType(string typeName)
-        {
-            return _types[typeName];
-        }
-
-        public bool TryGetType(string typeName, out Type type)
-        {
-            return _types.TryGetValue(typeName, out type);
-        }
-
-        private void DefineStructuralType(ModuleBuilder module, DynamicStructuralType typeInfo)
-        {
-            var typeAttributes = TypeAttributes.Class | GetTypeAccess(typeInfo.TypeAccess);
-
-            if (typeInfo.IsAbstract)
-            {
-                typeAttributes |= TypeAttributes.Abstract;
-            }
-            if (typeInfo.IsSealed)
-            {
-                typeAttributes |= TypeAttributes.Sealed;
-            }
-
-            Type baseClass = null;
-            if (typeInfo.BaseClass is Type)
-            {
-                baseClass = typeInfo.BaseClass as Type;
-            }
-            else if (typeInfo.BaseClass is DynamicStructuralType)
-            {
-                baseClass = _typeBuilders[((DynamicStructuralType)typeInfo.BaseClass).Name].Item1;
-            }
-
-            var typeBuilder = module.DefineType(typeInfo.Name, typeAttributes, baseClass);
-            foreach (var a in typeInfo.Attributes)
-            {
-                typeBuilder.SetCustomAttribute(AnnotationAttributeBuilder.Create(a));
-            }
-
-            // Define the Ctor
-            var constructorBuilder = typeInfo.CtorAccess == MemberAccess.None
-                                         ? null
-                                         : typeBuilder.DefineDefaultConstructor(GetMethodAttributes(false, typeInfo.CtorAccess));
-
-            _typeBuilders.Add(typeInfo.Name, Tuple.Create(typeBuilder, constructorBuilder));
-        }
-
-        private void DefineField(TypeBuilder typeBuilder, ConstructorBuilder constructorBuilder, DynamicField fieldInfo)
-        {
-            var fieldAttributes = FieldAttributes.Public;
-            if (fieldInfo.Static)
-            {
-                fieldAttributes |= FieldAttributes.Static;
-            }
-
-            var fieldType = _typeBuilders[fieldInfo.FieldType.Name].Item1;
-            var fieldBuilder = typeBuilder.DefineField(fieldInfo.FieldName, fieldType, fieldAttributes);
-
-            if (fieldInfo.SetInstancePattern)
-            {
-                var staticConstructorBuilder = typeBuilder.DefineConstructor(
-                    MethodAttributes.Public | MethodAttributes.Static, CallingConventions.Standard, Type.EmptyTypes);
-                var generator = staticConstructorBuilder.GetILGenerator();
-
-                generator.Emit(OpCodes.Newobj, constructorBuilder);
-                generator.Emit(OpCodes.Stsfld, fieldBuilder);
-                generator.Emit(OpCodes.Ret);
-            }
-        }
-
-        private void DefineProperty(TypeBuilder typeBuilder, DynamicProperty propertyInfo)
-        {
-            var getterAccess = propertyInfo.GetterAccess;
-            var setterAccess = propertyInfo.SetterAccess;
-
-            Type propertyType;
-            if (propertyInfo.EnumType != null)
-            {
-                propertyType = _types[propertyInfo.EnumType.Item1.Name];
-
-                if (propertyInfo.EnumType.Item2)
-                {
-                    propertyType = typeof(Nullable<>).MakeGenericType(propertyType);    
-                }
-            }
-            else if (propertyInfo.CollectionType != null)
-            {
-                if (propertyInfo.ReferenceType != null)
-                {
-                    propertyType =
-                        propertyInfo.CollectionType.MakeGenericType(_typeBuilders[propertyInfo.ReferenceType.Name].Item1);
-                }
-                else
-                {
-                    propertyType = propertyInfo.CollectionType.MakeGenericType(propertyInfo.PropertyType);
-                }
-            }
-            else if (propertyInfo.ReferenceType != null)
-            {
-                propertyType = _typeBuilders[propertyInfo.ReferenceType.Name].Item1;
-                switch (_dynamicTypes[propertyInfo.ReferenceType.Name].TypeAccess)
-                {
-                    case MemberAccess.Private:
-                        getterAccess = MemberAccess.Private;
-                        setterAccess = MemberAccess.Private;
-                        break;
-                    case MemberAccess.Internal:
-                        getterAccess = MemberAccess.Internal;
-                        setterAccess = MemberAccess.Internal;
-                        break;
-                }
-                if (propertyInfo.PropertyType != null
-                    && propertyInfo.PropertyType.IsGenericTypeDefinition)
-                {
-                    propertyType = propertyInfo.PropertyType.MakeGenericType(propertyType);
-                }
-            }
-            else
-            {
-                propertyType = propertyInfo.PropertyType;
-            }
-
-            var fieldBuilder = typeBuilder.DefineField(
-                "_" + propertyInfo.PropertyName, propertyType,
-                FieldAttributes.Private);
-
-            var propertyBuilder = typeBuilder.DefineProperty(
-                propertyInfo.PropertyName,
-                PropertyAttributes.None,
-                propertyType, Type.EmptyTypes);
-
-            foreach (var a in propertyInfo.Attributes)
-            {
-                propertyBuilder.SetCustomAttribute(AnnotationAttributeBuilder.Create(a));
-            }
-
-            if (propertyInfo.GetterAccess
-                != MemberAccess.None)
-            {
-                var getter = typeBuilder.DefineMethod(
-                    "get_" + propertyInfo.PropertyName,
-                    GetMethodAttributes(propertyInfo.IsVirtual, getterAccess),
-                    propertyType,
-                    Type.EmptyTypes);
-                var generator = getter.GetILGenerator();
-                generator.Emit(OpCodes.Ldarg_0);
-                generator.Emit(OpCodes.Ldfld, fieldBuilder);
-                generator.Emit(OpCodes.Ret);
-                propertyBuilder.SetGetMethod(getter);
-            }
-
-            if (propertyInfo.SetterAccess
-                != MemberAccess.None)
-            {
-                var setter = typeBuilder.DefineMethod(
-                    "set_" + propertyInfo.PropertyName,
-                    GetMethodAttributes(propertyInfo.IsVirtual, setterAccess),
-                    null,
-                    new[] { propertyType });
-                var generator = setter.GetILGenerator();
-                generator.Emit(OpCodes.Ldarg_0);
-                generator.Emit(OpCodes.Ldarg_1);
-                generator.Emit(OpCodes.Stfld, fieldBuilder);
-                generator.Emit(OpCodes.Ret);
-                propertyBuilder.SetSetMethod(setter);
-            }
-        }
-
-        private Type DefineEnumType(ModuleBuilder module, DynamicEnumType enumTypeInfo)
-        {
-            var enumBuilder = 
-                module.DefineEnum(
-                    enumTypeInfo.Name, 
-                    GetTypeAccess(enumTypeInfo.TypeAccess), 
-                    enumTypeInfo.UnderlyingType);
-
-            foreach (var a in enumTypeInfo.Attributes)
-            {
-                enumBuilder.SetCustomAttribute(AnnotationAttributeBuilder.Create(a));
-            }
-
-            foreach (var enumMember in enumTypeInfo.Members)
-            {
-                enumBuilder.DefineLiteral(
-                    enumMember.Key, 
-                    Convert.ChangeType(enumMember.Value, enumTypeInfo.UnderlyingType));
-            }
-
-            return enumBuilder.CreateType();
-        }
-
-        private static TypeAttributes GetTypeAccess(MemberAccess typeAccess)
-        {
-            TypeAttributes typeAttributes = 0;
-            switch (typeAccess)
-            {
-                case MemberAccess.Public:
-                    typeAttributes |= TypeAttributes.Public;
-                    break;
-                case MemberAccess.Private:
-                case MemberAccess.Internal:
-                    typeAttributes |= TypeAttributes.NotPublic;
-                    break;
-            }
-            return typeAttributes;
-        }
-
-        private static MethodAttributes GetMethodAttributes(bool isVirtual, MemberAccess memberAccess)
-        {
-            var attributes = MethodAttributes.HideBySig | MethodAttributes.SpecialName;
-            if (isVirtual)
-            {
-                attributes |= MethodAttributes.Virtual;
-            }
-            switch (memberAccess)
-            {
-                case MemberAccess.Public:
-                    attributes |= MethodAttributes.Public | MethodAttributes.NewSlot;
-                    break;
-                case MemberAccess.Private:
-                    attributes |= MethodAttributes.Private;
-                    break;
-                case MemberAccess.Internal:
-                    attributes |= MethodAttributes.Assembly | MethodAttributes.NewSlot;
-                    break;
-                case MemberAccess.Protected:
-                    attributes |= MethodAttributes.Family | MethodAttributes.NewSlot;
-                    break;
-                case MemberAccess.ProtectedInternal:
-                    attributes |= MethodAttributes.FamORAssem | MethodAttributes.NewSlot;
-                    break;
-            }
-            return attributes;
-        }
-    }
-
-    public class AnnotationAttributeBuilder
-    {
-        public static CustomAttributeBuilder Create(dynamic attribute)
-        {
-            CustomAttributeBuilder builder = CreateCustom(attribute);
-            if (builder == null)
-            {
-                object[] args = GetArgs(attribute);
-                return
-                    new CustomAttributeBuilder(
-                        attribute.GetType().GetConstructor(args.Select(x => x.GetType()).ToArray()), args);
-            }
-            return builder;
-        }
-
-        public static CustomAttributeBuilder CreateCustom(dynamic attribute)
-        {
-            return null;
-        }
-
-        public static CustomAttributeBuilder CreateCustom(DataMemberAttribute attribute)
-        {
-            if (attribute.Order
-                == -1)
-            {
-                return new CustomAttributeBuilder(
-                    typeof(DataMemberAttribute).GetConstructor(Type.EmptyTypes),
-                    new object[] { },
-                    new PropertyInfo[] { },
-                    new object[] { });
-            }
-            else
-            {
-                return new CustomAttributeBuilder(
-                    typeof(DataMemberAttribute).GetConstructor(Type.EmptyTypes),
-                    new object[] { },
-                    new[] { typeof(DataMemberAttribute).GetProperty("Order") },
-                    new object[] { attribute.Order });
-            }
-        }
-
-        public static CustomAttributeBuilder CreateCustom(EdmTypeAttribute attribute)
-        {
-            return new CustomAttributeBuilder(
-                attribute.GetType().GetConstructor(Type.EmptyTypes),
-                    new object[0],
-                    new PropertyInfo[] 
-                    {
-                        typeof(EdmTypeAttribute).GetProperty("Name"),
-                        typeof(EdmTypeAttribute).GetProperty("NamespaceName")
-                    },
-                    new object[] 
-                    {
-                        attribute.Name,
-                        attribute.NamespaceName
-                    });
-        }
-
-        public static CustomAttributeBuilder CreateCustom(EdmScalarPropertyAttribute attribute)
-        {
-            return new CustomAttributeBuilder(
-                attribute.GetType().GetConstructor(Type.EmptyTypes),
-                    new object[0],
-                    new PropertyInfo[] 
-                    { 
-                        typeof(EdmScalarPropertyAttribute).GetProperty("EntityKeyProperty"), 
-                        typeof(EdmScalarPropertyAttribute).GetProperty("IsNullable") 
-                    },
-                    new object[] 
-                    {
-                        attribute.EntityKeyProperty, 
-                        attribute.IsNullable
-                    });
-        }
-
-        private static object[] GetArgs(dynamic attribute)
-        {
-            return GetArgs(attribute);
-        }
-
-        private static object[] GetArgs(KeyAttribute attribute)
-        {
-            return new object[] { };
-        }
-
-        private static object[] GetArgs(RequiredAttribute attribute)
-        {
-            return new object[] { };
-        }
-
-        private static object[] GetArgs(TimestampAttribute attribute)
-        {
-            return new object[] { };
-        }
-
-        private static object[] GetArgs(ConcurrencyCheckAttribute attribute)
-        {
-            return new object[] { };
-        }
-
-        private static object[] GetArgs(StringLengthAttribute attribute)
-        {
-            return new object[] { attribute.MaximumLength };
-        }
-
-        private static object[] GetArgs(MaxLengthAttribute attribute)
-        {
-            return new object[] { attribute.Length };
-        }
-
-        private static object[] GetArgs(DatabaseGeneratedAttribute attribute)
-        {
-            return new object[] { attribute.DatabaseGeneratedOption };
-        }
-
-        private static object[] GetArgs(EdmEntityTypeAttribute attribute)
-        {
-            return new object[] { };
-        }
-
-        private static object[] GetArgs(EdmSchemaAttribute attribute)
-        {
-            return new object[] { };
-        }
-
-        private static object[] GetArgs(EdmRelationshipNavigationPropertyAttribute attribute)
-        {
-            return new object[] 
-                { 
-                    attribute.RelationshipNamespaceName, 
-                    attribute.RelationshipName, 
-                    attribute.TargetRoleName 
-                };
-        }
-
-        private static object[] GetArgs(EdmComplexPropertyAttribute attribute)
-        {
-            return new object[0];
-        }
-    }
-
-    public enum MemberAccess
-    {
-        None,
-        Public,
-        Private,
-        Internal,
-        Protected,
-        ProtectedInternal
-    }
-
-    public class DynamicProperty
-    {
-        private MemberAccess _getterAccess = MemberAccess.Public;
-        private MemberAccess _setterAccess = MemberAccess.Public;
-        private bool _isVirtual = true;
-        private readonly List<Attribute> _attributes = new List<Attribute>();
-
-        public Type PropertyType { get; set; }
-
-        public DynamicProperty HasType(Type propertyType)
-        {
-            PropertyType = propertyType;
-            return this;
-        }
-
-        public DynamicProperty HasType<T>()
-        {
-            PropertyType = typeof(T);
-            return this;
-        }
-
-        public Tuple<DynamicEnumType, bool> EnumType { get; set; }
-
-        public Tuple<DynamicEnumType, bool> HasEnumType(DynamicEnumType enumType, bool nullable)
-        {
-            EnumType = new Tuple<DynamicEnumType,bool>(enumType, nullable);
-            return EnumType;
-        }
-
-        public DynamicStructuralType ReferenceType { get; set; }
-
-        public DynamicProperty HasReferenceType(DynamicStructuralType referenceType)
-        {
-            ReferenceType = referenceType;
-            return this;
-        }
-
-        public Type CollectionType { get; set; }
-
-        public DynamicProperty HasCollectionType(Type collectionType, DynamicStructuralType referenceType)
-        {
-            CollectionType = collectionType;
-            ReferenceType = referenceType;
-            return this;
-        }
-
-        public List<Attribute> Attributes
-        {
-            get { return _attributes; }
-        }
-
-        public DynamicProperty HasAttribute(Attribute a)
-        {
-            _attributes.Add(a);
-            return this;
-        }
-
-        public string PropertyName { get; set; }
-
-        public DynamicProperty HasName(string propertyName)
-        {
-            PropertyName = propertyName;
-            return this;
-        }
-
-        public MemberAccess GetterAccess
-        {
-            get { return _getterAccess; }
-            set { _getterAccess = value; }
-        }
-
-        public DynamicProperty HasGetterAccess(MemberAccess access)
-        {
-            GetterAccess = access;
-            return this;
-        }
-
-        public MemberAccess SetterAccess
-        {
-            get { return _setterAccess; }
-            set { _setterAccess = value; }
-        }
-
-        public DynamicProperty HasSetterAccess(MemberAccess access)
-        {
-            SetterAccess = access;
-            return this;
-        }
-
-        public bool IsVirtual
-        {
-            get { return _isVirtual; }
-            set { _isVirtual = value; }
-        }
-
-        public DynamicProperty HasVirtual(bool isVirtual)
-        {
-            IsVirtual = isVirtual;
-            return this;
-        }
-    }
-
-    public class DynamicField
-    {
-        public DynamicStructuralType FieldType { get; set; }
-        public string FieldName { get; set; }
-        public bool Static { get; set; }
-        public bool SetInstancePattern { get; set; }
-
-        public DynamicField HasType(DynamicStructuralType propertyType)
-        {
-            FieldType = propertyType;
-            return this;
-        }
-
-        public DynamicField HasName(string propertyName)
-        {
-            FieldName = propertyName;
-            return this;
-        }
-
-        public DynamicField IsStatic()
-        {
-            Static = true;
-            return this;
-        }
-
-        /// <summary>
-        /// Sets the field up to match the Instance singleton pattern required by ADO.NET.
-        /// </summary>
-        public DynamicField IsInstance()
-        {
-            SetInstancePattern = true;
-            return this;
-        }
-    }
-
-    public abstract class DynamicType
-    {
-        private readonly List<Attribute> _attributes = new List<Attribute>();
-
-        public string Name { get; set; }
-
-        public List<Attribute> Attributes
-        {
-            get { return _attributes; }
-        }
-
-        private MemberAccess _typeAccess = MemberAccess.Public;
-
-        public MemberAccess TypeAccess
-        {
-            get { return _typeAccess; }
-            set { _typeAccess = value; }
-        }
-    }
-
-    public class DynamicStructuralType : DynamicType
-    {
-        private readonly Dictionary<string, DynamicProperty> _properties = new Dictionary<string, DynamicProperty>();
-        private readonly Dictionary<string, DynamicField> _fields = new Dictionary<string, DynamicField>();
-        private MemberAccess _ctorAccess = MemberAccess.None;
-
-        public DynamicStructuralType HasName(string name)
-        {
-            Name = name;
-            return this;
-        }
-
-        public bool IsSealed { get; set; }
-
-        public DynamicStructuralType HasSealed(bool isSealed)
-        {
-            IsSealed = isSealed;
-            return this;
-        }
-
-        public bool IsAbstract { get; set; }
-
-        public DynamicStructuralType HasAbstract(bool isAbstract)
-        {
-            IsAbstract = isAbstract;
-            return this;
-        }
-
-        public DynamicStructuralType HasAttribute(Attribute a)
-        {
-            Attributes.Add(a);
-            return this;
-        }
-
-        public DynamicStructuralType HasClassAccess(MemberAccess access)
-        {
-            TypeAccess = access;
-            return this;
-        }
-
-        public MemberAccess CtorAccess
-        {
-            get { return _ctorAccess; }
-            set { _ctorAccess = value; }
-        }
-
-        public DynamicProperty Property(string propertyName)
-        {
-            DynamicProperty property;
-            if (!_properties.TryGetValue(propertyName, out property))
-            {
-                property = new DynamicProperty();
-                property.PropertyName = propertyName;
-                _properties.Add(propertyName, property);
-            }
-            return property;
-        }
-
-        public DynamicField Field(string fieldName)
-        {
-            DynamicField field;
-            if (!_fields.TryGetValue(fieldName, out field))
-            {
-                field = new DynamicField
-                            {
-                                FieldName = fieldName
-                            };
-                _fields.Add(fieldName, field);
-            }
-            return field;
-        }
-
-        public object BaseClass { get; set; }
-
-        public DynamicStructuralType HasBaseClass(object baseClass)
-        {
-            BaseClass = baseClass;
-            return this;
-        }
-
-        public IEnumerable<DynamicProperty> Properties
-        {
-            get { return _properties.Values; }
-        }
-
-        public IEnumerable<DynamicField> Fields
-        {
-            get { return _fields.Values; }
-        }
-    }
-
-    public class DynamicEnumType : DynamicType
-    {
-        private readonly Dictionary<string, object> _members = new Dictionary<string, object>();
-
-        public DynamicEnumType HasName(string name)
-        {
-            Name = name;
-            return this;
-        }
-
-        public DynamicEnumType()
-        {
-            UnderlyingType = typeof(int);
-        }
-
-        public DynamicEnumType HasClassAccess(MemberAccess access)
-        {
-            TypeAccess = access;
-            return this;
-        }
-
-        public Type UnderlyingType { get; set; }
-
-        public DynamicEnumType HasUnderlyingType(Type type)
-        {
-            UnderlyingType = type;
-            return this;
-        }
-
-        public DynamicEnumType HasAttribute(Attribute a)
-        {
-            Attributes.Add(a);
-            return this;
-        }
-
-        public IEnumerable<KeyValuePair<string, object>> Members
-        {
-            get { return _members; }
-        }
-
-        public DynamicEnumType HasMember(string name, object value)
-        {
-            _members[name] = value;
-            return this;
-        }
-    }
-}
->>>>>>> b1a13653
+}