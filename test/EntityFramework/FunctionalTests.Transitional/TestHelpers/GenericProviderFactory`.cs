--- conflicted
+++ resolved
@@ -1,4 +1,3 @@
-<<<<<<< HEAD
 ﻿// Copyright (c) Microsoft Open Technologies, Inc. All rights reserved. See License.txt in the project root for license information.
 
 namespace System.Data.Entity
@@ -35,43 +34,4 @@
             return new GenericConnection<T>();
         }
     }
-}
-=======
-﻿// Copyright (c) Microsoft Open Technologies, Inc. All rights reserved. See License.txt in the project root for license information.
-
-namespace System.Data.Entity
-{
-    using System.Data.Common;
-    using System.Reflection;
-
-    public class GenericProviderFactory<T> : DbProviderFactory
-        where T : DbProviderFactory
-    {
-        public static GenericProviderFactory<T> Instance = new GenericProviderFactory<T>();
-
-        private GenericProviderFactory()
-        {
-            var providerTable =
-                (DataTable)
-                typeof(DbProviderFactories).GetMethod("GetProviderTable", BindingFlags.Static | BindingFlags.NonPublic).Invoke(null, null);
-
-            var row = providerTable.NewRow();
-            row["Name"] = "GenericProviderFactory";
-            row["InvariantName"] = InvariantProviderName;
-            row["Description"] = "Fake GenericProviderFactory";
-            row["AssemblyQualifiedName"] = GetType().AssemblyQualifiedName;
-            providerTable.Rows.Add(row);
-        }
-
-        public string InvariantProviderName
-        {
-            get { return "My.Generic.Provider." + typeof(T).Name; }
-        }
-
-        public override DbConnection CreateConnection()
-        {
-            return new GenericConnection<T>();
-        }
-    }
-}
->>>>>>> b1a13653
+}