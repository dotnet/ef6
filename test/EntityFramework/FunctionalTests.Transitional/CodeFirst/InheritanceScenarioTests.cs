// Copyright (c) Microsoft Open Technologies, Inc. All rights reserved. See License.txt in the project root for license information.

namespace FunctionalTests
{
    using System;
    using System.Collections.Generic;
    using System.ComponentModel.DataAnnotations;
    using System.ComponentModel.DataAnnotations.Schema;
    using System.Data.Entity;
    using System.Data.Entity.Core;
    using System.Data.Entity.Core.Metadata.Edm;
<<<<<<< HEAD
    using System.Data.Entity.Core.Objects;
=======
>>>>>>> 4fe2a62d
    using System.Data.Entity.ModelConfiguration.Edm;
    using System.Data.SqlClient;
    using System.Linq;
    using FunctionalTests.Model;
    using Xunit;

    public class InheritanceScenarioTests : TestBase
    {
        public abstract class MessageBase
        {
            public int Id { get; set; }
            public string Title { get; set; }
            public string Contents { get; set; }
        }

        public class Comment : MessageBase
        {
            public MessageBase Parent { get; set; }
            public int ParentId { get; set; }
        }

        [Fact]
        public void Identity_convention_applied_when_self_ref()
        {
            var modelBuilder = new DbModelBuilder();

            modelBuilder.Entity<MessageBase>();
            modelBuilder.Entity<Comment>();

            var databaseMapping = BuildMapping(modelBuilder);

            databaseMapping.AssertValid();
            databaseMapping.Assert<MessageBase>("MessageBases").Column("Id").DbEqual(StoreGeneratedPattern.Identity, c => c.StoreGeneratedPattern);
        }

        public class Person1545
        {
            public int Id { get; set; }

            [StringLength(5)]
            public string Name { get; set; }
        }

        public class Employee1545 : Person1545
        {
        }

        [Fact]
        public void Can_override_annotation_when_tph()
        {
            var modelBuilder = new DbModelBuilder();

            modelBuilder.Entity<Person1545>();
            modelBuilder.Entity<Employee1545>()
                .Property(p => p.Name)
                .HasMaxLength(10);

            var databaseMapping = BuildMapping(modelBuilder);

            databaseMapping.AssertValid();
            databaseMapping.Assert<Person1545>(p => p.Name).FacetEqual(10, p => p.MaxLength);
        }

        [Fact]
        public void Orphaned_configured_table_should_throw()
        {
            var modelBuilder = new DbModelBuilder();

            modelBuilder.Entity<BaseDependent_165027>().HasKey(
                e => new
                    {
                        e.Key1,
                        e.Key2,
                    });
            modelBuilder.Entity<Dependent_165027>()
                        .Map(
                            mapping =>
                                {
                                    mapping.MapInheritedProperties();
                                    mapping.ToTable("Dependent");
                                });
            modelBuilder.Entity<BaseDependent_165027>()
                        .Map(
                            mapping =>
                                {
                                    mapping.MapInheritedProperties();
                                    mapping.ToTable("BaseDependent");
                                });

            Assert.Throws<InvalidOperationException>(
                () => BuildMapping(modelBuilder))
                  .ValidateMessage("OrphanedConfiguredTableDetected", "BaseDependent");
        }

        [Fact]
        public void Orphaned_unconfigured_table_should_be_removed()
        {
            var modelBuilder = new DbModelBuilder();

            modelBuilder.Entity<BaseDependent_165027>().HasKey(
                e => new
                    {
                        e.Key1,
                        e.Key2,
                    });
            modelBuilder.Entity<Dependent_165027>()
                        .Map(
                            mapping =>
                                {
                                    mapping.MapInheritedProperties();
                                    mapping.ToTable("Dependent");
                                });
            modelBuilder.Entity<BaseDependent_165027>()
                        .Map(mapping => mapping.MapInheritedProperties());

            var databaseMapping = BuildMapping(modelBuilder);

            databaseMapping.AssertValid();

            Assert.Equal(1, databaseMapping.Database.EntityTypes.Count());
        }

        public abstract class BaseDependent_165027
        {
            public decimal? BaseProperty { get; set; }
            public float? Key1 { get; set; }
            public decimal? Key2 { get; set; }
        }

        public class Dependent_165027 : BaseDependent_165027
        {
        }

        [Fact]
        public void Should_throw_when_configuring_base_properties_via_derived_type_conflicting()
        {
            var modelBuilder = new DbModelBuilder();

            modelBuilder.Entity<Base_195898>().ToTable("Base");
            modelBuilder.Entity<Base_195898>().Property(b => b.Id).HasColumnName("base_c");
            modelBuilder.Entity<Base_195898>().Property(b => b.Complex.Foo).HasColumnName("base_foo");
            modelBuilder.Entity<Derived_195898>().ToTable("Derived");
            modelBuilder.Entity<Derived_195898>().Property(d => d.Id).HasColumnName("derived_c");
            modelBuilder.Entity<Derived_195898>().Property(d => d.Complex.Foo).HasColumnName("derived_foo");  // conflict as TPT

            Assert.Throws<InvalidOperationException>(() => BuildMapping(modelBuilder));
        }

        [Fact]
        public void Should_throw_when_configuring_base_properties_via_derived_type_reverse_conflicting()
        {
            var modelBuilder = new DbModelBuilder();

            modelBuilder.Entity<Derived_195898>().ToTable("Derived");
            modelBuilder.Entity<Derived_195898>().Property(d => d.Id).HasColumnName("derived_c");
            modelBuilder.Entity<Derived_195898>().Property(d => d.Complex.Foo).HasColumnName("derived_foo"); // conflict as TPT
            modelBuilder.Entity<Base_195898>().ToTable("Base");
            modelBuilder.Entity<Base_195898>().Property(b => b.Id).HasColumnName("base_c");
            modelBuilder.Entity<Base_195898>().Property(b => b.Complex.Foo).HasColumnName("base_foo");

            Assert.Throws<InvalidOperationException>(() => BuildMapping(modelBuilder));
        }

        [Fact]
        public void Should_be_able_configure_derived_property_and_base_property_is_not_configured()
        {
            var modelBuilder = new DbModelBuilder();

            modelBuilder.Entity<Base_195898>().ToTable("Base");
            modelBuilder.Entity<Derived_195898>().ToTable("Derived");
            modelBuilder.Entity<Derived_195898>().Property(d => d.Id).HasColumnName("derived_c");

            var databaseMapping = BuildMapping(modelBuilder);

            databaseMapping.AssertValid();

            databaseMapping.Assert<Base_195898>(b => b.Id).DbEqual("Id", c => c.Name);
            databaseMapping.Assert<Complex_195898>(b => b.Foo).DbEqual("Complex_Foo", c => c.Name);
            databaseMapping.Assert<Derived_195898>(b => b.Id).DbEqual("derived_c", c => c.Name);
        }

        [Fact]
        public void Should_be_able_configure_base_property_and_derived_property_inherits_configuration()
        {
            var modelBuilder = new DbModelBuilder();

            modelBuilder.Entity<Base_195898>().ToTable("Base");
            modelBuilder.Entity<Base_195898>().Property(d => d.Id).HasColumnName("base_c");
            modelBuilder.Entity<Derived_195898>().ToTable("Derived");

            var databaseMapping = BuildMapping(modelBuilder);

            databaseMapping.AssertValid();

            databaseMapping.Assert<Base_195898>(b => b.Id).DbEqual("base_c", c => c.Name);
            databaseMapping.Assert<Complex_195898>(b => b.Foo).DbEqual("Complex_Foo", c => c.Name);
            databaseMapping.Assert<Derived_195898>(d => d.Id).DbEqual("base_c", c => c.Name);
        }

        public class Base_195898
        {
            public int Id { get; set; }
            public Complex_195898 Complex { get; set; }
        }

        public class Derived_195898 : Base_195898
        {
        }

        public class Complex_195898
        {
            public string Foo { get; set; }
        }

        [Fact]
        public void Columns_should_get_preferred_names_when_distinct_in_target_table()
        {
            var modelBuilder = new DbModelBuilder();

            modelBuilder.Entity<BaseEntityDuplicateProps>().ToTable("BaseEntities");
            modelBuilder.Entity<Entity1DuplicateProps>().ToTable("Entity1s");
            modelBuilder.Entity<Entity2DuplicateProps>().ToTable("Entity2s");

            var databaseMapping = BuildMapping(modelBuilder);

            databaseMapping.AssertValid();
            databaseMapping.Assert<Entity1DuplicateProps>(e => e.SomeProperty).DbEqual("SomeProperty", c => c.Name);
            databaseMapping.Assert<Entity2DuplicateProps>(e => e.SomeProperty).DbEqual("SomeProperty", c => c.Name);
        }

        [Fact]
        public void Columns_should_get_configured_names_when_distinct_in_target_table()
        {
            var modelBuilder = new DbModelBuilder();

            modelBuilder.Entity<BaseEntityDuplicateProps>().ToTable("BaseEntities");
            modelBuilder.Entity<Entity1DuplicateProps>().ToTable("Entity1s");
            modelBuilder.Entity<Entity2DuplicateProps>().ToTable("Entity2s");
            modelBuilder.Entity<Entity1DuplicateProps>().Property(e => e.SomeProperty).HasColumnName("Foo");
            modelBuilder.Entity<Entity2DuplicateProps>().Property(e => e.SomeProperty).HasColumnName("Foo");
            var databaseMapping = BuildMapping(modelBuilder);

            databaseMapping.AssertValid();
            databaseMapping.Assert<Entity1DuplicateProps>(e => e.SomeProperty).DbEqual("Foo", c => c.Name);
            databaseMapping.Assert<Entity2DuplicateProps>(e => e.SomeProperty).DbEqual("Foo", c => c.Name);
        }

        public class BaseEntityDuplicateProps
        {
            public int ID { get; set; }
            public string Title { get; set; }
        }

        public class Entity1DuplicateProps : BaseEntityDuplicateProps
        {
            public string SomeProperty { get; set; }
            public int Entity2ID { get; set; }
            public Entity2DuplicateProps Entity2 { get; set; }
        }

        public class Entity2DuplicateProps : BaseEntityDuplicateProps
        {
            public string SomeProperty { get; set; }
        }

        [Fact]
        public void Build_model_for_simple_tpt()
        {
            var modelBuilder = new AdventureWorksModelBuilder();

            modelBuilder.Entity<Product>();
            modelBuilder.Entity<ColoredProduct>().ToTable("ColoredProducts");
            modelBuilder.Entity<StyledProduct>().ToTable("StyledProducts");

            var databaseMapping = BuildMapping(modelBuilder);

            Assert.Equal(1, databaseMapping.EntityContainerMappings.Single().EntitySetMappings.Count());
        }

        [Fact]
        public void Build_model_for_tpt_tph()
        {
            var modelBuilder = new AdventureWorksModelBuilder();

            modelBuilder.Entity<Product>().ToTable("Products");
            modelBuilder.Entity<DiscontinuedProduct>().ToTable("DiscontinuedProducts");
            modelBuilder.Entity<StyledProduct>()
                        .Map(
                            m =>
                                {
                                    m.Requires("disc").HasValue("S");
                                    m.ToTable("StyledProducts");
                                });
            modelBuilder.Entity<ColoredProduct>()
                        .Map(
                            m =>
                                {
                                    m.Requires("disc").HasValue("C");
                                    m.ToTable("StyledProducts");
                                });

            var databaseMapping = BuildMapping(modelBuilder);

            Assert.Equal(1, databaseMapping.EntityContainerMappings.Single().EntitySetMappings.Count());
        }

        [Fact]
        public void Build_model_for_split_tpt_tph()
        {
            var modelBuilder = new AdventureWorksModelBuilder();

            modelBuilder.Entity<Product>();
            modelBuilder.Entity<DiscontinuedProduct>();
            modelBuilder.Entity<StyledProduct>().ToTable("StyledProducts");
            modelBuilder.Entity<ColoredProduct>();

            var databaseMapping = BuildMapping(modelBuilder);

            Assert.Equal(1, databaseMapping.EntityContainerMappings.Single().EntitySetMappings.Count());
        }

        [Fact]
        public void Build_model_for_tpc_with_default_tph_in_part_of_tree()
        {
            var modelBuilder = new AdventureWorksModelBuilder();

            modelBuilder.Entity<Product>();
            modelBuilder.Entity<DiscontinuedProduct>();
            modelBuilder.Entity<StyledProduct>()
                        .Map(
                            m =>
                                {
                                    m.MapInheritedProperties();
                                    m.ToTable("StyledProducts");
                                });

            Assert.Throws<NotSupportedException>(
                () => BuildMapping(modelBuilder));
        }

        [Fact]
        public void Build_model_for_three_level_abstract_types_tpt()
        {
            var modelBuilder = new AdventureWorksModelBuilder();

            modelBuilder.Entity<AbstractType1>().HasKey(a => a.Property1_ID).ToTable("AbstractType1");
            modelBuilder.Entity<AbstractType1_1>().ToTable("AbstractType1_1");
            modelBuilder.Entity<ConcreteType1_1_1>().ToTable("ConcreteType1_1_1");
            modelBuilder.Entity<ConcreteType1_2>().ToTable("ConcreteType1_2");

            var databaseMapping = BuildMapping(modelBuilder);

            Assert.Equal(1, databaseMapping.EntityContainerMappings.Single().EntitySetMappings.Count());
        }

        [Fact]
        public void Build_model_for_tree_containing_only_abstract_types()
        {
            var modelBuilder = new AdventureWorksModelBuilder();

            modelBuilder.Entity<AbstractType1>().HasKey(a => a.Property1_ID);
            modelBuilder.Entity<AbstractType1_1>().ToTable("AbstractType1_1");

            Assert.Throws<InvalidOperationException>(() => BuildMapping(modelBuilder));
        }

        [Fact]
        public void Build_model_for_entity_splitting()
        {
            var modelBuilder = new AdventureWorksModelBuilder();

            modelBuilder.Entity<Vendor>()
                        .Map(
                            m =>
                                {
                                    m.Properties(
                                        v1 => new
                                            {
                                                v1.VendorID,
                                                v1.Name,
                                                v1.PreferredVendorStatus,
                                                v1.AccountNumber,
                                                v1.ActiveFlag,
                                                v1.CreditRating
                                            });
                                    m.ToTable("Vendor");
                                })
                        .Map(
                            m =>
                                {
                                    m.Properties(
                                        v2 => new
                                            {
                                                v2.VendorID,
                                                v2.ModifiedDate,
                                                v2.PurchasingWebServiceURL
                                            });
                                    m.ToTable("VendorDetails");
                                });

            var databaseMapping = BuildMapping(modelBuilder);

            Assert.Equal(1, databaseMapping.EntityContainerMappings.Single().EntitySetMappings.Count());
        }

        [Fact]
        public void Build_model_for_entity_splitting_excluding_key()
        {
            var modelBuilder = new AdventureWorksModelBuilder();

            modelBuilder.Entity<Vendor>()
                        .Map(
                            m =>
                                {
                                    m.Properties(
                                        v1 => new
                                            {
                                                v1.VendorID,
                                                v1.Name,
                                                v1.PreferredVendorStatus,
                                                v1.AccountNumber,
                                                v1.ActiveFlag,
                                                v1.CreditRating
                                            });
                                    m.ToTable("Vendor");
                                })
                        .Map(
                            m =>
                                {
                                    m.Properties(
                                        v2 => new
                                            {
                                                v2.ModifiedDate,
                                                v2.PurchasingWebServiceURL
                                            });
                                    m.ToTable("VendorDetails");
                                });

            var databaseMapping = BuildMapping(modelBuilder);

            Assert.Equal(1, databaseMapping.EntityContainerMappings.Single().EntitySetMappings.Count());
        }

        [Fact]
        public void Build_model_for_entity_splitting_with_complex_properties()
        {
            var modelBuilder = new AdventureWorksModelBuilder();

            modelBuilder.Entity<ProductDescription>();
            modelBuilder.ComplexType<RowDetails>();

            modelBuilder.Entity<ProductDescription>()
                        .Map(
                            m =>
                                {
                                    m.Properties(
                                        pd1 => new
                                            {
                                                pd1.ProductDescriptionID,
                                                pd1.RowDetails.rowguid
                                            });
                                    m.ToTable("ProductDescription");
                                })
                        .Map(
                            m =>
                                {
                                    m.Properties(
                                        pd2 => new
                                            {
                                                pd2.ProductDescriptionID,
                                                pd2.Description,
                                                pd2.RowDetails.ModifiedDate
                                            });
                                    m.ToTable("ProductDescriptionExtended");
                                });

            var databaseMapping = BuildMapping(modelBuilder);

            Assert.Equal(1, databaseMapping.EntityContainerMappings.Single().EntitySetMappings.Count());
        }

        [Fact]
        public void Base_type_discovered_by_reachability_is_mapped()
        {
            var modelBuilder = new DbModelBuilder();
            modelBuilder.Entity<ITBar>();
            modelBuilder.Entity<ITBaz>();

            var databaseMapping = BuildMapping(modelBuilder);

            databaseMapping.AssertValid();

            Assert.Equal(2, databaseMapping.Model.Containers.Single().EntitySets.Count);
            Assert.Equal(
                "ITFoo",
                databaseMapping.Model.Containers.Single().EntitySets.Single(es => es.Name == "ITFoos").
                                ElementType.Name);
            Assert.Equal(3, databaseMapping.Model.EntityTypes.Count());

            //Base type with 1 prop
            Assert.Equal(
                1,
                databaseMapping.Model.EntityTypes.Single(et => et.Name == "ITFoo").
                                DeclaredProperties.Count);
            Assert.Equal(
                1,
                databaseMapping.Model.EntityTypes.Single(et => et.Name == "ITFoo").
                                Properties.Count());

            //Derived type with 1 prop, 0 declared
            Assert.Equal(
                0,
                databaseMapping.Model.EntityTypes.Single(et => et.Name == "ITBar").
                                DeclaredProperties.Count);
            Assert.Equal(
                1,
                databaseMapping.Model.EntityTypes.Single(et => et.Name == "ITBar").
                                Properties.Count());
        }

        public abstract class ITFoo
        {
            public int Id { get; set; }
        }

        public class ITBar : ITFoo
        {
        }

        public class ITBaz
        {
            public int Id { get; set; }
            public ICollection<ITFoo> ITFoos { get; set; }
        }

        [Fact]
        public void Abstract_type_at_base_of_TPH_gets_IsTypeOf_mapping()
        {
            var modelBuilder = new DbModelBuilder();
            modelBuilder.Entity<A1>().Map<A2>(m => { m.Requires("disc").HasValue("A2"); }).Map<A3>(
                m => { m.Requires("disc").HasValue("A3"); }).Map<A4>(m => { m.Requires("disc").HasValue("A4"); }).
                         ToTable("A1");

            var databaseMapping = BuildMapping(modelBuilder);

            databaseMapping.AssertValid();

            Assert.Equal(1, databaseMapping.EntityContainerMappings.Single().EntitySetMappings.Count());
            Assert.Equal(4, databaseMapping.EntityContainerMappings.Single().EntitySetMappings.ElementAt(0).EntityTypeMappings.Count());
            Assert.True(
                databaseMapping.EntityContainerMappings.Single().EntitySetMappings.ElementAt(0).EntityTypeMappings.Single(
                    x => x.EntityType.Name == "A1").IsHierarchyMapping);
            Assert.False(
                databaseMapping.EntityContainerMappings.Single().EntitySetMappings.ElementAt(0).EntityTypeMappings.Single(
                    x => x.EntityType.Name == "A2").IsHierarchyMapping);
            Assert.False(
                databaseMapping.EntityContainerMappings.Single().EntitySetMappings.ElementAt(0).EntityTypeMappings.Single(
                    x => x.EntityType.Name == "A3").IsHierarchyMapping);
            Assert.False(
                databaseMapping.EntityContainerMappings.Single().EntitySetMappings.ElementAt(0).EntityTypeMappings.Single(
                    x => x.EntityType.Name == "A4").IsHierarchyMapping);
        }

        public abstract class A1
        {
            [DatabaseGenerated(DatabaseGeneratedOption.None)]
            public int Id { get; set; }

            public int Age1 { get; set; }
            public string Name1 { get; set; }
        }

        public class A2 : A1
        {
            public int Age2 { get; set; }
            public string Name2 { get; set; }
        }

        public class A3 : A2
        {
            public int Age3 { get; set; }
            public string Name3 { get; set; }
        }

        public class A4 : A1
        {
            public int Age4 { get; set; }
            public string Name4 { get; set; }
        }

        //[Fact]
        // Still fails, investigating issue
        public void Abstract_type_in_middle_of_TPH_gets_IsTypeOf_mapping()
        {
            var modelBuilder = new DbModelBuilder();
            //modelBuilder.Entity<B1>().Map<B2>(m =>
            //{
            //    m.Requires("disc").HasValue("B2");
            //}).Map<B3>(m =>
            //{
            //    m.Requires("disc").HasValue("B3");
            //}).ToTable("B1");
            modelBuilder.Entity<B1>();
            var databaseMapping = BuildMapping(modelBuilder);

            databaseMapping.AssertValid();

            Assert.Equal(1, databaseMapping.EntityContainerMappings.Single().EntitySetMappings.Count());
            Assert.Equal(3, databaseMapping.EntityContainerMappings.Single().EntitySetMappings.ElementAt(0).EntityTypeMappings.Count());
            Assert.False(
                databaseMapping.EntityContainerMappings.Single().EntitySetMappings.ElementAt(0).EntityTypeMappings.Single(
                    x => x.EntityType.Name == "B1").IsHierarchyMapping);
            Assert.True(
                databaseMapping.EntityContainerMappings.Single().EntitySetMappings.ElementAt(0).EntityTypeMappings.Single(
                    x => x.EntityType.Name == "B2").IsHierarchyMapping);
            Assert.False(
                databaseMapping.EntityContainerMappings.Single().EntitySetMappings.ElementAt(0).EntityTypeMappings.Single(
                    x => x.EntityType.Name == "B3").IsHierarchyMapping);
        }

        public class B1
        {
            [DatabaseGenerated(DatabaseGeneratedOption.None)]
            public int Id { get; set; }

            public int Age1 { get; set; }
            public string Name1 { get; set; }
        }

        public abstract class B2 : B1
        {
            public int Age2 { get; set; }
            public string Name2 { get; set; }
        }

        public class B3 : B2
        {
            public int Age3 { get; set; }
            public string Name3 { get; set; }
        }

        [Fact]
        public void Mapping_IA_FK_to_derived_type_puts_FK_in_correct_TPT_table()
        {
            var modelBuilder = new DbModelBuilder();

            // Map to TPT
            modelBuilder.Entity<ITOffice>();
            modelBuilder.Entity<ITEmployee>().ToTable("Employees");
            modelBuilder.Entity<ITOffSiteEmployee>().ToTable("OffSiteEmployees");
            modelBuilder.Entity<ITOnSiteEmployee>().ToTable("OnSiteEmployees");
            modelBuilder.Entity<ITOnSiteEmployee>()
                        .HasRequired(e => e.ITOffice);

            var databaseMapping = BuildMapping(modelBuilder);

            databaseMapping.AssertValid();

            databaseMapping.Assert<ITEmployee>().DbEqual("Employees", t => t.Table);
            databaseMapping.Assert<ITOffSiteEmployee>().DbEqual("OffSiteEmployees", t => t.Table);
            databaseMapping.Assert<ITOnSiteEmployee>().DbEqual("OnSiteEmployees", t => t.Table);

            // IA FK was properly moved
            databaseMapping.Assert<ITEmployee>().HasNoForeignKeyColumn("ITOffice_ITOfficeId");
            databaseMapping.Assert<ITOnSiteEmployee>().HasForeignKeyColumn("ITOffice_ITOfficeId");

            // AssociationSet mapping updated properly
            Assert.Equal(
                "OnSiteEmployees",
                databaseMapping.Database.GetEntitySet(
                    databaseMapping.EntityContainerMappings.Single().AssociationSetMappings.ElementAt(0).Table).Table);

            Assert.Equal(
                "ITOffice_ITOfficeId",
                databaseMapping.EntityContainerMappings.Single().AssociationSetMappings.ElementAt(0).SourceEndMapping
                               .Properties.ElementAt(0).Column.Name);
        }

        [Fact]
        public void Mapping_FK_to_derived_type_puts_FK_in_correct_TPT_table()
        {
            var modelBuilder = new DbModelBuilder();

            // Map to TPT
            modelBuilder.Entity<IT_Office>();
            modelBuilder.Entity<IT_Employee>().ToTable("Employees");
            modelBuilder.Entity<IT_OffSiteEmployee>().ToTable("OffSiteEmployees");
            modelBuilder.Entity<IT_OnSiteEmployee>().ToTable("OnSiteEmployees");
            modelBuilder.Entity<IT_OnSiteEmployee>()
                        .HasRequired(e => e.IT_Office);

            var databaseMapping = BuildMapping(modelBuilder);

            databaseMapping.AssertValid();

            databaseMapping.Assert<IT_Employee>().DbEqual("Employees", t => t.Table);
            databaseMapping.Assert<IT_OffSiteEmployee>().DbEqual("OffSiteEmployees", t => t.Table);
            databaseMapping.Assert<IT_OnSiteEmployee>().DbEqual("OnSiteEmployees", t => t.Table);

            databaseMapping.Assert<IT_Employee>().HasNoForeignKeyColumn("IT_OfficeId");
            databaseMapping.Assert<IT_OnSiteEmployee>().HasForeignKeyColumn("IT_OfficeId");
            Assert.Equal(0, databaseMapping.EntityContainerMappings.Single().AssociationSetMappings.Count());
        }

        public class ITOffice
        {
            public int ITOfficeId { get; set; }
            public string Name { get; set; }
        }

        public class ITEmployee
        {
            public int ITEmployeeId { get; set; }
            public string Name { get; set; }
        }

        public class ITOnSiteEmployee : ITEmployee
        {
            public ITOffice ITOffice { get; set; }
        }

        public class ITOffSiteEmployee : ITEmployee
        {
            public string SiteName { get; set; }
        }

        public class IT_Office
        {
            public int IT_OfficeId { get; set; }
            public string Name { get; set; }
        }

        public class IT_Employee
        {
            public int IT_EmployeeId { get; set; }
            public string Name { get; set; }
        }

        public class IT_OnSiteEmployee : IT_Employee
        {
            public int IT_OfficeId { get; set; }
            public IT_Office IT_Office { get; set; }
        }

        public class IT_OffSiteEmployee : IT_Employee
        {
            public string SiteName { get; set; }
        }

        public class IT_Context : DbContext
        {
            protected override void OnModelCreating(DbModelBuilder modelBuilder)
            {
                modelBuilder.Entity<IT_Office>();
                modelBuilder.Entity<IT_Employee>().ToTable("Employees");
                modelBuilder.Entity<IT_OffSiteEmployee>().ToTable("OffSiteEmployees");
                modelBuilder.Entity<IT_OnSiteEmployee>().ToTable("OnSiteEmployees");
                modelBuilder.Entity<IT_OnSiteEmployee>()
                            .HasRequired(e => e.IT_Office);
            }

            public DbSet<IT_Office> Offices { get; set; }
            public DbSet<IT_Employee> Employees { get; set; }
        }

        [Fact]
        public void Mapping_association_to_subtype_by_convention_and_TPH_uses_correct_entity_sets()
        {
            var modelBuilder = new DbModelBuilder();

            modelBuilder.Entity<C1>();
            modelBuilder.Entity<D1>();

            var databaseMapping = BuildMapping(modelBuilder);

            databaseMapping.AssertValid();

            Assert.Equal("C1", databaseMapping.Model.Containers.Single().AssociationSets[0].SourceSet.Name);
            Assert.Equal("D1", databaseMapping.Model.Containers.Single().AssociationSets[0].TargetSet.Name);
        }

        [Fact]
        public void Mapping_association_to_subtype_by_configuration_and_TPH_uses_correct_entity_sets()
        {
            var modelBuilder = new DbModelBuilder();

            modelBuilder.Entity<C1>().HasRequired(g => g.DiscontinueD1).WithOptional();
            modelBuilder.Entity<D1>();

            var databaseMapping = BuildMapping(modelBuilder);

            databaseMapping.AssertValid();

            Assert.Equal("C1", databaseMapping.Model.Containers.Single().AssociationSets[0].SourceSet.Name);
            Assert.Equal("D1", databaseMapping.Model.Containers.Single().AssociationSets[0].TargetSet.Name);
        }

        public abstract class D1
        {
            public int D1Id { get; set; }
        }

        public class DiscontinueD1 : D1
        {
            public DateTime DiscontinuedOn { get; set; }
        }

        public class C1
        {
            public int Id { get; set; }
            public int DiscontinueD1Id { get; set; }
            public DiscontinueD1 DiscontinueD1 { get; set; }
        }

        [Fact]
        public void TPT_model_can_map_PK_property_to_different_columns_in_different_tables()
        {
            var modelBuilder = new AdventureWorksModelBuilder();

            modelBuilder.Entity<Product>();
            modelBuilder.Entity<ColoredProduct>().ToTable("ColoredProducts");
            modelBuilder.Entity<StyledProduct>().ToTable("StyledProducts");

            SetDerivedEntityColumnNames(modelBuilder);

            ValidateTPTOrTPCWithRenamedColumns(modelBuilder);
        }

        [Fact]
        public void TPT_model_using_Map_can_map_PK_property_to_different_columns_in_different_tables()
        {
            var modelBuilder = new AdventureWorksModelBuilder();

            modelBuilder.Entity<Product>();
            modelBuilder.Entity<ColoredProduct>().Map(m => m.ToTable("ColoredProducts"));
            modelBuilder.Entity<StyledProduct>().Map(m => m.ToTable("StyledProducts"));

            SetDerivedEntityColumnNames(modelBuilder);

            ValidateTPTOrTPCWithRenamedColumns(modelBuilder);
        }

        [Fact]
        public void TPT_model_with_HasColumnName_done_before_ToTable_can_map_PK_property_to_different_columns_in_different_tables()
        {
            var modelBuilder = new AdventureWorksModelBuilder();

            SetDerivedEntityColumnNames(modelBuilder);

            modelBuilder.Entity<Product>();
            modelBuilder.Entity<ColoredProduct>().ToTable("ColoredProducts");
            modelBuilder.Entity<StyledProduct>().ToTable("StyledProducts");

            ValidateTPTOrTPCWithRenamedColumns(modelBuilder);
        }

        [Fact]
        public void TPC_model_can_map_PK_property_to_different_columns_in_different_tables()
        {
            var modelBuilder = new AdventureWorksModelBuilder();

            modelBuilder.Entity<Product>().Map(
                m =>
                    {
                        m.MapInheritedProperties();
                        m.ToTable("Products");
                    });
            modelBuilder.Entity<ColoredProduct>().Map(
                m =>
                    {
                        m.MapInheritedProperties();
                        m.ToTable("ColoredProducts");
                    });
            modelBuilder.Entity<StyledProduct>().Map(
                m =>
                    {
                        m.MapInheritedProperties();
                        m.ToTable("StyledProducts");
                    });

            SetDerivedEntityColumnNames(modelBuilder);

            ValidateTPTOrTPCWithRenamedColumns(modelBuilder);
        }

        [Fact]
        public void TPC_model_with_HasColumnName_done_before_ToTable_can_map_PK_property_to_different_columns_in_different_tables()
        {
            var modelBuilder = new AdventureWorksModelBuilder();

            SetDerivedEntityColumnNames(modelBuilder);

            modelBuilder.Entity<Product>().Map(
                m =>
                    {
                        m.MapInheritedProperties();
                        m.ToTable("Products");
                    });
            modelBuilder.Entity<ColoredProduct>().Map(
                m =>
                    {
                        m.MapInheritedProperties();
                        m.ToTable("ColoredProducts");
                    });
            modelBuilder.Entity<StyledProduct>().Map(
                m =>
                    {
                        m.MapInheritedProperties();
                        m.ToTable("StyledProducts");
                    });

            ValidateTPTOrTPCWithRenamedColumns(modelBuilder);
        }

        private void SetDerivedEntityColumnNames(AdventureWorksModelBuilder modelBuilder)
        {
            modelBuilder.Entity<Product>().Property(p => p.ProductID).HasColumnName("base_product_id");
            modelBuilder.Entity<ColoredProduct>().Property(p => p.ProductID).HasColumnName("colored_product_id");
            modelBuilder.Entity<StyledProduct>().Property(p => p.ProductID).HasColumnName("styled_product_id");
        }

        private void ValidateTPTOrTPCWithRenamedColumns(AdventureWorksModelBuilder modelBuilder)
        {
            var databaseMapping = BuildMapping(modelBuilder);

            Assert.Equal(1, databaseMapping.EntityContainerMappings.Single().EntitySetMappings.Count());

            databaseMapping.Assert<Product>(p => p.ProductID).DbEqual("base_product_id", c => c.Name);
            databaseMapping.Assert<ColoredProduct>(p => p.ProductID).DbEqual("colored_product_id", c => c.Name);
            databaseMapping.Assert<StyledProduct>(p => p.ProductID).DbEqual("styled_product_id", c => c.Name);
        }

        [Fact]
        public void TPT_model_using_Table_attributes_can_map_PK_property_to_different_columns_in_different_tables()
        {
            var modelBuilder = new DbModelBuilder();
            modelBuilder.Entity<TPTHorse>().Property(e => e.Id).HasColumnName("horse_id");
            modelBuilder.Entity<TPTUnicorn>().Property(e => e.Id).HasColumnName("unicorn_id");
            modelBuilder.Entity<TPTHornedPegasus>().Property(e => e.Id).HasColumnName("pegasus_id");

            var databaseMapping = BuildMapping(modelBuilder);

            databaseMapping.AssertValid();
            Assert.Equal(1, databaseMapping.EntityContainerMappings.Single().EntitySetMappings.Count());

            databaseMapping.Assert<TPTHorse>(p => p.Id).DbEqual("horse_id", c => c.Name);
            databaseMapping.Assert<TPTUnicorn>(p => p.Id).DbEqual("unicorn_id", c => c.Name);
            databaseMapping.Assert<TPTHornedPegasus>(p => p.Id).DbEqual("pegasus_id", c => c.Name);
        }

        [Fact] // CodePlex 583
        public void Subclasses_can_map_different_properties_to_same_column_using_TPH()
        {
            var modelBuilder = new DbModelBuilder();
            modelBuilder.Entity<Person>();
            modelBuilder.Entity<Student>().Property(p => p.Career).HasColumnName("Data");
            modelBuilder.Entity<Officer>().Property(p => p.Department).HasColumnName("Data");
            modelBuilder.Entity<Teacher>();
            modelBuilder.Entity<Lawyer>();

            var databaseMapping = BuildMapping(modelBuilder);

            databaseMapping.Assert<Person>("People").HasColumn("Data");
            databaseMapping.Assert<Student>("People").HasColumn("Data");
            databaseMapping.Assert<Officer>("People").HasColumn("Data");
            databaseMapping.Assert<Teacher>("People").HasColumn("Data");
            databaseMapping.Assert<Lawyer>("People").HasColumn("Data");

            databaseMapping.AssertValid();
        }

        [Fact] // CodePlex 583
        public void Subclasses_can_map_different_parts_of_complex_properties_to_same_column_using_TPH()
        {
            var modelBuilder = new DbModelBuilder();
            modelBuilder.Entity<Lab>();
            modelBuilder.Entity<MobileLab>().Property(p => p.Vehicle.Registration).HasColumnName("LabId");
            modelBuilder.Entity<StaticLab>().Property(p => p.LabNumber).HasColumnName("LabId");
            modelBuilder.Entity<MobileLab>().Property(p => p.Vehicle.Info.Depth).HasColumnName("InfoDepth");
            modelBuilder.Entity<StaticLab>().Property(p => p.LabInfo.Depth).HasColumnName("InfoDepth");

            var databaseMapping = BuildMapping(modelBuilder);

            databaseMapping.Assert<Lab>("Labs").HasColumn("LabId");
            databaseMapping.Assert<Lab>("Labs").HasColumn("InfoDepth");
            databaseMapping.Assert<MobileLab>("Labs").HasColumn("LabId");
            databaseMapping.Assert<MobileLab>("Labs").HasColumn("InfoDepth");
            databaseMapping.Assert<StaticLab>("Labs").HasColumn("LabId");
            databaseMapping.Assert<StaticLab>("Labs").HasColumn("InfoDepth");

            databaseMapping.AssertValid();
        }

        [Fact] // CodePlex 583
        public void Subclasses_that_map_properties_to_same_column_with_different_facets_using_TPH_will_throw()
        {
            var modelBuilder = new DbModelBuilder();
            modelBuilder.Entity<Person>();
            modelBuilder.Entity<Student>().Property(p => p.Career).HasMaxLength(256).HasColumnName("ColumnName");
            modelBuilder.Entity<Officer>().Property(p => p.Department).HasMaxLength(512).HasColumnName("ColumnName");

            var details = Environment.NewLine + "\t" +
                          string.Format(
                              LookupString(
                                  EntityFrameworkAssembly, "System.Data.Entity.Properties.Resources", "ConflictingConfigurationValue"),
                              "MaxLength", 512, "MaxLength", 256);

            Assert.Throws<MappingException>(() => BuildMapping(modelBuilder))
                  .ValidateMessage("BadTphMappingToSharedColumn", "Department", "Officer", "Career", "Student", "ColumnName", "Person", details);
        }

        [Fact] // CodePlex 583
        public void Column_configuration_can_be_applied_to_only_one_property_when_properties_share_TPH_column()
        {
            var modelBuilder = new DbModelBuilder();
            modelBuilder.Entity<Person>();
            modelBuilder.Entity<Student>().Property(p => p.Career).HasColumnName("Data");

            modelBuilder.Entity<Officer>()
                        .Property(p => p.Department)
                        .HasColumnName("Data")
                        .HasMaxLength(256)
                        .HasColumnType("varchar");

            modelBuilder.Entity<Teacher>().Property(p => p.Department).HasColumnName("Data");
            modelBuilder.Entity<Lawyer>().Property(p => p.Specialty).HasColumnName("Data");

            var databaseMapping = BuildMapping(modelBuilder);

            databaseMapping.Assert<Student>(t => t.Career)
                           .DbEqual(256, f => f.MaxLength)
                           .DbEqual("varchar", f => f.TypeName);
            databaseMapping.Assert<Officer>(t => t.Department)
                           .DbEqual(256, f => f.MaxLength)
                           .DbEqual("varchar", f => f.TypeName);
            databaseMapping.Assert<Teacher>(t => t.Department)
                           .DbEqual(256, f => f.MaxLength)
                           .DbEqual("varchar", f => f.TypeName);
            databaseMapping.Assert<Lawyer>(t => t.Specialty)
                           .DbEqual(256, f => f.MaxLength)
                           .DbEqual("varchar", f => f.TypeName);

            databaseMapping.AssertValid();
        }

        [Fact] // CodePlex 583
        public void Non_conflicting_column_configuration_can_be_spread_across_properties_that_share_TPH_column()
        {
            var modelBuilder = new DbModelBuilder();
            modelBuilder.Entity<Person>();
            modelBuilder.Entity<Student>().Property(p => p.Career).HasColumnName("Data").HasMaxLength(256);
            modelBuilder.Entity<Officer>().Property(p => p.Department).HasColumnName("Data").HasColumnType("varchar");
            modelBuilder.Entity<Teacher>().Property(p => p.Department).HasColumnName("Data").HasColumnType("varchar");
            modelBuilder.Entity<Lawyer>().Property(p => p.Specialty).HasColumnName("Data").HasMaxLength(256);

            var databaseMapping = BuildMapping(modelBuilder);

            databaseMapping.Assert<Student>(t => t.Career)
                           .DbEqual(256, f => f.MaxLength)
                           .DbEqual("varchar", f => f.TypeName);
            databaseMapping.Assert<Officer>(t => t.Department)
                           .DbEqual(256, f => f.MaxLength)
                           .DbEqual("varchar", f => f.TypeName);
            databaseMapping.Assert<Teacher>(t => t.Department)
                           .DbEqual(256, f => f.MaxLength)
                           .DbEqual("varchar", f => f.TypeName);
            databaseMapping.Assert<Lawyer>(t => t.Specialty)
                           .DbEqual(256, f => f.MaxLength)
                           .DbEqual("varchar", f => f.TypeName);

            databaseMapping.AssertValid();
        }

        public class TphPersonContext : DbContext
        {
            static TphPersonContext()
            {
                Database.SetInitializer(new TphPersonInitializer());
            }

            public DbSet<Person> People { get; set; }
            public DbSet<Lab> Labs { get; set; }
            public DbSet<CoverBusiness> Covers { get; set; }

            protected override void OnModelCreating(DbModelBuilder modelBuilder)
            {
                modelBuilder.Entity<Student>().Property(p => p.Career).HasColumnName("Data").HasMaxLength(200);
                modelBuilder.Entity<Officer>().Property(p => p.Department).HasColumnName("Data");

                modelBuilder.Entity<MobileLab>().Property(p => p.Vehicle.Registration).HasColumnName("LabId");
                modelBuilder.Entity<StaticLab>().Property(p => p.LabNumber).HasColumnName("LabId");

                modelBuilder.Entity<MobileLab>().Property(p => p.Vehicle.Info.Depth).HasColumnName("InfoDepth");
                modelBuilder.Entity<StaticLab>().Property(p => p.LabInfo.Depth).HasColumnName("InfoDepth");
            }
        }

        public class TphPersonInitializer : DropCreateDatabaseIfModelChanges<TphPersonContext>
        {
            protected override void Seed(TphPersonContext context)
            {
                context.People.Add(
                    new Student
                        {
                            Name = "Jesse",
                            Career = "N/A"
                        });

                context.People.Add(
                    new Teacher
                        {
                            Name = "Walter",
                            Department = "Chemistry"
                        });

                context.People.Add(
                    new Lawyer
                        {
                            Name = "Saul",
                            Specialty = "Laundering"
                        });

                context.People.Add(
                    new Officer
                        {
                            Name = "Hank",
                            Department = "DEA"
                        });

                context.People.Add(
                    new Person
                        {
                            Name = "Skyler"
                        });

                context.Labs.Add(
                    new MobileLab
                        {
                            Vehicle = new Vehicle
                                {
                                    Registration = 1,
                                    Info = new LabInfo
                                        {
                                            Depth = 2,
                                            Size = 3
                                        }
                                }
                        });

                context.Labs.Add(
                    new StaticLab
                        {
                            LabNumber = 4,
                            LabInfo = new LabInfo
                                {
                                    Depth = 5,
                                    Size = 6
                                }
                        });

                context.Covers.Add(
                    new CarWash
                        {
                            Name = "Skyler's Car Wash"
                        });

                context.Covers.Add(
                    new FastFoodChain
                    {
                        Name = "Chickin' Lickin'"
                    });

                context.Covers.Add(
                    new LosPollosHermanos
                    {
                        Name = "Chicken Bros"
                    });
            }
        }

        public class Person
        {
            public int Id { get; set; }
            public string Name { get; set; }
        }

        public class Student : Person
        {
            public string Career { get; set; }
        }

        public class Teacher : Person
        {
            [Column("Data")]
            public string Department { get; set; }
        }

        public class Lawyer : Person
        {
            [Column("Data")]
            public string Specialty { get; set; }
        }

        public class Officer : Person
        {
            public string Department { get; set; }
        }

        public class Lab
        {
            public int Id { get; set; }
        }

        public class MobileLab : Lab
        {
            public Vehicle Vehicle { get; set; }
        }

        public class StaticLab : Lab
        {
            public int LabNumber { get; set; }
            public LabInfo LabInfo { get; set; }
        }

        [ComplexType]
        public class Vehicle
        {
            public int Registration { get; set; }
            public LabInfo Info { get; set; }
        }

        [ComplexType]
        public class LabInfo
        {
            public int Size { get; set; }
            public int Depth { get; set; }
        }

        public abstract class CoverBusiness
        {
            public int Id { get; set; }

            // CodePlex 1063
            // These are needed to push the property count over the limit where
            // the MetadataWorkspace starts treating collections differently.
            public int Something00 { get; set; }
            public int Something01 { get; set; }
            public int Something02 { get; set; }
            public int Something03 { get; set; }
            public int Something04 { get; set; }
            public int Something05 { get; set; }
            public int Something06 { get; set; }
            public int Something07 { get; set; }
            public int Something08 { get; set; }
            public int Something09 { get; set; }
            public int Something10 { get; set; }
            public int Something11 { get; set; }
            public int Something12 { get; set; }
            public int Something13 { get; set; }
            public int Something14 { get; set; }
            public int Something15 { get; set; }
            public int Something16 { get; set; }
            public int Something17 { get; set; }
            public int Something18 { get; set; }
            public int Something19 { get; set; }
            public int Something20 { get; set; }
        }

        public class CarWash : CoverBusiness
        {
            [Column("Name")]
            public string Name { get; set; }
        }

        public class FastFoodChain : CoverBusiness
        {
            [Column("Name")]
            public string Name { get; set; }
        }

        public class HotDogStand : CoverBusiness
        {
            [Column("Name")]
            public string Name { get; set; }
        }

        public class InABun : CoverBusiness
        {
            [Column("Name")]
            public string Name { get; set; }
        }

        public class LosPollosHermanos : FastFoodChain
        {
        }

        [Fact] // CodePlex 546
        public void Multiple_one_to_one_associations_using_same_lifted_nav_prop_are_identified_correctly()
        {
            var modelBuilder = new DbModelBuilder();

            modelBuilder
                .Entity<DerivedClassA>()
                .HasOptional(e => e.ClassA1)
                .WithOptionalDependent();

            modelBuilder
                .Entity<DerivedClassA>()
                .HasOptional(e => e.ClassA2)
                .WithOptionalDependent();

            modelBuilder
                .Entity<DerivedClassB>()
                .HasOptional(e => e.ClassA1)
                .WithOptionalDependent();

            modelBuilder
                .Entity<DerivedClassB>()
                .HasOptional(e => e.ClassA2)
                .WithOptionalDependent();

            var databaseMapping = BuildMapping(modelBuilder);
            databaseMapping.AssertValid();

            var associationTypes = databaseMapping.Model.AssociationTypes.ToList();

            Assert.Equal(4, associationTypes.Count);

            var one = associationTypes.Single(a => a.Name == "DerivedClassA_ClassA1");
            Assert.Equal(RelationshipMultiplicity.ZeroOrOne, one.SourceEnd.RelationshipMultiplicity);
            Assert.Equal(RelationshipMultiplicity.ZeroOrOne, one.TargetEnd.RelationshipMultiplicity);
            Assert.Equal("DerivedClassA", one.SourceEnd.GetEntityType().Name);
            Assert.Equal("DerivedClassA", one.TargetEnd.GetEntityType().Name);

            var two = associationTypes.Single(a => a.Name == "DerivedClassA_ClassA2");
            Assert.Equal(RelationshipMultiplicity.ZeroOrOne, two.SourceEnd.RelationshipMultiplicity);
            Assert.Equal(RelationshipMultiplicity.ZeroOrOne, two.TargetEnd.RelationshipMultiplicity);
            Assert.Equal("DerivedClassA", two.SourceEnd.GetEntityType().Name);
            Assert.Equal("DerivedClassA", two.TargetEnd.GetEntityType().Name);

            var three = associationTypes.Single(a => a.Name == "DerivedClassB_ClassA1");
            Assert.Equal(RelationshipMultiplicity.ZeroOrOne, three.SourceEnd.RelationshipMultiplicity);
            Assert.Equal(RelationshipMultiplicity.ZeroOrOne, three.TargetEnd.RelationshipMultiplicity);
            Assert.Equal("DerivedClassA", three.SourceEnd.GetEntityType().Name);
            Assert.Equal("DerivedClassB", three.TargetEnd.GetEntityType().Name);

            var four = associationTypes.Single(a => a.Name == "DerivedClassB_ClassA2");
            Assert.Equal(RelationshipMultiplicity.ZeroOrOne, four.SourceEnd.RelationshipMultiplicity);
            Assert.Equal(RelationshipMultiplicity.ZeroOrOne, four.TargetEnd.RelationshipMultiplicity);
            Assert.Equal("DerivedClassA", four.SourceEnd.GetEntityType().Name);
            Assert.Equal("DerivedClassB", four.TargetEnd.GetEntityType().Name);
        }

        public abstract class TheBaseClass
        {
            public int Id { get; set; }
            public DerivedClassA ClassA1 { get; set; }
            public DerivedClassA ClassA2 { get; set; }
        }

        public class DerivedClassA : TheBaseClass
        {
            public string TitleA { get; set; }
        }

        public class DerivedClassB : TheBaseClass
        {
            public string TitleB { get; set; }
        }

        [Fact] // CodePlex 1747
        public void Abstract_TPH_base_type_not_explicitly_added_to_the_model_is_mapped_correctly()
        {
            var modelBuilder = new DbModelBuilder();

            modelBuilder.Entity<Message1747>();
            modelBuilder.Entity<Comment1747>();

            var databaseMapping = BuildMapping(modelBuilder);
            databaseMapping.AssertValid();

            var mappings = databaseMapping.EntityContainerMappings.Single().EntitySetMappings.Single().EntityTypeMappings.ToList();

            Assert.Equal(3, mappings.Count());
            Assert.True(mappings.Single(x => x.EntityType.Name == "MessageBase1747").IsHierarchyMapping);
            Assert.False(mappings.Single(x => x.EntityType.Name == "Message1747").IsHierarchyMapping);
            Assert.False(mappings.Single(x => x.EntityType.Name == "Comment1747").IsHierarchyMapping);
        }

        public abstract class MessageBase1747
        {
            public int Id { get; set; }
            public string Title { get; set; }
            public string Contents { get; set; }
        }

        public class Message1747 : MessageBase1747
        {
        }

        public class Comment1747 : MessageBase1747
        {
            public MessageBase1747 Parent { get; set; }
            public int ParentId { get; set; }
        }

    }

    #region Bug DevDiv#223284

    namespace Bug223284A
    {
        public class ITEmployee
        {
            public int ITEmployeeId { get; set; }
            public string Name { get; set; }
        }
    }

    namespace Bug223284B
    {
        public class ITEmployee : Bug223284A.ITEmployee
        {
        }

        public class IT_Context : DbContext
        {
            static IT_Context()
            {
                Database.SetInitializer<IT_Context>(null);
            }

            public DbSet<ITEmployee> Employees { get; set; }
        }

        public sealed class Bug223284Test : FunctionalTestBase
        {
            [Fact]
            public void Duplicate_entity_name_different_namespace_should_throw()
            {
                var context = new IT_Context();

                Assert.Throws<NotSupportedException>(() => context.Employees.Add(new ITEmployee()))
                      .ValidateMessage(
                          "SimpleNameCollision",
                          typeof(ITEmployee).FullName,
                          typeof(Bug223284A.ITEmployee).FullName,
                          typeof(ITEmployee).Name);
            }
        }
    }

    #endregion

    #region Bug DevDiv#175804

    namespace Bug175804
    {
        public class Dependent
        {
            public int principalnavigationkey1 { get; set; }
            public int Id { get; set; }
            public Principal PrincipalNavigation { get; set; }
        }

        public class Principal : BasePrincipal
        {
        }

        public class DerivedDependent : Dependent
        {
            public decimal DependentDerivedProperty1 { get; set; }
        }

        public class BasePrincipal
        {
            public DateTime BaseProperty { get; set; }
            public int Key1 { get; set; }
        }

        public sealed class Bug175804Test : FunctionalTestBase
        {
            [Fact]
            public void TPC_Ordering_Of_Configuration_Between_Related_Types()
            {
                var modelBuilder = new DbModelBuilder();

                modelBuilder.Entity<Dependent>().HasRequired(e => e.PrincipalNavigation);
                modelBuilder.Entity<BasePrincipal>().HasKey(e => e.Key1);

                modelBuilder.Entity<DerivedDependent>().Map(
                    mapping =>
                        {
                            mapping.MapInheritedProperties();
                            mapping.ToTable("DerivedDependent");
                        });
                modelBuilder.Entity<Principal>().Map(
                    mapping =>
                        {
                            mapping.MapInheritedProperties();
                            mapping.ToTable("Principal");
                        });

                modelBuilder.Entity<Dependent>().Map(
                    mapping =>
                        {
                            mapping.MapInheritedProperties();
                            mapping.ToTable("Dependent");
                        });
                modelBuilder.Entity<BasePrincipal>().Map(
                    mapping =>
                        {
                            mapping.MapInheritedProperties();
                            mapping.ToTable("BasePrincipal");
                        });

                var databaseMapping = BuildMapping(modelBuilder);

                databaseMapping.AssertValid();

                var derivedTypeMappings =
                    databaseMapping.EntityContainerMappings.Single().EntitySetMappings
                                   .First(es => es.EntitySet.Name.Contains("Dependent")).EntityTypeMappings;

                Assert.Equal(
                    "Principal",
                    derivedTypeMappings.ElementAt(0).MappingFragments[0].Table.ForeignKeyBuilders.ElementAt(0).
                                                                         PrincipalTable.Name);
                Assert.Equal(
                    "Principal",
                    derivedTypeMappings.ElementAt(1).MappingFragments[0].Table.ForeignKeyBuilders.ElementAt(0).
                                                                         PrincipalTable.Name);
            }
        }
    }

    #endregion

    #region BugDevDiv#178590

    namespace BugDevDiv_178590
    {
        public abstract class A
        {
            public virtual int Id { get; set; }
            public virtual int? X { get; set; }
        }

        public abstract class B : A
        {
            public virtual int? Y { get; set; }
        }

        public class C : B
        {
            public virtual int? Z { get; set; }
        }

        #region Subclasses have no extra properties

        public abstract class D
        {
            public virtual int Id { get; set; }
            public virtual int? X { get; set; }
        }

        public class E : D
        {
        }

        public class F : E
        {
        }

        #endregion

        public sealed class Bug178590Test : FunctionalTestBase
        {
            [Fact]
            public void AbstractClasses_TPC()
            {
                var modelBuilder = new DbModelBuilder();

                // add .ToTable("B", "dbo") as workaround
                modelBuilder.Entity<A>();
                modelBuilder
                    .Entity<B>()
                    .Map(mapping => mapping.MapInheritedProperties())
                    ;

                modelBuilder
                    .Entity<C>()
                    .Map(mapping => mapping.MapInheritedProperties())
                    .ToTable("C", "dbo")
                    ;

                var databaseMapping = BuildMapping(modelBuilder);

                databaseMapping.AssertValid();

                var typeMappings = databaseMapping.EntityContainerMappings.Single().EntitySetMappings.ElementAt(0).EntityTypeMappings;

                Assert.Equal(1, typeMappings.Count());
                Assert.Equal("C", typeMappings.ElementAt(0).EntityType.Name);
                Assert.Equal(1, typeMappings.ElementAt(0).MappingFragments.Count);
                Assert.Equal(4, typeMappings.ElementAt(0).MappingFragments[0].ColumnMappings.Count());
            }

            [Fact]
            public void AbstractClasses_TPT()
            {
                var modelBuilder = new DbModelBuilder();

                modelBuilder.Entity<A>();
                modelBuilder
                    .Entity<B>()
                    .Map(mapping => mapping.MapInheritedProperties());

                modelBuilder
                    .Entity<C>()
                    .ToTable("C", "dbo");

                var databaseMapping = BuildMapping(modelBuilder);

                databaseMapping.AssertValid();
            }

            [Fact]
            public void SubClasses_NoProperties()
            {
                var modelBuilder = new DbModelBuilder();

                modelBuilder.Entity<D>();
                modelBuilder.Entity<E>();
                modelBuilder.Entity<F>();

                var databaseMapping = BuildMapping(modelBuilder);

                databaseMapping.AssertValid();
            }
        }
    }

    #endregion

    #region Bug165027

    namespace Bug165027
    {
        public class Dependent1
        {
            public DateTimeOffset key1 { get; set; }
            public Principal1 PrincipalNavigation { get; set; }
        }

        public abstract class Principal1 : BasePrincipal1
        {
            public Dependent1 DependentNavigation { get; set; }
        }

        public class BasePrincipal1
        {
            public short BaseProperty { get; set; }
            public DateTimeOffset? Key1 { get; set; }
        }

        public class DerivedPrincipal1 : Principal1
        {
            public decimal PrincipalDerivedProperty1 { get; set; }
        }

        public sealed class Bug165027Repro : FunctionalTestBase
        {
            [Fact]
            public void Bug165027Test()
            {
                var modelBuilder = new DbModelBuilder();

                modelBuilder.Entity<BasePrincipal1>().ToTable("BasePrincipal");
                modelBuilder.Entity<BasePrincipal1>().HasKey(e => e.Key1);
                modelBuilder.Entity<Principal1>().HasOptional(e => e.DependentNavigation).WithRequired(
                    e => e.PrincipalNavigation);

                modelBuilder.Entity<DerivedPrincipal1>().Map(
                    mapping =>
                        {
                            mapping.MapInheritedProperties();
                            mapping.ToTable("DerivedPrincipal");
                        });

                modelBuilder.Entity<Dependent1>().HasKey(e => e.key1);

                var databaseMapping = BuildMapping(modelBuilder);

                databaseMapping.AssertValid();
            }
        }
    }

    #endregion

    #region Bug178568

    namespace Bug178568
    {
        using System.Data.Entity.Core.Metadata.Edm;

        public abstract class A
        {
            public virtual int Id { get; set; }
            public virtual int? X { get; set; }
        }

        public class B : A
        {
            public virtual int? Y { get; set; }
        }

        public class C
        {
            public virtual int Id { get; set; }
            public virtual int? X { get; set; }
            public virtual int? Y { get; set; }
        }

        public sealed class Bug178568Repro : TestBase
        {
            [Fact]
            public void TPC_Identity_ShouldPropagate()
            {
                var modelBuilder = new DbModelBuilder();

                modelBuilder
                    .Entity<A>()
                    .HasKey(a => a.Id);

                modelBuilder
                    .Entity<A>()
                    .Property(a => a.Id)
                    .IsRequired()
                    .HasDatabaseGeneratedOption(DatabaseGeneratedOption.Identity);

                modelBuilder
                    .Entity<B>()
                    .Map(mapping => mapping.MapInheritedProperties())
                    .ToTable("B", "dbo");

                var databaseMapping = BuildMapping(modelBuilder);

                databaseMapping.AssertValid();

                databaseMapping.Assert<B>("B")
                               .Column("Id").DbEqual(
                                   StoreGeneratedPattern.Identity,
                                   c => c.StoreGeneratedPattern);
            }

            [Fact]
            public void TPC_IdentityNotExplicit_ShouldNotPropagate()
            {
                var modelBuilder = new DbModelBuilder();

                modelBuilder.Entity<A>();

                modelBuilder
                    .Entity<B>()
                    .Map(mapping => mapping.MapInheritedProperties())
                    .ToTable("B", "dbo");

                var databaseMapping = BuildMapping(modelBuilder);

                databaseMapping.AssertValid();

                databaseMapping.Assert<B>("B")
                               .Column("Id").DbEqual(
                                   StoreGeneratedPattern.None,
                                   c => c.StoreGeneratedPattern);
            }

            [Fact]
            public void TPT_Identity_ShouldNotPropagate()
            {
                var modelBuilder = new DbModelBuilder();

                modelBuilder
                    .Entity<A>()
                    .HasKey(a => a.Id);

                modelBuilder
                    .Entity<A>()
                    .Property(a => a.Id)
                    .IsRequired()
                    .HasDatabaseGeneratedOption(DatabaseGeneratedOption.Identity);

                modelBuilder
                    .Entity<B>()
                    .ToTable("B", "dbo");

                var databaseMapping = BuildMapping(modelBuilder);

                databaseMapping.AssertValid();

                databaseMapping.Assert<A>("A")
                               .Column("Id").DbEqual(
                                   StoreGeneratedPattern.Identity,
                                   c => c.StoreGeneratedPattern);
                databaseMapping.Assert<B>("B")
                               .Column("Id").DbEqual(
                                   StoreGeneratedPattern.None,
                                   c => c.StoreGeneratedPattern);
            }

            [Fact]
            public void EntitySplitting_Identity_ShouldNotPropagate()
            {
                var modelBuilder = new DbModelBuilder();

                modelBuilder
                    .Entity<C>()
                    .HasKey(a => a.Id);

                modelBuilder
                    .Entity<C>()
                    .Property(a => a.Id)
                    .IsRequired()
                    .HasDatabaseGeneratedOption(DatabaseGeneratedOption.Identity);

                modelBuilder.Entity<C>()
                            .Map(
                                m =>
                                    {
                                        m.Properties(
                                            c => new
                                                {
                                                    c.Id,
                                                    c.X
                                                });
                                        m.ToTable("CX");
                                    })
                            .Map(
                                m =>
                                    {
                                        m.Properties(
                                            c => new
                                                {
                                                    c.Id,
                                                    c.Y
                                                });
                                        m.ToTable("CY");
                                    });

                var databaseMapping = BuildMapping(modelBuilder);

                databaseMapping.AssertValid();

                databaseMapping.Assert<C>("CX")
                               .Column("Id").DbEqual(
                                   StoreGeneratedPattern.Identity,
                                   c => c.StoreGeneratedPattern);
                databaseMapping.Assert<C>("CY")
                               .Column("Id").DbEqual(
                                   StoreGeneratedPattern.None,
                                   c => c.StoreGeneratedPattern);
            }
        }
    }

    #endregion

    #region Bug336566

    namespace Bug336566
    {
        using System.Data.Entity.Core.Metadata.Edm;

        public class A
        {
            public virtual int Id { get; set; }
            public virtual int? X { get; set; }
        }

        public class B : A
        {
            public virtual int? Y { get; set; }
        }

        public class C
        {
            public virtual int Id { get; set; }
            public virtual int? X { get; set; }
            public virtual int? Y { get; set; }
        }

        public sealed class Bug336566Repro : TestBase
        {
            [Fact]
            public void TPC_IdentityNotExplicit_ShouldNotPropagate()
            {
                var modelBuilder = new DbModelBuilder();

                modelBuilder.Entity<A>();

                modelBuilder
                    .Entity<B>()
                    .Map(mapping => mapping.MapInheritedProperties())
                    .ToTable("B", "dbo");

                var databaseMapping = BuildMapping(modelBuilder);

                databaseMapping.AssertValid();

                databaseMapping.Assert<A>("A")
                               .Column("Id").DbEqual(
                                   StoreGeneratedPattern.None,
                                   c => c.StoreGeneratedPattern);

                databaseMapping.Assert<B>("B")
                               .Column("Id").DbEqual(
                                   StoreGeneratedPattern.None,
                                   c => c.StoreGeneratedPattern);
            }

            [Fact]
            public void NoIdentityExplicit()
            {
                var modelBuilder = new DbModelBuilder();

                modelBuilder
                    .Entity<A>()
                    .Property(a => a.Id)
                    .IsRequired()
                    .HasDatabaseGeneratedOption(DatabaseGeneratedOption.None);

                var databaseMapping = BuildMapping(modelBuilder);

                databaseMapping.AssertValid();

                databaseMapping.Assert<A>("A")
                               .Column("Id").DbEqual(
                                   StoreGeneratedPattern.None,
                                   c => c.StoreGeneratedPattern);
            }

            [Fact]
            public void TPT_Identity_ShouldKickIn()
            {
                var modelBuilder = new DbModelBuilder();

                modelBuilder
                    .Entity<A>();

                modelBuilder
                    .Entity<B>()
                    .ToTable("B", "dbo");

                var databaseMapping = BuildMapping(modelBuilder);

                databaseMapping.AssertValid();

                databaseMapping.Assert<A>("A")
                               .Column("Id").DbEqual(
                                   StoreGeneratedPattern.Identity,
                                   c => c.StoreGeneratedPattern);
                databaseMapping.Assert<B>("B")
                               .Column("Id").DbEqual(
                                   StoreGeneratedPattern.None,
                                   c => c.StoreGeneratedPattern);
            }

            [Fact]
            public void EntitySplitting_Identity_ShouldKickIn()
            {
                var modelBuilder = new DbModelBuilder();

                modelBuilder
                    .Entity<C>()
                    .HasKey(a => a.Id);

                modelBuilder.Entity<C>()
                            .Map(
                                m =>
                                    {
                                        m.Properties(
                                            c => new
                                                {
                                                    c.Id,
                                                    c.X
                                                });
                                        m.ToTable("CX");
                                    })
                            .Map(
                                m =>
                                    {
                                        m.Properties(
                                            c => new
                                                {
                                                    c.Id,
                                                    c.Y
                                                });
                                        m.ToTable("CY");
                                    });

                var databaseMapping = BuildMapping(modelBuilder);

                databaseMapping.AssertValid();

                databaseMapping.Assert<C>("CX")
                               .Column("Id").DbEqual(
                                   StoreGeneratedPattern.Identity,
                                   c => c.StoreGeneratedPattern);
                databaseMapping.Assert<C>("CY")
                               .Column("Id").DbEqual(
                                   StoreGeneratedPattern.None,
                                   c => c.StoreGeneratedPattern);
            }
        }
    }

    #endregion

    #region Contexts for TPT/TPC with different PK column names

    public abstract class BaseContextForPkNaming : DbContext
    {
        public DbSet<BaseForPKNaming> Bases { get; set; }
        public DbSet<DerivedForPKNaming> Deriveds { get; set; }
    }

    public class ContextForPkNamingTPC : BaseContextForPkNaming
    {
        public ContextForPkNamingTPC()
        {
            Database.SetInitializer(new DropCreateDatabaseIfModelChanges<ContextForPkNamingTPC>());
        }

        protected override void OnModelCreating(DbModelBuilder modelBuilder)
        {
            modelBuilder.Entity<BaseForPKNaming>().Map(
                m =>
                    {
                        m.MapInheritedProperties();
                        m.ToTable("base_table");
                    });
            modelBuilder.Entity<DerivedForPKNaming>().Map(
                m =>
                    {
                        m.MapInheritedProperties();
                        m.ToTable("derived_table");
                    });

            modelBuilder.Entity<BaseForPKNaming>().Property(e => e.Id).HasColumnName("base_id");
            modelBuilder.Entity<DerivedForPKNaming>().Property(e => e.Id).HasColumnName("derived_id");
            modelBuilder.Entity<BaseForPKNaming>().Property(e => e.Foo).HasColumnName("base_foo");
            modelBuilder.Entity<DerivedForPKNaming>().Property(e => e.Foo).HasColumnName("derived_foo");
        }
    }

    public class ContextForPkNamingTPT : BaseContextForPkNaming
    {
        public ContextForPkNamingTPT()
        {
            Database.SetInitializer(new DropCreateDatabaseIfModelChanges<ContextForPkNamingTPT>());
        }

        protected override void OnModelCreating(DbModelBuilder modelBuilder)
        {
            modelBuilder.Entity<BaseForPKNaming>().ToTable("base_table");
            modelBuilder.Entity<DerivedForPKNaming>().ToTable("derived_table");

            modelBuilder.Entity<BaseForPKNaming>().Property(e => e.Id).HasColumnName("base_id");
            modelBuilder.Entity<DerivedForPKNaming>().Property(e => e.Id).HasColumnName("derived_id");
        }
    }

    public class BaseForPKNaming
    {
        [DatabaseGenerated(DatabaseGeneratedOption.None)]
        public int Id { get; set; }

        public string Foo { get; set; }
    }

    public class DerivedForPKNaming : BaseForPKNaming
    {
        public string Bar { get; set; }
    }

    [Table("Horses")]
    public class TPTHorse
    {
        public int Id { get; set; }
    }

    [Table("Unicorns")]
    public class TPTUnicorn : TPTHorse
    {
        public int HornLength { get; set; }
    }

    [Table("HornedPegasuses")]
    public class TPTHornedPegasus : TPTUnicorn
    {
        public int Wingspan { get; set; }
    }

    #endregion

    #region Bug335965

    namespace Bug335965
    {
        public class A
        {
            public int Id { get; set; }
            public string X { get; set; }
        }

        public abstract class B : A
        {
            public string Y { get; set; }
        }

        public class C : B
        {
            public string Z { get; set; }
        }

        public class A2
        {
            public int Id { get; set; }
            public string X { get; set; }
        }

        public abstract class B2 : A2
        {
            public string Y { get; set; }
        }

        public class C2 : B2
        {
            public string Z { get; set; }
        }

        public class D2 : B2
        {
            public string W { get; set; }
        }

        public sealed class Bug335965Repro : TestBase
        {
            [Fact]
            public void ExplicitDiscriminatorShouldNotBeNullable()
            {
                var modelBuilder = new DbModelBuilder();

                // Adding this configuration makes the discriminator nullable.
                modelBuilder.Entity<B>();

                modelBuilder.Entity<A>().Map(m => m.Requires("Disc").HasValue(17));
                modelBuilder.Entity<C>().Map(m => m.Requires("Disc").HasValue(7));

                var databaseMapping = BuildMapping(modelBuilder);

                databaseMapping.AssertValid();

                databaseMapping
                    .Assert<A>("A")
                    .Column("Disc")
                    .DbEqual(false, c => c.Nullable);
            }

            [Fact]
            public void InvalidMappingSubtypeHasNoDiscriminatorCondition()
            {
                var modelBuilder = new DbModelBuilder();

                modelBuilder.Entity<A2>().Map(m => m.Requires("Disc").HasValue(17));
                modelBuilder.Entity<C2>().Map(m => m.Requires("Disc").HasValue(7));

                modelBuilder.Entity<B2>();
                modelBuilder.Entity<D2>();

                var databaseMapping = BuildMapping(modelBuilder);

                Assert.Throws<MappingException>(() => databaseMapping.AssertValid(true));
            }

            [Fact]
            public void ImplicitDiscriminatorShouldNotBeNullable()
            {
                var modelBuilder = new DbModelBuilder();

                modelBuilder.Entity<A>();
                modelBuilder.Entity<C>();
                modelBuilder.Entity<B>();

                var databaseMapping = BuildMapping(modelBuilder);

                databaseMapping.AssertValid();

                databaseMapping.Assert<A>("A")
                               .Column("Discriminator")
                               .DbEqual(false, c => c.Nullable);
            }
        }
    }

    #endregion

    #region Bug339467

    namespace Bug339467
    {
        public class A
        {
            public int Id { set; get; }
            public string Name { set; get; }
        }

        public abstract class B : A
        {
        }

        public class C : B
        {
            public string CName { set; get; }
        }

        public sealed class Bug339467Repro : TestBase
        {
            [Fact]
            public void SimpleTPTWithAbstractWithNoPropertiesInBetween()
            {
                var modelBuilder = new DbModelBuilder();

                modelBuilder.Entity<A>();
                modelBuilder.Entity<C>().ToTable("C");

                var databaseMapping = BuildMapping(modelBuilder);

                databaseMapping.AssertValid();
            }
        }
    }

    #endregion

    #region Bug336706

    namespace Bug336706
    {
        public class Dependent : BaseDependent
        {
            public int PrincipalNavigationId { get; set; }
            public BaseDependent PrincipalNavigation { get; set; }
        }

        public abstract class BaseDependent
        {
            public int Id { get; set; }
            public ICollection<Dependent> DependentNavigation { get; set; }

            public BaseDependent()
            {
                DependentNavigation = new List<Dependent>();
            }
        }

        public sealed class Bug336706Repro : TestBase
        {
            [Fact]
            public void TPH_with_self_ref_FK_on_derived_type_has_non_nullable_FK_when_base_type_is_abstract()
            {
                var modelBuilder = new DbModelBuilder();
                modelBuilder.Entity<Dependent>().HasRequired(e => e.PrincipalNavigation).WithMany(
                    e => e.DependentNavigation)
                            .WillCascadeOnDelete(false);
                modelBuilder.Entity<Dependent>().Map(mapping => { mapping.Requires("DiscriminatorValue").HasValue(1); });

                var databaseMapping = BuildMapping(modelBuilder);

                databaseMapping.Assert<Dependent>("BaseDependents")
                               .HasForeignKeyColumn("PrincipalNavigationId")
                               .DbEqual(false, t => t.Properties.Single(c => c.Name == "PrincipalNavigationId").Nullable);

                databaseMapping.AssertValid();
            }
        }
    }

    #endregion
}<|MERGE_RESOLUTION|>--- conflicted
+++ resolved
@@ -9,10 +9,7 @@
     using System.Data.Entity;
     using System.Data.Entity.Core;
     using System.Data.Entity.Core.Metadata.Edm;
-<<<<<<< HEAD
     using System.Data.Entity.Core.Objects;
-=======
->>>>>>> 4fe2a62d
     using System.Data.Entity.ModelConfiguration.Edm;
     using System.Data.SqlClient;
     using System.Linq;
