--- conflicted
+++ resolved
@@ -1,4 +1,3 @@
-<<<<<<< HEAD
 // Copyright (c) Microsoft Open Technologies, Inc. All rights reserved. See License.txt in the project root for license information.
 
 namespace FunctionalTests
@@ -354,373 +353,4 @@
             }
         }
     }
-}
-=======
-// Copyright (c) Microsoft Open Technologies, Inc. All rights reserved. See License.txt in the project root for license information.
-
-namespace FunctionalTests
-{
-    using System;
-    using System.ComponentModel.DataAnnotations;
-    using System.ComponentModel.DataAnnotations.Schema;
-    using System.Data.Entity;
-    using System.Data.Entity.Infrastructure;
-    using System.Data.Entity.ModelConfiguration;
-    using System.Linq;
-    using FunctionalTests.Model;
-    using Xunit;
-
-    public class ConfigurationScenarioTests : TestBase
-    {
-        [Fact]
-        public void Can_set_store_type_with_column_annotation_on_base_property()
-        {
-            var modelBuilder = new DbModelBuilder();
-
-            modelBuilder.Entity<BaseEntity_155894>();
-
-            var databaseMapping = BuildMapping(modelBuilder);
-
-            databaseMapping.AssertValid();
-            databaseMapping.Assert<BaseEntity_155894>(e => e.Property1).DbEqual("timestamp", c => c.TypeName);
-        }
-
-        public abstract class BaseEntity_155894
-        {
-            public int Id { get; set; }
-
-            [Column(TypeName = "timestamp")]
-            public byte[] Property1 { get; set; }
-        }
-
-        public class DerivedEntity_155894 : BaseEntity_155894
-        {
-            public string Property2 { get; set; }
-        }
-
-        public void TestCompositeKeyOrder(
-            Action<DbModelBuilder> configure, string[] expectedPropertyOrder,
-            string[] expectedColumnOrder)
-        {
-            var modelBuilder = new DbModelBuilder();
-
-            configure(modelBuilder);
-
-            var databaseMapping = BuildMapping(modelBuilder);
-
-            databaseMapping.AssertValid();
-
-            Assert.True(
-                expectedPropertyOrder.SequenceEqual(
-                    databaseMapping.Model.EntityTypes.Single().KeyProperties.Select(
-                        p => p.Name)));
-
-            databaseMapping.Assert<CompositeKeyNoOrder>("CompositeKeyNoOrders").HasColumns(expectedColumnOrder);
-        }
-
-        [Fact]
-        public void Can_configure_precision_on_datetime_properties()
-        {
-            var modelBuilder = new DbModelBuilder();
-
-            modelBuilder.Entity<DateTimeEntity>()
-                .Property(e => e.Date)
-                .HasColumnType("datetime2")
-                .HasPrecision(6);
-
-            var databaseMapping = BuildMapping(modelBuilder);
-
-            databaseMapping.AssertValid();
-            databaseMapping.Assert<DateTimeEntity>(e => e.Date).DbEqual((byte)6, c => c.Precision);
-        }
-
-        public class DateTimeEntity
-        {
-            public int Id { get; set; }
-
-            public DateTime Date { get; set; }
-        }
-
-        [Fact]
-        public void Composite_key_should_result_in_correct_order_when_key_and_order_configured_using_api()
-        {
-            TestCompositeKeyOrder(
-                modelBuilder =>
-                    {
-                        modelBuilder.Entity<CompositeKeyNoOrder>().Property(c => c.Id2).HasColumnOrder(1);
-                        modelBuilder.Entity<CompositeKeyNoOrder>().Property(c => c.Id1).HasColumnOrder(2);
-                        modelBuilder.Entity<CompositeKeyNoOrder>().HasKey(
-                            c => new
-                                     {
-                                         c.Id1,
-                                         c.Id2
-                                     });
-                    },
-                new[] { "Id1", "Id2" },
-                new[] { "Id2", "Id1" });
-        }
-
-        [Fact]
-        public void Composite_key_should_result_in_correct_order_when_key_configured_using_api()
-        {
-            TestCompositeKeyOrder(
-                modelBuilder => modelBuilder.Entity<CompositeKeyNoOrder>().HasKey(
-                    c => new
-                             {
-                                 c.Id2,
-                                 c.Id1
-                             }),
-                new[] { "Id2", "Id1" },
-                new[] { "Id2", "Id1" });
-        }
-
-        [Fact]
-        public void Composite_key_should_result_in_correct_order_when_order_configured_using_api()
-        {
-            TestCompositeKeyOrder(
-                modelBuilder =>
-                    {
-                        modelBuilder.Entity<CompositeKeyNoOrder>().Property(c => c.Id2).HasColumnOrder(1);
-                        modelBuilder.Entity<CompositeKeyNoOrder>().Property(c => c.Id1).HasColumnOrder(2);
-                    },
-                new[] { "Id2", "Id1" },
-                new[] { "Id2", "Id1" });
-        }
-
-        [Fact]
-        public void Composite_key_should_result_in_correct_order_when_key_and_order_configured_using_configuration()
-        {
-            TestCompositeKeyOrder(
-                modelBuilder =>
-                    {
-                        var configuration = new EntityTypeConfiguration<CompositeKeyNoOrder>();
-
-                        configuration.Property(c => c.Id2).HasColumnOrder(1);
-                        configuration.Property(c => c.Id1).HasColumnOrder(2);
-                        configuration.HasKey(
-                            c => new
-                                     {
-                                         c.Id1,
-                                         c.Id2
-                                     });
-
-                        modelBuilder.Configurations.Add(configuration);
-                    },
-                new[] { "Id1", "Id2" },
-                new[] { "Id2", "Id1" });
-        }
-
-        [Fact]
-        public void Composite_key_should_result_in_correct_order_when_key_configured_using_configuration()
-        {
-            TestCompositeKeyOrder(
-                modelBuilder =>
-                    {
-                        var configuration = new EntityTypeConfiguration<CompositeKeyNoOrder>();
-
-                        configuration.HasKey(
-                            c => new
-                                     {
-                                         c.Id2,
-                                         c.Id1
-                                     });
-
-                        modelBuilder.Configurations.Add(configuration);
-                    },
-                new[] { "Id2", "Id1" },
-                new[] { "Id2", "Id1" });
-        }
-
-        [Fact]
-        public void Composite_key_should_result_in_correct_order_when_order_configured_using_configuration()
-        {
-            TestCompositeKeyOrder(
-                modelBuilder =>
-                    {
-                        var configuration = new EntityTypeConfiguration<CompositeKeyNoOrder>();
-
-                        configuration.Property(c => c.Id2).HasColumnOrder(1);
-                        configuration.Property(c => c.Id1).HasColumnOrder(2);
-
-                        modelBuilder.Configurations.Add(configuration);
-                    },
-                new[] { "Id2", "Id1" },
-                new[] { "Id2", "Id1" });
-        }
-
-        public class CompositeKeyNoOrder
-        {
-            [Key]
-            public int Id1 { get; set; }
-
-            [Key]
-            public int Id2 { get; set; }
-        }
-
-        [Fact]
-        public void Composite_key_should_throw_when_no_order_configured()
-        {
-            var modelBuilder = new DbModelBuilder();
-
-            modelBuilder.Entity<CompositeKeyNoOrder>();
-
-            Assert.Throws<InvalidOperationException>(
-                () => BuildMapping(modelBuilder))
-                .ValidateMessage("ModelGeneration_UnableToDetermineKeyOrder", typeof(CompositeKeyNoOrder));
-        }
-
-        [Fact]
-        public void HasEntitySetName_configured_using_api()
-        {
-            var modelBuilder = new AdventureWorksModelBuilder();
-
-            modelBuilder.Entity<UnitMeasure>().HasKey(u => u.UnitMeasureCode);
-            modelBuilder.Entity<UnitMeasure>().HasEntitySetName("Units");
-
-            var databaseMapping = BuildMapping(modelBuilder);
-
-            databaseMapping.AssertValid();
-
-            Assert.Equal("Units", databaseMapping.Model.Containers.Single().EntitySets.Single().Name);
-        }
-
-        [Fact]
-        public void HasEntitySetName_configured_using_configuration()
-        {
-            var modelBuilder = new AdventureWorksModelBuilder();
-
-            var configuration = new EntityTypeConfiguration<UnitMeasure>();
-
-            configuration.HasKey(u => u.UnitMeasureCode);
-            configuration.HasEntitySetName("Units");
-
-            modelBuilder.Configurations.Add(configuration);
-
-            var databaseMapping = BuildMapping(modelBuilder);
-
-            databaseMapping.AssertValid();
-
-            Assert.Equal("Units", databaseMapping.Model.Containers.Single().EntitySets.Single().Name);
-        }
-
-        [Fact]
-        public void External_duplicate_association_configuration()
-        {
-            var modelBuilder = new AdventureWorksModelBuilder();
-
-            modelBuilder.Configurations
-                .Add(new ProductCategoryConfiguration())
-                .Add(new ProductSubcategoryConfiguration());
-
-            BuildMapping(modelBuilder);
-        }
-
-        private class ProductCategoryConfiguration : EntityTypeConfiguration<ProductCategory>
-        {
-            public ProductCategoryConfiguration()
-            {
-                HasMany(p => p.ProductSubcategories)
-                    .WithRequired(s => s.ProductCategory)
-                    .HasForeignKey(s => s.ProductCategoryID);
-            }
-        }
-
-        private class ProductSubcategoryConfiguration : EntityTypeConfiguration<ProductSubcategory>
-        {
-            public ProductSubcategoryConfiguration()
-            {
-                HasRequired(s => s.ProductCategory)
-                    .WithMany(p => p.ProductSubcategories)
-                    .HasForeignKey(s => s.ProductCategoryID);
-            }
-        }
-
-        [Fact]
-        public void Can_call_Entity_after_adding_custom_configuration_class_during_OnModelCreating()
-        {
-            Database.SetInitializer<BasicTypeContext>(null);
-            using (var ctx = new BasicTypeContext())
-            {
-                Assert.NotNull(((IObjectContextAdapter)ctx).ObjectContext);
-            }
-        }
-
-        [Fact]
-        public void HasKey_throws_on_collection_nav_prop()
-        {
-            var modelBuilder = new AdventureWorksModelBuilder();
-
-            Assert.Throws<InvalidOperationException>(
-                () => modelBuilder.Entity<Customer>().HasKey(c => c.CustomerAddresses))
-                .ValidateMessage("ModelBuilder_KeyPropertiesMustBePrimitive", "CustomerAddresses", typeof(Customer));
-        }
-
-        [Fact]
-        public void HasKey_throws_on_reference_nav_prop()
-        {
-            var modelBuilder = new AdventureWorksModelBuilder();
-
-            Assert.Throws<InvalidOperationException>(
-                () => modelBuilder.Entity<Customer>().HasKey(c => c.CustomerDiscount))
-                .ValidateMessage("ModelBuilder_KeyPropertiesMustBePrimitive", "CustomerDiscount", typeof(Customer));
-        }
-
-        [Fact]
-        public void HasKey_throws_on_complex_property()
-        {
-            var modelBuilder = new AdventureWorksModelBuilder();
-
-            modelBuilder.ComplexType<CustomerDiscount>();
-
-            Assert.Throws<InvalidOperationException>(
-                () => modelBuilder.Entity<Customer>().HasKey(c => c.CustomerDiscount))
-                .ValidateMessage("ModelBuilder_KeyPropertiesMustBePrimitive", "CustomerDiscount", typeof(Customer));
-        }
-
-        [Fact]
-        public void Nested_config_class_with_private_property()
-        {
-            var modelBuilder = new AdventureWorksModelBuilder();
-
-            modelBuilder.Configurations.Add(new CreditCard.CreditCardConfiguration());
-
-            var databaseMapping = BuildMapping(modelBuilder);
-
-            databaseMapping.Assert<CreditCard>().HasColumn("CardNumber");
-        }
-
-        public class BasicType
-        {
-            public int Id { get; set; }
-        }
-
-        public class BasicTypeConfiguration : EntityTypeConfiguration<BasicType>
-        {
-            public BasicTypeConfiguration()
-            {
-                ToTable("Blah");
-            }
-        }
-
-        public class BasicTypeContext : DbContext
-        {
-            public DbSet<BasicType> BasicTypes { get; set; }
-
-            private readonly BasicTypeConfiguration _basicTypeConfiguration = new BasicTypeConfiguration();
-
-            internal BasicTypeConfiguration BasicTypeConfiguration
-            {
-                get { return _basicTypeConfiguration; }
-            }
-
-            protected override void OnModelCreating(DbModelBuilder modelBuilder)
-            {
-                modelBuilder.Configurations.Add(BasicTypeConfiguration);
-                modelBuilder.Entity<BasicType>();
-                Assert.Equal("BasicTypes", modelBuilder.ModelConfiguration.Entity(typeof(BasicType)).EntitySetName);
-                Assert.Equal("Blah", modelBuilder.ModelConfiguration.Entity(typeof(BasicType)).GetTableName().Name);
-            }
-        }
-    }
-}
->>>>>>> b1a13653
+}