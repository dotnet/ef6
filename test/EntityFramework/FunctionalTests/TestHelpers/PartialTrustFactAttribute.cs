<<<<<<< HEAD
﻿// Copyright (c) Microsoft Open Technologies, Inc. All rights reserved. See License.txt in the project root for license information.

namespace System.Data.Entity
{
    using System.Collections.Generic;
    using System.Data.Entity.Functionals.Utilities;
    using System.Data.Entity.TestHelpers;
    using System.Linq;
    using System.Reflection;
    using Xunit;
    using Xunit.Sdk;

    /// <summary>
    /// Attribute that is applied to a method to indicate that it is a fact that
    /// should be run by the test runner in partial trust.
    /// </summary>
    /// <remarks>
    /// The class containing the method must derive from <see cref="MarshalByRefObject" />.
    /// 
    /// If the test class is decorated using <see cref="IUseFixture{T}" />, the fixture data is
    ///                                          instantiated in the main
    ///                                          <see cref="AppDomain" />
    ///                                          and then serialized to the partial trust
    ///                                          sandbox.
    /// </remarks>
    public class PartialTrustFactAttribute : ExtendedFactAttribute
    {
        protected override IEnumerable<ITestCommand> EnumerateTestCommands(IMethodInfo method)
        {
            var fixtures = GetFixtures(method.Class);

            return base.EnumerateTestCommands(method).Select(tc => new PartialTrustCommand(tc, fixtures));
        }

        private static IDictionary<MethodInfo, object> GetFixtures(ITypeInfo typeUnderTest)
        {
            var fixtures = new Dictionary<MethodInfo, object>();

            foreach (var @interface in typeUnderTest.Type.GetInterfaces())
            {
                if (@interface.IsGenericType)
                {
                    var genericDefinition = @interface.GetGenericTypeDefinition();

                    if (genericDefinition == typeof(IUseFixture<>))
                    {
                        var dataType = @interface.GetGenericArguments()[0];
                        var fixtureData = Activator.CreateInstance(dataType);
                        var method = @interface.GetDeclaredMethod("SetFixture", new[] { dataType });

                        fixtures[method] = fixtureData;
                    }
                }
            }

            return fixtures;
        }
    }
}
=======
﻿// Copyright (c) Microsoft Open Technologies, Inc. All rights reserved. See License.txt in the project root for license information.

namespace System.Data.Entity
{
    using System.Collections.Generic;
    using System.Data.Entity.TestHelpers;
    using System.Linq;
    using System.Reflection;
    using Xunit;
    using Xunit.Sdk;

    /// <summary>
    /// Attribute that is applied to a method to indicate that it is a fact that
    /// should be run by the test runner in partial trust.
    /// </summary>
    /// <remarks>
    /// The class containing the method must derive from <see cref="MarshalByRefObject" />.
    /// 
    /// If the test class is decorated using <see cref="IUseFixture{T}" />, the fixture data is
    ///                                          instantiated in the main
    ///                                          <see cref="AppDomain" />
    ///                                          and then serialized to the partial trust
    ///                                          sandbox.
    /// </remarks>
    public class PartialTrustFactAttribute : ExtendedFactAttribute
    {
        protected override IEnumerable<ITestCommand> EnumerateTestCommands(IMethodInfo method)
        {
            var fixtures = GetFixtures(method.Class);

            return base.EnumerateTestCommands(method).Select(tc => new PartialTrustCommand(tc, fixtures));
        }

        private static IDictionary<MethodInfo, object> GetFixtures(ITypeInfo typeUnderTest)
        {
            var fixtures = new Dictionary<MethodInfo, object>();

            foreach (var @interface in typeUnderTest.Type.GetInterfaces())
            {
                if (@interface.IsGenericType)
                {
                    var genericDefinition = @interface.GetGenericTypeDefinition();

                    if (genericDefinition == typeof(IUseFixture<>))
                    {
                        var dataType = @interface.GetGenericArguments()[0];
                        var fixtureData = Activator.CreateInstance(dataType);
                        var method = @interface.GetMethod("SetFixture", new[] { dataType });

                        fixtures[method] = fixtureData;
                    }
                }
            }

            return fixtures;
        }
    }
}
>>>>>>> b1a13653
<|MERGE_RESOLUTION|>--- conflicted
+++ resolved
@@ -1,4 +1,3 @@
-<<<<<<< HEAD
 ﻿// Copyright (c) Microsoft Open Technologies, Inc. All rights reserved. See License.txt in the project root for license information.
 
 namespace System.Data.Entity
@@ -57,64 +56,4 @@
             return fixtures;
         }
     }
-}
-=======
-﻿// Copyright (c) Microsoft Open Technologies, Inc. All rights reserved. See License.txt in the project root for license information.
-
-namespace System.Data.Entity
-{
-    using System.Collections.Generic;
-    using System.Data.Entity.TestHelpers;
-    using System.Linq;
-    using System.Reflection;
-    using Xunit;
-    using Xunit.Sdk;
-
-    /// <summary>
-    /// Attribute that is applied to a method to indicate that it is a fact that
-    /// should be run by the test runner in partial trust.
-    /// </summary>
-    /// <remarks>
-    /// The class containing the method must derive from <see cref="MarshalByRefObject" />.
-    /// 
-    /// If the test class is decorated using <see cref="IUseFixture{T}" />, the fixture data is
-    ///                                          instantiated in the main
-    ///                                          <see cref="AppDomain" />
-    ///                                          and then serialized to the partial trust
-    ///                                          sandbox.
-    /// </remarks>
-    public class PartialTrustFactAttribute : ExtendedFactAttribute
-    {
-        protected override IEnumerable<ITestCommand> EnumerateTestCommands(IMethodInfo method)
-        {
-            var fixtures = GetFixtures(method.Class);
-
-            return base.EnumerateTestCommands(method).Select(tc => new PartialTrustCommand(tc, fixtures));
-        }
-
-        private static IDictionary<MethodInfo, object> GetFixtures(ITypeInfo typeUnderTest)
-        {
-            var fixtures = new Dictionary<MethodInfo, object>();
-
-            foreach (var @interface in typeUnderTest.Type.GetInterfaces())
-            {
-                if (@interface.IsGenericType)
-                {
-                    var genericDefinition = @interface.GetGenericTypeDefinition();
-
-                    if (genericDefinition == typeof(IUseFixture<>))
-                    {
-                        var dataType = @interface.GetGenericArguments()[0];
-                        var fixtureData = Activator.CreateInstance(dataType);
-                        var method = @interface.GetMethod("SetFixture", new[] { dataType });
-
-                        fixtures[method] = fixtureData;
-                    }
-                }
-            }
-
-            return fixtures;
-        }
-    }
-}
->>>>>>> b1a13653
+}