<<<<<<< HEAD
﻿// Copyright (c) Microsoft Open Technologies, Inc. All rights reserved. See License.txt in the project root for license information.

namespace ProductivityApiTests
{
    using System;
    using System.Collections.Generic;
    using System.ComponentModel.DataAnnotations.Schema;
    using System.Data.Entity;
    using System.Data.Entity.Core.Objects.DataClasses;
    using System.Data.Entity.TestHelpers;
    using System.Linq;
    using Xunit;
    using Xunit.Extensions;

    public class ChangeTrackingProxyTests : FunctionalTestBase
    {
        #region Infrastructure/setup

        private readonly bool _isSqlAzure;

        public ChangeTrackingProxyTests()
        {
            using (var context = new GranniesContext())
            {
                context.Database.Initialize(force: false);
            }

            using (var context = new HaveToDoContext())
            {
                _isSqlAzure = DatabaseTestHelpers.IsSqlAzure(context.Database.Connection.ConnectionString);
                if (!_isSqlAzure)
                {
                    context.Database.Initialize(force: false);
                }
            }
        }

        #endregion

        #region DeleteObject throws a collection modified exception with change tracking proxies (Dev11 71937, 209773)

        [Fact]
        [AutoRollback]
        public void Deleting_object_when_relationships_have_not_been_all_enumerated_should_not_cause_collection_modified_exception_71937()
        {
            using (var context = new GranniesContext())
            {
                var g = context.Grannys.Add(context.Grannys.Create());

                var c = context.Children.Add(context.Children.Create());
                c.Name = "Child";

                var h = context.Houses.Add(context.Houses.Create());

                g.Children.Add(c);
                g.House = h;

                context.SaveChanges();

                context.Children.Remove(c); // This would previously throw

                Assert.Equal(EntityState.Deleted, context.Entry(c).State);
                Assert.Equal(EntityState.Unchanged, context.Entry(g).State);
                Assert.Equal(EntityState.Unchanged, context.Entry(h).State);

                Assert.Null(c.House);
                Assert.Null(c.Granny);

                Assert.Equal(0, g.Children.Count);
                Assert.Same(h, g.House);

                Assert.Equal(0, h.Children.Count);
                Assert.Same(g, h.Granny);

                context.SaveChanges();

                Assert.Equal(EntityState.Detached, context.Entry(c).State);
                Assert.Equal(EntityState.Unchanged, context.Entry(g).State);
                Assert.Equal(EntityState.Unchanged, context.Entry(h).State);

                Assert.Null(c.House);
                Assert.Null(c.Granny);

                Assert.Equal(0, g.Children.Count);
                Assert.Same(h, g.House);

                Assert.Equal(0, h.Children.Count);
                Assert.Same(g, h.Granny);
            }
        }

        public class GranniesContext : DbContext
        {
            public GranniesContext()
            {
                Database.SetInitializer(new DropCreateDatabaseIfModelChanges<GranniesContext>());
            }

            public DbSet<Granny> Grannys { get; set; }
            public DbSet<Child> Children { get; set; }
            public DbSet<House> Houses { get; set; }

            protected override void OnModelCreating(DbModelBuilder modelBuilder)
            {
                modelBuilder.Entity<Granny>().HasRequired(g => g.House).WithRequiredPrincipal(h => h.Granny);
                modelBuilder.Entity<Granny>().HasMany(g => g.Children).WithRequired(c => c.Granny);
                modelBuilder.Entity<House>().HasMany(h => h.Children).WithOptional(c => c.House);
            }
        }

        public class Granny
        {
            public virtual int Id { get; set; }
            public virtual House House { get; set; }
            public virtual ICollection<Child> Children { get; set; }
        }

        public class Child
        {
            public virtual int Id { get; set; }
            public virtual string Name { get; set; }
            public virtual Granny Granny { get; set; }
            public virtual House House { get; set; }
        }

        public class House
        {
            public virtual int Id { get; set; }
            public virtual ICollection<Child> Children { get; set; }
            public virtual Granny Granny { get; set; }
        }

        [Fact]
        [AutoRollback]
        public void Deleting_object_when_relationships_have_not_been_all_enumerated_should_not_cause_collection_modified_exception_209773()
        {
            if (!_isSqlAzure)
            {
                using (var context = new HaveToDoContext())
                {
                    var group = context.ComplexExams.Where(e => e.Code == "group").Single();
                    var _ = group.Training.Id;

                    context.ComplexExams.Remove(group); // This would previously throw

                    Assert.Equal(EntityState.Deleted, context.Entry(group).State);
                    Assert.Equal(0, group.Exams.Count);

                    context.SaveChanges();

                    Assert.Equal(EntityState.Detached, context.Entry(group).State);
                    Assert.Equal(0, group.Exams.Count);
                }
            }
        }

        public class HaveToDoContext : DbContext
        {
            public HaveToDoContext()
            {
                Database.SetInitializer(new HaveToDoInitializer());
            }

            public DbSet<Training> Training { get; set; }
            public DbSet<Exam> Exams { get; set; }
            public DbSet<ComplexExam> ComplexExams { get; set; }
        }

        public class HaveToDoInitializer : DropCreateDatabaseAlways<HaveToDoContext>
        {
            protected override void Seed(HaveToDoContext context)
            {
                var training = context.Training.Add(context.Training.Create());
                training.Code = "training";
                training.Todos.Add(
                    new ComplexExam
                    {
                        Code = "group"
                    });
            }
        }

        public class Training
        {
            [DatabaseGenerated(DatabaseGeneratedOption.Identity)]
            public virtual Guid Id { get; set; }

            public virtual string Code { get; set; }
            public virtual ICollection<HaveToDo> Todos { get; set; }
        }

        public class HaveToDo
        {
            [DatabaseGenerated(DatabaseGeneratedOption.Identity)]
            public virtual Guid Id { get; set; }

            public virtual string Code { get; set; }
            public virtual Training Training { get; set; }
        }

        public class Exam : HaveToDo
        {
            public virtual ComplexExam Parent { get; set; }
        }

        public class ComplexExam : HaveToDo
        {
            public virtual ICollection<Exam> Exams { get; set; }
        }

        #endregion

        #region Re-parenting 1:0..1 Added dependent (263813)

        [Fact]
        public void
            Re_parenting_one_to_zero_or_one_Added_dependent_should_cause_existing_Added_dependnent_to_be_Detached()
        {
            Re_parenting_one_to_zero_or_one_Added_dependent_should_cause_existing_dependnent_to_be_Deleted_or_Detached(
                EntityState.Added, useFK: false);
        }

        [Fact]
        public void
            Re_parenting_one_to_zero_or_one_Added_dependent_should_cause_existing_Unchanged_dependnent_to_be_Deleted()
        {
            Re_parenting_one_to_zero_or_one_Added_dependent_should_cause_existing_dependnent_to_be_Deleted_or_Detached(
                EntityState.Unchanged, useFK: false);
        }

        [Fact]
        public void Re_parenting_one_to_zero_or_one_Added_dependent_by_changing_FK_should_cause_existing_Added_dependnent_to_be_Detached()
        {
            Re_parenting_one_to_zero_or_one_Added_dependent_should_cause_existing_dependnent_to_be_Deleted_or_Detached(
                EntityState.Added, useFK: true);
        }

        [Fact]
        public void Re_parenting_one_to_zero_or_one_Added_dependent_by_changing_FK_should_cause_existing_Unchanged_dependnent_to_be_Deleted(
            
            )
        {
            Re_parenting_one_to_zero_or_one_Added_dependent_should_cause_existing_dependnent_to_be_Deleted_or_Detached(
                EntityState.Unchanged, useFK: true);
        }

        private void
            Re_parenting_one_to_zero_or_one_Added_dependent_should_cause_existing_dependnent_to_be_Deleted_or_Detached(
            EntityState dependentState, bool useFK)
        {
            using (var context = new YummyContext())
            {
                var apple = context.Products.Create();
                apple.Id = 1;
                apple.Name = "Apple";

                var appleDetail = context.Details.Create();
                appleDetail.Id = apple.Id;
                appleDetail.ExtraInfo = "Good for your health!";

                var chocolate = context.Products.Create();
                chocolate.Id = 2;
                chocolate.Name = "Chocolate";

                var chocolateDetail = context.Details.Create();
                chocolateDetail.Id = chocolate.Id;
                chocolateDetail.ExtraInfo = "Probably not so good for your health!";

                context.Products.Attach(apple);
                context.Products.Attach(chocolate);
                context.Entry(chocolateDetail).State = dependentState;
                context.Details.Add(appleDetail);

                Assert.Same(apple, appleDetail.Product);
                Assert.Same(appleDetail, apple.ProductDetail);
                Assert.Same(chocolate, chocolateDetail.Product);
                Assert.Same(chocolateDetail, chocolate.ProductDetail);

                if (useFK)
                {
                    appleDetail.Id = chocolate.Id;
                }
                else
                {
                    appleDetail.Product = chocolate;
                }

                Assert.Same(chocolate, appleDetail.Product);
                Assert.Same(appleDetail, chocolate.ProductDetail);
                Assert.Null(chocolateDetail.Product);
                Assert.Null(apple.ProductDetail);

                Assert.Equal(
                    dependentState == EntityState.Added ? EntityState.Detached : EntityState.Deleted,
                    context.Entry(chocolateDetail).State);
                Assert.Equal(EntityState.Added, context.Entry(appleDetail).State);
                Assert.Equal(EntityState.Unchanged, context.Entry(chocolate).State);
                Assert.Equal(EntityState.Unchanged, context.Entry(apple).State);
            }
        }

        public class YummyContext : DbContext
        {
            public YummyContext()
            {
                Database.SetInitializer(new DropCreateDatabaseAlways<YummyContext>());
            }

            protected override void OnModelCreating(DbModelBuilder modelBuilder)
            {
                modelBuilder.Entity<YummyDetail>().HasRequired(d => d.Product).WithOptional(p => p.ProductDetail);
            }

            public DbSet<YummyProduct> Products { get; set; }
            public DbSet<YummyDetail> Details { get; set; }
        }

        public class YummyProduct
        {
            [DatabaseGenerated(DatabaseGeneratedOption.None)]
            public virtual int Id { get; set; }

            public virtual string Name { get; set; }
            public virtual YummyDetail ProductDetail { get; set; }
        }

        public class YummyDetail
        {
            [DatabaseGenerated(DatabaseGeneratedOption.None)]
            public virtual int Id { get; set; }

            public virtual string ExtraInfo { get; set; }
            public virtual YummyProduct Product { get; set; }
        }

        #endregion

        [Fact]
        [AutoRollback]
        public void RelationshipManager_can_be_accessed_by_casting_proxy_entity_to_IEntityWithRelationships()
        {
            using (var context = new GranniesContext())
            {
                var granny = context.Grannys.Create();
                context.Grannys.Attach(granny);

                var relationshipManager = ((IEntityWithRelationships)granny).RelationshipManager;
                Assert.NotNull(relationshipManager);
            }
        }

        [Fact]
        [AutoRollback]
        public void SetChangeTracker_can_be_called_by_casting_proxy_entity_to_IEntityWithChangeTracker()
        {
            using (var context = new GranniesContext())
            {
                var granny = context.Grannys.Create();
                context.Grannys.Attach(granny);

                ((IEntityWithChangeTracker)granny).SetChangeTracker(null);
            }
        }
    }
}
=======
﻿// Copyright (c) Microsoft Open Technologies, Inc. All rights reserved. See License.txt in the project root for license information.

namespace ProductivityApiTests
{
    using System;
    using System.Collections.Generic;
    using System.ComponentModel.DataAnnotations.Schema;
    using System.Data.Entity;
    using System.Data.Entity.Core.Objects.DataClasses;
    using System.Linq;
    using Xunit;
    using Xunit.Extensions;

    public class ChangeTrackingProxyTests : FunctionalTestBase
    {
        #region Infrastructure/setup

        private readonly bool _isSqlAzure;

        public ChangeTrackingProxyTests()
        {
            using (var context = new GranniesContext())
            {
                context.Database.Initialize(force: false);
            }

            using (var context = new HaveToDoContext())
            {
                _isSqlAzure = IsSqlAzure(context.Database.Connection.ConnectionString);
                if (!_isSqlAzure)
                {
                    context.Database.Initialize(force: false);
                }
            }
        }

        #endregion

        #region DeleteObject throws a collection modified exception with change tracking proxies (Dev11 71937, 209773)

        [Fact]
        [AutoRollback]
        public void Deleting_object_when_relationships_have_not_been_all_enumerated_should_not_cause_collection_modified_exception_71937()
        {
            using (var context = new GranniesContext())
            {
                var g = context.Grannys.Add(context.Grannys.Create());

                var c = context.Children.Add(context.Children.Create());
                c.Name = "Child";

                var h = context.Houses.Add(context.Houses.Create());

                g.Children.Add(c);
                g.House = h;

                context.SaveChanges();

                context.Children.Remove(c); // This would previously throw

                Assert.Equal(EntityState.Deleted, context.Entry(c).State);
                Assert.Equal(EntityState.Unchanged, context.Entry(g).State);
                Assert.Equal(EntityState.Unchanged, context.Entry(h).State);

                Assert.Null(c.House);
                Assert.Null(c.Granny);

                Assert.Equal(0, g.Children.Count);
                Assert.Same(h, g.House);

                Assert.Equal(0, h.Children.Count);
                Assert.Same(g, h.Granny);

                context.SaveChanges();

                Assert.Equal(EntityState.Detached, context.Entry(c).State);
                Assert.Equal(EntityState.Unchanged, context.Entry(g).State);
                Assert.Equal(EntityState.Unchanged, context.Entry(h).State);

                Assert.Null(c.House);
                Assert.Null(c.Granny);

                Assert.Equal(0, g.Children.Count);
                Assert.Same(h, g.House);

                Assert.Equal(0, h.Children.Count);
                Assert.Same(g, h.Granny);
            }
        }

        public class GranniesContext : DbContext
        {
            public GranniesContext()
            {
                Database.SetInitializer(new DropCreateDatabaseIfModelChanges<GranniesContext>());
            }

            public DbSet<Granny> Grannys { get; set; }
            public DbSet<Child> Children { get; set; }
            public DbSet<House> Houses { get; set; }

            protected override void OnModelCreating(DbModelBuilder modelBuilder)
            {
                modelBuilder.Entity<Granny>().HasRequired(g => g.House).WithRequiredPrincipal(h => h.Granny);
                modelBuilder.Entity<Granny>().HasMany(g => g.Children).WithRequired(c => c.Granny);
                modelBuilder.Entity<House>().HasMany(h => h.Children).WithOptional(c => c.House);
            }
        }

        public class Granny
        {
            public virtual int Id { get; set; }
            public virtual House House { get; set; }
            public virtual ICollection<Child> Children { get; set; }
        }

        public class Child
        {
            public virtual int Id { get; set; }
            public virtual string Name { get; set; }
            public virtual Granny Granny { get; set; }
            public virtual House House { get; set; }
        }

        public class House
        {
            public virtual int Id { get; set; }
            public virtual ICollection<Child> Children { get; set; }
            public virtual Granny Granny { get; set; }
        }

        [Fact]
        [AutoRollback]
        public void Deleting_object_when_relationships_have_not_been_all_enumerated_should_not_cause_collection_modified_exception_209773()
        {
            if (!_isSqlAzure)
            {
                using (var context = new HaveToDoContext())
                {
                    var group = context.ComplexExams.Where(e => e.Code == "group").Single();
                    var _ = group.Training.Id;

                    context.ComplexExams.Remove(group); // This would previously throw

                    Assert.Equal(EntityState.Deleted, context.Entry(group).State);
                    Assert.Equal(0, group.Exams.Count);

                    context.SaveChanges();

                    Assert.Equal(EntityState.Detached, context.Entry(group).State);
                    Assert.Equal(0, group.Exams.Count);
                }
            }
        }

        public class HaveToDoContext : DbContext
        {
            public HaveToDoContext()
            {
                Database.SetInitializer(new HaveToDoInitializer());
            }

            public DbSet<Training> Training { get; set; }
            public DbSet<Exam> Exams { get; set; }
            public DbSet<ComplexExam> ComplexExams { get; set; }
        }

        public class HaveToDoInitializer : DropCreateDatabaseAlways<HaveToDoContext>
        {
            protected override void Seed(HaveToDoContext context)
            {
                var training = context.Training.Add(context.Training.Create());
                training.Code = "training";
                training.Todos.Add(
                    new ComplexExam
                    {
                        Code = "group"
                    });
            }
        }

        public class Training
        {
            [DatabaseGenerated(DatabaseGeneratedOption.Identity)]
            public virtual Guid Id { get; set; }

            public virtual string Code { get; set; }
            public virtual ICollection<HaveToDo> Todos { get; set; }
        }

        public class HaveToDo
        {
            [DatabaseGenerated(DatabaseGeneratedOption.Identity)]
            public virtual Guid Id { get; set; }

            public virtual string Code { get; set; }
            public virtual Training Training { get; set; }
        }

        public class Exam : HaveToDo
        {
            public virtual ComplexExam Parent { get; set; }
        }

        public class ComplexExam : HaveToDo
        {
            public virtual ICollection<Exam> Exams { get; set; }
        }

        #endregion

        #region Re-parenting 1:0..1 Added dependent (263813)

        [Fact]
        public void
            Re_parenting_one_to_zero_or_one_Added_dependent_should_cause_existing_Added_dependnent_to_be_Detached()
        {
            Re_parenting_one_to_zero_or_one_Added_dependent_should_cause_existing_dependnent_to_be_Deleted_or_Detached(
                EntityState.Added, useFK: false);
        }

        [Fact]
        public void
            Re_parenting_one_to_zero_or_one_Added_dependent_should_cause_existing_Unchanged_dependnent_to_be_Deleted()
        {
            Re_parenting_one_to_zero_or_one_Added_dependent_should_cause_existing_dependnent_to_be_Deleted_or_Detached(
                EntityState.Unchanged, useFK: false);
        }

        [Fact]
        public void Re_parenting_one_to_zero_or_one_Added_dependent_by_changing_FK_should_cause_existing_Added_dependnent_to_be_Detached()
        {
            Re_parenting_one_to_zero_or_one_Added_dependent_should_cause_existing_dependnent_to_be_Deleted_or_Detached(
                EntityState.Added, useFK: true);
        }

        [Fact]
        public void Re_parenting_one_to_zero_or_one_Added_dependent_by_changing_FK_should_cause_existing_Unchanged_dependnent_to_be_Deleted(
            
            )
        {
            Re_parenting_one_to_zero_or_one_Added_dependent_should_cause_existing_dependnent_to_be_Deleted_or_Detached(
                EntityState.Unchanged, useFK: true);
        }

        private void
            Re_parenting_one_to_zero_or_one_Added_dependent_should_cause_existing_dependnent_to_be_Deleted_or_Detached(
            EntityState dependentState, bool useFK)
        {
            using (var context = new YummyContext())
            {
                var apple = context.Products.Create();
                apple.Id = 1;
                apple.Name = "Apple";

                var appleDetail = context.Details.Create();
                appleDetail.Id = apple.Id;
                appleDetail.ExtraInfo = "Good for your health!";

                var chocolate = context.Products.Create();
                chocolate.Id = 2;
                chocolate.Name = "Chocolate";

                var chocolateDetail = context.Details.Create();
                chocolateDetail.Id = chocolate.Id;
                chocolateDetail.ExtraInfo = "Probably not so good for your health!";

                context.Products.Attach(apple);
                context.Products.Attach(chocolate);
                context.Entry(chocolateDetail).State = dependentState;
                context.Details.Add(appleDetail);

                Assert.Same(apple, appleDetail.Product);
                Assert.Same(appleDetail, apple.ProductDetail);
                Assert.Same(chocolate, chocolateDetail.Product);
                Assert.Same(chocolateDetail, chocolate.ProductDetail);

                if (useFK)
                {
                    appleDetail.Id = chocolate.Id;
                }
                else
                {
                    appleDetail.Product = chocolate;
                }

                Assert.Same(chocolate, appleDetail.Product);
                Assert.Same(appleDetail, chocolate.ProductDetail);
                Assert.Null(chocolateDetail.Product);
                Assert.Null(apple.ProductDetail);

                Assert.Equal(
                    dependentState == EntityState.Added ? EntityState.Detached : EntityState.Deleted,
                    context.Entry(chocolateDetail).State);
                Assert.Equal(EntityState.Added, context.Entry(appleDetail).State);
                Assert.Equal(EntityState.Unchanged, context.Entry(chocolate).State);
                Assert.Equal(EntityState.Unchanged, context.Entry(apple).State);
            }
        }

        public class YummyContext : DbContext
        {
            public YummyContext()
            {
                Database.SetInitializer(new DropCreateDatabaseAlways<YummyContext>());
            }

            protected override void OnModelCreating(DbModelBuilder modelBuilder)
            {
                modelBuilder.Entity<YummyDetail>().HasRequired(d => d.Product).WithOptional(p => p.ProductDetail);
            }

            public DbSet<YummyProduct> Products { get; set; }
            public DbSet<YummyDetail> Details { get; set; }
        }

        public class YummyProduct
        {
            [DatabaseGenerated(DatabaseGeneratedOption.None)]
            public virtual int Id { get; set; }

            public virtual string Name { get; set; }
            public virtual YummyDetail ProductDetail { get; set; }
        }

        public class YummyDetail
        {
            [DatabaseGenerated(DatabaseGeneratedOption.None)]
            public virtual int Id { get; set; }

            public virtual string ExtraInfo { get; set; }
            public virtual YummyProduct Product { get; set; }
        }

        #endregion

        [Fact]
        [AutoRollback]
        public void RelationshipManager_can_be_accessed_by_casting_proxy_entity_to_IEntityWithRelationships()
        {
            using (var context = new GranniesContext())
            {
                var granny = context.Grannys.Create();
                context.Grannys.Attach(granny);

                var relationshipManager = ((IEntityWithRelationships)granny).RelationshipManager;
                Assert.NotNull(relationshipManager);
            }
        }

        [Fact]
        [AutoRollback]
        public void SetChangeTracker_can_be_called_by_casting_proxy_entity_to_IEntityWithChangeTracker()
        {
            using (var context = new GranniesContext())
            {
                var granny = context.Grannys.Create();
                context.Grannys.Attach(granny);

                ((IEntityWithChangeTracker)granny).SetChangeTracker(null);
            }
        }
    }
}
>>>>>>> b1a13653
<|MERGE_RESOLUTION|>--- conflicted
+++ resolved
@@ -1,4 +1,3 @@
-<<<<<<< HEAD
 ﻿// Copyright (c) Microsoft Open Technologies, Inc. All rights reserved. See License.txt in the project root for license information.
 
 namespace ProductivityApiTests
@@ -363,370 +362,4 @@
             }
         }
     }
-}
-=======
-﻿// Copyright (c) Microsoft Open Technologies, Inc. All rights reserved. See License.txt in the project root for license information.
-
-namespace ProductivityApiTests
-{
-    using System;
-    using System.Collections.Generic;
-    using System.ComponentModel.DataAnnotations.Schema;
-    using System.Data.Entity;
-    using System.Data.Entity.Core.Objects.DataClasses;
-    using System.Linq;
-    using Xunit;
-    using Xunit.Extensions;
-
-    public class ChangeTrackingProxyTests : FunctionalTestBase
-    {
-        #region Infrastructure/setup
-
-        private readonly bool _isSqlAzure;
-
-        public ChangeTrackingProxyTests()
-        {
-            using (var context = new GranniesContext())
-            {
-                context.Database.Initialize(force: false);
-            }
-
-            using (var context = new HaveToDoContext())
-            {
-                _isSqlAzure = IsSqlAzure(context.Database.Connection.ConnectionString);
-                if (!_isSqlAzure)
-                {
-                    context.Database.Initialize(force: false);
-                }
-            }
-        }
-
-        #endregion
-
-        #region DeleteObject throws a collection modified exception with change tracking proxies (Dev11 71937, 209773)
-
-        [Fact]
-        [AutoRollback]
-        public void Deleting_object_when_relationships_have_not_been_all_enumerated_should_not_cause_collection_modified_exception_71937()
-        {
-            using (var context = new GranniesContext())
-            {
-                var g = context.Grannys.Add(context.Grannys.Create());
-
-                var c = context.Children.Add(context.Children.Create());
-                c.Name = "Child";
-
-                var h = context.Houses.Add(context.Houses.Create());
-
-                g.Children.Add(c);
-                g.House = h;
-
-                context.SaveChanges();
-
-                context.Children.Remove(c); // This would previously throw
-
-                Assert.Equal(EntityState.Deleted, context.Entry(c).State);
-                Assert.Equal(EntityState.Unchanged, context.Entry(g).State);
-                Assert.Equal(EntityState.Unchanged, context.Entry(h).State);
-
-                Assert.Null(c.House);
-                Assert.Null(c.Granny);
-
-                Assert.Equal(0, g.Children.Count);
-                Assert.Same(h, g.House);
-
-                Assert.Equal(0, h.Children.Count);
-                Assert.Same(g, h.Granny);
-
-                context.SaveChanges();
-
-                Assert.Equal(EntityState.Detached, context.Entry(c).State);
-                Assert.Equal(EntityState.Unchanged, context.Entry(g).State);
-                Assert.Equal(EntityState.Unchanged, context.Entry(h).State);
-
-                Assert.Null(c.House);
-                Assert.Null(c.Granny);
-
-                Assert.Equal(0, g.Children.Count);
-                Assert.Same(h, g.House);
-
-                Assert.Equal(0, h.Children.Count);
-                Assert.Same(g, h.Granny);
-            }
-        }
-
-        public class GranniesContext : DbContext
-        {
-            public GranniesContext()
-            {
-                Database.SetInitializer(new DropCreateDatabaseIfModelChanges<GranniesContext>());
-            }
-
-            public DbSet<Granny> Grannys { get; set; }
-            public DbSet<Child> Children { get; set; }
-            public DbSet<House> Houses { get; set; }
-
-            protected override void OnModelCreating(DbModelBuilder modelBuilder)
-            {
-                modelBuilder.Entity<Granny>().HasRequired(g => g.House).WithRequiredPrincipal(h => h.Granny);
-                modelBuilder.Entity<Granny>().HasMany(g => g.Children).WithRequired(c => c.Granny);
-                modelBuilder.Entity<House>().HasMany(h => h.Children).WithOptional(c => c.House);
-            }
-        }
-
-        public class Granny
-        {
-            public virtual int Id { get; set; }
-            public virtual House House { get; set; }
-            public virtual ICollection<Child> Children { get; set; }
-        }
-
-        public class Child
-        {
-            public virtual int Id { get; set; }
-            public virtual string Name { get; set; }
-            public virtual Granny Granny { get; set; }
-            public virtual House House { get; set; }
-        }
-
-        public class House
-        {
-            public virtual int Id { get; set; }
-            public virtual ICollection<Child> Children { get; set; }
-            public virtual Granny Granny { get; set; }
-        }
-
-        [Fact]
-        [AutoRollback]
-        public void Deleting_object_when_relationships_have_not_been_all_enumerated_should_not_cause_collection_modified_exception_209773()
-        {
-            if (!_isSqlAzure)
-            {
-                using (var context = new HaveToDoContext())
-                {
-                    var group = context.ComplexExams.Where(e => e.Code == "group").Single();
-                    var _ = group.Training.Id;
-
-                    context.ComplexExams.Remove(group); // This would previously throw
-
-                    Assert.Equal(EntityState.Deleted, context.Entry(group).State);
-                    Assert.Equal(0, group.Exams.Count);
-
-                    context.SaveChanges();
-
-                    Assert.Equal(EntityState.Detached, context.Entry(group).State);
-                    Assert.Equal(0, group.Exams.Count);
-                }
-            }
-        }
-
-        public class HaveToDoContext : DbContext
-        {
-            public HaveToDoContext()
-            {
-                Database.SetInitializer(new HaveToDoInitializer());
-            }
-
-            public DbSet<Training> Training { get; set; }
-            public DbSet<Exam> Exams { get; set; }
-            public DbSet<ComplexExam> ComplexExams { get; set; }
-        }
-
-        public class HaveToDoInitializer : DropCreateDatabaseAlways<HaveToDoContext>
-        {
-            protected override void Seed(HaveToDoContext context)
-            {
-                var training = context.Training.Add(context.Training.Create());
-                training.Code = "training";
-                training.Todos.Add(
-                    new ComplexExam
-                    {
-                        Code = "group"
-                    });
-            }
-        }
-
-        public class Training
-        {
-            [DatabaseGenerated(DatabaseGeneratedOption.Identity)]
-            public virtual Guid Id { get; set; }
-
-            public virtual string Code { get; set; }
-            public virtual ICollection<HaveToDo> Todos { get; set; }
-        }
-
-        public class HaveToDo
-        {
-            [DatabaseGenerated(DatabaseGeneratedOption.Identity)]
-            public virtual Guid Id { get; set; }
-
-            public virtual string Code { get; set; }
-            public virtual Training Training { get; set; }
-        }
-
-        public class Exam : HaveToDo
-        {
-            public virtual ComplexExam Parent { get; set; }
-        }
-
-        public class ComplexExam : HaveToDo
-        {
-            public virtual ICollection<Exam> Exams { get; set; }
-        }
-
-        #endregion
-
-        #region Re-parenting 1:0..1 Added dependent (263813)
-
-        [Fact]
-        public void
-            Re_parenting_one_to_zero_or_one_Added_dependent_should_cause_existing_Added_dependnent_to_be_Detached()
-        {
-            Re_parenting_one_to_zero_or_one_Added_dependent_should_cause_existing_dependnent_to_be_Deleted_or_Detached(
-                EntityState.Added, useFK: false);
-        }
-
-        [Fact]
-        public void
-            Re_parenting_one_to_zero_or_one_Added_dependent_should_cause_existing_Unchanged_dependnent_to_be_Deleted()
-        {
-            Re_parenting_one_to_zero_or_one_Added_dependent_should_cause_existing_dependnent_to_be_Deleted_or_Detached(
-                EntityState.Unchanged, useFK: false);
-        }
-
-        [Fact]
-        public void Re_parenting_one_to_zero_or_one_Added_dependent_by_changing_FK_should_cause_existing_Added_dependnent_to_be_Detached()
-        {
-            Re_parenting_one_to_zero_or_one_Added_dependent_should_cause_existing_dependnent_to_be_Deleted_or_Detached(
-                EntityState.Added, useFK: true);
-        }
-
-        [Fact]
-        public void Re_parenting_one_to_zero_or_one_Added_dependent_by_changing_FK_should_cause_existing_Unchanged_dependnent_to_be_Deleted(
-            
-            )
-        {
-            Re_parenting_one_to_zero_or_one_Added_dependent_should_cause_existing_dependnent_to_be_Deleted_or_Detached(
-                EntityState.Unchanged, useFK: true);
-        }
-
-        private void
-            Re_parenting_one_to_zero_or_one_Added_dependent_should_cause_existing_dependnent_to_be_Deleted_or_Detached(
-            EntityState dependentState, bool useFK)
-        {
-            using (var context = new YummyContext())
-            {
-                var apple = context.Products.Create();
-                apple.Id = 1;
-                apple.Name = "Apple";
-
-                var appleDetail = context.Details.Create();
-                appleDetail.Id = apple.Id;
-                appleDetail.ExtraInfo = "Good for your health!";
-
-                var chocolate = context.Products.Create();
-                chocolate.Id = 2;
-                chocolate.Name = "Chocolate";
-
-                var chocolateDetail = context.Details.Create();
-                chocolateDetail.Id = chocolate.Id;
-                chocolateDetail.ExtraInfo = "Probably not so good for your health!";
-
-                context.Products.Attach(apple);
-                context.Products.Attach(chocolate);
-                context.Entry(chocolateDetail).State = dependentState;
-                context.Details.Add(appleDetail);
-
-                Assert.Same(apple, appleDetail.Product);
-                Assert.Same(appleDetail, apple.ProductDetail);
-                Assert.Same(chocolate, chocolateDetail.Product);
-                Assert.Same(chocolateDetail, chocolate.ProductDetail);
-
-                if (useFK)
-                {
-                    appleDetail.Id = chocolate.Id;
-                }
-                else
-                {
-                    appleDetail.Product = chocolate;
-                }
-
-                Assert.Same(chocolate, appleDetail.Product);
-                Assert.Same(appleDetail, chocolate.ProductDetail);
-                Assert.Null(chocolateDetail.Product);
-                Assert.Null(apple.ProductDetail);
-
-                Assert.Equal(
-                    dependentState == EntityState.Added ? EntityState.Detached : EntityState.Deleted,
-                    context.Entry(chocolateDetail).State);
-                Assert.Equal(EntityState.Added, context.Entry(appleDetail).State);
-                Assert.Equal(EntityState.Unchanged, context.Entry(chocolate).State);
-                Assert.Equal(EntityState.Unchanged, context.Entry(apple).State);
-            }
-        }
-
-        public class YummyContext : DbContext
-        {
-            public YummyContext()
-            {
-                Database.SetInitializer(new DropCreateDatabaseAlways<YummyContext>());
-            }
-
-            protected override void OnModelCreating(DbModelBuilder modelBuilder)
-            {
-                modelBuilder.Entity<YummyDetail>().HasRequired(d => d.Product).WithOptional(p => p.ProductDetail);
-            }
-
-            public DbSet<YummyProduct> Products { get; set; }
-            public DbSet<YummyDetail> Details { get; set; }
-        }
-
-        public class YummyProduct
-        {
-            [DatabaseGenerated(DatabaseGeneratedOption.None)]
-            public virtual int Id { get; set; }
-
-            public virtual string Name { get; set; }
-            public virtual YummyDetail ProductDetail { get; set; }
-        }
-
-        public class YummyDetail
-        {
-            [DatabaseGenerated(DatabaseGeneratedOption.None)]
-            public virtual int Id { get; set; }
-
-            public virtual string ExtraInfo { get; set; }
-            public virtual YummyProduct Product { get; set; }
-        }
-
-        #endregion
-
-        [Fact]
-        [AutoRollback]
-        public void RelationshipManager_can_be_accessed_by_casting_proxy_entity_to_IEntityWithRelationships()
-        {
-            using (var context = new GranniesContext())
-            {
-                var granny = context.Grannys.Create();
-                context.Grannys.Attach(granny);
-
-                var relationshipManager = ((IEntityWithRelationships)granny).RelationshipManager;
-                Assert.NotNull(relationshipManager);
-            }
-        }
-
-        [Fact]
-        [AutoRollback]
-        public void SetChangeTracker_can_be_called_by_casting_proxy_entity_to_IEntityWithChangeTracker()
-        {
-            using (var context = new GranniesContext())
-            {
-                var granny = context.Grannys.Create();
-                context.Grannys.Attach(granny);
-
-                ((IEntityWithChangeTracker)granny).SetChangeTracker(null);
-            }
-        }
-    }
-}
->>>>>>> b1a13653
+}