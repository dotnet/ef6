<<<<<<< HEAD
﻿// Copyright (c) Microsoft Open Technologies, Inc. All rights reserved. See License.txt in the project root for license information.

namespace ProductivityApiTests
{
    using System.Collections.Generic;
    using System.Data.Entity;
    using System.Data.Entity.Spatial;

    public class SpatialNorthwindInitializer : DropCreateDatabaseAlways<SpatialNorthwindContext>
    {
        protected override void Seed(SpatialNorthwindContext context)
        {
            context.Database.ExecuteSqlCommand(
                @"

                CREATE FUNCTION [dbo].[fx_SuppliersWithinRange]
                (	
	                @miles int, 
	                @location geography
                )
                RETURNS TABLE 
                AS
                RETURN 
                (
	                SELECT [Id],[Name],[Location]
	                FROM [ProductivityApiTests.SpatialNorthwindContext].[dbo].[SupplierWithLocations] as supplier
	                Where supplier.Location.STIntersects(@location.STBuffer(@miles * 1609.344)) = 1
                )"
                );

            context.Database.ExecuteSqlCommand(
                @"

                CREATE FUNCTION [dbo].[fx_SupplierLocationsWithinRange]
                (	
	                @miles int, 
	                @location geography
                )
                RETURNS TABLE 
                AS
                RETURN 
                (
	                SELECT [Location]
	                FROM [ProductivityApiTests.SpatialNorthwindContext].[dbo].[SupplierWithLocations] as supplier
	                Where supplier.Location.STIntersects(@location.STBuffer(@miles * 1609.344)) = 1
                )"
                );

            var suppliers = new List<SupplierWithLocation>
                {
                    new SupplierWithLocation
                        {
                            Name = "Supplier1",
                            Location = DbGeography.FromText("POINT(-122.31946 47.625112)")
                        },
                    new SupplierWithLocation
                        {
                            Name = "Supplier2",
                            Location = DbGeography.FromText("POINT(-122.296623 47.640405)")
                        },
                    new SupplierWithLocation
                        {
                            Name = "Supplier3",
                            Location = DbGeography.FromText("POINT(-122.334571 47.604009)")
                        },
                    new SupplierWithLocation
                        {
                            Name = "Supplier4",
                            Location = DbGeography.FromText("POINT(-122.336124 47.610267)")
                        },
                    new SupplierWithLocation
                        {
                            Name = "Supplier5",
                            Location = DbGeography.FromText("POINT(-122.338711 47.610753)")
                        },
                    new SupplierWithLocation
                        {
                            Name = "Supplier6",
                            Location = DbGeography.FromText("POINT(-122.335576 47.610676)")
                        },
                    new SupplierWithLocation
                        {
                            Name = "Supplier7",
                            Location = DbGeography.FromText("POINT(-122.349755 47.647494)")
                        },
                    new SupplierWithLocation
                        {
                            Name = "Supplier8",
                            Location = DbGeography.FromText("POINT(-122.335197 47.646711)")
                        },
                    new SupplierWithLocation
                        {
                            Name = "Supplier9",
                            Location = DbGeography.FromText("POINT(-122.304482 47.647295)")
                        },
                    new SupplierWithLocation
                        {
                            Name = "Supplier10",
                            Location = DbGeography.FromText("POINT(-122.341529 47.611693)")
                        },
                    new SupplierWithLocation
                        {
                            Name = "Supplier11",
                            Location = DbGeography.FromText("POINT(-122.352842 47.6186)")
                        },
                    new SupplierWithLocation
                        {
                            Name = "Supplier12",
                            Location = DbGeography.FromText("POINT(-122.255949 47.549068)")
                        },
                    new SupplierWithLocation
                        {
                            Name = "Supplier13",
                            Location = DbGeography.FromText("POINT(-122.349074 47.619589)")
                        },
                    new SupplierWithLocation
                        {
                            Name = "Supplier14",
                            Location = DbGeography.FromText("POINT(-122.3381 47.612467)")
                        },
                    new SupplierWithLocation
                        {
                            Name = "Supplier15",
                            Location = DbGeography.FromText("POINT(-122.317575 47.665229)")
                        },
                    new SupplierWithLocation
                        {
                            Name = "Supplier16",
                            Location = DbGeography.FromText("POINT(-122.31249 47.632342)")
                        },
                };

            foreach (var supplier in suppliers)
            {
                context.Suppliers.Add(supplier);
            }

            var widgets = new List<WidgetWithGeometry>
                {
                    new WidgetWithGeometry
                        {
                            Name = "Widget1",
                            SomeGeometry = DbGeometry.FromText("POINT(-122.31946 47.625112)"),
                            Complex = new ComplexWithGeometry
                                {
                                    NotGeometry = "1",
                                    SomeMoreGeometry = DbGeometry.FromText("POINT(-122.31946 47.625112)")
                                }
                        },
                    new WidgetWithGeometry
                        {
                            Name = "Widget2",
                            SomeGeometry = DbGeometry.FromText("POINT(-122.296623 47.640405)"),
                            Complex = new ComplexWithGeometry
                                {
                                    NotGeometry = "1",
                                    SomeMoreGeometry = DbGeometry.FromText("POINT(-122.31946 47.625112)")
                                }
                        },
                    new WidgetWithGeometry
                        {
                            Name = "Widget3",
                            SomeGeometry = DbGeometry.FromText("POINT(-122.334571 47.604009)"),
                            Complex = new ComplexWithGeometry
                                {
                                    NotGeometry = "1",
                                    SomeMoreGeometry = DbGeometry.FromText("POINT(-122.31946 47.625112)")
                                }
                        },
                    new WidgetWithGeometry
                        {
                            Name = "Widget4",
                            SomeGeometry = DbGeometry.FromText("POINT(-122.336124 47.610267)"),
                            Complex = new ComplexWithGeometry
                                {
                                    NotGeometry = "1",
                                    SomeMoreGeometry = DbGeometry.FromText("POINT(-122.31946 47.625112)")
                                }
                        },
                };

            foreach (var widget in widgets)
            {
                context.Widgets.Add(widget);
            }

            var widgetWithLineStrings = new List<WidgetWithLineString>
                {
                    new WidgetWithLineString
                        {
                            AGeometricLineString = DbGeometry.FromText("LINESTRING (10 10, 100 100)")
                        },
                    new WidgetWithLineString
                        {
                            AGeometricLineString = DbGeometry.FromText("LINESTRING (100 100, 200 200)")
                        },
                };

            foreach (var widget in widgetWithLineStrings)
            {
                context.LineStringWidgets.Add(widget);
            }

            var widgetWithPolygons = new List<WidgetWithPolygon>
                {
                    new WidgetWithPolygon
                        {
                            AGeometricPolygon = DbGeometry.FromText("POLYGON ((50 70, 100 70, 100 20, 50 20, 50 70))")
                        },
                    new WidgetWithPolygon
                        {
                            AGeometricPolygon = DbGeometry.FromText("POLYGON ((150 170, 200 170, 200 120, 150 120, 150 170))")
                        },
                };

            foreach (var widget in widgetWithPolygons)
            {
                context.PolygonWidgets.Add(widget);
            }
        }
    }
}
=======
﻿// Copyright (c) Microsoft Open Technologies, Inc. All rights reserved. See License.txt in the project root for license information.

namespace ProductivityApiTests
{
    using System.Collections.Generic;
    using System.Data.Entity;
    using System.Data.Entity.Spatial;

    public class SpatialNorthwindInitializer : DropCreateDatabaseAlways<SpatialNorthwindContext>
    {
        protected override void Seed(SpatialNorthwindContext context)
        {
            context.Database.ExecuteSqlCommand(
                @"

                CREATE FUNCTION [dbo].[fx_SuppliersWithinRange]
                (	
	                @miles int, 
	                @location geography
                )
                RETURNS TABLE 
                AS
                RETURN 
                (
	                SELECT [Id],[Name],[Location]
	                FROM [ProductivityApiTests.SpatialNorthwindContext].[dbo].[SupplierWithLocations] as supplier
	                Where supplier.Location.STIntersects(@location.STBuffer(@miles * 1609.344)) = 1
                )"
                );

            context.Database.ExecuteSqlCommand(
                @"

                CREATE FUNCTION [dbo].[fx_SupplierLocationsWithinRange]
                (	
	                @miles int, 
	                @location geography
                )
                RETURNS TABLE 
                AS
                RETURN 
                (
	                SELECT [Location]
	                FROM [ProductivityApiTests.SpatialNorthwindContext].[dbo].[SupplierWithLocations] as supplier
	                Where supplier.Location.STIntersects(@location.STBuffer(@miles * 1609.344)) = 1
                )"
                );

            new List<SupplierWithLocation>
                {
                    new SupplierWithLocation
                        {
                            Name = "Supplier1",
                            Location = DbGeography.FromText("POINT(-122.31946 47.625112)")
                        },
                    new SupplierWithLocation
                        {
                            Name = "Supplier2",
                            Location = DbGeography.FromText("POINT(-122.296623 47.640405)")
                        },
                    new SupplierWithLocation
                        {
                            Name = "Supplier3",
                            Location = DbGeography.FromText("POINT(-122.334571 47.604009)")
                        },
                    new SupplierWithLocation
                        {
                            Name = "Supplier4",
                            Location = DbGeography.FromText("POINT(-122.336124 47.610267)")
                        },
                    new SupplierWithLocation
                        {
                            Name = "Supplier5",
                            Location = DbGeography.FromText("POINT(-122.338711 47.610753)")
                        },
                    new SupplierWithLocation
                        {
                            Name = "Supplier6",
                            Location = DbGeography.FromText("POINT(-122.335576 47.610676)")
                        },
                    new SupplierWithLocation
                        {
                            Name = "Supplier7",
                            Location = DbGeography.FromText("POINT(-122.349755 47.647494)")
                        },
                    new SupplierWithLocation
                        {
                            Name = "Supplier8",
                            Location = DbGeography.FromText("POINT(-122.335197 47.646711)")
                        },
                    new SupplierWithLocation
                        {
                            Name = "Supplier9",
                            Location = DbGeography.FromText("POINT(-122.304482 47.647295)")
                        },
                    new SupplierWithLocation
                        {
                            Name = "Supplier10",
                            Location = DbGeography.FromText("POINT(-122.341529 47.611693)")
                        },
                    new SupplierWithLocation
                        {
                            Name = "Supplier11",
                            Location = DbGeography.FromText("POINT(-122.352842 47.6186)")
                        },
                    new SupplierWithLocation
                        {
                            Name = "Supplier12",
                            Location = DbGeography.FromText("POINT(-122.255949 47.549068)")
                        },
                    new SupplierWithLocation
                        {
                            Name = "Supplier13",
                            Location = DbGeography.FromText("POINT(-122.349074 47.619589)")
                        },
                    new SupplierWithLocation
                        {
                            Name = "Supplier14",
                            Location = DbGeography.FromText("POINT(-122.3381 47.612467)")
                        },
                    new SupplierWithLocation
                        {
                            Name = "Supplier15",
                            Location = DbGeography.FromText("POINT(-122.317575 47.665229)")
                        },
                    new SupplierWithLocation
                        {
                            Name = "Supplier16",
                            Location = DbGeography.FromText("POINT(-122.31249 47.632342)")
                        },
                }.ForEach(s => context.Suppliers.Add(s));

            new List<WidgetWithGeometry>
                {
                    new WidgetWithGeometry
                        {
                            Name = "Widget1",
                            SomeGeometry = DbGeometry.FromText("POINT(-122.31946 47.625112)"),
                            Complex = new ComplexWithGeometry
                                          {
                                              NotGeometry = "1",
                                              SomeMoreGeometry = DbGeometry.FromText("POINT(-122.31946 47.625112)")
                                          }
                        },
                    new WidgetWithGeometry
                        {
                            Name = "Widget2",
                            SomeGeometry = DbGeometry.FromText("POINT(-122.296623 47.640405)"),
                            Complex = new ComplexWithGeometry
                                          {
                                              NotGeometry = "1",
                                              SomeMoreGeometry = DbGeometry.FromText("POINT(-122.31946 47.625112)")
                                          }
                        },
                    new WidgetWithGeometry
                        {
                            Name = "Widget3",
                            SomeGeometry = DbGeometry.FromText("POINT(-122.334571 47.604009)"),
                            Complex = new ComplexWithGeometry
                                          {
                                              NotGeometry = "1",
                                              SomeMoreGeometry = DbGeometry.FromText("POINT(-122.31946 47.625112)")
                                          }
                        },
                    new WidgetWithGeometry
                        {
                            Name = "Widget4",
                            SomeGeometry = DbGeometry.FromText("POINT(-122.336124 47.610267)"),
                            Complex = new ComplexWithGeometry
                                          {
                                              NotGeometry = "1",
                                              SomeMoreGeometry = DbGeometry.FromText("POINT(-122.31946 47.625112)")
                                          }
                        },
                }.ForEach(w => context.Widgets.Add(w));

            new List<WidgetWithLineString>
                {
                    new WidgetWithLineString
                        {
                            AGeometricLineString = DbGeometry.FromText("LINESTRING (10 10, 100 100)")
                        },
                    new WidgetWithLineString
                        {
                            AGeometricLineString = DbGeometry.FromText("LINESTRING (100 100, 200 200)")
                        },
                }.ForEach(w => context.LineStringWidgets.Add(w));

            new List<WidgetWithPolygon>
                {
                    new WidgetWithPolygon
                        {
                            AGeometricPolygon = DbGeometry.FromText("POLYGON ((50 70, 100 70, 100 20, 50 20, 50 70))")
                        },
                    new WidgetWithPolygon
                        {
                            AGeometricPolygon = DbGeometry.FromText("POLYGON ((150 170, 200 170, 200 120, 150 120, 150 170))")
                        },
                }.ForEach(w => context.PolygonWidgets.Add(w));
        }
    }
}
>>>>>>> b1a13653
<|MERGE_RESOLUTION|>--- conflicted
+++ resolved
@@ -1,4 +1,3 @@
-<<<<<<< HEAD
 ﻿// Copyright (c) Microsoft Open Technologies, Inc. All rights reserved. See License.txt in the project root for license information.
 
 namespace ProductivityApiTests
@@ -220,208 +219,4 @@
             }
         }
     }
-}
-=======
-﻿// Copyright (c) Microsoft Open Technologies, Inc. All rights reserved. See License.txt in the project root for license information.
-
-namespace ProductivityApiTests
-{
-    using System.Collections.Generic;
-    using System.Data.Entity;
-    using System.Data.Entity.Spatial;
-
-    public class SpatialNorthwindInitializer : DropCreateDatabaseAlways<SpatialNorthwindContext>
-    {
-        protected override void Seed(SpatialNorthwindContext context)
-        {
-            context.Database.ExecuteSqlCommand(
-                @"
-
-                CREATE FUNCTION [dbo].[fx_SuppliersWithinRange]
-                (	
-	                @miles int, 
-	                @location geography
-                )
-                RETURNS TABLE 
-                AS
-                RETURN 
-                (
-	                SELECT [Id],[Name],[Location]
-	                FROM [ProductivityApiTests.SpatialNorthwindContext].[dbo].[SupplierWithLocations] as supplier
-	                Where supplier.Location.STIntersects(@location.STBuffer(@miles * 1609.344)) = 1
-                )"
-                );
-
-            context.Database.ExecuteSqlCommand(
-                @"
-
-                CREATE FUNCTION [dbo].[fx_SupplierLocationsWithinRange]
-                (	
-	                @miles int, 
-	                @location geography
-                )
-                RETURNS TABLE 
-                AS
-                RETURN 
-                (
-	                SELECT [Location]
-	                FROM [ProductivityApiTests.SpatialNorthwindContext].[dbo].[SupplierWithLocations] as supplier
-	                Where supplier.Location.STIntersects(@location.STBuffer(@miles * 1609.344)) = 1
-                )"
-                );
-
-            new List<SupplierWithLocation>
-                {
-                    new SupplierWithLocation
-                        {
-                            Name = "Supplier1",
-                            Location = DbGeography.FromText("POINT(-122.31946 47.625112)")
-                        },
-                    new SupplierWithLocation
-                        {
-                            Name = "Supplier2",
-                            Location = DbGeography.FromText("POINT(-122.296623 47.640405)")
-                        },
-                    new SupplierWithLocation
-                        {
-                            Name = "Supplier3",
-                            Location = DbGeography.FromText("POINT(-122.334571 47.604009)")
-                        },
-                    new SupplierWithLocation
-                        {
-                            Name = "Supplier4",
-                            Location = DbGeography.FromText("POINT(-122.336124 47.610267)")
-                        },
-                    new SupplierWithLocation
-                        {
-                            Name = "Supplier5",
-                            Location = DbGeography.FromText("POINT(-122.338711 47.610753)")
-                        },
-                    new SupplierWithLocation
-                        {
-                            Name = "Supplier6",
-                            Location = DbGeography.FromText("POINT(-122.335576 47.610676)")
-                        },
-                    new SupplierWithLocation
-                        {
-                            Name = "Supplier7",
-                            Location = DbGeography.FromText("POINT(-122.349755 47.647494)")
-                        },
-                    new SupplierWithLocation
-                        {
-                            Name = "Supplier8",
-                            Location = DbGeography.FromText("POINT(-122.335197 47.646711)")
-                        },
-                    new SupplierWithLocation
-                        {
-                            Name = "Supplier9",
-                            Location = DbGeography.FromText("POINT(-122.304482 47.647295)")
-                        },
-                    new SupplierWithLocation
-                        {
-                            Name = "Supplier10",
-                            Location = DbGeography.FromText("POINT(-122.341529 47.611693)")
-                        },
-                    new SupplierWithLocation
-                        {
-                            Name = "Supplier11",
-                            Location = DbGeography.FromText("POINT(-122.352842 47.6186)")
-                        },
-                    new SupplierWithLocation
-                        {
-                            Name = "Supplier12",
-                            Location = DbGeography.FromText("POINT(-122.255949 47.549068)")
-                        },
-                    new SupplierWithLocation
-                        {
-                            Name = "Supplier13",
-                            Location = DbGeography.FromText("POINT(-122.349074 47.619589)")
-                        },
-                    new SupplierWithLocation
-                        {
-                            Name = "Supplier14",
-                            Location = DbGeography.FromText("POINT(-122.3381 47.612467)")
-                        },
-                    new SupplierWithLocation
-                        {
-                            Name = "Supplier15",
-                            Location = DbGeography.FromText("POINT(-122.317575 47.665229)")
-                        },
-                    new SupplierWithLocation
-                        {
-                            Name = "Supplier16",
-                            Location = DbGeography.FromText("POINT(-122.31249 47.632342)")
-                        },
-                }.ForEach(s => context.Suppliers.Add(s));
-
-            new List<WidgetWithGeometry>
-                {
-                    new WidgetWithGeometry
-                        {
-                            Name = "Widget1",
-                            SomeGeometry = DbGeometry.FromText("POINT(-122.31946 47.625112)"),
-                            Complex = new ComplexWithGeometry
-                                          {
-                                              NotGeometry = "1",
-                                              SomeMoreGeometry = DbGeometry.FromText("POINT(-122.31946 47.625112)")
-                                          }
-                        },
-                    new WidgetWithGeometry
-                        {
-                            Name = "Widget2",
-                            SomeGeometry = DbGeometry.FromText("POINT(-122.296623 47.640405)"),
-                            Complex = new ComplexWithGeometry
-                                          {
-                                              NotGeometry = "1",
-                                              SomeMoreGeometry = DbGeometry.FromText("POINT(-122.31946 47.625112)")
-                                          }
-                        },
-                    new WidgetWithGeometry
-                        {
-                            Name = "Widget3",
-                            SomeGeometry = DbGeometry.FromText("POINT(-122.334571 47.604009)"),
-                            Complex = new ComplexWithGeometry
-                                          {
-                                              NotGeometry = "1",
-                                              SomeMoreGeometry = DbGeometry.FromText("POINT(-122.31946 47.625112)")
-                                          }
-                        },
-                    new WidgetWithGeometry
-                        {
-                            Name = "Widget4",
-                            SomeGeometry = DbGeometry.FromText("POINT(-122.336124 47.610267)"),
-                            Complex = new ComplexWithGeometry
-                                          {
-                                              NotGeometry = "1",
-                                              SomeMoreGeometry = DbGeometry.FromText("POINT(-122.31946 47.625112)")
-                                          }
-                        },
-                }.ForEach(w => context.Widgets.Add(w));
-
-            new List<WidgetWithLineString>
-                {
-                    new WidgetWithLineString
-                        {
-                            AGeometricLineString = DbGeometry.FromText("LINESTRING (10 10, 100 100)")
-                        },
-                    new WidgetWithLineString
-                        {
-                            AGeometricLineString = DbGeometry.FromText("LINESTRING (100 100, 200 200)")
-                        },
-                }.ForEach(w => context.LineStringWidgets.Add(w));
-
-            new List<WidgetWithPolygon>
-                {
-                    new WidgetWithPolygon
-                        {
-                            AGeometricPolygon = DbGeometry.FromText("POLYGON ((50 70, 100 70, 100 20, 50 20, 50 70))")
-                        },
-                    new WidgetWithPolygon
-                        {
-                            AGeometricPolygon = DbGeometry.FromText("POLYGON ((150 170, 200 170, 200 120, 150 120, 150 170))")
-                        },
-                }.ForEach(w => context.PolygonWidgets.Add(w));
-        }
-    }
-}
->>>>>>> b1a13653
+}