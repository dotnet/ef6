<<<<<<< HEAD
﻿// Copyright (c) Microsoft Open Technologies, Inc. All rights reserved. See License.txt in the project root for license information.

namespace System.Data.Entity.Query
{
    using System.Collections.Generic;
    using System.ComponentModel.DataAnnotations;
    using System.ComponentModel.DataAnnotations.Schema;
    using System.Linq;
    using Xunit;

    public class JoinEliminationTests : FunctionalTestBase
    {
        public class Codeplex655Context : DbContext
        {
            public DbSet<Customer> Customers { get; set; }
            public DbSet<Document> Documents { get; set; }
            public DbSet<DocumentDetail> DocumentDetails { get; set; }

            public class Customer
            {
                [Key]
                public int? CustomerId { get; set; }
                public int PersonId { get; set; }
            }

            public class Document
            {
                [Key]
                public int? DocumentId { get; set; }
                public int? CustomerId { get; set; }
                [ForeignKey("CustomerId")]
                public Customer Customer { get; set; }
            }

            public class DocumentDetail
            {
                [Key]
                public int? DocumentDetailId { get; set; }
                public int? DocumentId { get; set; }
                [ForeignKey("DocumentId")]
                public Document Document { get; set; }
            }
        }

        [Fact] // Codeplex #655
        public static void LeftOuterJoin_duplicates_are_eliminated()
        {
            const string expectedSql =
@"SELECT 
[Extent1].[DocumentDetailId] AS [DocumentDetailId], 
[Extent1].[DocumentId] AS [DocumentId] 
FROM [dbo].[DocumentDetails] AS [Extent1] 
LEFT OUTER JOIN [dbo].[Documents] AS [Extent2] ON [Extent1].[DocumentId] = [Extent2].[DocumentId] 
LEFT OUTER JOIN [dbo].[Customers] AS [Extent3] ON [Extent2].[CustomerId] = [Extent3].[CustomerId] 
WHERE [Extent3].[PersonId] IN (1,2)";

            Database.SetInitializer<Codeplex655Context>(null);

            using (var context = new Codeplex655Context())
            {
                context.Configuration.UseDatabaseNullSemantics = true;

                var query = context.DocumentDetails.Where(x => x.Document.Customer.PersonId == 1 || x.Document.Customer.PersonId == 2);

                QueryTestHelpers.VerifyQuery(query, expectedSql);
            }
        }

        public class Codeplex960Context : DbContext
        {
            public DbSet<Blog> Blogs { get; set; }
            public DbSet<Post> Posts { get; set; }

            public class Blog
            {
                public int Id { get; set; }
                public string Name { get; set; }
            }

            public class Post
            {
                public int Id { get; set; }
                public int BlogId { get; set; }
                public int? ParentPostId { get; set; }
                public string Text { get; set; }

                [ForeignKey("BlogId")]
                public virtual Blog Blog { get; set; }
                [ForeignKey("ParentPostId")]
                public virtual Post ParentPost { get; set; }
            }
        }

        [Fact] // Codeplex #960
        public static void LeftOuterJoin_is_not_turned_into_inner_join_if_nullable_foreign_key()
        {
            const string expectedSql = 
@"SELECT
[Extent1].[Id] AS [Id],
[Extent1].[Text] AS [Text],
[Extent3].[Name] AS [Name]
FROM   [dbo].[Posts] AS [Extent1]
LEFT OUTER JOIN [dbo].[Posts] AS [Extent2] ON [Extent1].[ParentPostId] = [Extent2].[Id]
LEFT OUTER JOIN [dbo].[Blogs] AS [Extent3] ON [Extent2].[BlogId] = [Extent3].[Id]
WHERE 1 = [Extent1].[Id]";

            Database.SetInitializer<Codeplex960Context>(null);

            using (var context = new Codeplex960Context())
            {
                context.Configuration.UseDatabaseNullSemantics = true;

                var query = from p in context.Posts where p.Id == 1 select new { p.Id, p.Text, p.ParentPost.Blog.Name };

                QueryTestHelpers.VerifyQuery(query, expectedSql);
            }
        }

        public partial class Codeplex199Context : DbContext
        {
            public DbSet<Product> Products { get; set; }
            public DbSet<ProductModel> ProductModels { get; set; }
            public DbSet<String> Strings { get; set; }
            public DbSet<StringInstrument> StringInstruments { get; set; }

            public partial class Product
            {
                public int ProductID { get; set; }
                public string Name { get; set; }
                public Nullable<int> ProductModelID { get; set; }
                public virtual ProductModel ProductModel { get; set; }
            }

            public partial class ProductModel
            {
                public ProductModel()
                {
                    this.Products = new List<Product>();
                }

                public int ProductModelID { get; set; }
                public DateTime ModifiedDate { get; set; }
                public virtual ICollection<Product> Products { get; set; }
            }

            public partial class String
            {
                public int StringId { get; set; }
                public string Name { get; set; }
                public int StringInstrumentId { get; set; }
                public virtual StringInstrument StringInstrument { get; set; }
            }

            public partial class StringInstrument
            {
                public StringInstrument()
                {
                    this.Strings = new List<String>();
                }

                public int StringInstrumentId { get; set; }
                public DateTime ProductionDate { get; set; }
                public virtual ICollection<String> Strings { get; set; }
            }
        }

        [Fact]
        public static void Making_use_of_variable_multiple_times_doesnt_cause_redundant_joins()
        {
            const string expectedSqlProducts =
@"SELECT
    [Extent1].[Name] AS [Name]
    FROM   [dbo].[Products] AS [Extent1]
    LEFT OUTER JOIN [dbo].[ProductModels] AS [Extent2] ON [Extent1].[ProductModelID] = [Extent2].[ProductModelID]
    WHERE ([Extent2].[ModifiedDate] >= @p__linq__0) AND ([Extent2].[ModifiedDate] <= @p__linq__1)";

            const string expectedSqlStrings = 
@"SELECT
    [Extent1].[Name] AS [Name]
    FROM  [dbo].[Strings] AS [Extent1]
    INNER JOIN [dbo].[StringInstruments] AS [Extent2] ON [Extent1].[StringInstrumentId] = [Extent2].[StringInstrumentId]
    WHERE ([Extent2].[ProductionDate] >= @p__linq__0) AND ([Extent2].[ProductionDate] <= @p__linq__1)";

            Database.SetInitializer<Codeplex199Context>(null);

            using (var context = new Codeplex199Context())
            {
                context.Configuration.UseDatabaseNullSemantics = true;
                context.Configuration.LazyLoadingEnabled = false;

                var MinDate = new DateTime(2011, 02, 03);
                var MaxDate = new DateTime(2011, 03, 04);

                var query = context.Products
                                   .Where(p => p.ProductModel.ModifiedDate >= MinDate
                                               && p.ProductModel.ModifiedDate <= MaxDate)
                                   .Select(p => p.Name);

                QueryTestHelpers.VerifyQuery(query, expectedSqlProducts);

                query = context.Strings
                               .Where(s => s.StringInstrument.ProductionDate >= MinDate
                                           && s.StringInstrument.ProductionDate <= MaxDate)
                               .Select(s => s.Name);

                QueryTestHelpers.VerifyQuery(query, expectedSqlStrings);
            }
        }
    }
}
=======
﻿// Copyright (c) Microsoft Open Technologies, Inc. All rights reserved. See License.txt in the project root for license information.

namespace System.Data.Entity.Query
{
    using System.ComponentModel.DataAnnotations;
    using System.ComponentModel.DataAnnotations.Schema;
    using System.Linq;
    using Xunit;

    public class JoinEliminationTests : FunctionalTestBase
    {
        public class Codeplex655Context : DbContext
        {
            public DbSet<Customer> Customers { get; set; }
            public DbSet<Document> Documents { get; set; }
            public DbSet<DocumentDetail> DocumentDetails { get; set; }

            public class Customer
            {
                [Key]
                public int? CustomerId { get; set; }
                public int PersonId { get; set; }
            }

            public class Document
            {
                [Key]
                public int? DocumentId { get; set; }
                public int? CustomerId { get; set; }
                [ForeignKey("CustomerId")]
                public Customer Customer { get; set; }
            }

            public class DocumentDetail
            {
                [Key]
                public int? DocumentDetailId { get; set; }
                public int? DocumentId { get; set; }
                [ForeignKey("DocumentId")]
                public Document Document { get; set; }
            }
        }

        [Fact] // Codeplex #655
        public static void LeftOuterJoin_duplicates_are_eliminated()
        {
            const string expectedSql =
@"SELECT 
[Extent1].[DocumentDetailId] AS [DocumentDetailId], 
[Extent1].[DocumentId] AS [DocumentId] 
FROM [dbo].[DocumentDetails] AS [Extent1] 
LEFT OUTER JOIN [dbo].[Documents] AS [Extent2] ON [Extent1].[DocumentId] = [Extent2].[DocumentId] 
LEFT OUTER JOIN [dbo].[Customers] AS [Extent3] ON [Extent2].[CustomerId] = [Extent3].[CustomerId] 
WHERE [Extent3].[PersonId] IN (1,2)";

            Database.SetInitializer<Codeplex655Context>(null);

            using (var context = new Codeplex655Context())
            {
                context.Configuration.UseDatabaseNullSemantics = true;

                var query = context.DocumentDetails.Where(x => x.Document.Customer.PersonId == 1 || x.Document.Customer.PersonId == 2);

                QueryTestHelpers.VerifyQuery(query, expectedSql);
            }
        }

        public class Codeplex960Context : DbContext
        {
            public DbSet<Blog> Blogs { get; set; }
            public DbSet<Post> Posts { get; set; }

            public class Blog
            {
                public int Id { get; set; }
                public string Name { get; set; }
            }

            public class Post
            {
                public int Id { get; set; }
                public int BlogId { get; set; }
                public int? ParentPostId { get; set; }
                public string Text { get; set; }

                [ForeignKey("BlogId")]
                public virtual Blog Blog { get; set; }
                [ForeignKey("ParentPostId")]
                public virtual Post ParentPost { get; set; }
            }
        }

        [Fact] // Codeplex #960
        public static void LeftOuterJoin_is_not_turned_into_inner_join_if_nullable_foreign_key()
        {
            const string expectedSql = 
@"SELECT
[Extent1].[Id] AS [Id],
[Extent1].[Text] AS [Text],
[Extent3].[Name] AS [Name]
FROM   [dbo].[Posts] AS [Extent1]
LEFT OUTER JOIN [dbo].[Posts] AS [Extent2] ON [Extent1].[ParentPostId] = [Extent2].[Id]
LEFT OUTER JOIN [dbo].[Blogs] AS [Extent3] ON [Extent2].[BlogId] = [Extent3].[Id]
WHERE 1 = [Extent1].[Id]";

            Database.SetInitializer<Codeplex960Context>(null);

            using (var context = new Codeplex960Context())
            {
                context.Configuration.UseDatabaseNullSemantics = true;

                var query = from p in context.Posts where p.Id == 1 select new { p.Id, p.Text, p.ParentPost.Blog.Name };

                QueryTestHelpers.VerifyQuery(query, expectedSql);
            }
        }
    }
}
>>>>>>> b1a13653
<|MERGE_RESOLUTION|>--- conflicted
+++ resolved
@@ -1,4 +1,3 @@
-<<<<<<< HEAD
 ﻿// Copyright (c) Microsoft Open Technologies, Inc. All rights reserved. See License.txt in the project root for license information.
 
 namespace System.Data.Entity.Query
@@ -208,124 +207,4 @@
             }
         }
     }
-}
-=======
-﻿// Copyright (c) Microsoft Open Technologies, Inc. All rights reserved. See License.txt in the project root for license information.
-
-namespace System.Data.Entity.Query
-{
-    using System.ComponentModel.DataAnnotations;
-    using System.ComponentModel.DataAnnotations.Schema;
-    using System.Linq;
-    using Xunit;
-
-    public class JoinEliminationTests : FunctionalTestBase
-    {
-        public class Codeplex655Context : DbContext
-        {
-            public DbSet<Customer> Customers { get; set; }
-            public DbSet<Document> Documents { get; set; }
-            public DbSet<DocumentDetail> DocumentDetails { get; set; }
-
-            public class Customer
-            {
-                [Key]
-                public int? CustomerId { get; set; }
-                public int PersonId { get; set; }
-            }
-
-            public class Document
-            {
-                [Key]
-                public int? DocumentId { get; set; }
-                public int? CustomerId { get; set; }
-                [ForeignKey("CustomerId")]
-                public Customer Customer { get; set; }
-            }
-
-            public class DocumentDetail
-            {
-                [Key]
-                public int? DocumentDetailId { get; set; }
-                public int? DocumentId { get; set; }
-                [ForeignKey("DocumentId")]
-                public Document Document { get; set; }
-            }
-        }
-
-        [Fact] // Codeplex #655
-        public static void LeftOuterJoin_duplicates_are_eliminated()
-        {
-            const string expectedSql =
-@"SELECT 
-[Extent1].[DocumentDetailId] AS [DocumentDetailId], 
-[Extent1].[DocumentId] AS [DocumentId] 
-FROM [dbo].[DocumentDetails] AS [Extent1] 
-LEFT OUTER JOIN [dbo].[Documents] AS [Extent2] ON [Extent1].[DocumentId] = [Extent2].[DocumentId] 
-LEFT OUTER JOIN [dbo].[Customers] AS [Extent3] ON [Extent2].[CustomerId] = [Extent3].[CustomerId] 
-WHERE [Extent3].[PersonId] IN (1,2)";
-
-            Database.SetInitializer<Codeplex655Context>(null);
-
-            using (var context = new Codeplex655Context())
-            {
-                context.Configuration.UseDatabaseNullSemantics = true;
-
-                var query = context.DocumentDetails.Where(x => x.Document.Customer.PersonId == 1 || x.Document.Customer.PersonId == 2);
-
-                QueryTestHelpers.VerifyQuery(query, expectedSql);
-            }
-        }
-
-        public class Codeplex960Context : DbContext
-        {
-            public DbSet<Blog> Blogs { get; set; }
-            public DbSet<Post> Posts { get; set; }
-
-            public class Blog
-            {
-                public int Id { get; set; }
-                public string Name { get; set; }
-            }
-
-            public class Post
-            {
-                public int Id { get; set; }
-                public int BlogId { get; set; }
-                public int? ParentPostId { get; set; }
-                public string Text { get; set; }
-
-                [ForeignKey("BlogId")]
-                public virtual Blog Blog { get; set; }
-                [ForeignKey("ParentPostId")]
-                public virtual Post ParentPost { get; set; }
-            }
-        }
-
-        [Fact] // Codeplex #960
-        public static void LeftOuterJoin_is_not_turned_into_inner_join_if_nullable_foreign_key()
-        {
-            const string expectedSql = 
-@"SELECT
-[Extent1].[Id] AS [Id],
-[Extent1].[Text] AS [Text],
-[Extent3].[Name] AS [Name]
-FROM   [dbo].[Posts] AS [Extent1]
-LEFT OUTER JOIN [dbo].[Posts] AS [Extent2] ON [Extent1].[ParentPostId] = [Extent2].[Id]
-LEFT OUTER JOIN [dbo].[Blogs] AS [Extent3] ON [Extent2].[BlogId] = [Extent3].[Id]
-WHERE 1 = [Extent1].[Id]";
-
-            Database.SetInitializer<Codeplex960Context>(null);
-
-            using (var context = new Codeplex960Context())
-            {
-                context.Configuration.UseDatabaseNullSemantics = true;
-
-                var query = from p in context.Posts where p.Id == 1 select new { p.Id, p.Text, p.ParentPost.Blog.Name };
-
-                QueryTestHelpers.VerifyQuery(query, expectedSql);
-            }
-        }
-    }
-}
->>>>>>> b1a13653
+}