<<<<<<< HEAD
﻿// Copyright (c) Microsoft Open Technologies, Inc. All rights reserved. See License.txt in the project root for license information.

namespace System.Data.Entity.Query
{
    using System.Data.Entity.Core;
    using System.Data.Entity.Core.Metadata.Edm;
    using Xunit;

    public class ModelDefinedFunctionTests : FunctionalTestBase
    {
        private static readonly MetadataWorkspace workspace = QueryTestHelpers.CreateMetadataWorkspace(
            ProductModel.CsdlWithFunctions, ProductModel.Ssdl, ProductModel.Msl);

        [Fact]
        public void Exception_thrown_for_function_with_no_body()
        {
            var query = "ProductModel.F_NoBody()";
            QueryTestHelpers.VerifyThrows<InvalidOperationException>(query, workspace, "Cqt_UDF_FunctionHasNoDefinition", "ProductModel.F_NoBody()");
        }

        [Fact]
        public void Exception_thrown_if_invalid_parameter_passed_to_function()
        {
            var query = "ProductModel.F_I(10)";
            QueryTestHelpers.VerifyThrows<InvalidOperationException>(query, workspace, "Cqt_UDF_FunctionDefinitionResultTypeMismatch", "Edm.Int32", "ProductModel.F_I", "Edm.Int16");
        }

        [Fact]
        public void Project_function_referencing_other_functions()
        {
            var query = "ProductModel.F_A() - ProductModel.F_B() - ProductModel.F_C()";
            var expectedSql =
                @"SELECT 
((1 - (1 + 2)) - 1) - (1 + 2) AS [C1]
FROM  ( SELECT 1 AS X ) AS [SingleRowTable1]";

            QueryTestHelpers.VerifyQuery(query, workspace, expectedSql);
        }

        [Fact]
        public void Function_that_takes_itself_as_argument()
        {
            var query = "ProductModel.F_J(ProductModel.F_J(ProductModel.F_J(1)))";
            var expectedSql =
                @"SELECT 
1 AS [C1]
FROM  ( SELECT 1 AS X ) AS [SingleRowTable1]";

            QueryTestHelpers.VerifyQuery(query, workspace, expectedSql);
        }

        [Fact]
        public void Exception_thrown_for_function_with_direct_reference_to_itself_in_definition()
        {
            var query = "ProductModel.F_D()";
            QueryTestHelpers.VerifyThrows<EntityCommandCompilationException>(query, workspace, "Cqt_UDF_FunctionDefinitionWithCircularReference", "ProductModel.F_D");
        }

        [Fact]
        public void Exception_thrown_for_function_with_indirect_reference_to_itself_in_definition()
        {
            var query1 = "ProductModel.F_E()";
            QueryTestHelpers.VerifyThrows<EntityCommandCompilationException>(query1, workspace, "Cqt_UDF_FunctionDefinitionWithCircularReference", "ProductModel.F_E");

            var query2 = "ProductModel.F_F()";
            QueryTestHelpers.VerifyThrows<EntityCommandCompilationException>(query2, workspace, "Cqt_UDF_FunctionDefinitionWithCircularReference", "ProductModel.F_F");
        }

        [Fact]
        public void Exception_thrown_for_function_that_references_inline_function_in_its_body()
        {
            var query =
                @"using ProductModel;
function F_H() as (1)
F_G()";

            QueryTestHelpers.VerifyThrows<EntitySqlException>(
                query, 
                workspace, 
                "CannotResolveNameToTypeOrFunction", 
                /*isExactMatch*/ false,
                "F_H");
        }

        [Fact]
        public void Function_returning_scalar()
        {
            var query = "ProductModel.F_Ret_ST() + 11";
            var expectedSql =
                @"SELECT 
[GroupBy1].[A1] + 11 AS [C1]
FROM ( SELECT 
	COUNT(3) AS [A1]
	FROM [dbo].[Products] AS [Extent1]
	WHERE [Extent1].[Discontinued] IN (0,1)
)  AS [GroupBy1]";

            QueryTestHelpers.VerifyQuery(query, workspace, expectedSql);
        }

        [Fact]
        public void Function_returning_collection_of_scalars()
        {
            var query = "select max(s) as maxs from ProductModel.F_Ret_ColST() as s";
            var expectedSql =
                @"SELECT 
1 AS [C1], 
[GroupBy1].[A1] AS [C2]
FROM ( SELECT 
	MAX([Filter1].[A1]) AS [A1]
	FROM ( SELECT 
		[Extent1].[ProductID] - 3 AS [A1]
		FROM [dbo].[Products] AS [Extent1]
		WHERE [Extent1].[Discontinued] IN (0,1)
	)  AS [Filter1]
)  AS [GroupBy1]";

            QueryTestHelpers.VerifyQuery(query, workspace, expectedSql);
        }

        [Fact]
        public void Function_returning_entity()
        {
            var query = "ProductModel.F_Ret_ET().ProductID + 12";
            var expectedSql =
                @"SELECT 
[Limit1].[ProductID] + 12 AS [C1]
FROM   ( SELECT 1 AS X ) AS [SingleRowTable1]
LEFT OUTER JOIN  (SELECT TOP (1) [Extent1].[ProductID] AS [ProductID]
	FROM [dbo].[Products] AS [Extent1]
	WHERE [Extent1].[Discontinued] IN (0,1)
	ORDER BY [Extent1].[ProductID] ASC ) AS [Limit1] ON 1 = 1";

            QueryTestHelpers.VerifyQuery(query, workspace, expectedSql);
        }

        [Fact]
        public void Function_returning_collection_of_entities()
        {
            var query = "select p.ProductID + 5 as z from ProductModel.F_Ret_ColET() as p order by p.ProductID DESC";
            var expectedSql =
                @"SELECT 
[Project1].[ProductID] AS [ProductID], 
[Project1].[C1] AS [C1]
FROM ( SELECT TOP (5) 
	[Extent1].[ProductID] AS [ProductID], 
	[Extent1].[ProductID] + 5 AS [C1]
	FROM [dbo].[Products] AS [Extent1]
	WHERE [Extent1].[Discontinued] IN (0,1)
	ORDER BY [Extent1].[ProductID] ASC
)  AS [Project1]
ORDER BY [Project1].[ProductID] DESC";

            QueryTestHelpers.VerifyQuery(query, workspace, expectedSql);
        }

        [Fact]
        public void Function_returning_complex_type()
        {
            var query = "ProductModel.F_Ret_CT().City + ' ' + ProductModel.F_Ret_CT().CountryOrRegion";
            var expectedSql =
                @"SELECT 
[Limit1].[City] + ' ' + [Limit2].[CountryOrRegion] AS [C1]
FROM    ( SELECT 1 AS X ) AS [SingleRowTable1]
LEFT OUTER JOIN  (SELECT TOP (1) [Extent1].[City] AS [City]
	FROM [dbo].[Customers] AS [Extent1]
	ORDER BY [Extent1].[CustomerID] ASC ) AS [Limit1] ON 1 = 1
LEFT OUTER JOIN  (SELECT TOP (1) [Extent2].[CountryOrRegion] AS [CountryOrRegion]
	FROM [dbo].[Customers] AS [Extent2]
	ORDER BY [Extent2].[CustomerID] ASC ) AS [Limit2] ON 1 = 1";

            QueryTestHelpers.VerifyQuery(query, workspace, expectedSql);
        }

        [Fact]
        public void Function_returning_collection_of_complex_types()
        {
            var query = "select ct from (ProductModel.F_Ret_ColCT()) as ct order by ct.City";
            var expectedSql =
                @"SELECT 
[Limit1].[C1] AS [C1], 
[Limit1].[HomeAddress] AS [HomeAddress], 
[Limit1].[City] AS [City], 
[Limit1].[Region] AS [Region], 
[Limit1].[PostalCode] AS [PostalCode], 
[Limit1].[CountryOrRegion] AS [CountryOrRegion]
FROM ( SELECT TOP (5) [Project1].[HomeAddress] AS [HomeAddress], [Project1].[City] AS [City], [Project1].[Region] AS [Region], [Project1].[PostalCode] AS [PostalCode], [Project1].[CountryOrRegion] AS [CountryOrRegion], [Project1].[C1] AS [C1]
	FROM ( SELECT 
		[Extent1].[CustomerID] AS [CustomerID], 
		[Extent1].[HomeAddress] AS [HomeAddress], 
		[Extent1].[City] AS [City], 
		[Extent1].[Region] AS [Region], 
		[Extent1].[PostalCode] AS [PostalCode], 
		[Extent1].[CountryOrRegion] AS [CountryOrRegion], 
		1 AS [C1]
		FROM [dbo].[Customers] AS [Extent1]
	)  AS [Project1]
	ORDER BY [Project1].[CustomerID] ASC
)  AS [Limit1]
ORDER BY [Limit1].[City] ASC";

            QueryTestHelpers.VerifyQuery(query, workspace, expectedSql);
        }

        [Fact]
        public void Function_taking_collection_of_scalars_as_argument_and_returns_collection_of_entities()
        {
            var query =
                "SELECT top(5) et FROM ProductModel.F_In_ColST_Ret_ColET(SELECT VALUE c.CustomerID from ProductContainer.Customers as c) as et";

            var expectedSql =
                @"SELECT TOP (5) 
[Project1].[C1] AS [C1], 
[Project1].[CustomerID] AS [CustomerID], 
[Project1].[HomeAddress] AS [HomeAddress], 
[Project1].[City] AS [City], 
[Project1].[Region] AS [Region], 
[Project1].[PostalCode] AS [PostalCode], 
[Project1].[CountryOrRegion] AS [CountryOrRegion]
FROM ( SELECT 
	[Extent1].[CustomerID] AS [CustomerID], 
	[Extent1].[HomeAddress] AS [HomeAddress], 
	[Extent1].[City] AS [City], 
	[Extent1].[Region] AS [Region], 
	[Extent1].[PostalCode] AS [PostalCode], 
	[Extent1].[CountryOrRegion] AS [CountryOrRegion], 
	1 AS [C1]
	FROM [dbo].[Customers] AS [Extent1]
)  AS [Project1]
WHERE  EXISTS (SELECT 
	1 AS [C1]
	FROM [dbo].[Customers] AS [Extent2]
	WHERE [Project1].[CustomerID] = [Extent2].[CustomerID]
)";

            QueryTestHelpers.VerifyQuery(query, workspace, expectedSql);
        }

        [Fact]
        public void Function_taking_collection_of_complex_types_as_argument_and_returns_a_scalar()
        {
            var query = "ProductModel.F_In_ColCT_Ret_ST(select value c.Address from ProductContainer.Customers as c)";

            var expectedSql =
                @"SELECT 
[GroupBy1].[A1] AS [C1]
FROM ( SELECT 
	MIN([Extent1].[City]) AS [A1]
	FROM [dbo].[Customers] AS [Extent1]
	WHERE [Extent1].[CountryOrRegion] = 'Mexico'
)  AS [GroupBy1]";

            QueryTestHelpers.VerifyQuery(query, workspace, expectedSql);
        }

        [Fact]
        public void Function_taking_collection_of_entities_as_argument_and_returns_collection_of_entities()
        {
            var query = "select top(5) et FROM ProductModel.F_In_ColET_Ret_ColET(select value c from ProductContainer.Customers as c) as et";

            var expectedSql =
                @"SELECT 
[Limit1].[C1] AS [C1], 
[Limit1].[CustomerID] AS [CustomerID], 
[Limit1].[HomeAddress] AS [HomeAddress], 
[Limit1].[City] AS [City], 
[Limit1].[Region] AS [Region], 
[Limit1].[PostalCode] AS [PostalCode], 
[Limit1].[CountryOrRegion] AS [CountryOrRegion]
FROM ( SELECT TOP (5) 
	[Extent1].[CustomerID] AS [CustomerID], 
	[Extent1].[HomeAddress] AS [HomeAddress], 
	[Extent1].[City] AS [City], 
	[Extent1].[Region] AS [Region], 
	[Extent1].[PostalCode] AS [PostalCode], 
	[Extent1].[CountryOrRegion] AS [CountryOrRegion], 
	1 AS [C1]
	FROM [dbo].[Customers] AS [Extent1]
	WHERE [Extent1].[CountryOrRegion] = 'Mexico'
)  AS [Limit1]";

            QueryTestHelpers.VerifyQuery(query, workspace, expectedSql);
        }

        [Fact]
        public void Function_taking_collection_of_complex_types_as_argument_and_returns_collection_of_complex_types()
        {
            var query =
                "SELECT TOP(5) ct FROM ProductModel.F_In_ColCT_Ret_ColCT(select value c.Address from ProductContainer.Customers as c) as ct";

            var expectedSql =
                @"SELECT 
[Limit1].[C1] AS [C1], 
[Limit1].[HomeAddress] AS [HomeAddress], 
[Limit1].[City] AS [City], 
[Limit1].[Region] AS [Region], 
[Limit1].[PostalCode] AS [PostalCode], 
[Limit1].[CountryOrRegion] AS [CountryOrRegion]
FROM ( SELECT TOP (5) 
	[Extent1].[HomeAddress] AS [HomeAddress], 
	[Extent1].[City] AS [City], 
	[Extent1].[Region] AS [Region], 
	[Extent1].[PostalCode] AS [PostalCode], 
	[Extent1].[CountryOrRegion] AS [CountryOrRegion], 
	1 AS [C1]
	FROM [dbo].[Customers] AS [Extent1]
	WHERE [Extent1].[CountryOrRegion] = 'Mexico'
)  AS [Limit1]";

            QueryTestHelpers.VerifyQuery(query, workspace, expectedSql);
        }

        [Fact]
        public void Function_taking_collection_of_scalars_as_argument_and_returns_collection_of_scalars()
        {
            var query =
                "SELECT top(5) s FROM ProductModel.F_In_ColST_Ret_ColST(SELECT VALUE c.CustomerID from ProductContainer.Customers as c) as s";

            var expectedSql =
@"SELECT
    [Limit1].[C2] AS [C1],
    [Limit1].[C1] AS [C2]
    FROM ( SELECT TOP (5)
        [Intersect1].[CustomerID] AS [C1], 
        1 AS [C2]
        FROM  (SELECT
            [Extent1].[CustomerID] AS [CustomerID]
            FROM [dbo].[Customers] AS [Extent1]
        INTERSECT
            SELECT
            [UnionAll2].[C1] AS [C1]
            FROM  (SELECT
                [UnionAll1].[C1] AS [C1]
                FROM  (SELECT
                    'a' AS [C1]
                    FROM  ( SELECT 1 AS X ) AS [SingleRowTable1]
                UNION ALL
                    SELECT
                    'b' AS [C1]
                    FROM  ( SELECT 1 AS X ) AS [SingleRowTable2]) AS [UnionAll1]
            UNION ALL
                SELECT
                'c' AS [C1]
                FROM  ( SELECT 1 AS X ) AS [SingleRowTable3]) AS [UnionAll2]) AS [Intersect1]
    )  AS [Limit1]";

            QueryTestHelpers.VerifyQuery(query, workspace, expectedSql);
        }

        [Fact]
        public void Function_taking_row_as_argument_and_returns_a_row()
        {
            var query = "SELECT TOP(5) ProductModel.F_In_RT_Ret_RT(c) as r FROM (SELECT cust FROM ProductContainer.Customers as cust) as c";

            var expectedSql =
                @"SELECT 
[Limit1].[C1] AS [C1], 
[Limit1].[C2] AS [C2], 
[Limit1].[City] AS [City], 
[Limit1].[HomeAddress] AS [HomeAddress], 
[Limit1].[Region] AS [Region], 
[Limit1].[PostalCode] AS [PostalCode], 
[Limit1].[CountryOrRegion] AS [CountryOrRegion]
FROM ( SELECT TOP (5) 
	[Extent1].[HomeAddress] AS [HomeAddress], 
	[Extent1].[City] AS [City], 
	[Extent1].[Region] AS [Region], 
	[Extent1].[PostalCode] AS [PostalCode], 
	[Extent1].[CountryOrRegion] AS [CountryOrRegion], 
	1 AS [C1],
	LEN([Extent1].[CustomerID]) AS [C2]
	FROM [dbo].[Customers] AS [Extent1]
)  AS [Limit1]";

            QueryTestHelpers.VerifyQuery(query, workspace, expectedSql);
        }

        [Fact]
        public void Function_taking_collection_of_rows_as_argument_and_returns_collection_of_rows()
        {
            var query = "SELECT TOP(5) r FROM ProductModel.F_In_ColRT_Ret_ColRT(SELECT c FROM ProductContainer.Customers as c) as r";

            var expectedSql =
                @"SELECT 
[Limit1].[C1] AS [C1], 
[Limit1].[C2] AS [C2], 
[Limit1].[City] AS [City], 
[Limit1].[HomeAddress] AS [HomeAddress], 
[Limit1].[Region] AS [Region], 
[Limit1].[PostalCode] AS [PostalCode], 
[Limit1].[CountryOrRegion] AS [CountryOrRegion]
FROM ( SELECT TOP (5) 
	[Extent1].[HomeAddress] AS [HomeAddress], 
	[Extent1].[City] AS [City], 
	[Extent1].[Region] AS [Region], 
	[Extent1].[PostalCode] AS [PostalCode], 
	[Extent1].[CountryOrRegion] AS [CountryOrRegion], 
	1 AS [C1], 
	LEN([Extent1].[CustomerID]) AS [C2]
	FROM [dbo].[Customers] AS [Extent1]
)  AS [Limit1]";

            QueryTestHelpers.VerifyQuery(query, workspace, expectedSql);
        }

        [Fact]
        public void Row_field_names_are_ignored_during_function_resolution()
        {
            var query =
                @"select r.A as W, r.B as V from
ProductModel.F_RowFieldNamessIgnored(
{
    row(1 as z, '1' as y),
    row(4 as r, '4' as q)
}) as r
order by W";

            var expectedSql =
                @"SELECT 
[Project3].[C1] AS [C1], 
[Project3].[C2] AS [C2], 
[Project3].[C3] AS [C3]
FROM ( SELECT 
	[UnionAll1].[C1] AS [C1], 
	(CASE WHEN ([UnionAll1].[C1] = 0) THEN 1 ELSE 4 END) + 1 AS [C2], 
	CASE WHEN ([UnionAll1].[C1] = 0) THEN '1' ELSE '4' END + '1' AS [C3]
	FROM  (SELECT 
		0 AS [C1]
		FROM  ( SELECT 1 AS X ) AS [SingleRowTable1]
		WHERE ((CASE WHEN (0 = 0) THEN 1 ELSE 4 END) = 1) AND ((CASE WHEN (0 = 0) THEN '1' ELSE '4' END) = '1')
	UNION ALL
		SELECT 
		1 AS [C1]
		FROM  ( SELECT 1 AS X ) AS [SingleRowTable2]
		WHERE ((CASE WHEN (1 = 0) THEN 1 ELSE 4 END) = 1) AND ((CASE WHEN (1 = 0) THEN '1' ELSE '4' END) = '1')) AS [UnionAll1]
)  AS [Project3]
ORDER BY [Project3].[C2] ASC";

            QueryTestHelpers.VerifyQuery(query, workspace, expectedSql);
        }

        [Fact]
        public void Overload_resolution_for_function_taking_integer_as_argument()
        {
            var query1 = "ProductModel.F_In_Number(CAST(1 as Byte))";
            var expectedSql1 = "SELECT '16' AS [C1] FROM  ( SELECT 1 AS X ) AS [SingleRowTable1]";
            QueryTestHelpers.VerifyQuery(query1, workspace, expectedSql1);

            var query2 = "ProductModel.F_In_Number(CAST(1 as Int32))";
            var expectedSql2 = "SELECT '32' AS [C1] FROM  ( SELECT 1 AS X ) AS [SingleRowTable1]";
            QueryTestHelpers.VerifyQuery(query2, workspace, expectedSql2);

            var query3 = "ProductModel.F_In_Number(CAST(1 as Int64))";
            var expectedSql3 = "SELECT 'Decimal' AS [C1] FROM  ( SELECT 1 AS X ) AS [SingleRowTable1]";
            QueryTestHelpers.VerifyQuery(query3, workspace, expectedSql3);
        }

        [Fact]
        public void Overload_resolution_for_function_taking_two_integers_as_arguments()
        {
            var query1 = "ProductModel.F_In_ST_1(CAST(1 as Int16), CAST(1 AS Single))";
            var expectedSql1 = "SELECT 1 AS [C1] FROM  ( SELECT 1 AS X ) AS [SingleRowTable1]";
            QueryTestHelpers.VerifyQuery(query1, workspace, expectedSql1);

            var query2 = "ProductModel.F_In_ST_1(CAST(1 as Int32), CAST(1 AS Int32))";
            var expectedSql2 = "SELECT 2 AS [C1] FROM  ( SELECT 1 AS X ) AS [SingleRowTable1]";
            QueryTestHelpers.VerifyQuery(query2, workspace, expectedSql2);

            var query3 = "ProductModel.F_In_ST_1(CAST(1 as Single), CAST(1 AS Int16))";
            var expectedSql3 = "SELECT 3 AS [C1] FROM  ( SELECT 1 AS X ) AS [SingleRowTable1]";
            QueryTestHelpers.VerifyQuery(query3, workspace, expectedSql3);

            var query4 = "ProductModel.F_In_ST_2(CAST(1 as Byte), CAST(1 AS Int32))";
            var expectedSql4 = "SELECT 1 AS [C1] FROM  ( SELECT 1 AS X ) AS [SingleRowTable1]";
            QueryTestHelpers.VerifyQuery(query4, workspace, expectedSql4);

            var query5 = "ProductModel.F_In_ST_2(CAST(1 as Int16), CAST(1 AS Int32))";
            var expectedSql5 = "SELECT 2 AS [C1] FROM  ( SELECT 1 AS X ) AS [SingleRowTable1]";
            QueryTestHelpers.VerifyQuery(query5, workspace, expectedSql5);
        }

        [Fact]
        public void Overload_resolution_for_function_taking_two_integers_as_arguments_negative()
        {
            var query1 = "ProductModel.F_In_ST_1(CAST(1 as Int16), CAST(1 AS Int32))";
            QueryTestHelpers.VerifyThrows<EntitySqlException>(
                query1, 
                workspace, 
                "AmbiguousFunctionArguments", 
                /*isExactMatch*/ false);

            var query2 = "ProductModel.F_In_ST_1(CAST(1 as Int16), CAST(1 AS Int16))";
            QueryTestHelpers.VerifyThrows<EntitySqlException>(
                query2, 
                workspace, 
                "AmbiguousFunctionArguments",
                /*isExactMatch*/ false);

            var query3 = "ProductModel.F_In_ST_1(CAST(1 as Int64), CAST(1 AS Int16))";
            QueryTestHelpers.VerifyThrows<EntitySqlException>(
                query3, 
                workspace, 
                "AmbiguousFunctionArguments",
                /*isExactMatch*/ false);

            var query4 = "ProductModel.F_In_ST_1(CAST(1 as Double), CAST(1 AS Double))";
            QueryTestHelpers.VerifyThrows<EntitySqlException>(
                query4,
                workspace,
                "NoFunctionOverloadMatch",
                /*isExactMatch*/ false,
                "ProductModel", 
                "F_In_ST_1", 
                "F_In_ST_1(Edm.Double, Edm.Double)");
        }

        [Fact]
        public void Overload_resolution_for_function_taking_entity_as_argument()
        {
            var query1 = "ProductModel.F_In_Entity(anyelement(ProductContainer.Products))";
            var expectedSql1 = "SELECT 'Product' AS [C1] FROM  ( SELECT 1 AS X ) AS [SingleRowTable1]";
            QueryTestHelpers.VerifyQuery(query1, workspace, expectedSql1);

            var query2 =
                "ProductModel.F_In_Entity(anyelement(select value treat(p as ProductModel.DiscontinuedProduct) from ProductContainer.Products as p))";
            var expectedSql2 = "SELECT 'DiscontinuedProduct' AS [C1] FROM  ( SELECT 1 AS X ) AS [SingleRowTable1]";
            QueryTestHelpers.VerifyQuery(query2, workspace, expectedSql2);

            var query3 =
                "ProductModel.F_In_Entity2(anyelement(select value treat(p as ProductModel.DiscontinuedProduct) from ProductContainer.Products as p))";
            var expectedSql3 = "SELECT 'Product' AS [C1] FROM  ( SELECT 1 AS X ) AS [SingleRowTable1]";
            QueryTestHelpers.VerifyQuery(query3, workspace, expectedSql3);
        }

        [Fact]
        public void Overload_resolution_for_function_taking_entity_and_integer_as_arguments()
        {
            var query1 = "ProductModel.F_In_ProdNumber(anyelement(ProductContainer.Products), CAST(1 as Int32))";
            var expectedSql1 = "SELECT 'Prod-32' AS [C1] FROM  ( SELECT 1 AS X ) AS [SingleRowTable1]";
            QueryTestHelpers.VerifyQuery(query1, workspace, expectedSql1);

            var query2 = "ProductModel.F_In_ProdNumber(anyelement(ProductContainer.Products), CAST(1 as Int16))";
            var expectedSql2 = "SELECT 'Prod-32' AS [C1] FROM  ( SELECT 1 AS X ) AS [SingleRowTable1]";
            QueryTestHelpers.VerifyQuery(query2, workspace, expectedSql2);

            var query3 =
                "ProductModel.F_In_ProdNumber(anyelement(select value treat(p as ProductModel.DiscontinuedProduct) from ProductContainer.Products as p), CAST(1 as Int32))";
            var expectedSql3 = "SELECT 'Prod-32' AS [C1] FROM  ( SELECT 1 AS X ) AS [SingleRowTable1]";
            QueryTestHelpers.VerifyQuery(query3, workspace, expectedSql3);

            var query4 =
                "ProductModel.F_In_ProdNumber(anyelement(select value treat(p as ProductModel.DiscontinuedProduct) from ProductContainer.Products as p), CAST(1 as Int16))";
            var expectedSql4 = "SELECT 'DiscProd-16' AS [C1] FROM  ( SELECT 1 AS X ) AS [SingleRowTable1]";
            QueryTestHelpers.VerifyQuery(query4, workspace, expectedSql4);

            var query5 =
                "ProductModel.F_In_ProdNumber2(anyelement(select value treat(p as ProductModel.DiscontinuedProduct) from ProductContainer.Products as p), CAST(1 as Int64))";
            var expectedSql5 = "SELECT 'DiscProd-Decimal' AS [C1] FROM  ( SELECT 1 AS X ) AS [SingleRowTable1]";
            QueryTestHelpers.VerifyQuery(query5, workspace, expectedSql5);
        }

        [Fact]
        public void Overload_resolution_for_function_taking_entity_and_integer_as_arguments_negative()
        {
            var query1 = "ProductModel.F_In_ProdNumber2(anyelement(select value treat(p as ProductModel.DiscontinuedProduct) from ProductContainer.Products as p), CAST(1 as Int32))";
            QueryTestHelpers.VerifyThrows<EntitySqlException>(
                query1, 
                workspace, 
                "AmbiguousFunctionArguments",
                /*isExactMatch*/ false);

            var query2 = "ProductModel.F_In_ProdNumber2(anyelement(ProductContainer.Products), CAST(1 as Decimal))";
            QueryTestHelpers.VerifyThrows<EntitySqlException>(
                query2, 
                workspace, 
                "NoFunctionOverloadMatch",
                /*isExactMatch*/ false,
                "ProductModel", 
                "F_In_ProdNumber2", 
                "F_In_ProdNumber2(ProductModel.Product, Edm.Decimal)");
        }

        [Fact]
        public void Overload_resolution_for_function_taking_entity_reference_as_argument()
        {
            var query1 = "ProductModel.F_In_Ref(REF(anyelement(ProductContainer.Products)))";
            var expectedSql1 = "SELECT 'Ref(Product)' AS [C1] FROM  ( SELECT 1 AS X ) AS [SingleRowTable1]";
            QueryTestHelpers.VerifyQuery(query1, workspace, expectedSql1);

            var query2 =
                "ProductModel.F_In_Ref(REF(anyelement(select value treat(p as ProductModel.DiscontinuedProduct) from ProductContainer.Products as p)))";
            var expectedSql2 = "SELECT 'Ref(DiscontinuedProduct)' AS [C1] FROM  ( SELECT 1 AS X ) AS [SingleRowTable1]";
            QueryTestHelpers.VerifyQuery(query2, workspace, expectedSql2);

            var query3 =
                "ProductModel.F_In_Ref2(REF(anyelement(select value treat(p as ProductModel.DiscontinuedProduct) from ProductContainer.Products as p)))";
            var expectedSql3 = "SELECT 'Ref(Product)' AS [C1] FROM  ( SELECT 1 AS X ) AS [SingleRowTable1]";
            QueryTestHelpers.VerifyQuery(query3, workspace, expectedSql3);
        }

        [Fact]
        public void Overload_resolution_for_function_taking_row_as_argument()
        {
            var query1 =
                "ProductModel.F_In_Row(Row(anyelement(select value treat(p as ProductModel.DiscontinuedProduct) from ProductContainer.Products as p) as x, CAST(1 as Int64) as y))";
            var expectedSql1 = "SELECT 'Row(DiscProd,Decimal)' AS [C1] FROM  ( SELECT 1 AS X ) AS [SingleRowTable1]";
            QueryTestHelpers.VerifyQuery(query1, workspace, expectedSql1);

            var query2 = "ProductModel.F_In_Row(Row(anyelement(ProductContainer.Products) as x, CAST(1 as Int16) as y))";
            var expectedSql2 = "SELECT 'Row(Prod,32)' AS [C1] FROM  ( SELECT 1 AS X ) AS [SingleRowTable1]";
            QueryTestHelpers.VerifyQuery(query2, workspace, expectedSql2);
        }

        [Fact]
        public void Overload_resolution_for_function_taking_row_as_argument_negative()
        {
            var query1 =
                "ProductModel.F_In_Row(Row(anyelement(select value treat(p as ProductModel.DiscontinuedProduct) from ProductContainer.Products as p) as x, CAST(1 as Int32) as y))";
            QueryTestHelpers.VerifyThrows<EntitySqlException>(
                query1,
                workspace,
                "AmbiguousFunctionArguments",
                /*isExactMatch*/ false);

            var query2 = "ProductModel.F_In_Row(Row(anyelement(ProductContainer.Products) as x, CAST(1 as Decimal) as y))";
            QueryTestHelpers.VerifyThrows<EntitySqlException>(
                query2,
                workspace,
                "NoFunctionOverloadMatch",
                /*isExactMatch*/ false,
                "ProductModel",
                "F_In_Row",
                "F_In_Row(Transient.rowtype[(x,ProductModel.Product(Nullable=True,DefaultValue=)),(y,Edm.Decimal(Nullable=True,DefaultValue=,Precision=,Scale=))])");
        }

        [Fact]
        public void Overload_resolution_for_function_taking_collection_of_rows_as_argument()
        {
            var query1 =
                "ProductModel.F_In_ColRow({Row(anyelement(select value treat(p as ProductModel.DiscontinuedProduct) from ProductContainer.Products as p) as x, CAST(1 as Int64) as y)})";
            var expectedSql1 = "SELECT 'Col(Row(DiscProd,Decimal))' AS [C1] FROM  ( SELECT 1 AS X ) AS [SingleRowTable1]";
            QueryTestHelpers.VerifyQuery(query1, workspace, expectedSql1);

            var query2 = "ProductModel.F_In_ColRow({Row(anyelement(ProductContainer.Products) as x, CAST(1 as Int16) as y)})";
            var expectedSql2 = "SELECT 'Col(Row(Prod,32))' AS [C1] FROM  ( SELECT 1 AS X ) AS [SingleRowTable1]";
            QueryTestHelpers.VerifyQuery(query2, workspace, expectedSql2);
        }

        [Fact]
        public void Overload_resolution_for_function_taking_collection_of_rows_as_argument_negative()
        {
            var query1 =
                "ProductModel.F_In_ColRow({Row(anyelement(select value treat(p as ProductModel.DiscontinuedProduct) from ProductContainer.Products as p) as x, CAST(1 as Int32) as y)})";
            QueryTestHelpers.VerifyThrows<EntitySqlException>(
                query1,
                workspace,
                "AmbiguousFunctionArguments",
                /*isExactMatch*/ false);

            var query2 = "ProductModel.F_In_ColRow({Row(anyelement(ProductContainer.Products) as x, CAST(1 as Decimal) as y)})";
            QueryTestHelpers.VerifyThrows<EntitySqlException>(
                query2,
                workspace,
                "NoFunctionOverloadMatch",
                /*isExactMatch*/ false,
                "ProductModel",
                "F_In_ColRow",
                "F_In_ColRow(Transient.collection[Transient.rowtype[(x,ProductModel.Product(Nullable=True,DefaultValue=)),(y,Edm.Decimal(Nullable=True,DefaultValue=,Precision=,Scale=))](Nullable=True,DefaultValue=)])");
        }

        [Fact]
        public void Overload_resolution_for_functions_with_nulls_as_arguments()
        {
            var query1 = "ProductModel.F_In_ProdNumber2(null, CAST(1 as Int64))";
            var expectedSql1 = "SELECT 'DiscProd-Decimal' AS [C1] FROM  ( SELECT 1 AS X ) AS [SingleRowTable1]";
            QueryTestHelpers.VerifyQuery(query1, workspace, expectedSql1);

            var query2 =
                "ProductModel.F_In_ProdNumber3(anyelement(select value treat(p as ProductModel.DiscontinuedProduct) from ProductContainer.Products as p), null)";
            var expectedSql2 = "SELECT 'Prod-32' AS [C1] FROM  ( SELECT 1 AS X ) AS [SingleRowTable1]";
            QueryTestHelpers.VerifyQuery(query2, workspace, expectedSql2);

            var query3 = "ProductModel.F_In_Row2(CAST(1 as Int16), null, CAST(1 as Int64))";
            var expectedSql3 = "SELECT 'Decimal-r-Decimal' AS [C1] FROM  ( SELECT 1 AS X ) AS [SingleRowTable1]";
            QueryTestHelpers.VerifyQuery(query3, workspace, expectedSql3);
        }

        [Fact]
        public void Overload_resolution_for_functions_with_nulls_as_arguments_negative()
        {
            var query1 = "ProductModel.F_In_Number(null)";
            QueryTestHelpers.VerifyThrows<EntitySqlException>(
                query1,
                workspace,
                "AmbiguousFunctionArguments",
                /*isExactMatch*/ false);

            var query2 = "ProductModel.F_In_ColRow2(CAST(1 as Int16), null, CAST(1 as Int64))";
            QueryTestHelpers.VerifyThrows<EntitySqlException>(
                query2, 
                workspace, 
                "NoFunctionOverloadMatch",
                /*isExactMatch*/ false,
                "ProductModel", 
                "F_In_ColRow2", 
                "F_In_ColRow2(Edm.Int16, NULL, Edm.Int64)");
        }
    }
}
=======
﻿// Copyright (c) Microsoft Open Technologies, Inc. All rights reserved. See License.txt in the project root for license information.

namespace System.Data.Entity.Query
{
    using System.Data.Entity.Core;
    using System.Data.Entity.Core.Metadata.Edm;
    using Xunit;

    public class ModelDefinedFunctionTests : FunctionalTestBase
    {
        private static readonly MetadataWorkspace workspace = QueryTestHelpers.CreateMetadataWorkspace(
            ProductModel.CsdlWithFunctions, ProductModel.Ssdl, ProductModel.Msl);

        [Fact]
        public void Exception_thrown_for_function_with_no_body()
        {
            var query = "ProductModel.F_NoBody()";
            QueryTestHelpers.VerifyThrows<InvalidOperationException>(query, workspace, "Cqt_UDF_FunctionHasNoDefinition", "ProductModel.F_NoBody()");
        }

        [Fact]
        public void Exception_thrown_if_invalid_parameter_passed_to_function()
        {
            var query = "ProductModel.F_I(10)";
            QueryTestHelpers.VerifyThrows<InvalidOperationException>(query, workspace, "Cqt_UDF_FunctionDefinitionResultTypeMismatch", "Edm.Int32", "ProductModel.F_I", "Edm.Int16");
        }

        [Fact]
        public void Project_function_referencing_other_functions()
        {
            var query = "ProductModel.F_A() - ProductModel.F_B() - ProductModel.F_C()";
            var expectedSql =
                @"SELECT 
((1 - (1 + 2)) - 1) - (1 + 2) AS [C1]
FROM  ( SELECT 1 AS X ) AS [SingleRowTable1]";

            QueryTestHelpers.VerifyQuery(query, workspace, expectedSql);
        }

        [Fact]
        public void Function_that_takes_itself_as_argument()
        {
            var query = "ProductModel.F_J(ProductModel.F_J(ProductModel.F_J(1)))";
            var expectedSql =
                @"SELECT 
1 AS [C1]
FROM  ( SELECT 1 AS X ) AS [SingleRowTable1]";

            QueryTestHelpers.VerifyQuery(query, workspace, expectedSql);
        }

        [Fact]
        public void Exception_thrown_for_function_with_direct_reference_to_itself_in_definition()
        {
            var query = "ProductModel.F_D()";
            QueryTestHelpers.VerifyThrows<EntityCommandCompilationException>(query, workspace, "Cqt_UDF_FunctionDefinitionWithCircularReference", "ProductModel.F_D");
        }

        [Fact]
        public void Exception_thrown_for_function_with_indirect_reference_to_itself_in_definition()
        {
            var query1 = "ProductModel.F_E()";
            QueryTestHelpers.VerifyThrows<EntityCommandCompilationException>(query1, workspace, "Cqt_UDF_FunctionDefinitionWithCircularReference", "ProductModel.F_E");

            var query2 = "ProductModel.F_F()";
            QueryTestHelpers.VerifyThrows<EntityCommandCompilationException>(query2, workspace, "Cqt_UDF_FunctionDefinitionWithCircularReference", "ProductModel.F_F");
        }

        [Fact]
        public void Exception_thrown_for_function_that_references_inline_function_in_its_body()
        {
            var query =
                @"using ProductModel;
function F_H() as (1)
F_G()";

            QueryTestHelpers.VerifyThrows<EntitySqlException>(
                query, 
                workspace, 
                "CannotResolveNameToTypeOrFunction", 
                s => s.Replace(" Near simple identifier, line 3, column 7.", ""), 
                "F_H");
        }

        [Fact]
        public void Function_returning_scalar()
        {
            var query = "ProductModel.F_Ret_ST() + 11";
            var expectedSql =
                @"SELECT 
[GroupBy1].[A1] + 11 AS [C1]
FROM ( SELECT 
	COUNT(3) AS [A1]
	FROM [dbo].[Products] AS [Extent1]
	WHERE [Extent1].[Discontinued] IN (0,1)
)  AS [GroupBy1]";

            QueryTestHelpers.VerifyQuery(query, workspace, expectedSql);
        }

        [Fact]
        public void Function_returning_collection_of_scalars()
        {
            var query = "select max(s) as maxs from ProductModel.F_Ret_ColST() as s";
            var expectedSql =
                @"SELECT 
1 AS [C1], 
[GroupBy1].[A1] AS [C2]
FROM ( SELECT 
	MAX([Filter1].[A1]) AS [A1]
	FROM ( SELECT 
		[Extent1].[ProductID] - 3 AS [A1]
		FROM [dbo].[Products] AS [Extent1]
		WHERE [Extent1].[Discontinued] IN (0,1)
	)  AS [Filter1]
)  AS [GroupBy1]";

            QueryTestHelpers.VerifyQuery(query, workspace, expectedSql);
        }

        [Fact]
        public void Function_returning_entity()
        {
            var query = "ProductModel.F_Ret_ET().ProductID + 12";
            var expectedSql =
                @"SELECT 
[Limit1].[ProductID] + 12 AS [C1]
FROM   ( SELECT 1 AS X ) AS [SingleRowTable1]
LEFT OUTER JOIN  (SELECT TOP (1) [Extent1].[ProductID] AS [ProductID]
	FROM [dbo].[Products] AS [Extent1]
	WHERE [Extent1].[Discontinued] IN (0,1)
	ORDER BY [Extent1].[ProductID] ASC ) AS [Limit1] ON 1 = 1";

            QueryTestHelpers.VerifyQuery(query, workspace, expectedSql);
        }

        [Fact]
        public void Function_returning_collection_of_entities()
        {
            var query = "select p.ProductID + 5 as z from ProductModel.F_Ret_ColET() as p order by p.ProductID DESC";
            var expectedSql =
                @"SELECT 
[Project1].[ProductID] AS [ProductID], 
[Project1].[C1] AS [C1]
FROM ( SELECT TOP (5) 
	[Extent1].[ProductID] AS [ProductID], 
	[Extent1].[ProductID] + 5 AS [C1]
	FROM [dbo].[Products] AS [Extent1]
	WHERE [Extent1].[Discontinued] IN (0,1)
	ORDER BY [Extent1].[ProductID] ASC
)  AS [Project1]
ORDER BY [Project1].[ProductID] DESC";

            QueryTestHelpers.VerifyQuery(query, workspace, expectedSql);
        }

        [Fact]
        public void Function_returning_complex_type()
        {
            var query = "ProductModel.F_Ret_CT().City + ' ' + ProductModel.F_Ret_CT().CountryOrRegion";
            var expectedSql =
                @"SELECT 
[Limit1].[City] + ' ' + [Limit2].[CountryOrRegion] AS [C1]
FROM    ( SELECT 1 AS X ) AS [SingleRowTable1]
LEFT OUTER JOIN  (SELECT TOP (1) [Extent1].[City] AS [City]
	FROM [dbo].[Customers] AS [Extent1]
	ORDER BY [Extent1].[CustomerID] ASC ) AS [Limit1] ON 1 = 1
LEFT OUTER JOIN  (SELECT TOP (1) [Extent2].[CountryOrRegion] AS [CountryOrRegion]
	FROM [dbo].[Customers] AS [Extent2]
	ORDER BY [Extent2].[CustomerID] ASC ) AS [Limit2] ON 1 = 1";

            QueryTestHelpers.VerifyQuery(query, workspace, expectedSql);
        }

        [Fact]
        public void Function_returning_collection_of_complex_types()
        {
            var query = "select ct from (ProductModel.F_Ret_ColCT()) as ct order by ct.City";
            var expectedSql =
                @"SELECT 
[Limit1].[C1] AS [C1], 
[Limit1].[HomeAddress] AS [HomeAddress], 
[Limit1].[City] AS [City], 
[Limit1].[Region] AS [Region], 
[Limit1].[PostalCode] AS [PostalCode], 
[Limit1].[CountryOrRegion] AS [CountryOrRegion]
FROM ( SELECT TOP (5) [Project1].[HomeAddress] AS [HomeAddress], [Project1].[City] AS [City], [Project1].[Region] AS [Region], [Project1].[PostalCode] AS [PostalCode], [Project1].[CountryOrRegion] AS [CountryOrRegion], [Project1].[C1] AS [C1]
	FROM ( SELECT 
		[Extent1].[CustomerID] AS [CustomerID], 
		[Extent1].[HomeAddress] AS [HomeAddress], 
		[Extent1].[City] AS [City], 
		[Extent1].[Region] AS [Region], 
		[Extent1].[PostalCode] AS [PostalCode], 
		[Extent1].[CountryOrRegion] AS [CountryOrRegion], 
		1 AS [C1]
		FROM [dbo].[Customers] AS [Extent1]
	)  AS [Project1]
	ORDER BY [Project1].[CustomerID] ASC
)  AS [Limit1]
ORDER BY [Limit1].[City] ASC";

            QueryTestHelpers.VerifyQuery(query, workspace, expectedSql);
        }

        [Fact]
        public void Function_taking_collection_of_scalars_as_argument_and_returns_collection_of_entities()
        {
            var query =
                "SELECT top(5) et FROM ProductModel.F_In_ColST_Ret_ColET(SELECT VALUE c.CustomerID from ProductContainer.Customers as c) as et";

            var expectedSql =
                @"SELECT TOP (5) 
[Project1].[C1] AS [C1], 
[Project1].[CustomerID] AS [CustomerID], 
[Project1].[HomeAddress] AS [HomeAddress], 
[Project1].[City] AS [City], 
[Project1].[Region] AS [Region], 
[Project1].[PostalCode] AS [PostalCode], 
[Project1].[CountryOrRegion] AS [CountryOrRegion]
FROM ( SELECT 
	[Extent1].[CustomerID] AS [CustomerID], 
	[Extent1].[HomeAddress] AS [HomeAddress], 
	[Extent1].[City] AS [City], 
	[Extent1].[Region] AS [Region], 
	[Extent1].[PostalCode] AS [PostalCode], 
	[Extent1].[CountryOrRegion] AS [CountryOrRegion], 
	1 AS [C1]
	FROM [dbo].[Customers] AS [Extent1]
)  AS [Project1]
WHERE  EXISTS (SELECT 
	1 AS [C1]
	FROM [dbo].[Customers] AS [Extent2]
	WHERE [Project1].[CustomerID] = [Extent2].[CustomerID]
)";

            QueryTestHelpers.VerifyQuery(query, workspace, expectedSql);
        }

        [Fact]
        public void Function_taking_collection_of_complex_types_as_argument_and_returns_a_scalar()
        {
            var query = "ProductModel.F_In_ColCT_Ret_ST(select value c.Address from ProductContainer.Customers as c)";

            var expectedSql =
                @"SELECT 
[GroupBy1].[A1] AS [C1]
FROM ( SELECT 
	MIN([Extent1].[City]) AS [A1]
	FROM [dbo].[Customers] AS [Extent1]
	WHERE [Extent1].[CountryOrRegion] = 'Mexico'
)  AS [GroupBy1]";

            QueryTestHelpers.VerifyQuery(query, workspace, expectedSql);
        }

        [Fact]
        public void Function_taking_collection_of_entities_as_argument_and_returns_collection_of_entities()
        {
            var query = "select top(5) et FROM ProductModel.F_In_ColET_Ret_ColET(select value c from ProductContainer.Customers as c) as et";

            var expectedSql =
                @"SELECT 
[Limit1].[C1] AS [C1], 
[Limit1].[CustomerID] AS [CustomerID], 
[Limit1].[HomeAddress] AS [HomeAddress], 
[Limit1].[City] AS [City], 
[Limit1].[Region] AS [Region], 
[Limit1].[PostalCode] AS [PostalCode], 
[Limit1].[CountryOrRegion] AS [CountryOrRegion]
FROM ( SELECT TOP (5) 
	[Extent1].[CustomerID] AS [CustomerID], 
	[Extent1].[HomeAddress] AS [HomeAddress], 
	[Extent1].[City] AS [City], 
	[Extent1].[Region] AS [Region], 
	[Extent1].[PostalCode] AS [PostalCode], 
	[Extent1].[CountryOrRegion] AS [CountryOrRegion], 
	1 AS [C1]
	FROM [dbo].[Customers] AS [Extent1]
	WHERE [Extent1].[CountryOrRegion] = 'Mexico'
)  AS [Limit1]";

            QueryTestHelpers.VerifyQuery(query, workspace, expectedSql);
        }

        [Fact]
        public void Function_taking_collection_of_complex_types_as_argument_and_returns_collection_of_complex_types()
        {
            var query =
                "SELECT TOP(5) ct FROM ProductModel.F_In_ColCT_Ret_ColCT(select value c.Address from ProductContainer.Customers as c) as ct";

            var expectedSql =
                @"SELECT 
[Limit1].[C1] AS [C1], 
[Limit1].[HomeAddress] AS [HomeAddress], 
[Limit1].[City] AS [City], 
[Limit1].[Region] AS [Region], 
[Limit1].[PostalCode] AS [PostalCode], 
[Limit1].[CountryOrRegion] AS [CountryOrRegion]
FROM ( SELECT TOP (5) 
	[Extent1].[HomeAddress] AS [HomeAddress], 
	[Extent1].[City] AS [City], 
	[Extent1].[Region] AS [Region], 
	[Extent1].[PostalCode] AS [PostalCode], 
	[Extent1].[CountryOrRegion] AS [CountryOrRegion], 
	1 AS [C1]
	FROM [dbo].[Customers] AS [Extent1]
	WHERE [Extent1].[CountryOrRegion] = 'Mexico'
)  AS [Limit1]";

            QueryTestHelpers.VerifyQuery(query, workspace, expectedSql);
        }

        [Fact]
        public void Function_taking_collection_of_scalars_as_argument_and_returns_collection_of_scalars()
        {
            var query =
                "SELECT top(5) s FROM ProductModel.F_In_ColST_Ret_ColST(SELECT VALUE c.CustomerID from ProductContainer.Customers as c) as s";

            var expectedSql =
@"SELECT
    [Limit1].[C2] AS [C1],
    [Limit1].[C1] AS [C2]
    FROM ( SELECT TOP (5)
        [Intersect1].[CustomerID] AS [C1], 
        1 AS [C2]
        FROM  (SELECT
            [Extent1].[CustomerID] AS [CustomerID]
            FROM [dbo].[Customers] AS [Extent1]
        INTERSECT
            SELECT
            [UnionAll2].[C1] AS [C1]
            FROM  (SELECT
                [UnionAll1].[C1] AS [C1]
                FROM  (SELECT
                    'a' AS [C1]
                    FROM  ( SELECT 1 AS X ) AS [SingleRowTable1]
                UNION ALL
                    SELECT
                    'b' AS [C1]
                    FROM  ( SELECT 1 AS X ) AS [SingleRowTable2]) AS [UnionAll1]
            UNION ALL
                SELECT
                'c' AS [C1]
                FROM  ( SELECT 1 AS X ) AS [SingleRowTable3]) AS [UnionAll2]) AS [Intersect1]
    )  AS [Limit1]";

            QueryTestHelpers.VerifyQuery(query, workspace, expectedSql);
        }

        [Fact]
        public void Function_taking_row_as_argument_and_returns_a_row()
        {
            var query = "SELECT TOP(5) ProductModel.F_In_RT_Ret_RT(c) as r FROM (SELECT cust FROM ProductContainer.Customers as cust) as c";

            var expectedSql =
                @"SELECT 
[Limit1].[C1] AS [C1], 
[Limit1].[C2] AS [C2], 
[Limit1].[City] AS [City], 
[Limit1].[HomeAddress] AS [HomeAddress], 
[Limit1].[Region] AS [Region], 
[Limit1].[PostalCode] AS [PostalCode], 
[Limit1].[CountryOrRegion] AS [CountryOrRegion]
FROM ( SELECT TOP (5) 
	[Extent1].[HomeAddress] AS [HomeAddress], 
	[Extent1].[City] AS [City], 
	[Extent1].[Region] AS [Region], 
	[Extent1].[PostalCode] AS [PostalCode], 
	[Extent1].[CountryOrRegion] AS [CountryOrRegion], 
	1 AS [C1],
	LEN([Extent1].[CustomerID]) AS [C2]
	FROM [dbo].[Customers] AS [Extent1]
)  AS [Limit1]";

            QueryTestHelpers.VerifyQuery(query, workspace, expectedSql);
        }

        [Fact]
        public void Function_taking_collection_of_rows_as_argument_and_returns_collection_of_rows()
        {
            var query = "SELECT TOP(5) r FROM ProductModel.F_In_ColRT_Ret_ColRT(SELECT c FROM ProductContainer.Customers as c) as r";

            var expectedSql =
                @"SELECT 
[Limit1].[C1] AS [C1], 
[Limit1].[C2] AS [C2], 
[Limit1].[City] AS [City], 
[Limit1].[HomeAddress] AS [HomeAddress], 
[Limit1].[Region] AS [Region], 
[Limit1].[PostalCode] AS [PostalCode], 
[Limit1].[CountryOrRegion] AS [CountryOrRegion]
FROM ( SELECT TOP (5) 
	[Extent1].[HomeAddress] AS [HomeAddress], 
	[Extent1].[City] AS [City], 
	[Extent1].[Region] AS [Region], 
	[Extent1].[PostalCode] AS [PostalCode], 
	[Extent1].[CountryOrRegion] AS [CountryOrRegion], 
	1 AS [C1], 
	LEN([Extent1].[CustomerID]) AS [C2]
	FROM [dbo].[Customers] AS [Extent1]
)  AS [Limit1]";

            QueryTestHelpers.VerifyQuery(query, workspace, expectedSql);
        }

        [Fact]
        public void Row_field_names_are_ignored_during_function_resolution()
        {
            var query =
                @"select r.A as W, r.B as V from
ProductModel.F_RowFieldNamessIgnored(
{
    row(1 as z, '1' as y),
    row(4 as r, '4' as q)
}) as r
order by W";

            var expectedSql =
                @"SELECT 
[Project3].[C1] AS [C1], 
[Project3].[C2] AS [C2], 
[Project3].[C3] AS [C3]
FROM ( SELECT 
	[UnionAll1].[C1] AS [C1], 
	(CASE WHEN ([UnionAll1].[C1] = 0) THEN 1 ELSE 4 END) + 1 AS [C2], 
	CASE WHEN ([UnionAll1].[C1] = 0) THEN '1' ELSE '4' END + '1' AS [C3]
	FROM  (SELECT 
		0 AS [C1]
		FROM  ( SELECT 1 AS X ) AS [SingleRowTable1]
		WHERE ((CASE WHEN (0 = 0) THEN 1 ELSE 4 END) = 1) AND ((CASE WHEN (0 = 0) THEN '1' ELSE '4' END) = '1')
	UNION ALL
		SELECT 
		1 AS [C1]
		FROM  ( SELECT 1 AS X ) AS [SingleRowTable2]
		WHERE ((CASE WHEN (1 = 0) THEN 1 ELSE 4 END) = 1) AND ((CASE WHEN (1 = 0) THEN '1' ELSE '4' END) = '1')) AS [UnionAll1]
)  AS [Project3]
ORDER BY [Project3].[C2] ASC";

            QueryTestHelpers.VerifyQuery(query, workspace, expectedSql);
        }

        [Fact]
        public void Overload_resolution_for_function_taking_integer_as_argument()
        {
            var query1 = "ProductModel.F_In_Number(CAST(1 as Byte))";
            var expectedSql1 = "SELECT '16' AS [C1] FROM  ( SELECT 1 AS X ) AS [SingleRowTable1]";
            QueryTestHelpers.VerifyQuery(query1, workspace, expectedSql1);

            var query2 = "ProductModel.F_In_Number(CAST(1 as Int32))";
            var expectedSql2 = "SELECT '32' AS [C1] FROM  ( SELECT 1 AS X ) AS [SingleRowTable1]";
            QueryTestHelpers.VerifyQuery(query2, workspace, expectedSql2);

            var query3 = "ProductModel.F_In_Number(CAST(1 as Int64))";
            var expectedSql3 = "SELECT 'Decimal' AS [C1] FROM  ( SELECT 1 AS X ) AS [SingleRowTable1]";
            QueryTestHelpers.VerifyQuery(query3, workspace, expectedSql3);
        }

        [Fact]
        public void Overload_resolution_for_function_taking_two_integers_as_arguments()
        {
            var query1 = "ProductModel.F_In_ST_1(CAST(1 as Int16), CAST(1 AS Single))";
            var expectedSql1 = "SELECT 1 AS [C1] FROM  ( SELECT 1 AS X ) AS [SingleRowTable1]";
            QueryTestHelpers.VerifyQuery(query1, workspace, expectedSql1);

            var query2 = "ProductModel.F_In_ST_1(CAST(1 as Int32), CAST(1 AS Int32))";
            var expectedSql2 = "SELECT 2 AS [C1] FROM  ( SELECT 1 AS X ) AS [SingleRowTable1]";
            QueryTestHelpers.VerifyQuery(query2, workspace, expectedSql2);

            var query3 = "ProductModel.F_In_ST_1(CAST(1 as Single), CAST(1 AS Int16))";
            var expectedSql3 = "SELECT 3 AS [C1] FROM  ( SELECT 1 AS X ) AS [SingleRowTable1]";
            QueryTestHelpers.VerifyQuery(query3, workspace, expectedSql3);

            var query4 = "ProductModel.F_In_ST_2(CAST(1 as Byte), CAST(1 AS Int32))";
            var expectedSql4 = "SELECT 1 AS [C1] FROM  ( SELECT 1 AS X ) AS [SingleRowTable1]";
            QueryTestHelpers.VerifyQuery(query4, workspace, expectedSql4);

            var query5 = "ProductModel.F_In_ST_2(CAST(1 as Int16), CAST(1 AS Int32))";
            var expectedSql5 = "SELECT 2 AS [C1] FROM  ( SELECT 1 AS X ) AS [SingleRowTable1]";
            QueryTestHelpers.VerifyQuery(query5, workspace, expectedSql5);
        }

        [Fact]
        public void Overload_resolution_for_function_taking_two_integers_as_arguments_negative()
        {
            var query1 = "ProductModel.F_In_ST_1(CAST(1 as Int16), CAST(1 AS Int32))";
            QueryTestHelpers.VerifyThrows<EntitySqlException>(
                query1, 
                workspace, 
                "AmbiguousFunctionArguments", 
                s => s.Replace(" Near function 'ProductModel.F_In_ST_1()', line 1, column 14.", ""));

            var query2 = "ProductModel.F_In_ST_1(CAST(1 as Int16), CAST(1 AS Int16))";
            QueryTestHelpers.VerifyThrows<EntitySqlException>(
                query2, 
                workspace, 
                "AmbiguousFunctionArguments",
                s => s.Replace(" Near function 'ProductModel.F_In_ST_1()', line 1, column 14.", ""));

            var query3 = "ProductModel.F_In_ST_1(CAST(1 as Int64), CAST(1 AS Int16))";
            QueryTestHelpers.VerifyThrows<EntitySqlException>(
                query3, 
                workspace, 
                "AmbiguousFunctionArguments",
                s => s.Replace(" Near function 'ProductModel.F_In_ST_1()', line 1, column 14.", ""));

            var query4 = "ProductModel.F_In_ST_1(CAST(1 as Double), CAST(1 AS Double))";
            QueryTestHelpers.VerifyThrows<EntitySqlException>(
                query4,
                workspace,
                "NoFunctionOverloadMatch",
                s => s.Replace(" Near function 'F_In_ST_1()', line 1, column 14.", ""),
                "ProductModel", 
                "F_In_ST_1", 
                "F_In_ST_1(Edm.Double, Edm.Double)");
        }

        [Fact]
        public void Overload_resolution_for_function_taking_entity_as_argument()
        {
            var query1 = "ProductModel.F_In_Entity(anyelement(ProductContainer.Products))";
            var expectedSql1 = "SELECT 'Product' AS [C1] FROM  ( SELECT 1 AS X ) AS [SingleRowTable1]";
            QueryTestHelpers.VerifyQuery(query1, workspace, expectedSql1);

            var query2 =
                "ProductModel.F_In_Entity(anyelement(select value treat(p as ProductModel.DiscontinuedProduct) from ProductContainer.Products as p))";
            var expectedSql2 = "SELECT 'DiscontinuedProduct' AS [C1] FROM  ( SELECT 1 AS X ) AS [SingleRowTable1]";
            QueryTestHelpers.VerifyQuery(query2, workspace, expectedSql2);

            var query3 =
                "ProductModel.F_In_Entity2(anyelement(select value treat(p as ProductModel.DiscontinuedProduct) from ProductContainer.Products as p))";
            var expectedSql3 = "SELECT 'Product' AS [C1] FROM  ( SELECT 1 AS X ) AS [SingleRowTable1]";
            QueryTestHelpers.VerifyQuery(query3, workspace, expectedSql3);
        }

        [Fact]
        public void Overload_resolution_for_function_taking_entity_and_integer_as_arguments()
        {
            var query1 = "ProductModel.F_In_ProdNumber(anyelement(ProductContainer.Products), CAST(1 as Int32))";
            var expectedSql1 = "SELECT 'Prod-32' AS [C1] FROM  ( SELECT 1 AS X ) AS [SingleRowTable1]";
            QueryTestHelpers.VerifyQuery(query1, workspace, expectedSql1);

            var query2 = "ProductModel.F_In_ProdNumber(anyelement(ProductContainer.Products), CAST(1 as Int16))";
            var expectedSql2 = "SELECT 'Prod-32' AS [C1] FROM  ( SELECT 1 AS X ) AS [SingleRowTable1]";
            QueryTestHelpers.VerifyQuery(query2, workspace, expectedSql2);

            var query3 =
                "ProductModel.F_In_ProdNumber(anyelement(select value treat(p as ProductModel.DiscontinuedProduct) from ProductContainer.Products as p), CAST(1 as Int32))";
            var expectedSql3 = "SELECT 'Prod-32' AS [C1] FROM  ( SELECT 1 AS X ) AS [SingleRowTable1]";
            QueryTestHelpers.VerifyQuery(query3, workspace, expectedSql3);

            var query4 =
                "ProductModel.F_In_ProdNumber(anyelement(select value treat(p as ProductModel.DiscontinuedProduct) from ProductContainer.Products as p), CAST(1 as Int16))";
            var expectedSql4 = "SELECT 'DiscProd-16' AS [C1] FROM  ( SELECT 1 AS X ) AS [SingleRowTable1]";
            QueryTestHelpers.VerifyQuery(query4, workspace, expectedSql4);

            var query5 =
                "ProductModel.F_In_ProdNumber2(anyelement(select value treat(p as ProductModel.DiscontinuedProduct) from ProductContainer.Products as p), CAST(1 as Int64))";
            var expectedSql5 = "SELECT 'DiscProd-Decimal' AS [C1] FROM  ( SELECT 1 AS X ) AS [SingleRowTable1]";
            QueryTestHelpers.VerifyQuery(query5, workspace, expectedSql5);
        }

        [Fact]
        public void Overload_resolution_for_function_taking_entity_and_integer_as_arguments_negative()
        {
            var query1 = "ProductModel.F_In_ProdNumber2(anyelement(select value treat(p as ProductModel.DiscontinuedProduct) from ProductContainer.Products as p), CAST(1 as Int32))";
            QueryTestHelpers.VerifyThrows<EntitySqlException>(
                query1, 
                workspace, 
                "AmbiguousFunctionArguments",
                s => s.Replace(" Near function 'ProductModel.F_In_ProdNumber2()', line 1, column 14.", ""));

            var query2 = "ProductModel.F_In_ProdNumber2(anyelement(ProductContainer.Products), CAST(1 as Decimal))";
            QueryTestHelpers.VerifyThrows<EntitySqlException>(
                query2, 
                workspace, 
                "NoFunctionOverloadMatch",
                s => s.Replace(" Near function 'F_In_ProdNumber2()', line 1, column 14.", ""),
                "ProductModel", 
                "F_In_ProdNumber2", 
                "F_In_ProdNumber2(ProductModel.Product, Edm.Decimal)");
        }

        [Fact]
        public void Overload_resolution_for_function_taking_entity_reference_as_argument()
        {
            var query1 = "ProductModel.F_In_Ref(REF(anyelement(ProductContainer.Products)))";
            var expectedSql1 = "SELECT 'Ref(Product)' AS [C1] FROM  ( SELECT 1 AS X ) AS [SingleRowTable1]";
            QueryTestHelpers.VerifyQuery(query1, workspace, expectedSql1);

            var query2 =
                "ProductModel.F_In_Ref(REF(anyelement(select value treat(p as ProductModel.DiscontinuedProduct) from ProductContainer.Products as p)))";
            var expectedSql2 = "SELECT 'Ref(DiscontinuedProduct)' AS [C1] FROM  ( SELECT 1 AS X ) AS [SingleRowTable1]";
            QueryTestHelpers.VerifyQuery(query2, workspace, expectedSql2);

            var query3 =
                "ProductModel.F_In_Ref2(REF(anyelement(select value treat(p as ProductModel.DiscontinuedProduct) from ProductContainer.Products as p)))";
            var expectedSql3 = "SELECT 'Ref(Product)' AS [C1] FROM  ( SELECT 1 AS X ) AS [SingleRowTable1]";
            QueryTestHelpers.VerifyQuery(query3, workspace, expectedSql3);
        }

        [Fact]
        public void Overload_resolution_for_function_taking_row_as_argument()
        {
            var query1 =
                "ProductModel.F_In_Row(Row(anyelement(select value treat(p as ProductModel.DiscontinuedProduct) from ProductContainer.Products as p) as x, CAST(1 as Int64) as y))";
            var expectedSql1 = "SELECT 'Row(DiscProd,Decimal)' AS [C1] FROM  ( SELECT 1 AS X ) AS [SingleRowTable1]";
            QueryTestHelpers.VerifyQuery(query1, workspace, expectedSql1);

            var query2 = "ProductModel.F_In_Row(Row(anyelement(ProductContainer.Products) as x, CAST(1 as Int16) as y))";
            var expectedSql2 = "SELECT 'Row(Prod,32)' AS [C1] FROM  ( SELECT 1 AS X ) AS [SingleRowTable1]";
            QueryTestHelpers.VerifyQuery(query2, workspace, expectedSql2);
        }

        [Fact]
        public void Overload_resolution_for_function_taking_row_as_argument_negative()
        {
            var query1 =
                "ProductModel.F_In_Row(Row(anyelement(select value treat(p as ProductModel.DiscontinuedProduct) from ProductContainer.Products as p) as x, CAST(1 as Int32) as y))";
            QueryTestHelpers.VerifyThrows<EntitySqlException>(
                query1,
                workspace,
                "AmbiguousFunctionArguments",
                s => s.Replace(" Near function 'ProductModel.F_In_Row()', line 1, column 14.", ""));

            var query2 = "ProductModel.F_In_Row(Row(anyelement(ProductContainer.Products) as x, CAST(1 as Decimal) as y))";
            QueryTestHelpers.VerifyThrows<EntitySqlException>(
                query2,
                workspace,
                "NoFunctionOverloadMatch",
                s => s.Replace(
                    " Near function 'F_In_Row()', line 1, column 14.", ""),
                    "ProductModel",
                    "F_In_Row",
                    "F_In_Row(Transient.rowtype[(x,ProductModel.Product(Nullable=True,DefaultValue=)),(y,Edm.Decimal(Nullable=True,DefaultValue=,Precision=,Scale=))])");
        }

        [Fact]
        public void Overload_resolution_for_function_taking_collection_of_rows_as_argument()
        {
            var query1 =
                "ProductModel.F_In_ColRow({Row(anyelement(select value treat(p as ProductModel.DiscontinuedProduct) from ProductContainer.Products as p) as x, CAST(1 as Int64) as y)})";
            var expectedSql1 = "SELECT 'Col(Row(DiscProd,Decimal))' AS [C1] FROM  ( SELECT 1 AS X ) AS [SingleRowTable1]";
            QueryTestHelpers.VerifyQuery(query1, workspace, expectedSql1);

            var query2 = "ProductModel.F_In_ColRow({Row(anyelement(ProductContainer.Products) as x, CAST(1 as Int16) as y)})";
            var expectedSql2 = "SELECT 'Col(Row(Prod,32))' AS [C1] FROM  ( SELECT 1 AS X ) AS [SingleRowTable1]";
            QueryTestHelpers.VerifyQuery(query2, workspace, expectedSql2);
        }

        [Fact]
        public void Overload_resolution_for_function_taking_collection_of_rows_as_argument_negative()
        {
            var query1 =
                "ProductModel.F_In_ColRow({Row(anyelement(select value treat(p as ProductModel.DiscontinuedProduct) from ProductContainer.Products as p) as x, CAST(1 as Int32) as y)})";
            QueryTestHelpers.VerifyThrows<EntitySqlException>(
                query1,
                workspace,
                "AmbiguousFunctionArguments",
                s => s.Replace(" Near function 'ProductModel.F_In_ColRow()', line 1, column 14.", ""));

            var query2 = "ProductModel.F_In_ColRow({Row(anyelement(ProductContainer.Products) as x, CAST(1 as Decimal) as y)})";
            QueryTestHelpers.VerifyThrows<EntitySqlException>(
                query2,
                workspace,
                "NoFunctionOverloadMatch",
                s => s.Replace(" Near function 'F_In_ColRow()', line 1, column 14.", ""),
                "ProductModel",
                "F_In_ColRow",
                "F_In_ColRow(Transient.collection[Transient.rowtype[(x,ProductModel.Product(Nullable=True,DefaultValue=)),(y,Edm.Decimal(Nullable=True,DefaultValue=,Precision=,Scale=))](Nullable=True,DefaultValue=)])");
        }

        [Fact]
        public void Overload_resolution_for_functions_with_nulls_as_arguments()
        {
            var query1 = "ProductModel.F_In_ProdNumber2(null, CAST(1 as Int64))";
            var expectedSql1 = "SELECT 'DiscProd-Decimal' AS [C1] FROM  ( SELECT 1 AS X ) AS [SingleRowTable1]";
            QueryTestHelpers.VerifyQuery(query1, workspace, expectedSql1);

            var query2 =
                "ProductModel.F_In_ProdNumber3(anyelement(select value treat(p as ProductModel.DiscontinuedProduct) from ProductContainer.Products as p), null)";
            var expectedSql2 = "SELECT 'Prod-32' AS [C1] FROM  ( SELECT 1 AS X ) AS [SingleRowTable1]";
            QueryTestHelpers.VerifyQuery(query2, workspace, expectedSql2);

            var query3 = "ProductModel.F_In_Row2(CAST(1 as Int16), null, CAST(1 as Int64))";
            var expectedSql3 = "SELECT 'Decimal-r-Decimal' AS [C1] FROM  ( SELECT 1 AS X ) AS [SingleRowTable1]";
            QueryTestHelpers.VerifyQuery(query3, workspace, expectedSql3);
        }

        [Fact]
        public void Overload_resolution_for_functions_with_nulls_as_arguments_negative()
        {
            var query1 = "ProductModel.F_In_Number(null)";
            QueryTestHelpers.VerifyThrows<EntitySqlException>(
                query1,
                workspace,
                "AmbiguousFunctionArguments",
                s => s.Replace(" Near function 'ProductModel.F_In_Number()', line 1, column 14.", ""));

            var query2 = "ProductModel.F_In_ColRow2(CAST(1 as Int16), null, CAST(1 as Int64))";
            QueryTestHelpers.VerifyThrows<EntitySqlException>(
                query2, 
                workspace, 
                "NoFunctionOverloadMatch",
                s => s.Replace(" Near function 'F_In_ColRow2()', line 1, column 14.", ""),
                "ProductModel", 
                "F_In_ColRow2", 
                "F_In_ColRow2(Edm.Int16, NULL, Edm.Int64)");
        }
    }
}
>>>>>>> b1a13653
<|MERGE_RESOLUTION|>--- conflicted
+++ resolved
@@ -1,4 +1,3 @@
-<<<<<<< HEAD
 ﻿// Copyright (c) Microsoft Open Technologies, Inc. All rights reserved. See License.txt in the project root for license information.
 
 namespace System.Data.Entity.Query
@@ -707,716 +706,4 @@
                 "F_In_ColRow2(Edm.Int16, NULL, Edm.Int64)");
         }
     }
-}
-=======
-﻿// Copyright (c) Microsoft Open Technologies, Inc. All rights reserved. See License.txt in the project root for license information.
-
-namespace System.Data.Entity.Query
-{
-    using System.Data.Entity.Core;
-    using System.Data.Entity.Core.Metadata.Edm;
-    using Xunit;
-
-    public class ModelDefinedFunctionTests : FunctionalTestBase
-    {
-        private static readonly MetadataWorkspace workspace = QueryTestHelpers.CreateMetadataWorkspace(
-            ProductModel.CsdlWithFunctions, ProductModel.Ssdl, ProductModel.Msl);
-
-        [Fact]
-        public void Exception_thrown_for_function_with_no_body()
-        {
-            var query = "ProductModel.F_NoBody()";
-            QueryTestHelpers.VerifyThrows<InvalidOperationException>(query, workspace, "Cqt_UDF_FunctionHasNoDefinition", "ProductModel.F_NoBody()");
-        }
-
-        [Fact]
-        public void Exception_thrown_if_invalid_parameter_passed_to_function()
-        {
-            var query = "ProductModel.F_I(10)";
-            QueryTestHelpers.VerifyThrows<InvalidOperationException>(query, workspace, "Cqt_UDF_FunctionDefinitionResultTypeMismatch", "Edm.Int32", "ProductModel.F_I", "Edm.Int16");
-        }
-
-        [Fact]
-        public void Project_function_referencing_other_functions()
-        {
-            var query = "ProductModel.F_A() - ProductModel.F_B() - ProductModel.F_C()";
-            var expectedSql =
-                @"SELECT 
-((1 - (1 + 2)) - 1) - (1 + 2) AS [C1]
-FROM  ( SELECT 1 AS X ) AS [SingleRowTable1]";
-
-            QueryTestHelpers.VerifyQuery(query, workspace, expectedSql);
-        }
-
-        [Fact]
-        public void Function_that_takes_itself_as_argument()
-        {
-            var query = "ProductModel.F_J(ProductModel.F_J(ProductModel.F_J(1)))";
-            var expectedSql =
-                @"SELECT 
-1 AS [C1]
-FROM  ( SELECT 1 AS X ) AS [SingleRowTable1]";
-
-            QueryTestHelpers.VerifyQuery(query, workspace, expectedSql);
-        }
-
-        [Fact]
-        public void Exception_thrown_for_function_with_direct_reference_to_itself_in_definition()
-        {
-            var query = "ProductModel.F_D()";
-            QueryTestHelpers.VerifyThrows<EntityCommandCompilationException>(query, workspace, "Cqt_UDF_FunctionDefinitionWithCircularReference", "ProductModel.F_D");
-        }
-
-        [Fact]
-        public void Exception_thrown_for_function_with_indirect_reference_to_itself_in_definition()
-        {
-            var query1 = "ProductModel.F_E()";
-            QueryTestHelpers.VerifyThrows<EntityCommandCompilationException>(query1, workspace, "Cqt_UDF_FunctionDefinitionWithCircularReference", "ProductModel.F_E");
-
-            var query2 = "ProductModel.F_F()";
-            QueryTestHelpers.VerifyThrows<EntityCommandCompilationException>(query2, workspace, "Cqt_UDF_FunctionDefinitionWithCircularReference", "ProductModel.F_F");
-        }
-
-        [Fact]
-        public void Exception_thrown_for_function_that_references_inline_function_in_its_body()
-        {
-            var query =
-                @"using ProductModel;
-function F_H() as (1)
-F_G()";
-
-            QueryTestHelpers.VerifyThrows<EntitySqlException>(
-                query, 
-                workspace, 
-                "CannotResolveNameToTypeOrFunction", 
-                s => s.Replace(" Near simple identifier, line 3, column 7.", ""), 
-                "F_H");
-        }
-
-        [Fact]
-        public void Function_returning_scalar()
-        {
-            var query = "ProductModel.F_Ret_ST() + 11";
-            var expectedSql =
-                @"SELECT 
-[GroupBy1].[A1] + 11 AS [C1]
-FROM ( SELECT 
-	COUNT(3) AS [A1]
-	FROM [dbo].[Products] AS [Extent1]
-	WHERE [Extent1].[Discontinued] IN (0,1)
-)  AS [GroupBy1]";
-
-            QueryTestHelpers.VerifyQuery(query, workspace, expectedSql);
-        }
-
-        [Fact]
-        public void Function_returning_collection_of_scalars()
-        {
-            var query = "select max(s) as maxs from ProductModel.F_Ret_ColST() as s";
-            var expectedSql =
-                @"SELECT 
-1 AS [C1], 
-[GroupBy1].[A1] AS [C2]
-FROM ( SELECT 
-	MAX([Filter1].[A1]) AS [A1]
-	FROM ( SELECT 
-		[Extent1].[ProductID] - 3 AS [A1]
-		FROM [dbo].[Products] AS [Extent1]
-		WHERE [Extent1].[Discontinued] IN (0,1)
-	)  AS [Filter1]
-)  AS [GroupBy1]";
-
-            QueryTestHelpers.VerifyQuery(query, workspace, expectedSql);
-        }
-
-        [Fact]
-        public void Function_returning_entity()
-        {
-            var query = "ProductModel.F_Ret_ET().ProductID + 12";
-            var expectedSql =
-                @"SELECT 
-[Limit1].[ProductID] + 12 AS [C1]
-FROM   ( SELECT 1 AS X ) AS [SingleRowTable1]
-LEFT OUTER JOIN  (SELECT TOP (1) [Extent1].[ProductID] AS [ProductID]
-	FROM [dbo].[Products] AS [Extent1]
-	WHERE [Extent1].[Discontinued] IN (0,1)
-	ORDER BY [Extent1].[ProductID] ASC ) AS [Limit1] ON 1 = 1";
-
-            QueryTestHelpers.VerifyQuery(query, workspace, expectedSql);
-        }
-
-        [Fact]
-        public void Function_returning_collection_of_entities()
-        {
-            var query = "select p.ProductID + 5 as z from ProductModel.F_Ret_ColET() as p order by p.ProductID DESC";
-            var expectedSql =
-                @"SELECT 
-[Project1].[ProductID] AS [ProductID], 
-[Project1].[C1] AS [C1]
-FROM ( SELECT TOP (5) 
-	[Extent1].[ProductID] AS [ProductID], 
-	[Extent1].[ProductID] + 5 AS [C1]
-	FROM [dbo].[Products] AS [Extent1]
-	WHERE [Extent1].[Discontinued] IN (0,1)
-	ORDER BY [Extent1].[ProductID] ASC
-)  AS [Project1]
-ORDER BY [Project1].[ProductID] DESC";
-
-            QueryTestHelpers.VerifyQuery(query, workspace, expectedSql);
-        }
-
-        [Fact]
-        public void Function_returning_complex_type()
-        {
-            var query = "ProductModel.F_Ret_CT().City + ' ' + ProductModel.F_Ret_CT().CountryOrRegion";
-            var expectedSql =
-                @"SELECT 
-[Limit1].[City] + ' ' + [Limit2].[CountryOrRegion] AS [C1]
-FROM    ( SELECT 1 AS X ) AS [SingleRowTable1]
-LEFT OUTER JOIN  (SELECT TOP (1) [Extent1].[City] AS [City]
-	FROM [dbo].[Customers] AS [Extent1]
-	ORDER BY [Extent1].[CustomerID] ASC ) AS [Limit1] ON 1 = 1
-LEFT OUTER JOIN  (SELECT TOP (1) [Extent2].[CountryOrRegion] AS [CountryOrRegion]
-	FROM [dbo].[Customers] AS [Extent2]
-	ORDER BY [Extent2].[CustomerID] ASC ) AS [Limit2] ON 1 = 1";
-
-            QueryTestHelpers.VerifyQuery(query, workspace, expectedSql);
-        }
-
-        [Fact]
-        public void Function_returning_collection_of_complex_types()
-        {
-            var query = "select ct from (ProductModel.F_Ret_ColCT()) as ct order by ct.City";
-            var expectedSql =
-                @"SELECT 
-[Limit1].[C1] AS [C1], 
-[Limit1].[HomeAddress] AS [HomeAddress], 
-[Limit1].[City] AS [City], 
-[Limit1].[Region] AS [Region], 
-[Limit1].[PostalCode] AS [PostalCode], 
-[Limit1].[CountryOrRegion] AS [CountryOrRegion]
-FROM ( SELECT TOP (5) [Project1].[HomeAddress] AS [HomeAddress], [Project1].[City] AS [City], [Project1].[Region] AS [Region], [Project1].[PostalCode] AS [PostalCode], [Project1].[CountryOrRegion] AS [CountryOrRegion], [Project1].[C1] AS [C1]
-	FROM ( SELECT 
-		[Extent1].[CustomerID] AS [CustomerID], 
-		[Extent1].[HomeAddress] AS [HomeAddress], 
-		[Extent1].[City] AS [City], 
-		[Extent1].[Region] AS [Region], 
-		[Extent1].[PostalCode] AS [PostalCode], 
-		[Extent1].[CountryOrRegion] AS [CountryOrRegion], 
-		1 AS [C1]
-		FROM [dbo].[Customers] AS [Extent1]
-	)  AS [Project1]
-	ORDER BY [Project1].[CustomerID] ASC
-)  AS [Limit1]
-ORDER BY [Limit1].[City] ASC";
-
-            QueryTestHelpers.VerifyQuery(query, workspace, expectedSql);
-        }
-
-        [Fact]
-        public void Function_taking_collection_of_scalars_as_argument_and_returns_collection_of_entities()
-        {
-            var query =
-                "SELECT top(5) et FROM ProductModel.F_In_ColST_Ret_ColET(SELECT VALUE c.CustomerID from ProductContainer.Customers as c) as et";
-
-            var expectedSql =
-                @"SELECT TOP (5) 
-[Project1].[C1] AS [C1], 
-[Project1].[CustomerID] AS [CustomerID], 
-[Project1].[HomeAddress] AS [HomeAddress], 
-[Project1].[City] AS [City], 
-[Project1].[Region] AS [Region], 
-[Project1].[PostalCode] AS [PostalCode], 
-[Project1].[CountryOrRegion] AS [CountryOrRegion]
-FROM ( SELECT 
-	[Extent1].[CustomerID] AS [CustomerID], 
-	[Extent1].[HomeAddress] AS [HomeAddress], 
-	[Extent1].[City] AS [City], 
-	[Extent1].[Region] AS [Region], 
-	[Extent1].[PostalCode] AS [PostalCode], 
-	[Extent1].[CountryOrRegion] AS [CountryOrRegion], 
-	1 AS [C1]
-	FROM [dbo].[Customers] AS [Extent1]
-)  AS [Project1]
-WHERE  EXISTS (SELECT 
-	1 AS [C1]
-	FROM [dbo].[Customers] AS [Extent2]
-	WHERE [Project1].[CustomerID] = [Extent2].[CustomerID]
-)";
-
-            QueryTestHelpers.VerifyQuery(query, workspace, expectedSql);
-        }
-
-        [Fact]
-        public void Function_taking_collection_of_complex_types_as_argument_and_returns_a_scalar()
-        {
-            var query = "ProductModel.F_In_ColCT_Ret_ST(select value c.Address from ProductContainer.Customers as c)";
-
-            var expectedSql =
-                @"SELECT 
-[GroupBy1].[A1] AS [C1]
-FROM ( SELECT 
-	MIN([Extent1].[City]) AS [A1]
-	FROM [dbo].[Customers] AS [Extent1]
-	WHERE [Extent1].[CountryOrRegion] = 'Mexico'
-)  AS [GroupBy1]";
-
-            QueryTestHelpers.VerifyQuery(query, workspace, expectedSql);
-        }
-
-        [Fact]
-        public void Function_taking_collection_of_entities_as_argument_and_returns_collection_of_entities()
-        {
-            var query = "select top(5) et FROM ProductModel.F_In_ColET_Ret_ColET(select value c from ProductContainer.Customers as c) as et";
-
-            var expectedSql =
-                @"SELECT 
-[Limit1].[C1] AS [C1], 
-[Limit1].[CustomerID] AS [CustomerID], 
-[Limit1].[HomeAddress] AS [HomeAddress], 
-[Limit1].[City] AS [City], 
-[Limit1].[Region] AS [Region], 
-[Limit1].[PostalCode] AS [PostalCode], 
-[Limit1].[CountryOrRegion] AS [CountryOrRegion]
-FROM ( SELECT TOP (5) 
-	[Extent1].[CustomerID] AS [CustomerID], 
-	[Extent1].[HomeAddress] AS [HomeAddress], 
-	[Extent1].[City] AS [City], 
-	[Extent1].[Region] AS [Region], 
-	[Extent1].[PostalCode] AS [PostalCode], 
-	[Extent1].[CountryOrRegion] AS [CountryOrRegion], 
-	1 AS [C1]
-	FROM [dbo].[Customers] AS [Extent1]
-	WHERE [Extent1].[CountryOrRegion] = 'Mexico'
-)  AS [Limit1]";
-
-            QueryTestHelpers.VerifyQuery(query, workspace, expectedSql);
-        }
-
-        [Fact]
-        public void Function_taking_collection_of_complex_types_as_argument_and_returns_collection_of_complex_types()
-        {
-            var query =
-                "SELECT TOP(5) ct FROM ProductModel.F_In_ColCT_Ret_ColCT(select value c.Address from ProductContainer.Customers as c) as ct";
-
-            var expectedSql =
-                @"SELECT 
-[Limit1].[C1] AS [C1], 
-[Limit1].[HomeAddress] AS [HomeAddress], 
-[Limit1].[City] AS [City], 
-[Limit1].[Region] AS [Region], 
-[Limit1].[PostalCode] AS [PostalCode], 
-[Limit1].[CountryOrRegion] AS [CountryOrRegion]
-FROM ( SELECT TOP (5) 
-	[Extent1].[HomeAddress] AS [HomeAddress], 
-	[Extent1].[City] AS [City], 
-	[Extent1].[Region] AS [Region], 
-	[Extent1].[PostalCode] AS [PostalCode], 
-	[Extent1].[CountryOrRegion] AS [CountryOrRegion], 
-	1 AS [C1]
-	FROM [dbo].[Customers] AS [Extent1]
-	WHERE [Extent1].[CountryOrRegion] = 'Mexico'
-)  AS [Limit1]";
-
-            QueryTestHelpers.VerifyQuery(query, workspace, expectedSql);
-        }
-
-        [Fact]
-        public void Function_taking_collection_of_scalars_as_argument_and_returns_collection_of_scalars()
-        {
-            var query =
-                "SELECT top(5) s FROM ProductModel.F_In_ColST_Ret_ColST(SELECT VALUE c.CustomerID from ProductContainer.Customers as c) as s";
-
-            var expectedSql =
-@"SELECT
-    [Limit1].[C2] AS [C1],
-    [Limit1].[C1] AS [C2]
-    FROM ( SELECT TOP (5)
-        [Intersect1].[CustomerID] AS [C1], 
-        1 AS [C2]
-        FROM  (SELECT
-            [Extent1].[CustomerID] AS [CustomerID]
-            FROM [dbo].[Customers] AS [Extent1]
-        INTERSECT
-            SELECT
-            [UnionAll2].[C1] AS [C1]
-            FROM  (SELECT
-                [UnionAll1].[C1] AS [C1]
-                FROM  (SELECT
-                    'a' AS [C1]
-                    FROM  ( SELECT 1 AS X ) AS [SingleRowTable1]
-                UNION ALL
-                    SELECT
-                    'b' AS [C1]
-                    FROM  ( SELECT 1 AS X ) AS [SingleRowTable2]) AS [UnionAll1]
-            UNION ALL
-                SELECT
-                'c' AS [C1]
-                FROM  ( SELECT 1 AS X ) AS [SingleRowTable3]) AS [UnionAll2]) AS [Intersect1]
-    )  AS [Limit1]";
-
-            QueryTestHelpers.VerifyQuery(query, workspace, expectedSql);
-        }
-
-        [Fact]
-        public void Function_taking_row_as_argument_and_returns_a_row()
-        {
-            var query = "SELECT TOP(5) ProductModel.F_In_RT_Ret_RT(c) as r FROM (SELECT cust FROM ProductContainer.Customers as cust) as c";
-
-            var expectedSql =
-                @"SELECT 
-[Limit1].[C1] AS [C1], 
-[Limit1].[C2] AS [C2], 
-[Limit1].[City] AS [City], 
-[Limit1].[HomeAddress] AS [HomeAddress], 
-[Limit1].[Region] AS [Region], 
-[Limit1].[PostalCode] AS [PostalCode], 
-[Limit1].[CountryOrRegion] AS [CountryOrRegion]
-FROM ( SELECT TOP (5) 
-	[Extent1].[HomeAddress] AS [HomeAddress], 
-	[Extent1].[City] AS [City], 
-	[Extent1].[Region] AS [Region], 
-	[Extent1].[PostalCode] AS [PostalCode], 
-	[Extent1].[CountryOrRegion] AS [CountryOrRegion], 
-	1 AS [C1],
-	LEN([Extent1].[CustomerID]) AS [C2]
-	FROM [dbo].[Customers] AS [Extent1]
-)  AS [Limit1]";
-
-            QueryTestHelpers.VerifyQuery(query, workspace, expectedSql);
-        }
-
-        [Fact]
-        public void Function_taking_collection_of_rows_as_argument_and_returns_collection_of_rows()
-        {
-            var query = "SELECT TOP(5) r FROM ProductModel.F_In_ColRT_Ret_ColRT(SELECT c FROM ProductContainer.Customers as c) as r";
-
-            var expectedSql =
-                @"SELECT 
-[Limit1].[C1] AS [C1], 
-[Limit1].[C2] AS [C2], 
-[Limit1].[City] AS [City], 
-[Limit1].[HomeAddress] AS [HomeAddress], 
-[Limit1].[Region] AS [Region], 
-[Limit1].[PostalCode] AS [PostalCode], 
-[Limit1].[CountryOrRegion] AS [CountryOrRegion]
-FROM ( SELECT TOP (5) 
-	[Extent1].[HomeAddress] AS [HomeAddress], 
-	[Extent1].[City] AS [City], 
-	[Extent1].[Region] AS [Region], 
-	[Extent1].[PostalCode] AS [PostalCode], 
-	[Extent1].[CountryOrRegion] AS [CountryOrRegion], 
-	1 AS [C1], 
-	LEN([Extent1].[CustomerID]) AS [C2]
-	FROM [dbo].[Customers] AS [Extent1]
-)  AS [Limit1]";
-
-            QueryTestHelpers.VerifyQuery(query, workspace, expectedSql);
-        }
-
-        [Fact]
-        public void Row_field_names_are_ignored_during_function_resolution()
-        {
-            var query =
-                @"select r.A as W, r.B as V from
-ProductModel.F_RowFieldNamessIgnored(
-{
-    row(1 as z, '1' as y),
-    row(4 as r, '4' as q)
-}) as r
-order by W";
-
-            var expectedSql =
-                @"SELECT 
-[Project3].[C1] AS [C1], 
-[Project3].[C2] AS [C2], 
-[Project3].[C3] AS [C3]
-FROM ( SELECT 
-	[UnionAll1].[C1] AS [C1], 
-	(CASE WHEN ([UnionAll1].[C1] = 0) THEN 1 ELSE 4 END) + 1 AS [C2], 
-	CASE WHEN ([UnionAll1].[C1] = 0) THEN '1' ELSE '4' END + '1' AS [C3]
-	FROM  (SELECT 
-		0 AS [C1]
-		FROM  ( SELECT 1 AS X ) AS [SingleRowTable1]
-		WHERE ((CASE WHEN (0 = 0) THEN 1 ELSE 4 END) = 1) AND ((CASE WHEN (0 = 0) THEN '1' ELSE '4' END) = '1')
-	UNION ALL
-		SELECT 
-		1 AS [C1]
-		FROM  ( SELECT 1 AS X ) AS [SingleRowTable2]
-		WHERE ((CASE WHEN (1 = 0) THEN 1 ELSE 4 END) = 1) AND ((CASE WHEN (1 = 0) THEN '1' ELSE '4' END) = '1')) AS [UnionAll1]
-)  AS [Project3]
-ORDER BY [Project3].[C2] ASC";
-
-            QueryTestHelpers.VerifyQuery(query, workspace, expectedSql);
-        }
-
-        [Fact]
-        public void Overload_resolution_for_function_taking_integer_as_argument()
-        {
-            var query1 = "ProductModel.F_In_Number(CAST(1 as Byte))";
-            var expectedSql1 = "SELECT '16' AS [C1] FROM  ( SELECT 1 AS X ) AS [SingleRowTable1]";
-            QueryTestHelpers.VerifyQuery(query1, workspace, expectedSql1);
-
-            var query2 = "ProductModel.F_In_Number(CAST(1 as Int32))";
-            var expectedSql2 = "SELECT '32' AS [C1] FROM  ( SELECT 1 AS X ) AS [SingleRowTable1]";
-            QueryTestHelpers.VerifyQuery(query2, workspace, expectedSql2);
-
-            var query3 = "ProductModel.F_In_Number(CAST(1 as Int64))";
-            var expectedSql3 = "SELECT 'Decimal' AS [C1] FROM  ( SELECT 1 AS X ) AS [SingleRowTable1]";
-            QueryTestHelpers.VerifyQuery(query3, workspace, expectedSql3);
-        }
-
-        [Fact]
-        public void Overload_resolution_for_function_taking_two_integers_as_arguments()
-        {
-            var query1 = "ProductModel.F_In_ST_1(CAST(1 as Int16), CAST(1 AS Single))";
-            var expectedSql1 = "SELECT 1 AS [C1] FROM  ( SELECT 1 AS X ) AS [SingleRowTable1]";
-            QueryTestHelpers.VerifyQuery(query1, workspace, expectedSql1);
-
-            var query2 = "ProductModel.F_In_ST_1(CAST(1 as Int32), CAST(1 AS Int32))";
-            var expectedSql2 = "SELECT 2 AS [C1] FROM  ( SELECT 1 AS X ) AS [SingleRowTable1]";
-            QueryTestHelpers.VerifyQuery(query2, workspace, expectedSql2);
-
-            var query3 = "ProductModel.F_In_ST_1(CAST(1 as Single), CAST(1 AS Int16))";
-            var expectedSql3 = "SELECT 3 AS [C1] FROM  ( SELECT 1 AS X ) AS [SingleRowTable1]";
-            QueryTestHelpers.VerifyQuery(query3, workspace, expectedSql3);
-
-            var query4 = "ProductModel.F_In_ST_2(CAST(1 as Byte), CAST(1 AS Int32))";
-            var expectedSql4 = "SELECT 1 AS [C1] FROM  ( SELECT 1 AS X ) AS [SingleRowTable1]";
-            QueryTestHelpers.VerifyQuery(query4, workspace, expectedSql4);
-
-            var query5 = "ProductModel.F_In_ST_2(CAST(1 as Int16), CAST(1 AS Int32))";
-            var expectedSql5 = "SELECT 2 AS [C1] FROM  ( SELECT 1 AS X ) AS [SingleRowTable1]";
-            QueryTestHelpers.VerifyQuery(query5, workspace, expectedSql5);
-        }
-
-        [Fact]
-        public void Overload_resolution_for_function_taking_two_integers_as_arguments_negative()
-        {
-            var query1 = "ProductModel.F_In_ST_1(CAST(1 as Int16), CAST(1 AS Int32))";
-            QueryTestHelpers.VerifyThrows<EntitySqlException>(
-                query1, 
-                workspace, 
-                "AmbiguousFunctionArguments", 
-                s => s.Replace(" Near function 'ProductModel.F_In_ST_1()', line 1, column 14.", ""));
-
-            var query2 = "ProductModel.F_In_ST_1(CAST(1 as Int16), CAST(1 AS Int16))";
-            QueryTestHelpers.VerifyThrows<EntitySqlException>(
-                query2, 
-                workspace, 
-                "AmbiguousFunctionArguments",
-                s => s.Replace(" Near function 'ProductModel.F_In_ST_1()', line 1, column 14.", ""));
-
-            var query3 = "ProductModel.F_In_ST_1(CAST(1 as Int64), CAST(1 AS Int16))";
-            QueryTestHelpers.VerifyThrows<EntitySqlException>(
-                query3, 
-                workspace, 
-                "AmbiguousFunctionArguments",
-                s => s.Replace(" Near function 'ProductModel.F_In_ST_1()', line 1, column 14.", ""));
-
-            var query4 = "ProductModel.F_In_ST_1(CAST(1 as Double), CAST(1 AS Double))";
-            QueryTestHelpers.VerifyThrows<EntitySqlException>(
-                query4,
-                workspace,
-                "NoFunctionOverloadMatch",
-                s => s.Replace(" Near function 'F_In_ST_1()', line 1, column 14.", ""),
-                "ProductModel", 
-                "F_In_ST_1", 
-                "F_In_ST_1(Edm.Double, Edm.Double)");
-        }
-
-        [Fact]
-        public void Overload_resolution_for_function_taking_entity_as_argument()
-        {
-            var query1 = "ProductModel.F_In_Entity(anyelement(ProductContainer.Products))";
-            var expectedSql1 = "SELECT 'Product' AS [C1] FROM  ( SELECT 1 AS X ) AS [SingleRowTable1]";
-            QueryTestHelpers.VerifyQuery(query1, workspace, expectedSql1);
-
-            var query2 =
-                "ProductModel.F_In_Entity(anyelement(select value treat(p as ProductModel.DiscontinuedProduct) from ProductContainer.Products as p))";
-            var expectedSql2 = "SELECT 'DiscontinuedProduct' AS [C1] FROM  ( SELECT 1 AS X ) AS [SingleRowTable1]";
-            QueryTestHelpers.VerifyQuery(query2, workspace, expectedSql2);
-
-            var query3 =
-                "ProductModel.F_In_Entity2(anyelement(select value treat(p as ProductModel.DiscontinuedProduct) from ProductContainer.Products as p))";
-            var expectedSql3 = "SELECT 'Product' AS [C1] FROM  ( SELECT 1 AS X ) AS [SingleRowTable1]";
-            QueryTestHelpers.VerifyQuery(query3, workspace, expectedSql3);
-        }
-
-        [Fact]
-        public void Overload_resolution_for_function_taking_entity_and_integer_as_arguments()
-        {
-            var query1 = "ProductModel.F_In_ProdNumber(anyelement(ProductContainer.Products), CAST(1 as Int32))";
-            var expectedSql1 = "SELECT 'Prod-32' AS [C1] FROM  ( SELECT 1 AS X ) AS [SingleRowTable1]";
-            QueryTestHelpers.VerifyQuery(query1, workspace, expectedSql1);
-
-            var query2 = "ProductModel.F_In_ProdNumber(anyelement(ProductContainer.Products), CAST(1 as Int16))";
-            var expectedSql2 = "SELECT 'Prod-32' AS [C1] FROM  ( SELECT 1 AS X ) AS [SingleRowTable1]";
-            QueryTestHelpers.VerifyQuery(query2, workspace, expectedSql2);
-
-            var query3 =
-                "ProductModel.F_In_ProdNumber(anyelement(select value treat(p as ProductModel.DiscontinuedProduct) from ProductContainer.Products as p), CAST(1 as Int32))";
-            var expectedSql3 = "SELECT 'Prod-32' AS [C1] FROM  ( SELECT 1 AS X ) AS [SingleRowTable1]";
-            QueryTestHelpers.VerifyQuery(query3, workspace, expectedSql3);
-
-            var query4 =
-                "ProductModel.F_In_ProdNumber(anyelement(select value treat(p as ProductModel.DiscontinuedProduct) from ProductContainer.Products as p), CAST(1 as Int16))";
-            var expectedSql4 = "SELECT 'DiscProd-16' AS [C1] FROM  ( SELECT 1 AS X ) AS [SingleRowTable1]";
-            QueryTestHelpers.VerifyQuery(query4, workspace, expectedSql4);
-
-            var query5 =
-                "ProductModel.F_In_ProdNumber2(anyelement(select value treat(p as ProductModel.DiscontinuedProduct) from ProductContainer.Products as p), CAST(1 as Int64))";
-            var expectedSql5 = "SELECT 'DiscProd-Decimal' AS [C1] FROM  ( SELECT 1 AS X ) AS [SingleRowTable1]";
-            QueryTestHelpers.VerifyQuery(query5, workspace, expectedSql5);
-        }
-
-        [Fact]
-        public void Overload_resolution_for_function_taking_entity_and_integer_as_arguments_negative()
-        {
-            var query1 = "ProductModel.F_In_ProdNumber2(anyelement(select value treat(p as ProductModel.DiscontinuedProduct) from ProductContainer.Products as p), CAST(1 as Int32))";
-            QueryTestHelpers.VerifyThrows<EntitySqlException>(
-                query1, 
-                workspace, 
-                "AmbiguousFunctionArguments",
-                s => s.Replace(" Near function 'ProductModel.F_In_ProdNumber2()', line 1, column 14.", ""));
-
-            var query2 = "ProductModel.F_In_ProdNumber2(anyelement(ProductContainer.Products), CAST(1 as Decimal))";
-            QueryTestHelpers.VerifyThrows<EntitySqlException>(
-                query2, 
-                workspace, 
-                "NoFunctionOverloadMatch",
-                s => s.Replace(" Near function 'F_In_ProdNumber2()', line 1, column 14.", ""),
-                "ProductModel", 
-                "F_In_ProdNumber2", 
-                "F_In_ProdNumber2(ProductModel.Product, Edm.Decimal)");
-        }
-
-        [Fact]
-        public void Overload_resolution_for_function_taking_entity_reference_as_argument()
-        {
-            var query1 = "ProductModel.F_In_Ref(REF(anyelement(ProductContainer.Products)))";
-            var expectedSql1 = "SELECT 'Ref(Product)' AS [C1] FROM  ( SELECT 1 AS X ) AS [SingleRowTable1]";
-            QueryTestHelpers.VerifyQuery(query1, workspace, expectedSql1);
-
-            var query2 =
-                "ProductModel.F_In_Ref(REF(anyelement(select value treat(p as ProductModel.DiscontinuedProduct) from ProductContainer.Products as p)))";
-            var expectedSql2 = "SELECT 'Ref(DiscontinuedProduct)' AS [C1] FROM  ( SELECT 1 AS X ) AS [SingleRowTable1]";
-            QueryTestHelpers.VerifyQuery(query2, workspace, expectedSql2);
-
-            var query3 =
-                "ProductModel.F_In_Ref2(REF(anyelement(select value treat(p as ProductModel.DiscontinuedProduct) from ProductContainer.Products as p)))";
-            var expectedSql3 = "SELECT 'Ref(Product)' AS [C1] FROM  ( SELECT 1 AS X ) AS [SingleRowTable1]";
-            QueryTestHelpers.VerifyQuery(query3, workspace, expectedSql3);
-        }
-
-        [Fact]
-        public void Overload_resolution_for_function_taking_row_as_argument()
-        {
-            var query1 =
-                "ProductModel.F_In_Row(Row(anyelement(select value treat(p as ProductModel.DiscontinuedProduct) from ProductContainer.Products as p) as x, CAST(1 as Int64) as y))";
-            var expectedSql1 = "SELECT 'Row(DiscProd,Decimal)' AS [C1] FROM  ( SELECT 1 AS X ) AS [SingleRowTable1]";
-            QueryTestHelpers.VerifyQuery(query1, workspace, expectedSql1);
-
-            var query2 = "ProductModel.F_In_Row(Row(anyelement(ProductContainer.Products) as x, CAST(1 as Int16) as y))";
-            var expectedSql2 = "SELECT 'Row(Prod,32)' AS [C1] FROM  ( SELECT 1 AS X ) AS [SingleRowTable1]";
-            QueryTestHelpers.VerifyQuery(query2, workspace, expectedSql2);
-        }
-
-        [Fact]
-        public void Overload_resolution_for_function_taking_row_as_argument_negative()
-        {
-            var query1 =
-                "ProductModel.F_In_Row(Row(anyelement(select value treat(p as ProductModel.DiscontinuedProduct) from ProductContainer.Products as p) as x, CAST(1 as Int32) as y))";
-            QueryTestHelpers.VerifyThrows<EntitySqlException>(
-                query1,
-                workspace,
-                "AmbiguousFunctionArguments",
-                s => s.Replace(" Near function 'ProductModel.F_In_Row()', line 1, column 14.", ""));
-
-            var query2 = "ProductModel.F_In_Row(Row(anyelement(ProductContainer.Products) as x, CAST(1 as Decimal) as y))";
-            QueryTestHelpers.VerifyThrows<EntitySqlException>(
-                query2,
-                workspace,
-                "NoFunctionOverloadMatch",
-                s => s.Replace(
-                    " Near function 'F_In_Row()', line 1, column 14.", ""),
-                    "ProductModel",
-                    "F_In_Row",
-                    "F_In_Row(Transient.rowtype[(x,ProductModel.Product(Nullable=True,DefaultValue=)),(y,Edm.Decimal(Nullable=True,DefaultValue=,Precision=,Scale=))])");
-        }
-
-        [Fact]
-        public void Overload_resolution_for_function_taking_collection_of_rows_as_argument()
-        {
-            var query1 =
-                "ProductModel.F_In_ColRow({Row(anyelement(select value treat(p as ProductModel.DiscontinuedProduct) from ProductContainer.Products as p) as x, CAST(1 as Int64) as y)})";
-            var expectedSql1 = "SELECT 'Col(Row(DiscProd,Decimal))' AS [C1] FROM  ( SELECT 1 AS X ) AS [SingleRowTable1]";
-            QueryTestHelpers.VerifyQuery(query1, workspace, expectedSql1);
-
-            var query2 = "ProductModel.F_In_ColRow({Row(anyelement(ProductContainer.Products) as x, CAST(1 as Int16) as y)})";
-            var expectedSql2 = "SELECT 'Col(Row(Prod,32))' AS [C1] FROM  ( SELECT 1 AS X ) AS [SingleRowTable1]";
-            QueryTestHelpers.VerifyQuery(query2, workspace, expectedSql2);
-        }
-
-        [Fact]
-        public void Overload_resolution_for_function_taking_collection_of_rows_as_argument_negative()
-        {
-            var query1 =
-                "ProductModel.F_In_ColRow({Row(anyelement(select value treat(p as ProductModel.DiscontinuedProduct) from ProductContainer.Products as p) as x, CAST(1 as Int32) as y)})";
-            QueryTestHelpers.VerifyThrows<EntitySqlException>(
-                query1,
-                workspace,
-                "AmbiguousFunctionArguments",
-                s => s.Replace(" Near function 'ProductModel.F_In_ColRow()', line 1, column 14.", ""));
-
-            var query2 = "ProductModel.F_In_ColRow({Row(anyelement(ProductContainer.Products) as x, CAST(1 as Decimal) as y)})";
-            QueryTestHelpers.VerifyThrows<EntitySqlException>(
-                query2,
-                workspace,
-                "NoFunctionOverloadMatch",
-                s => s.Replace(" Near function 'F_In_ColRow()', line 1, column 14.", ""),
-                "ProductModel",
-                "F_In_ColRow",
-                "F_In_ColRow(Transient.collection[Transient.rowtype[(x,ProductModel.Product(Nullable=True,DefaultValue=)),(y,Edm.Decimal(Nullable=True,DefaultValue=,Precision=,Scale=))](Nullable=True,DefaultValue=)])");
-        }
-
-        [Fact]
-        public void Overload_resolution_for_functions_with_nulls_as_arguments()
-        {
-            var query1 = "ProductModel.F_In_ProdNumber2(null, CAST(1 as Int64))";
-            var expectedSql1 = "SELECT 'DiscProd-Decimal' AS [C1] FROM  ( SELECT 1 AS X ) AS [SingleRowTable1]";
-            QueryTestHelpers.VerifyQuery(query1, workspace, expectedSql1);
-
-            var query2 =
-                "ProductModel.F_In_ProdNumber3(anyelement(select value treat(p as ProductModel.DiscontinuedProduct) from ProductContainer.Products as p), null)";
-            var expectedSql2 = "SELECT 'Prod-32' AS [C1] FROM  ( SELECT 1 AS X ) AS [SingleRowTable1]";
-            QueryTestHelpers.VerifyQuery(query2, workspace, expectedSql2);
-
-            var query3 = "ProductModel.F_In_Row2(CAST(1 as Int16), null, CAST(1 as Int64))";
-            var expectedSql3 = "SELECT 'Decimal-r-Decimal' AS [C1] FROM  ( SELECT 1 AS X ) AS [SingleRowTable1]";
-            QueryTestHelpers.VerifyQuery(query3, workspace, expectedSql3);
-        }
-
-        [Fact]
-        public void Overload_resolution_for_functions_with_nulls_as_arguments_negative()
-        {
-            var query1 = "ProductModel.F_In_Number(null)";
-            QueryTestHelpers.VerifyThrows<EntitySqlException>(
-                query1,
-                workspace,
-                "AmbiguousFunctionArguments",
-                s => s.Replace(" Near function 'ProductModel.F_In_Number()', line 1, column 14.", ""));
-
-            var query2 = "ProductModel.F_In_ColRow2(CAST(1 as Int16), null, CAST(1 as Int64))";
-            QueryTestHelpers.VerifyThrows<EntitySqlException>(
-                query2, 
-                workspace, 
-                "NoFunctionOverloadMatch",
-                s => s.Replace(" Near function 'F_In_ColRow2()', line 1, column 14.", ""),
-                "ProductModel", 
-                "F_In_ColRow2", 
-                "F_In_ColRow2(Edm.Int16, NULL, Edm.Int64)");
-        }
-    }
-}
->>>>>>> b1a13653
+}