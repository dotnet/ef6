<<<<<<< HEAD
// Copyright (c) Microsoft Open Technologies, Inc. All rights reserved. See License.txt in the project root for license information.

namespace System.Data.Entity.ModelConfiguration.Configuration
{
    using System.Collections.Generic;
    using System.Data.Entity.Core.Metadata.Edm;
    using System.Data.Entity.ModelConfiguration.Configuration.Mapping;
    using System.Data.Entity.ModelConfiguration.Configuration.Types;
    using System.Data.Entity.ModelConfiguration.Edm;
    using System.Data.Entity.ModelConfiguration.Edm.Services;
    using System.Data.Entity.ModelConfiguration.Utilities;
    using System.Data.Entity.Resources;
    using System.Data.Entity.Utilities;
    using System.Linq;
    using Moq;
    using Xunit;

    public sealed class ModelConfigurationTests
    {
        [Fact]
        public void Configure_should_uniquify_unconfigured_function_names()
        {
            var modelConfiguration = new ModelConfiguration();

            var typeA = new MockType("A");
            var typeB = new MockType("B");

            modelConfiguration.Entity(typeA).MapToStoredProcedures();

            var modificationFunctionsConfiguration
                = new ModificationStoredProceduresConfiguration();

            var modificationFunctionConfiguration = new ModificationStoredProcedureConfiguration();
            modificationFunctionConfiguration.HasName("A_Insert");

            modificationFunctionsConfiguration.Insert(modificationFunctionConfiguration);

            modelConfiguration.Entity(typeB).MapToStoredProcedures(modificationFunctionsConfiguration, true);

            var model = new EdmModel(DataSpace.CSpace);

            var entityA = model.AddEntityType("A");
            entityA.Annotations.SetClrType(typeA);
            entityA.SetConfiguration(modelConfiguration.Entity(typeA));

            var entityB = model.AddEntityType("B");
            entityB.Annotations.SetClrType(typeB);
            entityB.SetConfiguration(modelConfiguration.Entity(typeB));

            model.AddEntitySet("AS", entityA);
            model.AddEntitySet("BS", entityB);

            var databaseMapping
                = new DatabaseMappingGenerator(ProviderRegistry.Sql2008_ProviderInfo, ProviderRegistry.Sql2008_ProviderManifest)
                    .Generate(model);

            modelConfiguration.Configure(databaseMapping, ProviderRegistry.Sql2008_ProviderManifest);

            Assert.True(databaseMapping.Database.Functions.Any(f => f.StoreFunctionNameAttribute == "A_Insert"));
            Assert.True(databaseMapping.Database.Functions.Any(f => f.StoreFunctionNameAttribute == "A_Insert1"));
        }

        [Fact]
        public void Configure_should_uniquify_unconfigured_association_function_names()
        {
            var mockPropertyInfo = typeof(BType1).GetDeclaredProperty("As");

            var modelConfiguration = new ModelConfiguration();

            var navigationPropertyConfiguration
                = modelConfiguration.Entity(typeof(BType1)).Navigation(mockPropertyInfo);

            navigationPropertyConfiguration.ModificationStoredProceduresConfiguration
                = new ModificationStoredProceduresConfiguration();

            var modificationFunctionConfiguration = new ModificationStoredProcedureConfiguration();
            modificationFunctionConfiguration.HasName("AB_Delete");

            navigationPropertyConfiguration.ModificationStoredProceduresConfiguration
                .Insert(modificationFunctionConfiguration);

            var model = new EdmModel(DataSpace.CSpace);

            var entityA = model.AddEntityType("A");
            entityA.Annotations.SetClrType(typeof(AType1));
            entityA.SetConfiguration(modelConfiguration.Entity(typeof(AType1)));

            var entityB = model.AddEntityType("B");
            entityB.Annotations.SetClrType(typeof(BType1));
            entityB.SetConfiguration(modelConfiguration.Entity(typeof(BType1)));

            model.AddEntitySet("AS", entityA);
            model.AddEntitySet("BS", entityB);

            var associationType
                = model.AddAssociationType(
                    "M2M",
                    entityA,
                    RelationshipMultiplicity.Many,
                    entityB,
                    RelationshipMultiplicity.Many);

            associationType.SetConfiguration(navigationPropertyConfiguration);

            var navigationProperty
                = entityB.AddNavigationProperty("As", associationType);

            navigationProperty.SetClrPropertyInfo(mockPropertyInfo);

            model.AddAssociationSet("M2MSet", associationType);

            var databaseMapping
                = new DatabaseMappingGenerator(ProviderRegistry.Sql2008_ProviderInfo, ProviderRegistry.Sql2008_ProviderManifest)
                    .Generate(model);

            modelConfiguration.Configure(databaseMapping, ProviderRegistry.Sql2008_ProviderManifest);

            Assert.True(databaseMapping.Database.Functions.Any(f => f.StoreFunctionNameAttribute == "AB_Delete"));
            Assert.True(databaseMapping.Database.Functions.Any(f => f.StoreFunctionNameAttribute == "AB_Delete1"));
        }

        public class AType1
        {
            public ICollection<BType1> Bs { get; set; }
        }

        public class BType1
        {
            public ICollection<AType1> As { get; set; }
        }

        [Fact]
        public void Configure_when_base_entity_mapped_to_function_should_map_sub_types_to_functions()
        {
            var modelConfiguration = new ModelConfiguration();

            var rootType = new MockType();
            var middleType = new MockType().BaseType(rootType);
            var leafType = new MockType().BaseType(middleType);

            modelConfiguration.Entity(rootType).MapToStoredProcedures();
            modelConfiguration.Entity(middleType);
            modelConfiguration.Entity(leafType);

            var model = new EdmModel(DataSpace.CSpace);

            var rootEntity = model.AddEntityType("Root");
            rootEntity.Annotations.SetClrType(rootType);

            var middleEntity = model.AddEntityType("Middle");
            middleEntity.Annotations.SetClrType(middleType);
            middleEntity.BaseType = rootEntity;

            var leafEntity = model.AddEntityType("Leaf");
            leafEntity.Annotations.SetClrType(leafType);
            leafEntity.BaseType = middleEntity;

            modelConfiguration.Configure(model);

            Assert.NotNull(modelConfiguration.Entity(rootType).ModificationStoredProceduresConfiguration);
            Assert.NotNull(modelConfiguration.Entity(middleType).ModificationStoredProceduresConfiguration);
            Assert.NotNull(modelConfiguration.Entity(leafType).ModificationStoredProceduresConfiguration);
        }

        [Fact]
        public void Configure_should_throw_when_only_derived_type_mapped_to_functions()
        {
            var modelConfiguration = new ModelConfiguration();

            var baseType = new MockType("B");
            var derivedType = new MockType("D").BaseType(baseType);

            modelConfiguration.Entity(baseType);
            modelConfiguration.Entity(derivedType).MapToStoredProcedures();

            var model = new EdmModel(DataSpace.CSpace);

            var baseEntity = model.AddEntityType("Base");
            baseEntity.Annotations.SetClrType(baseType);

            var derivedEntity = model.AddEntityType("Derived");
            derivedEntity.Annotations.SetClrType(derivedType);
            derivedEntity.BaseType = baseEntity;

            Assert.Equal(
                Strings.BaseTypeNotMappedToFunctions("B", "D"),
                Assert.Throws<InvalidOperationException>(
                    () => modelConfiguration.Configure(model)).Message);
        }

        [Fact]
        public void Configure_should_not_throw_when_only_derived_type_mapped_to_function_but_base_is_abstract()
        {
            var modelConfiguration = new ModelConfiguration();

            var baseType = new MockType("B");
            var derivedType = new MockType("D").BaseType(baseType);

            modelConfiguration.Entity(baseType);
            modelConfiguration.Entity(derivedType).MapToStoredProcedures();

            var model = new EdmModel(DataSpace.CSpace);

            var baseEntity = model.AddEntityType("Base");
            baseEntity.Annotations.SetClrType(baseType);
            baseEntity.Abstract = true;

            var derivedEntity = model.AddEntityType("Derived");
            derivedEntity.Annotations.SetClrType(derivedType);
            derivedEntity.BaseType = baseEntity;

            modelConfiguration.Configure(model);

            Assert.NotNull(modelConfiguration.Entity(baseType).ModificationStoredProceduresConfiguration);
            Assert.NotNull(modelConfiguration.Entity(derivedType).ModificationStoredProceduresConfiguration);
        }

        [Fact]
        public void Configure_should_configure_default_schema_on_functions()
        {
            var modelConfiguration
                = new ModelConfiguration
                      {
                          DefaultSchema = "foo"
                      };

            var databaseMetadata = new EdmModel(DataSpace.SSpace);
            databaseMetadata.AddFunction("F", new EdmFunctionPayload());

            var databaseMapping
                = new DbDatabaseMapping().Initialize(
                    new EdmModel(DataSpace.CSpace),
                    databaseMetadata);

            modelConfiguration.Configure(databaseMapping, ProviderRegistry.Sql2008_ProviderManifest);

            Assert.Equal("foo", databaseMapping.Database.Functions.Single().Schema);
        }

        [Fact]
        public void Can_get_and_set_model_namespace()
        {
            var modelConfiguration = new ModelConfiguration();

            Assert.Null(modelConfiguration.ModelNamespace);

            modelConfiguration.ModelNamespace = "Foo";

            Assert.Equal("Foo", modelConfiguration.ModelNamespace);
        }

        [Fact]
        public void Configure_should_configure_default_default_schema()
        {
            var modelConfiguration = new ModelConfiguration();

            var databaseMetadata = new EdmModel(DataSpace.CSpace);
            databaseMetadata.AddEntitySet("ES", new EntityType("E", "N", DataSpace.CSpace));

            var databaseMapping
                = new DbDatabaseMapping().Initialize(
                    new EdmModel(DataSpace.CSpace),
                    databaseMetadata);

            modelConfiguration.Configure(databaseMapping, ProviderRegistry.Sql2008_ProviderManifest);

            Assert.Equal("dbo", databaseMapping.Database.GetEntitySets().Single().Schema);
        }

        [Fact]
        public void Configure_should_configure_default_schema()
        {
            var modelConfiguration
                = new ModelConfiguration
                      {
                          DefaultSchema = "foo"
                      };

            var databaseMetadata = new EdmModel(DataSpace.CSpace);
            databaseMetadata.AddEntitySet("ES", new EntityType("E", "N", DataSpace.CSpace));

            var databaseMapping
                = new DbDatabaseMapping().Initialize(
                    new EdmModel(DataSpace.CSpace),
                    databaseMetadata);

            modelConfiguration.Configure(databaseMapping, ProviderRegistry.Sql2008_ProviderManifest);

            Assert.Equal("foo", databaseMapping.Database.GetEntitySets().Single().Schema);
        }

        [Fact]
        public void GetConfiguredProperties_should_return_all_configured_properties()
        {
            var modelConfiguration = new ModelConfiguration();
            var mockType = new MockType();
            var mockPropertyInfo = new MockPropertyInfo(typeof(string), "S");

            Assert.False(modelConfiguration.GetConfiguredProperties(mockType).Any());

            modelConfiguration.Entity(mockType).Property(new PropertyPath(mockPropertyInfo));

            Assert.Same(mockPropertyInfo.Object, modelConfiguration.GetConfiguredProperties(mockType).Single());
        }

        [Fact]
        public void IsIgnoredProperty_should_return_true_if_property_is_ignored()
        {
            var modelConfiguration = new ModelConfiguration();
            var mockType = new MockType();
            var mockPropertyInfo = new MockPropertyInfo(typeof(string), "S");

            Assert.False(modelConfiguration.IsIgnoredProperty(mockType, mockPropertyInfo));

            modelConfiguration.Entity(mockType).Ignore(mockPropertyInfo);

            Assert.True(modelConfiguration.IsIgnoredProperty(mockType, mockPropertyInfo));
        }

        [Fact]
        public void Configure_should_configure_active_entities_and_complex_types()
        {
            var mockEntityType = new MockType();
            var mockComplexType = new MockType();

            var model = new EdmModel(DataSpace.CSpace);
            var entityType = model.AddEntityType("E");

            entityType.Annotations.SetClrType(mockEntityType);
            var complexType = model.AddComplexType("C");

            complexType.Annotations.SetClrType(mockComplexType);

            var modelConfiguration = new ModelConfiguration();
            var mockComplexTypeConfiguration = new Mock<ComplexTypeConfiguration>(mockComplexType.Object);
            var mockEntityTypeConfiguration = new Mock<EntityTypeConfiguration>(mockEntityType.Object);

            modelConfiguration.Add(mockComplexTypeConfiguration.Object);
            modelConfiguration.Add(mockEntityTypeConfiguration.Object);

            modelConfiguration.Configure(model);

            mockComplexTypeConfiguration.Verify(c => c.Configure(complexType));
            mockEntityTypeConfiguration.Verify(c => c.Configure(entityType, model));
        }

        [Fact]
        public void ConfiguredTypes_returns_all_known_types()
        {
            var modelConfiguration = new ModelConfiguration();
            modelConfiguration.Entity(new MockType());
            modelConfiguration.ComplexType(new MockType());
            modelConfiguration.Ignore(new MockType());

            Assert.Equal(3, modelConfiguration.ConfiguredTypes.Count());
        }

        [Fact]
        public void Entities_returns_only_configured_non_ignored_entity_types()
        {
            var modelConfiguration = new ModelConfiguration();
            modelConfiguration.ComplexType(new MockType());
            var mockEntityType = new MockType();
            modelConfiguration.Entity(mockEntityType);
            var mockIgnoredEntityType = new MockType();
            modelConfiguration.Entity(mockIgnoredEntityType);
            modelConfiguration.Ignore(mockIgnoredEntityType);

            Assert.Same(mockEntityType.Object, modelConfiguration.Entities.Single());
        }

        [Fact]
        public void ComplexTypes_returns_only_configured_non_ignored_complex_types()
        {
            var modelConfiguration = new ModelConfiguration();
            modelConfiguration.Entity(new MockType());
            var mockComplexType = new MockType();
            modelConfiguration.ComplexType(mockComplexType);
            var mockIgnoredComplexType = new MockType();
            modelConfiguration.ComplexType(mockIgnoredComplexType);
            modelConfiguration.Ignore(mockIgnoredComplexType);

            Assert.Same(mockComplexType.Object, modelConfiguration.ComplexTypes.Single());
        }

        [Fact]
        public void Adding_multiple_entity_configurations_should_throw()
        {
            var modelConfiguration = new ModelConfiguration();
            var entityTypeConfiguration = new Mock<EntityTypeConfiguration>(typeof(object)).Object;
            modelConfiguration.Add(entityTypeConfiguration);

            Assert.Equal(
                Strings.DuplicateStructuralTypeConfiguration(typeof(object)),
                Assert.Throws<InvalidOperationException>(() => modelConfiguration.Add(entityTypeConfiguration)).Message);
        }

        [Fact]
        public void Adding_multiple_complex_type_configurations_should_throw()
        {
            var modelConfiguration = new ModelConfiguration();
            var complexTypeConfiguration = new Mock<ComplexTypeConfiguration>(typeof(object)).Object;
            modelConfiguration.Add(complexTypeConfiguration);

            Assert.Equal(
                Strings.DuplicateStructuralTypeConfiguration(typeof(object)),
                Assert.Throws<InvalidOperationException>(() => modelConfiguration.Add(complexTypeConfiguration)).Message);
        }

        [Fact]
        public void Adding_complex_type_and_entity_configurations_should_throw()
        {
            var modelConfiguration = new ModelConfiguration();
            var complexTypeConfiguration = new Mock<ComplexTypeConfiguration>(typeof(object)).Object;
            var entityTypeConfiguration = new Mock<EntityTypeConfiguration>(typeof(object)).Object;
            modelConfiguration.Add(complexTypeConfiguration);

            Assert.Equal(
                Strings.DuplicateStructuralTypeConfiguration(typeof(object)),
                Assert.Throws<InvalidOperationException>(() => modelConfiguration.Add(entityTypeConfiguration)).Message);
        }

        [Fact]
        public void Can_add_and_get_entity_configuration()
        {
            var modelConfiguration = new ModelConfiguration();
            var entityTypeConfiguration = new Mock<EntityTypeConfiguration>(typeof(object)).Object;
            modelConfiguration.Add(entityTypeConfiguration);

            Assert.Same(entityTypeConfiguration, modelConfiguration.Entity(typeof(object)));
        }

        [Fact]
        public void Can_add_and_get_complex_type_configuration()
        {
            var modelConfiguration = new ModelConfiguration();
            var complexTypeConfiguration = new Mock<ComplexTypeConfiguration>(typeof(object)).Object;
            modelConfiguration.Add(complexTypeConfiguration);

            Assert.Same(complexTypeConfiguration, modelConfiguration.ComplexType(typeof(object)));
        }

        [Fact]
        public void Entity_should_return_new_configuration_if_no_configuration_found()
        {
            var modelConfiguration = new ModelConfiguration();

            Assert.NotNull(modelConfiguration.Entity(typeof(object)));
        }

        [Fact]
        public void Entity_should_throw_when_configuration_is_not_for_entity()
        {
            var modelConfiguration = new ModelConfiguration();
            modelConfiguration.Add(new Mock<ComplexTypeConfiguration>(typeof(object)).Object);

            Assert.Equal(
                Strings.EntityTypeConfigurationMismatch(typeof(object).Name),
                Assert.Throws<InvalidOperationException>(() => modelConfiguration.Entity(typeof(object))).Message);
        }

        [Fact]
        public void ComplexType_should_return_new_configuration_if_no_configuration_found()
        {
            var modelConfiguration = new ModelConfiguration();

            Assert.NotNull(modelConfiguration.ComplexType(typeof(object)));
        }

        [Fact]
        public void ComplexType_should_throw_when_configuration_is_not_for_complex_type()
        {
            var modelConfiguration = new ModelConfiguration();
            modelConfiguration.Add(new Mock<EntityTypeConfiguration>(typeof(object)).Object);

            Assert.Equal(
                Strings.ComplexTypeConfigurationMismatch(typeof(object).Name),
                Assert.Throws<InvalidOperationException>(() => modelConfiguration.ComplexType(typeof(object))).Message);
        }

        [Fact]
        public void GetStructuralTypeConfiguration_should_return_registered_entity_configuration()
        {
            var modelConfiguration = new ModelConfiguration();
            var entityTypeConfiguration = new Mock<EntityTypeConfiguration>(typeof(object)).Object;
            modelConfiguration.Add(entityTypeConfiguration);

            Assert.Same(entityTypeConfiguration, modelConfiguration.GetStructuralTypeConfiguration(typeof(object)));
        }

        [Fact]
        public void GetStructuralTypeConfiguration_should_return_registered_complex_type_configuration()
        {
            var modelConfiguration = new ModelConfiguration();
            var complexTypeConfiguration = new Mock<ComplexTypeConfiguration>(typeof(object)).Object;
            modelConfiguration.Add(complexTypeConfiguration);

            Assert.Same(complexTypeConfiguration, modelConfiguration.GetStructuralTypeConfiguration(typeof(object)));
        }

        [Fact]
        public void GetStructuralTypeConfiguration_should_return_null_configuration_when_not_found()
        {
            var modelConfiguration = new ModelConfiguration();

            Assert.Null(modelConfiguration.GetStructuralTypeConfiguration(typeof(object)));
        }

        [Fact]
        public void IsComplexType_should_return_true_when_type_is_complex()
        {
            var modelConfiguration = new ModelConfiguration();
            modelConfiguration.Add(new Mock<ComplexTypeConfiguration>(typeof(object)).Object);

            Assert.True(modelConfiguration.IsComplexType(typeof(object)));
        }

        [Fact]
        public void Ignore_should_add_property_to_list_of_ignored_properties()
        {
            var modelConfiguration = new ModelConfiguration();

            modelConfiguration.Ignore(typeof(string));

            Assert.True(modelConfiguration.IsIgnoredType(typeof(string)));
        }

        //             E1
        //           / 
        //  (ToTable)E2    
        //       /
        //      E3 (ToTable)
        [Fact]
        public void Configure_mapping_can_configure_two_levels_of_TPT()
        {
            //Setup
            var model = TestModelBuilderHelpers.CreateTwoLevelInheritanceWithThreeEntities();

            var entityType1 = model.GetEntityType("E1");
            var entityType2 = model.GetEntityType("E2");
            var entityType3 = model.GetEntityType("E3");
            (entityType1.GetDeclaredPrimitiveProperties().SingleOrDefault(p => p.Name == "P1")).SetStoreGeneratedPattern(
                StoreGeneratedPattern.Identity);

            var databaseMapping = new DatabaseMappingGenerator(ProviderRegistry.Sql2008_ProviderInfo, ProviderRegistry.Sql2008_ProviderManifest).Generate(model);

            var modelConfiguration = new ModelConfiguration();
            modelConfiguration.Entity(entityType2.GetClrType()).ToTable("E2");
            modelConfiguration.Entity(entityType3.GetClrType()).ToTable("E3");

            modelConfiguration.Configure(databaseMapping, ProviderRegistry.Sql2008_ProviderManifest);

            var entityTypeMapping1 = databaseMapping.GetEntityTypeMapping(entityType1);
            var entityTypeMapping2 = databaseMapping.GetEntityTypeMapping(entityType2);
            var entityTypeMapping3 = databaseMapping.GetEntityTypeMapping(entityType3);

            var table1 = entityTypeMapping1.MappingFragments.Single().Table;
            var table2 = entityTypeMapping2.MappingFragments.Single().Table;
            var table3 = entityTypeMapping3.MappingFragments.Single().Table;

            Assert.NotSame(table1, table2);
            Assert.NotSame(table1, table3);
            Assert.NotSame(table3, table2);

            Assert.True(entityTypeMapping1.IsHierarchyMapping);
            Assert.Equal(2, table1.Properties.Count);
            Assert.Equal("P1", table1.Properties[0].Name);
            Assert.Equal("P2", table1.Properties[1].Name);
            Assert.Equal(StoreGeneratedPattern.Identity, table1.Properties[0].StoreGeneratedPattern);
            Assert.Equal(2, entityTypeMapping1.MappingFragments.Single().ColumnMappings.Count());
            Assert.Equal("P1", entityTypeMapping1.MappingFragments.Single().ColumnMappings.ElementAt(0).ColumnProperty.Name);
            Assert.Equal("P2", entityTypeMapping1.MappingFragments.Single().ColumnMappings.ElementAt(1).ColumnProperty.Name);

            Assert.True(entityTypeMapping2.IsHierarchyMapping);
            Assert.Equal(StoreGeneratedPattern.None, table2.Properties[0].StoreGeneratedPattern);
            Assert.Equal(2, entityTypeMapping2.MappingFragments.Single().ColumnMappings.Count());
            Assert.Equal("P1", entityTypeMapping2.MappingFragments.Single().ColumnMappings.ElementAt(0).ColumnProperty.Name);
            Assert.Equal("P3", entityTypeMapping2.MappingFragments.Single().ColumnMappings.ElementAt(1).ColumnProperty.Name);
            Assert.Equal(2, table2.Properties.Count);
            Assert.Equal("P1", table2.Properties[0].Name);
            Assert.Equal("P3", table2.Properties[1].Name);
            Assert.NotSame(table1.Properties[0], table2.Properties[0]);

            Assert.False(entityTypeMapping3.IsHierarchyMapping);
            Assert.Equal(StoreGeneratedPattern.None, table3.Properties[0].StoreGeneratedPattern);
            Assert.Equal(2, entityTypeMapping3.MappingFragments.Single().ColumnMappings.Count());
            Assert.Equal("P1", entityTypeMapping3.MappingFragments.Single().ColumnMappings.ElementAt(0).ColumnProperty.Name);
            Assert.Equal("P4", entityTypeMapping3.MappingFragments.Single().ColumnMappings.ElementAt(1).ColumnProperty.Name);
            Assert.Equal(2, table3.Properties.Count);
            Assert.Equal("P1", table3.Properties[0].Name);
            Assert.Equal("P4", table3.Properties[1].Name);
            Assert.NotSame(table1.Properties[0], table3.Properties[0]);
            Assert.NotSame(table2.Properties[0], table3.Properties[0]);
        }

        //             E1
        //           /   \
        //  (ToTable)E2     E3(ToTable)
        //
        [Fact]
        public void Configure_mapping_can_configure_one_level_TPT_on_both_sides_of_tree()
        {
            //Setup
            var model = TestModelBuilderHelpers.CreateSingleLevelInheritanceWithThreeEntities();

            var entityType1 = model.GetEntityType("E1");
            var entityType2 = model.GetEntityType("E2");
            var entityType3 = model.GetEntityType("E3");
            (entityType1.GetDeclaredPrimitiveProperties().SingleOrDefault(p => p.Name == "P1")).SetStoreGeneratedPattern(
                StoreGeneratedPattern.Identity);

            var databaseMapping = new DatabaseMappingGenerator(ProviderRegistry.Sql2008_ProviderInfo, ProviderRegistry.Sql2008_ProviderManifest).Generate(model);
            var modelConfiguration = new ModelConfiguration();
            modelConfiguration.Entity(entityType2.GetClrType()).ToTable("E2");
            modelConfiguration.Entity(entityType3.GetClrType()).ToTable("E3");

            modelConfiguration.Configure(databaseMapping, ProviderRegistry.Sql2008_ProviderManifest);

            var entityTypeMapping1 = databaseMapping.GetEntityTypeMapping(entityType1);
            var entityTypeMapping2 = databaseMapping.GetEntityTypeMapping(entityType2);
            var entityTypeMapping3 = databaseMapping.GetEntityTypeMapping(entityType3);

            var table1 = entityTypeMapping1.MappingFragments.Single().Table;
            var table2 = entityTypeMapping2.MappingFragments.Single().Table;
            var table3 = entityTypeMapping3.MappingFragments.Single().Table;

            Assert.NotSame(table1, table2);
            Assert.NotSame(table1, table3);
            Assert.NotSame(table3, table2);

            Assert.True(entityTypeMapping1.IsHierarchyMapping);
            Assert.Equal(2, table1.Properties.Count);
            Assert.Equal("P1", table1.Properties[0].Name);
            Assert.Equal(StoreGeneratedPattern.Identity, table1.Properties[0].StoreGeneratedPattern);
            Assert.Equal("P2", table1.Properties[1].Name);
            Assert.Equal(2, entityTypeMapping1.MappingFragments.Single().ColumnMappings.Count());
            Assert.Equal("P1", entityTypeMapping1.MappingFragments.Single().ColumnMappings.ElementAt(0).ColumnProperty.Name);
            Assert.Equal("P2", entityTypeMapping1.MappingFragments.Single().ColumnMappings.ElementAt(1).ColumnProperty.Name);

            Assert.False(entityTypeMapping2.IsHierarchyMapping);
            Assert.Equal(2, entityTypeMapping2.MappingFragments.Single().ColumnMappings.Count());
            Assert.Equal("P1", entityTypeMapping2.MappingFragments.Single().ColumnMappings.ElementAt(0).ColumnProperty.Name);
            Assert.Equal(StoreGeneratedPattern.None, table2.Properties[0].StoreGeneratedPattern);
            Assert.Equal("P3", entityTypeMapping2.MappingFragments.Single().ColumnMappings.ElementAt(1).ColumnProperty.Name);
            Assert.Equal(2, table2.Properties.Count);
            Assert.Equal("P1", table2.Properties[0].Name);
            Assert.Equal("P3", table2.Properties[1].Name);
            Assert.NotSame(table1.Properties[0], table2.Properties[0]);

            Assert.False(entityTypeMapping3.IsHierarchyMapping);
            Assert.Equal(2, entityTypeMapping3.MappingFragments.Single().ColumnMappings.Count());
            Assert.Equal(StoreGeneratedPattern.None, table3.Properties[0].StoreGeneratedPattern);
            Assert.Equal("P1", entityTypeMapping3.MappingFragments.Single().ColumnMappings.ElementAt(0).ColumnProperty.Name);
            Assert.Equal("P4", entityTypeMapping3.MappingFragments.Single().ColumnMappings.ElementAt(1).ColumnProperty.Name);
            Assert.Equal(2, table3.Properties.Count);
            Assert.Equal("P1", table3.Properties[0].Name);
            Assert.Equal("P4", table3.Properties[1].Name);
            Assert.NotSame(table1.Properties[0], table3.Properties[0]);
            Assert.NotSame(table2.Properties[0], table3.Properties[0]);
        }

        //              E1
        //            / 
        //  (TPC)E2    
        [Fact]
        public void Configure_mapping_can_process_simple_TPC_mapping()
        {
            //Setup
            var model = TestModelBuilderHelpers.CreateSimpleInheritanceTwoEntities();
            var databaseMapping = new DatabaseMappingGenerator(ProviderRegistry.Sql2008_ProviderInfo, ProviderRegistry.Sql2008_ProviderManifest).Generate(model);

            var entityType1 = model.GetEntityType("E1");
            var entityType2 = model.GetEntityType("E2");

            // Action
            var modelConfiguration = new ModelConfiguration();
            modelConfiguration.Entity(entityType2.GetClrType())
                              .AddMappingConfiguration(
                                  new EntityMappingConfiguration
                                      {
                                          MapInheritedProperties = true,
                                          TableName = new DatabaseName("E2")
                                      });
            modelConfiguration.Configure(databaseMapping, ProviderRegistry.Sql2008_ProviderManifest);

            //Validate
            var entitySetMapping = databaseMapping.GetEntitySetMapping(model.GetEntitySet(entityType1));
            Assert.NotNull(entitySetMapping);
            Assert.Equal(2, entitySetMapping.EntityTypeMappings.Count());
            var entityType1Mapping = databaseMapping.GetEntityTypeMapping(entityType1);
            var entityType2Mapping = databaseMapping.GetEntityTypeMapping(entityType2);

            var table1 = entityType1Mapping.MappingFragments.Single().Table;
            var table2 = entityType2Mapping.MappingFragments.Single().Table;
            Assert.NotSame(table1, table2);

            Assert.False(entityType1Mapping.IsHierarchyMapping);
            Assert.Equal(2, table1.Properties.Count);
            Assert.Equal("P1", table1.Properties[0].Name);
            Assert.Equal("P2", table1.Properties[1].Name);
            Assert.Equal(2, entityType1Mapping.MappingFragments.Single().ColumnMappings.Count());
            Assert.Equal("P1", entityType1Mapping.MappingFragments.Single().ColumnMappings.ElementAt(0).ColumnProperty.Name);
            Assert.Equal("P2", entityType1Mapping.MappingFragments.Single().ColumnMappings.ElementAt(1).ColumnProperty.Name);

            Assert.False(entityType2Mapping.IsHierarchyMapping);
            Assert.Equal(3, entityType2Mapping.MappingFragments.Single().ColumnMappings.Count());
            Assert.Equal("P1", entityType2Mapping.MappingFragments.Single().ColumnMappings.ElementAt(0).ColumnProperty.Name);
            Assert.Equal("P2", entityType2Mapping.MappingFragments.Single().ColumnMappings.ElementAt(1).ColumnProperty.Name);
            Assert.Equal("P3", entityType2Mapping.MappingFragments.Single().ColumnMappings.ElementAt(2).ColumnProperty.Name);
            Assert.Equal(3, table2.Properties.Count);
            Assert.Equal("P1", table2.Properties[0].Name);
            Assert.Equal("P2", table2.Properties[1].Name);
            Assert.Equal("P3", table2.Properties[2].Name);
            Assert.NotSame(table1.Properties[0], table2.Properties[0]);
            Assert.NotSame(table1.Properties[1], table2.Properties[1]);
            Assert.NotSame(
                entityType1Mapping.MappingFragments.Single().ColumnMappings.ElementAt(0).ColumnProperty,
                entityType2Mapping.MappingFragments.Single().ColumnMappings.ElementAt(0).ColumnProperty);
            Assert.NotSame(
                entityType1Mapping.MappingFragments.Single().ColumnMappings.ElementAt(1).ColumnProperty,
                entityType2Mapping.MappingFragments.Single().ColumnMappings.ElementAt(1).ColumnProperty);
        }

        //             E
        //           / 
        //    (TPC)E2    
        //       /
        //      E3(TPC)
        [Fact]
        public void Configure_mapping_can_process_two_levels_of_TPC()
        {
            //Setup
            var model = TestModelBuilderHelpers.CreateTwoLevelInheritanceWithThreeEntities();
            var databaseMapping = new DatabaseMappingGenerator(ProviderRegistry.Sql2008_ProviderInfo, ProviderRegistry.Sql2008_ProviderManifest).Generate(model);

            var entityType1 = model.GetEntityType("E1");
            var entityType2 = model.GetEntityType("E2");
            var entityType3 = model.GetEntityType("E3");

            // Action
            var modelConfiguration = new ModelConfiguration();
            modelConfiguration.Entity(entityType2.GetClrType())
                              .AddMappingConfiguration(
                                  new EntityMappingConfiguration
                                      {
                                          MapInheritedProperties = true,
                                          TableName = new DatabaseName("E2")
                                      });
            modelConfiguration.Entity(entityType3.GetClrType())
                              .AddMappingConfiguration(
                                  new EntityMappingConfiguration
                                      {
                                          MapInheritedProperties = true,
                                          TableName = new DatabaseName("E3")
                                      });
            modelConfiguration.Configure(databaseMapping, ProviderRegistry.Sql2008_ProviderManifest);

            //Validate
            var entitySetMapping = databaseMapping.GetEntitySetMapping(model.GetEntitySet(entityType1));
            Assert.NotNull(entitySetMapping);
            Assert.Equal(3, entitySetMapping.EntityTypeMappings.Count());

            var entityType1Mapping = databaseMapping.GetEntityTypeMapping(entityType1);
            var entityType2Mapping = databaseMapping.GetEntityTypeMapping(entityType2);
            var entityType3Mapping = databaseMapping.GetEntityTypeMapping(entityType3);

            var table1 = entityType1Mapping.MappingFragments.Single().Table;
            var table2 = entityType2Mapping.MappingFragments.Single().Table;
            var table3 = entityType3Mapping.MappingFragments.Single().Table;

            Assert.False(entityType1Mapping.IsHierarchyMapping);
            Assert.Equal(2, table1.Properties.Count);
            Assert.Equal("P1", table1.Properties[0].Name);
            Assert.Equal("P2", table1.Properties[1].Name);
            Assert.Equal(2, entityType1Mapping.MappingFragments.Single().ColumnMappings.Count());
            Assert.Same(entityType1Mapping.MappingFragments.Single().ColumnMappings.ElementAt(0).ColumnProperty, table1.Properties[0]);
            Assert.Same(entityType1Mapping.MappingFragments.Single().ColumnMappings.ElementAt(1).ColumnProperty, table1.Properties[1]);

            Assert.False(entityType2Mapping.IsHierarchyMapping);
            Assert.Equal(3, table2.Properties.Count);
            Assert.Equal("P1", table2.Properties[0].Name);
            Assert.Equal("P2", table2.Properties[1].Name);
            Assert.Equal("P3", table2.Properties[2].Name);
            Assert.NotSame(table1, table2);
            Assert.NotSame(table1.Properties[0], table2.Properties[0]);
            Assert.NotSame(table1.Properties[1], table2.Properties[1]);
            Assert.Equal(3, entityType2Mapping.MappingFragments.Single().ColumnMappings.Count());
            Assert.Same(entityType2Mapping.MappingFragments.Single().ColumnMappings.ElementAt(0).ColumnProperty, table2.Properties[0]);
            Assert.Same(entityType2Mapping.MappingFragments.Single().ColumnMappings.ElementAt(1).ColumnProperty, table2.Properties[1]);
            Assert.Same(entityType2Mapping.MappingFragments.Single().ColumnMappings.ElementAt(2).ColumnProperty, table2.Properties[2]);

            Assert.False(entityType3Mapping.IsHierarchyMapping);
            Assert.Equal(4, table3.Properties.Count);
            Assert.Equal("P1", table3.Properties[0].Name);
            Assert.Equal("P2", table3.Properties[1].Name);
            Assert.Equal("P3", table3.Properties[2].Name);
            Assert.Equal("P4", table3.Properties[3].Name);
            Assert.NotSame(table1, table3);
            Assert.NotSame(table3, table2);
            Assert.NotSame(table1.Properties[0], table3.Properties[0]);
            Assert.NotSame(table1.Properties[1], table3.Properties[1]);
            Assert.NotSame(table3.Properties[0], table2.Properties[0]);
            Assert.NotSame(table3.Properties[1], table2.Properties[1]);
            Assert.NotSame(table2.Properties[2], table3.Properties[2]);
            Assert.Equal(4, entityType3Mapping.MappingFragments.Single().ColumnMappings.Count());
            Assert.Same(entityType3Mapping.MappingFragments.Single().ColumnMappings.ElementAt(0).ColumnProperty, table3.Properties[0]);
            Assert.Same(entityType3Mapping.MappingFragments.Single().ColumnMappings.ElementAt(1).ColumnProperty, table3.Properties[1]);
            Assert.Same(entityType3Mapping.MappingFragments.Single().ColumnMappings.ElementAt(2).ColumnProperty, table3.Properties[2]);
            Assert.Same(entityType3Mapping.MappingFragments.Single().ColumnMappings.ElementAt(3).ColumnProperty, table3.Properties[3]);
        }

        //             E
        //           /   \
        //    (TPC)E2     E3(TPC)
        //
        [Fact]
        public void Configure_mapping_can_process_one_level_TPC_on_both_sides_of_tree()
        {
            //Setup
            var model = TestModelBuilderHelpers.CreateSingleLevelInheritanceWithThreeEntities();
            var databaseMapping = new DatabaseMappingGenerator(ProviderRegistry.Sql2008_ProviderInfo, ProviderRegistry.Sql2008_ProviderManifest).Generate(model);

            var entityType1 = model.GetEntityType("E1");
            var entityType2 = model.GetEntityType("E2");
            var entityType3 = model.GetEntityType("E3");

            // Action
            var modelConfiguration = new ModelConfiguration();
            modelConfiguration.Entity(entityType2.GetClrType())
                              .AddMappingConfiguration(
                                  new EntityMappingConfiguration
                                      {
                                          MapInheritedProperties = true,
                                          TableName = new DatabaseName("E2")
                                      });
            modelConfiguration.Entity(entityType3.GetClrType())
                              .AddMappingConfiguration(
                                  new EntityMappingConfiguration
                                      {
                                          MapInheritedProperties = true,
                                          TableName = new DatabaseName("E3")
                                      });
            modelConfiguration.Configure(databaseMapping, ProviderRegistry.Sql2008_ProviderManifest);

            //Validate
            var entitySetMapping = databaseMapping.GetEntitySetMapping(model.GetEntitySet(entityType1));
            Assert.NotNull(entitySetMapping);
            Assert.Equal(3, entitySetMapping.EntityTypeMappings.Count());

            var entityType1Mapping = databaseMapping.GetEntityTypeMapping(entityType1);
            var entityType2Mapping = databaseMapping.GetEntityTypeMapping(entityType2);
            var entityType3Mapping = databaseMapping.GetEntityTypeMapping(entityType3);

            var table1 = entityType1Mapping.MappingFragments.Single().Table;
            var table2 = entityType2Mapping.MappingFragments.Single().Table;
            var table3 = entityType3Mapping.MappingFragments.Single().Table;

            Assert.False(entityType1Mapping.IsHierarchyMapping);
            Assert.Equal(2, table1.Properties.Count);
            Assert.Equal("P1", table1.Properties[0].Name);
            Assert.Equal("P2", table1.Properties[1].Name);
            Assert.Equal(2, entityType1Mapping.MappingFragments.Single().ColumnMappings.Count());
            Assert.Same(entityType1Mapping.MappingFragments.Single().ColumnMappings.ElementAt(0).ColumnProperty, table1.Properties[0]);
            Assert.Same(entityType1Mapping.MappingFragments.Single().ColumnMappings.ElementAt(1).ColumnProperty, table1.Properties[1]);

            Assert.False(entityType2Mapping.IsHierarchyMapping);
            Assert.Equal("E2", table2.Name);
            Assert.Equal(3, table2.Properties.Count);
            Assert.Equal("P1", table2.Properties[0].Name);
            Assert.Equal("P2", table2.Properties[1].Name);
            Assert.Equal("P3", table2.Properties[2].Name);
            Assert.NotSame(table1, table2);
            Assert.NotSame(table1.Properties[0], table2.Properties[0]);
            Assert.NotSame(table1.Properties[1], table2.Properties[1]);
            Assert.Equal(3, entityType2Mapping.MappingFragments.Single().ColumnMappings.Count());
            Assert.Same(entityType2Mapping.MappingFragments.Single().ColumnMappings.ElementAt(0).ColumnProperty, table2.Properties[0]);
            Assert.Same(entityType2Mapping.MappingFragments.Single().ColumnMappings.ElementAt(1).ColumnProperty, table2.Properties[1]);
            Assert.Same(entityType2Mapping.MappingFragments.Single().ColumnMappings.ElementAt(2).ColumnProperty, table2.Properties[2]);

            Assert.False(entityType3Mapping.IsHierarchyMapping);
            Assert.Equal("E3", table3.Name);
            Assert.Equal(3, table3.Properties.Count);
            Assert.Equal("P1", table3.Properties[0].Name);
            Assert.Equal("P2", table3.Properties[1].Name);
            Assert.Equal("P4", table3.Properties[2].Name);
            Assert.NotSame(table1, table3);
            Assert.NotSame(table3, table2);
            Assert.NotSame(table1.Properties[0], table3.Properties[0]);
            Assert.NotSame(table1.Properties[1], table3.Properties[1]);
            Assert.Equal(3, entityType3Mapping.MappingFragments.Single().ColumnMappings.Count());
            Assert.Same(entityType3Mapping.MappingFragments.Single().ColumnMappings.ElementAt(0).ColumnProperty, table3.Properties[0]);
            Assert.Same(entityType3Mapping.MappingFragments.Single().ColumnMappings.ElementAt(1).ColumnProperty, table3.Properties[1]);
            Assert.Same(entityType3Mapping.MappingFragments.Single().ColumnMappings.ElementAt(2).ColumnProperty, table3.Properties[2]);
        }

        //              E1
        //            / 
        //         E2  
        [Fact]
        public void Configure_mapping_can_process_simple_TPH_mapping()
        {
            //Setup
            var model = TestModelBuilderHelpers.CreateSimpleInheritanceTwoEntities();
            var databaseMapping = new DatabaseMappingGenerator(ProviderRegistry.Sql2008_ProviderInfo, ProviderRegistry.Sql2008_ProviderManifest).Generate(model);

            var entityType1 = model.GetEntityType("E1");
            var entityType2 = model.GetEntityType("E2");

            // Action
            var modelConfiguration = new ModelConfiguration();
            var entity1Configuration = modelConfiguration.Entity(entityType1.GetClrType());
            var entity1MappingConfiguration =
                new EntityMappingConfiguration
                    {
                        TableName = new DatabaseName("E1")
                    };
            entity1MappingConfiguration
                .AddValueCondition(
                    new ValueConditionConfiguration(entity1MappingConfiguration, "disc")
                        {
                            Value = "foo"
                        });
            entity1Configuration.AddMappingConfiguration(entity1MappingConfiguration);
            var entity1SubTypeMappingConfiguration =
                new EntityMappingConfiguration
                    {
                        TableName = new DatabaseName("E1")
                    };
            entity1SubTypeMappingConfiguration
                .AddValueCondition(
                    new ValueConditionConfiguration(entity1SubTypeMappingConfiguration, "disc")
                        {
                            Value = "bar"
                        });
            entity1Configuration.AddSubTypeMappingConfiguration(entityType2.GetClrType(), entity1SubTypeMappingConfiguration);
            modelConfiguration.NormalizeConfigurations();
            modelConfiguration.Configure(databaseMapping, ProviderRegistry.Sql2008_ProviderManifest);

            //Validate
            var entitySetMapping = databaseMapping.GetEntitySetMapping(model.GetEntitySet(entityType1));
            Assert.NotNull(entitySetMapping);
            Assert.Equal(3, entitySetMapping.EntityTypeMappings.Count());
            var entityType1Mapping = databaseMapping.GetEntityTypeMapping(entityType1);
            var entityType1MappingConditions = databaseMapping.GetEntityTypeMappings(entityType1).Single(tm => !tm.IsHierarchyMapping);
            var entityType2Mapping = databaseMapping.GetEntityTypeMapping(entityType2);

            var table1 = entityType1Mapping.MappingFragments.Single().Table;
            var table2 = entityType2Mapping.MappingFragments.Single().Table;

            Assert.True(entityType1Mapping.IsHierarchyMapping);
            Assert.Equal(4, table1.Properties.Count);
            Assert.Equal("P1", table1.Properties[0].Name);
            Assert.Equal("P2", table1.Properties[1].Name);
            Assert.Equal("P3", table1.Properties[2].Name);
            Assert.Equal("disc", table1.Properties[3].Name);
            Assert.Equal(2, entityType1Mapping.MappingFragments.Single().ColumnMappings.Count());
            Assert.Equal("P1", entityType1Mapping.MappingFragments.Single().ColumnMappings.ElementAt(0).ColumnProperty.Name);
            Assert.Equal("P2", entityType1Mapping.MappingFragments.Single().ColumnMappings.ElementAt(1).ColumnProperty.Name);
            Assert.Same(
                table1.Properties[3], entityType1MappingConditions.MappingFragments.Single().ColumnConditions.Single().ColumnProperty);
            Assert.Equal("foo", entityType1MappingConditions.MappingFragments.Single().ColumnConditions.Single().Value);
            Assert.Equal(
                "nvarchar", entityType1MappingConditions.MappingFragments.Single().ColumnConditions.Single().ColumnProperty.TypeName);
            Assert.Equal(
                DatabaseMappingGenerator.DiscriminatorMaxLength,
                entityType1MappingConditions.MappingFragments.Single().ColumnConditions.Single().ColumnProperty.MaxLength);

            Assert.False(entityType2Mapping.IsHierarchyMapping);
            Assert.Same(table1, table2);
            Assert.Equal(2, entityType2Mapping.MappingFragments.Single().ColumnMappings.Count());
            Assert.Same(table1.Properties[0], table2.Properties[0]);
            Assert.Same(table1.Properties[1], table2.Properties[1]);
            Assert.Equal("P1", entityType2Mapping.MappingFragments.Single().ColumnMappings.ElementAt(0).ColumnProperty.Name);
            Assert.Equal("P3", entityType2Mapping.MappingFragments.Single().ColumnMappings.ElementAt(1).ColumnProperty.Name);
            Assert.Same(table2.Properties[3], entityType2Mapping.MappingFragments.Single().ColumnConditions.Single().ColumnProperty);
            Assert.Equal("bar", entityType2Mapping.MappingFragments.Single().ColumnConditions.Single().Value);
        }

        //             E1
        //           / 
        //         E2    
        //       /
        //      E3
        [Fact]
        public void Configure_mapping_can_process_two_levels_of_TPH()
        {
            //Setup
            var model = TestModelBuilderHelpers.CreateTwoLevelInheritanceWithThreeEntities();
            var databaseMapping = new DatabaseMappingGenerator(ProviderRegistry.Sql2008_ProviderInfo, ProviderRegistry.Sql2008_ProviderManifest).Generate(model);

            var entityType1 = model.GetEntityType("E1");
            var entityType2 = model.GetEntityType("E2");
            var entityType3 = model.GetEntityType("E3");

            // Action
            var modelConfiguration = new ModelConfiguration();
            var entity1Configuration = modelConfiguration.Entity(entityType1.GetClrType());
            var entity1MappingConfiguration =
                new EntityMappingConfiguration
                    {
                        TableName = new DatabaseName("E1")
                    };
            entity1MappingConfiguration
                .AddValueCondition(
                    new ValueConditionConfiguration(entity1MappingConfiguration, "disc")
                        {
                            Value = 1
                        });
            entity1Configuration.AddMappingConfiguration(entity1MappingConfiguration);
            var entity1SubTypeMappingConfiguration =
                new EntityMappingConfiguration
                    {
                        TableName = new DatabaseName("E1")
                    };
            entity1SubTypeMappingConfiguration
                .AddValueCondition(
                    new ValueConditionConfiguration(entity1SubTypeMappingConfiguration, "disc")
                        {
                            Value = 3
                        });
            entity1SubTypeMappingConfiguration
                .AddNullabilityCondition(
                    new NotNullConditionConfiguration(
                        entity1SubTypeMappingConfiguration,
                        new PropertyPath(
                            entityType3.GetDeclaredPrimitiveProperties().SingleOrDefault(p => p.Name == "P4").GetClrPropertyInfo())));
            entity1Configuration.AddSubTypeMappingConfiguration(entityType3.GetClrType(), entity1SubTypeMappingConfiguration);
            var entity2Configuration = modelConfiguration.Entity(entityType2.GetClrType());
            var entity2MappingConfiguration =
                new EntityMappingConfiguration
                    {
                        TableName = new DatabaseName("E1")
                    };
            entity2MappingConfiguration
                .AddValueCondition(
                    new ValueConditionConfiguration(entity2MappingConfiguration, "disc")
                        {
                            Value = 2
                        });
            entity2Configuration.AddMappingConfiguration(entity2MappingConfiguration);
            modelConfiguration.NormalizeConfigurations();
            modelConfiguration.Configure(databaseMapping, ProviderRegistry.Sql2008_ProviderManifest);

            //Validate
            var entitySetMapping = databaseMapping.GetEntitySetMapping(model.GetEntitySet(entityType1));
            Assert.NotNull(entitySetMapping);
            Assert.Equal(4, entitySetMapping.EntityTypeMappings.Count());

            var entityType1Mapping = databaseMapping.GetEntityTypeMapping(entityType1);
            var entityType1MappingConditions = databaseMapping.GetEntityTypeMappings(entityType1).Single(x => !x.IsHierarchyMapping);
            var entityType2Mapping = databaseMapping.GetEntityTypeMapping(entityType2);
            var entityType3Mapping = databaseMapping.GetEntityTypeMapping(entityType3);

            var table1 = entityType1Mapping.MappingFragments.Single().Table;
            var table2 = entityType2Mapping.MappingFragments.Single().Table;
            var table3 = entityType3Mapping.MappingFragments.Single().Table;

            Assert.True(entityType1Mapping.IsHierarchyMapping);
            Assert.Equal(5, table1.Properties.Count);
            Assert.Equal("P1", table1.Properties[0].Name);
            Assert.Equal("P2", table1.Properties[1].Name);
            Assert.Equal("P3", table1.Properties[2].Name);
            Assert.Equal("P4", table1.Properties[3].Name);
            Assert.Equal("disc", table1.Properties[4].Name);
            Assert.Equal(2, entityType1Mapping.MappingFragments.Single().ColumnMappings.Count());
            Assert.Equal("P1", entityType1Mapping.MappingFragments.Single().ColumnMappings.ElementAt(0).ColumnProperty.Name);
            Assert.Equal("P2", entityType1Mapping.MappingFragments.Single().ColumnMappings.ElementAt(1).ColumnProperty.Name);
            Assert.Same(
                table1.Properties[4], entityType1MappingConditions.MappingFragments.Single().ColumnConditions.Single().ColumnProperty);
            Assert.Equal(1, entityType1MappingConditions.MappingFragments.Single().ColumnConditions.Single().Value);

            Assert.False(entityType2Mapping.IsHierarchyMapping);
            Assert.Same(table1, table2);
            Assert.Same(table1.Properties[0], table2.Properties[0]);
            Assert.Same(table1.Properties[1], table2.Properties[1]);
            Assert.Equal(2, entityType2Mapping.MappingFragments.Single().ColumnMappings.Count());
            Assert.Equal("P1", entityType2Mapping.MappingFragments.Single().ColumnMappings.ElementAt(0).ColumnProperty.Name);
            Assert.Equal("P3", entityType2Mapping.MappingFragments.Single().ColumnMappings.ElementAt(1).ColumnProperty.Name);
            Assert.Same(table2.Properties[4], entityType2Mapping.MappingFragments.Single().ColumnConditions.Single().ColumnProperty);
            Assert.Equal(2, entityType2Mapping.MappingFragments.Single().ColumnConditions.Single().Value);
            Assert.Null(entityType2Mapping.MappingFragments.Single().ColumnConditions.Single().IsNull);

            Assert.False(entityType3Mapping.IsHierarchyMapping);
            Assert.Same(table1, table3);
            Assert.Same(table1.Properties[0], table3.Properties[0]);
            Assert.Same(table1.Properties[1], table3.Properties[1]);
            Assert.Equal(3, entityType3Mapping.MappingFragments.Single().ColumnMappings.Count());
            Assert.Equal("P1", entityType3Mapping.MappingFragments.Single().ColumnMappings.ElementAt(0).ColumnProperty.Name);
            Assert.Equal("P3", entityType3Mapping.MappingFragments.Single().ColumnMappings.ElementAt(1).ColumnProperty.Name);
            Assert.Equal("P4", entityType3Mapping.MappingFragments.Single().ColumnMappings.ElementAt(2).ColumnProperty.Name);
            Assert.Same(table3.Properties[4], entityType3Mapping.MappingFragments.Single().ColumnConditions.ElementAt(0).ColumnProperty);
            Assert.Equal(3, entityType3Mapping.MappingFragments.Single().ColumnConditions.ElementAt(0).Value);
            Assert.Equal("int", entityType3Mapping.MappingFragments.Single().ColumnConditions.ElementAt(0).ColumnProperty.TypeName);
            Assert.Same(table3.Properties[3], entityType3Mapping.MappingFragments.Single().ColumnConditions.ElementAt(1).ColumnProperty);
            Assert.Equal(false, entityType3Mapping.MappingFragments.Single().ColumnConditions.ElementAt(1).IsNull);
        }

        //             E1
        //           /   \
        //         E2     E3
        [Fact]
        public void Configure_mapping_can_process_one_level_TPH_on_both_sides_of_tree()
        {
            //Setup
            var model = TestModelBuilderHelpers.CreateSingleLevelInheritanceWithThreeEntities();
            var databaseMapping = new DatabaseMappingGenerator(ProviderRegistry.Sql2008_ProviderInfo, ProviderRegistry.Sql2008_ProviderManifest).Generate(model);

            var entityType1 = model.GetEntityType("E1");
            var entityType2 = model.GetEntityType("E2");
            var entityType3 = model.GetEntityType("E3");

            // Action
            var modelConfiguration = new ModelConfiguration();
            var entity1Configuration = modelConfiguration.Entity(entityType1.GetClrType());
            var entity1MappingConfiguration =
                new EntityMappingConfiguration
                    {
                        TableName = new DatabaseName("E1")
                    };
            entity1MappingConfiguration
                .AddValueCondition(
                    new ValueConditionConfiguration(entity1MappingConfiguration, "P3")
                        {
                            Value = null
                        });
            entity1MappingConfiguration
                .AddValueCondition(
                    new ValueConditionConfiguration(entity1MappingConfiguration, "P4")
                        {
                            Value = null
                        });
            entity1Configuration.AddMappingConfiguration(entity1MappingConfiguration);
            var entity1SubTypeMappingConfiguration =
                new EntityMappingConfiguration
                    {
                        TableName = new DatabaseName("E1")
                    };
            entity1SubTypeMappingConfiguration
                .AddValueCondition(
                    new ValueConditionConfiguration(entity1SubTypeMappingConfiguration, "P3")
                        {
                            Value = null
                        });
            entity1SubTypeMappingConfiguration
                .AddNullabilityCondition(
                    new NotNullConditionConfiguration(
                        entity1SubTypeMappingConfiguration,
                        new PropertyPath(
                            entityType3.GetDeclaredPrimitiveProperties().SingleOrDefault(p => p.Name == "P4").GetClrPropertyInfo())));
            entity1Configuration.AddSubTypeMappingConfiguration(entityType3.GetClrType(), entity1SubTypeMappingConfiguration);
            var entity2Configuration = modelConfiguration.Entity(entityType2.GetClrType());
            var entity2MappingConfiguration =
                new EntityMappingConfiguration
                    {
                        TableName = new DatabaseName("E1")
                    };
            entity2MappingConfiguration
                .AddNullabilityCondition(
                    new NotNullConditionConfiguration(
                        entity2MappingConfiguration,
                        new PropertyPath(
                            entityType2.GetDeclaredPrimitiveProperties().SingleOrDefault(p => p.Name == "P3").GetClrPropertyInfo())));
            entity2MappingConfiguration
                .AddValueCondition(
                    new ValueConditionConfiguration(entity2MappingConfiguration, "P4")
                        {
                            Value = null
                        });
            entity2Configuration.AddMappingConfiguration(entity2MappingConfiguration);
            modelConfiguration.NormalizeConfigurations();
            modelConfiguration.Configure(databaseMapping, ProviderRegistry.Sql2008_ProviderManifest);

            //Validate
            var entitySetMapping = databaseMapping.GetEntitySetMapping(model.GetEntitySet(entityType1));
            Assert.NotNull(entitySetMapping);
            Assert.Equal(4, entitySetMapping.EntityTypeMappings.Count());

            var entityType1Mapping = databaseMapping.GetEntityTypeMapping(entityType1);
            var entityType1MappingConditions = databaseMapping.GetEntityTypeMappings(entityType1).Single(x => !x.IsHierarchyMapping);
            var entityType2Mapping = databaseMapping.GetEntityTypeMapping(entityType2);
            var entityType3Mapping = databaseMapping.GetEntityTypeMapping(entityType3);

            var table1 = entityType1Mapping.MappingFragments.Single().Table;
            var table2 = entityType2Mapping.MappingFragments.Single().Table;
            var table3 = entityType3Mapping.MappingFragments.Single().Table;

            Assert.True(entityType1Mapping.IsHierarchyMapping);
            Assert.Equal(4, table1.Properties.Count);
            Assert.Equal("P1", table1.Properties[0].Name);
            Assert.Equal("P2", table1.Properties[1].Name);
            Assert.Equal("P3", table1.Properties[2].Name);
            Assert.Equal("P4", table1.Properties[3].Name);
            Assert.Equal(2, entityType1Mapping.MappingFragments.Single().ColumnMappings.Count());
            Assert.Equal("P1", entityType1Mapping.MappingFragments.Single().ColumnMappings.ElementAt(0).ColumnProperty.Name);
            Assert.Equal("P2", entityType1Mapping.MappingFragments.Single().ColumnMappings.ElementAt(1).ColumnProperty.Name);
            Assert.Same(
                table1.Properties[2], entityType1MappingConditions.MappingFragments.Single().ColumnConditions.ElementAt(0).ColumnProperty);
            Assert.True((bool)entityType1MappingConditions.MappingFragments.Single().ColumnConditions.ElementAt(0).IsNull);
            Assert.Same(
                table1.Properties[3], entityType1MappingConditions.MappingFragments.Single().ColumnConditions.ElementAt(1).ColumnProperty);
            Assert.True((bool)entityType1MappingConditions.MappingFragments.Single().ColumnConditions.ElementAt(1).IsNull);

            Assert.False(entityType2Mapping.IsHierarchyMapping);
            Assert.Same(table1, table2);
            Assert.Same(table1.Properties[0], table2.Properties[0]);
            Assert.Same(table1.Properties[1], table2.Properties[1]);
            Assert.Equal(2, entityType2Mapping.MappingFragments.Single().ColumnMappings.Count());
            Assert.Equal("P1", entityType2Mapping.MappingFragments.Single().ColumnMappings.ElementAt(0).ColumnProperty.Name);
            Assert.Equal("P3", entityType2Mapping.MappingFragments.Single().ColumnMappings.ElementAt(1).ColumnProperty.Name);
            Assert.Same(table1.Properties[3], entityType2Mapping.MappingFragments.Single().ColumnConditions.ElementAt(0).ColumnProperty);
            Assert.True((bool)entityType2Mapping.MappingFragments.Single().ColumnConditions.ElementAt(0).IsNull);
            Assert.Same(table1.Properties[2], entityType2Mapping.MappingFragments.Single().ColumnConditions.ElementAt(1).ColumnProperty);
            Assert.False((bool)entityType2Mapping.MappingFragments.Single().ColumnConditions.ElementAt(1).IsNull);

            Assert.False(entityType3Mapping.IsHierarchyMapping);
            Assert.Same(table1, table3);
            Assert.Same(table1.Properties[0], table3.Properties[0]);
            Assert.Same(table1.Properties[1], table3.Properties[1]);
            Assert.Equal(2, entityType3Mapping.MappingFragments.Single().ColumnMappings.Count());
            Assert.Equal("P1", entityType3Mapping.MappingFragments.Single().ColumnMappings.ElementAt(0).ColumnProperty.Name);
            Assert.Equal("P4", entityType3Mapping.MappingFragments.Single().ColumnMappings.ElementAt(1).ColumnProperty.Name);
            Assert.Same(table1.Properties[2], entityType3Mapping.MappingFragments.Single().ColumnConditions.ElementAt(0).ColumnProperty);
            Assert.True((bool)entityType3Mapping.MappingFragments.Single().ColumnConditions.ElementAt(0).IsNull);
            Assert.Same(table1.Properties[3], entityType3Mapping.MappingFragments.Single().ColumnConditions.ElementAt(1).ColumnProperty);
            Assert.False((bool)entityType3Mapping.MappingFragments.Single().ColumnConditions.ElementAt(1).IsNull);
        }

        [Fact]
        public void Configure_mapping_can_process_entity_splitting()
        {
            EdmModel model =
                new TestModelBuilder()
                    .Entity("E")
                    .Key("P1")
                    .Property("P2")
                    .Property("P3")
                    .Property("P4")
                    .Property("P5");
            var databaseMapping = new DatabaseMappingGenerator(ProviderRegistry.Sql2008_ProviderInfo, ProviderRegistry.Sql2008_ProviderManifest).Generate(model);

            var entityType = model.GetEntityType("E");
            var modelConfiguration = new ModelConfiguration();
            var entityMappingConfiguration1 =
                new EntityMappingConfiguration
                    {
                        Properties =
                            new List<PropertyPath>
                                {
                                    new PropertyPath(
                                        entityType.GetDeclaredPrimitiveProperties().SingleOrDefault(p => p.Name == "P1").GetClrPropertyInfo(
                                            
                                        )),
                                    new PropertyPath(
                                        entityType.GetDeclaredPrimitiveProperties().SingleOrDefault(p => p.Name == "P2").GetClrPropertyInfo(
                                            
                                        )),
                                    new PropertyPath(
                                        entityType.GetDeclaredPrimitiveProperties().SingleOrDefault(p => p.Name == "P3").GetClrPropertyInfo(
                                            
                                        ))
                                },
                        TableName = new DatabaseName("E1")
                    };
            var entityMappingConfiguration2 =
                new EntityMappingConfiguration
                    {
                        Properties =
                            new List<PropertyPath>
                                {
                                    new PropertyPath(
                                        entityType.GetDeclaredPrimitiveProperties().SingleOrDefault(p => p.Name == "P1").GetClrPropertyInfo(
                                            
                                        )),
                                    new PropertyPath(
                                        entityType.GetDeclaredPrimitiveProperties().SingleOrDefault(p => p.Name == "P4").GetClrPropertyInfo(
                                            
                                        )),
                                    new PropertyPath(
                                        entityType.GetDeclaredPrimitiveProperties().SingleOrDefault(p => p.Name == "P5").GetClrPropertyInfo(
                                            
                                        ))
                                },
                        TableName = new DatabaseName("E2")
                    };
            var entityConfiguration = modelConfiguration.Entity(entityType.GetClrType());
            entityConfiguration.AddMappingConfiguration(entityMappingConfiguration1);
            entityConfiguration.AddMappingConfiguration(entityMappingConfiguration2);
            modelConfiguration.Configure(databaseMapping, ProviderRegistry.Sql2008_ProviderManifest);

            var entityTypeMapping = databaseMapping.GetEntityTypeMapping(entityType);
            var table1 = entityTypeMapping.MappingFragments[0].Table;
            var table2 = entityTypeMapping.MappingFragments[1].Table;
            Assert.NotSame(table1, table2);
            Assert.Equal("E1", table1.GetTableName().Name);
            Assert.Equal("E2", table2.GetTableName().Name);
            Assert.Equal(3, table1.Properties.Count);
            Assert.Equal(3, table2.Properties.Count);
            Assert.Equal(2, entityTypeMapping.MappingFragments.Count);
            var entityTypeMappingFragment1 = entityTypeMapping.MappingFragments[0];
            var entityTypeMappingFragment2 = entityTypeMapping.MappingFragments[1];
            Assert.Equal(3, entityTypeMappingFragment1.ColumnMappings.Count());
            Assert.Equal("P1", entityTypeMappingFragment1.ColumnMappings.ElementAt(0).ColumnProperty.Name);
            Assert.Equal("P2", entityTypeMappingFragment1.ColumnMappings.ElementAt(1).ColumnProperty.Name);
            Assert.Equal("P3", entityTypeMappingFragment1.ColumnMappings.ElementAt(2).ColumnProperty.Name);
            Assert.Equal(3, entityTypeMappingFragment2.ColumnMappings.Count());
            Assert.Equal("P1", entityTypeMappingFragment2.ColumnMappings.ElementAt(0).ColumnProperty.Name);
            Assert.Equal("P4", entityTypeMappingFragment2.ColumnMappings.ElementAt(1).ColumnProperty.Name);
            Assert.Equal("P5", entityTypeMappingFragment2.ColumnMappings.ElementAt(2).ColumnProperty.Name);
        }

        [Fact]
        public void Configure_entity_splitting_should_throw_if_ignored_property_is_mapped()
        {
            EdmModel model =
                new TestModelBuilder()
                    .Entity("E")
                    .Key("P1");
            var databaseMapping = new DatabaseMappingGenerator(ProviderRegistry.Sql2008_ProviderInfo, ProviderRegistry.Sql2008_ProviderManifest).Generate(model);

            var entityType = model.GetEntityType("E");
            var modelConfiguration = new ModelConfiguration();
            var entityConfiguration = modelConfiguration.Entity(entityType.GetClrType());
            var p1PropertyInfo = entityType.GetDeclaredPrimitiveProperties().SingleOrDefault(p => p.Name == "P1").GetClrPropertyInfo();
            var entityMappingConfiguration1 =
                new EntityMappingConfiguration
                    {
                        Properties = new List<PropertyPath>
                                         {
                                             new PropertyPath(p1PropertyInfo),
                                             new PropertyPath(new MockPropertyInfo(typeof(int), "P2"))
                                         },
                        TableName = new DatabaseName("E")
                    };
            entityConfiguration.AddMappingConfiguration(entityMappingConfiguration1);

            Assert.Equal(
                Strings.EntityMappingConfiguration_CannotMapIgnoredProperty("E", "P2"),
                Assert.Throws<InvalidOperationException>(
                    () => modelConfiguration.Configure(databaseMapping, ProviderRegistry.Sql2008_ProviderManifest)).Message);
        }
    }

    # region Test model builder helper methods

    internal static class TestModelBuilderHelpers
    {
        //              E1
        //            / 
        //          E2    
        public static EdmModel CreateSimpleInheritanceTwoEntities()
        {
            return new TestModelBuilder()
                .Entity("E1")
                .Key("P1")
                .Property("P2")
                .Subclass("E2")
                .Property("P3");
        }

        //             E1
        //           / 
        //        E2    
        //       /
        //      E3 
        public static EdmModel CreateTwoLevelInheritanceWithThreeEntities()
        {
            return new TestModelBuilder()
                .Entity("E1")
                .Key("P1")
                .Property("P2")
                .Subclass("E2")
                .Property("P3")
                .Subclass("E3")
                .Property("P4");
        }

        //             E1
        //           /   \
        //          E2     E3
        //
        public static EdmModel CreateSingleLevelInheritanceWithThreeEntities()
        {
            return new TestModelBuilder()
                .Entity("E1")
                .Key("P1")
                .Property("P2")
                .Subclass("E2")
                .Property("P3")
                .Subclass("E3", "E1")
                .Property("P4");
        }

        //             E1
        //           /   \
        //         E2     E4
        //       /
        //      E3
        public static EdmModel CreateTwoLevelInheritanceWithFourEntities()
        {
            return new TestModelBuilder()
                .Entity("E1")
                .Key("P1")
                .Property("P2")
                .Subclass("E2")
                .Property("P3")
                .Subclass("E3")
                .Property("P4")
                .Subclass("E4", "E1")
                .Property("P5");
        }
    }

    #endregion
}
=======
// Copyright (c) Microsoft Open Technologies, Inc. All rights reserved. See License.txt in the project root for license information.

namespace System.Data.Entity.ModelConfiguration.Configuration
{
    using System.Collections.Generic;
    using System.Data.Entity.Core.Metadata.Edm;
    using System.Data.Entity.ModelConfiguration.Configuration.Mapping;
    using System.Data.Entity.ModelConfiguration.Configuration.Types;
    using System.Data.Entity.ModelConfiguration.Edm;
    using System.Data.Entity.ModelConfiguration.Edm.Services;
    using System.Data.Entity.ModelConfiguration.Utilities;
    using System.Data.Entity.Resources;
    using System.Data.Entity.Utilities;
    using System.Linq;
    using Moq;
    using Xunit;

    public sealed class ModelConfigurationTests
    {
        [Fact]
        public void Configure_should_uniquify_unconfigured_function_names()
        {
            var modelConfiguration = new ModelConfiguration();

            var typeA = new MockType("A");
            var typeB = new MockType("B");

            modelConfiguration.Entity(typeA).MapToStoredProcedures();

            var modificationFunctionsConfiguration
                = new ModificationStoredProceduresConfiguration();

            var modificationFunctionConfiguration = new ModificationStoredProcedureConfiguration();
            modificationFunctionConfiguration.HasName("A_Insert");

            modificationFunctionsConfiguration.Insert(modificationFunctionConfiguration);

            modelConfiguration.Entity(typeB).MapToStoredProcedures(modificationFunctionsConfiguration, true);

            var model = new EdmModel(DataSpace.CSpace);

            var entityA = model.AddEntityType("A");
            entityA.Annotations.SetClrType(typeA);
            entityA.SetConfiguration(modelConfiguration.Entity(typeA));

            var entityB = model.AddEntityType("B");
            entityB.Annotations.SetClrType(typeB);
            entityB.SetConfiguration(modelConfiguration.Entity(typeB));

            model.AddEntitySet("AS", entityA);
            model.AddEntitySet("BS", entityB);

            var databaseMapping
                = new DatabaseMappingGenerator(ProviderRegistry.Sql2008_ProviderInfo, ProviderRegistry.Sql2008_ProviderManifest)
                    .Generate(model);

            modelConfiguration.Configure(databaseMapping, ProviderRegistry.Sql2008_ProviderManifest);

            Assert.True(databaseMapping.Database.Functions.Any(f => f.StoreFunctionNameAttribute == "A_Insert"));
            Assert.True(databaseMapping.Database.Functions.Any(f => f.StoreFunctionNameAttribute == "A_Insert1"));
        }

        [Fact]
        public void Configure_should_uniquify_unconfigured_association_function_names()
        {
            var typeA = new MockType("A");
            var typeB = new MockType("B").Property(typeA.AsCollection(), "As");
            var mockPropertyInfo = typeB.GetProperty("As");
            typeA.Property(typeB.AsCollection(), "Bs");

            var modelConfiguration = new ModelConfiguration();

            var navigationPropertyConfiguration
                = modelConfiguration.Entity(typeB).Navigation(mockPropertyInfo);

            navigationPropertyConfiguration.ModificationStoredProceduresConfiguration
                = new ModificationStoredProceduresConfiguration();

            var modificationFunctionConfiguration = new ModificationStoredProcedureConfiguration();
            modificationFunctionConfiguration.HasName("AB_Delete");

            navigationPropertyConfiguration.ModificationStoredProceduresConfiguration
                .Insert(modificationFunctionConfiguration);

            var model = new EdmModel(DataSpace.CSpace);

            var entityA = model.AddEntityType("A");
            entityA.Annotations.SetClrType(typeA);
            entityA.SetConfiguration(modelConfiguration.Entity(typeA));

            var entityB = model.AddEntityType("B");
            entityB.Annotations.SetClrType(typeB);
            entityB.SetConfiguration(modelConfiguration.Entity(typeB));

            model.AddEntitySet("AS", entityA);
            model.AddEntitySet("BS", entityB);

            var associationType
                = model.AddAssociationType(
                    "M2M",
                    entityA,
                    RelationshipMultiplicity.Many,
                    entityB,
                    RelationshipMultiplicity.Many);

            associationType.SetConfiguration(navigationPropertyConfiguration);

            var navigationProperty
                = entityB.AddNavigationProperty("As", associationType);

            navigationProperty.SetClrPropertyInfo(mockPropertyInfo);

            model.AddAssociationSet("M2MSet", associationType);

            var databaseMapping
                = new DatabaseMappingGenerator(ProviderRegistry.Sql2008_ProviderInfo, ProviderRegistry.Sql2008_ProviderManifest)
                    .Generate(model);

            modelConfiguration.Configure(databaseMapping, ProviderRegistry.Sql2008_ProviderManifest);

            Assert.True(databaseMapping.Database.Functions.Any(f => f.StoreFunctionNameAttribute == "AB_Delete"));
            Assert.True(databaseMapping.Database.Functions.Any(f => f.StoreFunctionNameAttribute == "AB_Delete1"));
        }

        [Fact]
        public void Configure_when_base_entity_mapped_to_function_should_map_sub_types_to_functions()
        {
            var modelConfiguration = new ModelConfiguration();

            var rootType = new MockType();
            var middleType = new MockType().BaseType(rootType);
            var leafType = new MockType().BaseType(middleType);

            modelConfiguration.Entity(rootType).MapToStoredProcedures();
            modelConfiguration.Entity(middleType);
            modelConfiguration.Entity(leafType);

            var model = new EdmModel(DataSpace.CSpace);

            var rootEntity = model.AddEntityType("Root");
            rootEntity.Annotations.SetClrType(rootType);

            var middleEntity = model.AddEntityType("Middle");
            middleEntity.Annotations.SetClrType(middleType);
            middleEntity.BaseType = rootEntity;

            var leafEntity = model.AddEntityType("Leaf");
            leafEntity.Annotations.SetClrType(leafType);
            leafEntity.BaseType = middleEntity;

            modelConfiguration.Configure(model);

            Assert.NotNull(modelConfiguration.Entity(rootType).ModificationStoredProceduresConfiguration);
            Assert.NotNull(modelConfiguration.Entity(middleType).ModificationStoredProceduresConfiguration);
            Assert.NotNull(modelConfiguration.Entity(leafType).ModificationStoredProceduresConfiguration);
        }

        [Fact]
        public void Configure_should_throw_when_only_derived_type_mapped_to_functions()
        {
            var modelConfiguration = new ModelConfiguration();

            var baseType = new MockType("B");
            var derivedType = new MockType("D").BaseType(baseType);

            modelConfiguration.Entity(baseType);
            modelConfiguration.Entity(derivedType).MapToStoredProcedures();

            var model = new EdmModel(DataSpace.CSpace);

            var baseEntity = model.AddEntityType("Base");
            baseEntity.Annotations.SetClrType(baseType);

            var derivedEntity = model.AddEntityType("Derived");
            derivedEntity.Annotations.SetClrType(derivedType);
            derivedEntity.BaseType = baseEntity;

            Assert.Equal(
                Strings.BaseTypeNotMappedToFunctions("B", "D"),
                Assert.Throws<InvalidOperationException>(
                    () => modelConfiguration.Configure(model)).Message);
        }

        [Fact]
        public void Configure_should_not_throw_when_only_derived_type_mapped_to_function_but_base_is_abstract()
        {
            var modelConfiguration = new ModelConfiguration();

            var baseType = new MockType("B");
            var derivedType = new MockType("D").BaseType(baseType);

            modelConfiguration.Entity(baseType);
            modelConfiguration.Entity(derivedType).MapToStoredProcedures();

            var model = new EdmModel(DataSpace.CSpace);

            var baseEntity = model.AddEntityType("Base");
            baseEntity.Annotations.SetClrType(baseType);
            baseEntity.Abstract = true;

            var derivedEntity = model.AddEntityType("Derived");
            derivedEntity.Annotations.SetClrType(derivedType);
            derivedEntity.BaseType = baseEntity;

            modelConfiguration.Configure(model);

            Assert.NotNull(modelConfiguration.Entity(baseType).ModificationStoredProceduresConfiguration);
            Assert.NotNull(modelConfiguration.Entity(derivedType).ModificationStoredProceduresConfiguration);
        }

        [Fact]
        public void Configure_should_configure_default_schema_on_functions()
        {
            var modelConfiguration
                = new ModelConfiguration
                      {
                          DefaultSchema = "foo"
                      };

            var databaseMetadata = new EdmModel(DataSpace.SSpace);
            databaseMetadata.AddFunction("F", new EdmFunctionPayload());

            var databaseMapping
                = new DbDatabaseMapping().Initialize(
                    new EdmModel(DataSpace.CSpace),
                    databaseMetadata);

            modelConfiguration.Configure(databaseMapping, ProviderRegistry.Sql2008_ProviderManifest);

            Assert.Equal("foo", databaseMapping.Database.Functions.Single().Schema);
        }

        [Fact]
        public void Can_get_and_set_model_namespace()
        {
            var modelConfiguration = new ModelConfiguration();

            Assert.Null(modelConfiguration.ModelNamespace);

            modelConfiguration.ModelNamespace = "Foo";

            Assert.Equal("Foo", modelConfiguration.ModelNamespace);
        }

        [Fact]
        public void Configure_should_configure_default_default_schema()
        {
            var modelConfiguration = new ModelConfiguration();

            var databaseMetadata = new EdmModel(DataSpace.CSpace);
            databaseMetadata.AddEntitySet("ES", new EntityType("E", "N", DataSpace.CSpace));

            var databaseMapping
                = new DbDatabaseMapping().Initialize(
                    new EdmModel(DataSpace.CSpace),
                    databaseMetadata);

            modelConfiguration.Configure(databaseMapping, ProviderRegistry.Sql2008_ProviderManifest);

            Assert.Equal("dbo", databaseMapping.Database.GetEntitySets().Single().Schema);
        }

        [Fact]
        public void Configure_should_configure_default_schema()
        {
            var modelConfiguration
                = new ModelConfiguration
                      {
                          DefaultSchema = "foo"
                      };

            var databaseMetadata = new EdmModel(DataSpace.CSpace);
            databaseMetadata.AddEntitySet("ES", new EntityType("E", "N", DataSpace.CSpace));

            var databaseMapping
                = new DbDatabaseMapping().Initialize(
                    new EdmModel(DataSpace.CSpace),
                    databaseMetadata);

            modelConfiguration.Configure(databaseMapping, ProviderRegistry.Sql2008_ProviderManifest);

            Assert.Equal("foo", databaseMapping.Database.GetEntitySets().Single().Schema);
        }

        [Fact]
        public void GetConfiguredProperties_should_return_all_configured_properties()
        {
            var modelConfiguration = new ModelConfiguration();
            var mockType = new MockType();
            var mockPropertyInfo = new MockPropertyInfo(typeof(string), "S");

            Assert.False(modelConfiguration.GetConfiguredProperties(mockType).Any());

            modelConfiguration.Entity(mockType).Property(new PropertyPath(mockPropertyInfo));

            Assert.Same(mockPropertyInfo.Object, modelConfiguration.GetConfiguredProperties(mockType).Single());
        }

        [Fact]
        public void IsIgnoredProperty_should_return_true_if_property_is_ignored()
        {
            var modelConfiguration = new ModelConfiguration();
            var mockType = new MockType();
            var mockPropertyInfo = new MockPropertyInfo(typeof(string), "S");

            Assert.False(modelConfiguration.IsIgnoredProperty(mockType, mockPropertyInfo));

            modelConfiguration.Entity(mockType).Ignore(mockPropertyInfo);

            Assert.True(modelConfiguration.IsIgnoredProperty(mockType, mockPropertyInfo));
        }

        [Fact]
        public void Configure_should_configure_active_entities_and_complex_types()
        {
            var mockEntityType = new MockType();
            var mockComplexType = new MockType();

            var model = new EdmModel(DataSpace.CSpace);
            var entityType = model.AddEntityType("E");

            entityType.Annotations.SetClrType(mockEntityType);
            var complexType = model.AddComplexType("C");

            complexType.Annotations.SetClrType(mockComplexType);

            var modelConfiguration = new ModelConfiguration();
            var mockComplexTypeConfiguration = new Mock<ComplexTypeConfiguration>(mockComplexType.Object);
            var mockEntityTypeConfiguration = new Mock<EntityTypeConfiguration>(mockEntityType.Object);

            modelConfiguration.Add(mockComplexTypeConfiguration.Object);
            modelConfiguration.Add(mockEntityTypeConfiguration.Object);

            modelConfiguration.Configure(model);

            mockComplexTypeConfiguration.Verify(c => c.Configure(complexType));
            mockEntityTypeConfiguration.Verify(c => c.Configure(entityType, model));
        }

        [Fact]
        public void ConfiguredTypes_returns_all_known_types()
        {
            var modelConfiguration = new ModelConfiguration();
            modelConfiguration.Entity(new MockType());
            modelConfiguration.ComplexType(new MockType());
            modelConfiguration.Ignore(new MockType());

            Assert.Equal(3, modelConfiguration.ConfiguredTypes.Count());
        }

        [Fact]
        public void Entities_returns_only_configured_non_ignored_entity_types()
        {
            var modelConfiguration = new ModelConfiguration();
            modelConfiguration.ComplexType(new MockType());
            var mockEntityType = new MockType();
            modelConfiguration.Entity(mockEntityType);
            var mockIgnoredEntityType = new MockType();
            modelConfiguration.Entity(mockIgnoredEntityType);
            modelConfiguration.Ignore(mockIgnoredEntityType);

            Assert.Same(mockEntityType.Object, modelConfiguration.Entities.Single());
        }

        [Fact]
        public void ComplexTypes_returns_only_configured_non_ignored_complex_types()
        {
            var modelConfiguration = new ModelConfiguration();
            modelConfiguration.Entity(new MockType());
            var mockComplexType = new MockType();
            modelConfiguration.ComplexType(mockComplexType);
            var mockIgnoredComplexType = new MockType();
            modelConfiguration.ComplexType(mockIgnoredComplexType);
            modelConfiguration.Ignore(mockIgnoredComplexType);

            Assert.Same(mockComplexType.Object, modelConfiguration.ComplexTypes.Single());
        }

        [Fact]
        public void Adding_multiple_entity_configurations_should_throw()
        {
            var modelConfiguration = new ModelConfiguration();
            var entityTypeConfiguration = new Mock<EntityTypeConfiguration>(typeof(object)).Object;
            modelConfiguration.Add(entityTypeConfiguration);

            Assert.Equal(
                Strings.DuplicateStructuralTypeConfiguration(typeof(object)),
                Assert.Throws<InvalidOperationException>(() => modelConfiguration.Add(entityTypeConfiguration)).Message);
        }

        [Fact]
        public void Adding_multiple_complex_type_configurations_should_throw()
        {
            var modelConfiguration = new ModelConfiguration();
            var complexTypeConfiguration = new Mock<ComplexTypeConfiguration>(typeof(object)).Object;
            modelConfiguration.Add(complexTypeConfiguration);

            Assert.Equal(
                Strings.DuplicateStructuralTypeConfiguration(typeof(object)),
                Assert.Throws<InvalidOperationException>(() => modelConfiguration.Add(complexTypeConfiguration)).Message);
        }

        [Fact]
        public void Adding_complex_type_and_entity_configurations_should_throw()
        {
            var modelConfiguration = new ModelConfiguration();
            var complexTypeConfiguration = new Mock<ComplexTypeConfiguration>(typeof(object)).Object;
            var entityTypeConfiguration = new Mock<EntityTypeConfiguration>(typeof(object)).Object;
            modelConfiguration.Add(complexTypeConfiguration);

            Assert.Equal(
                Strings.DuplicateStructuralTypeConfiguration(typeof(object)),
                Assert.Throws<InvalidOperationException>(() => modelConfiguration.Add(entityTypeConfiguration)).Message);
        }

        [Fact]
        public void Can_add_and_get_entity_configuration()
        {
            var modelConfiguration = new ModelConfiguration();
            var entityTypeConfiguration = new Mock<EntityTypeConfiguration>(typeof(object)).Object;
            modelConfiguration.Add(entityTypeConfiguration);

            Assert.Same(entityTypeConfiguration, modelConfiguration.Entity(typeof(object)));
        }

        [Fact]
        public void Can_add_and_get_complex_type_configuration()
        {
            var modelConfiguration = new ModelConfiguration();
            var complexTypeConfiguration = new Mock<ComplexTypeConfiguration>(typeof(object)).Object;
            modelConfiguration.Add(complexTypeConfiguration);

            Assert.Same(complexTypeConfiguration, modelConfiguration.ComplexType(typeof(object)));
        }

        [Fact]
        public void Entity_should_return_new_configuration_if_no_configuration_found()
        {
            var modelConfiguration = new ModelConfiguration();

            Assert.NotNull(modelConfiguration.Entity(typeof(object)));
        }

        [Fact]
        public void Entity_should_throw_when_configuration_is_not_for_entity()
        {
            var modelConfiguration = new ModelConfiguration();
            modelConfiguration.Add(new Mock<ComplexTypeConfiguration>(typeof(object)).Object);

            Assert.Equal(
                Strings.EntityTypeConfigurationMismatch(typeof(object).Name),
                Assert.Throws<InvalidOperationException>(() => modelConfiguration.Entity(typeof(object))).Message);
        }

        [Fact]
        public void ComplexType_should_return_new_configuration_if_no_configuration_found()
        {
            var modelConfiguration = new ModelConfiguration();

            Assert.NotNull(modelConfiguration.ComplexType(typeof(object)));
        }

        [Fact]
        public void ComplexType_should_throw_when_configuration_is_not_for_complex_type()
        {
            var modelConfiguration = new ModelConfiguration();
            modelConfiguration.Add(new Mock<EntityTypeConfiguration>(typeof(object)).Object);

            Assert.Equal(
                Strings.ComplexTypeConfigurationMismatch(typeof(object).Name),
                Assert.Throws<InvalidOperationException>(() => modelConfiguration.ComplexType(typeof(object))).Message);
        }

        [Fact]
        public void GetStructuralTypeConfiguration_should_return_registered_entity_configuration()
        {
            var modelConfiguration = new ModelConfiguration();
            var entityTypeConfiguration = new Mock<EntityTypeConfiguration>(typeof(object)).Object;
            modelConfiguration.Add(entityTypeConfiguration);

            Assert.Same(entityTypeConfiguration, modelConfiguration.GetStructuralTypeConfiguration(typeof(object)));
        }

        [Fact]
        public void GetStructuralTypeConfiguration_should_return_registered_complex_type_configuration()
        {
            var modelConfiguration = new ModelConfiguration();
            var complexTypeConfiguration = new Mock<ComplexTypeConfiguration>(typeof(object)).Object;
            modelConfiguration.Add(complexTypeConfiguration);

            Assert.Same(complexTypeConfiguration, modelConfiguration.GetStructuralTypeConfiguration(typeof(object)));
        }

        [Fact]
        public void GetStructuralTypeConfiguration_should_return_null_configuration_when_not_found()
        {
            var modelConfiguration = new ModelConfiguration();

            Assert.Null(modelConfiguration.GetStructuralTypeConfiguration(typeof(object)));
        }

        [Fact]
        public void IsComplexType_should_return_true_when_type_is_complex()
        {
            var modelConfiguration = new ModelConfiguration();
            modelConfiguration.Add(new Mock<ComplexTypeConfiguration>(typeof(object)).Object);

            Assert.True(modelConfiguration.IsComplexType(typeof(object)));
        }

        [Fact]
        public void Ignore_should_add_property_to_list_of_ignored_properties()
        {
            var modelConfiguration = new ModelConfiguration();

            modelConfiguration.Ignore(typeof(string));

            Assert.True(modelConfiguration.IsIgnoredType(typeof(string)));
        }

        //             E1
        //           / 
        //  (ToTable)E2    
        //       /
        //      E3 (ToTable)
        [Fact]
        public void Configure_mapping_can_configure_two_levels_of_TPT()
        {
            //Setup
            var model = TestModelBuilderHelpers.CreateTwoLevelInheritanceWithThreeEntities();

            var entityType1 = model.GetEntityType("E1");
            var entityType2 = model.GetEntityType("E2");
            var entityType3 = model.GetEntityType("E3");
            (entityType1.GetDeclaredPrimitiveProperties().SingleOrDefault(p => p.Name == "P1")).SetStoreGeneratedPattern(
                StoreGeneratedPattern.Identity);

            var databaseMapping = new DatabaseMappingGenerator(ProviderRegistry.Sql2008_ProviderInfo, ProviderRegistry.Sql2008_ProviderManifest).Generate(model);

            var modelConfiguration = new ModelConfiguration();
            modelConfiguration.Entity(entityType2.GetClrType()).ToTable("E2");
            modelConfiguration.Entity(entityType3.GetClrType()).ToTable("E3");

            modelConfiguration.Configure(databaseMapping, ProviderRegistry.Sql2008_ProviderManifest);

            var entityTypeMapping1 = databaseMapping.GetEntityTypeMapping(entityType1);
            var entityTypeMapping2 = databaseMapping.GetEntityTypeMapping(entityType2);
            var entityTypeMapping3 = databaseMapping.GetEntityTypeMapping(entityType3);

            var table1 = entityTypeMapping1.MappingFragments.Single().Table;
            var table2 = entityTypeMapping2.MappingFragments.Single().Table;
            var table3 = entityTypeMapping3.MappingFragments.Single().Table;

            Assert.NotSame(table1, table2);
            Assert.NotSame(table1, table3);
            Assert.NotSame(table3, table2);

            Assert.True(entityTypeMapping1.IsHierarchyMapping);
            Assert.Equal(2, table1.Properties.Count);
            Assert.Equal("P1", table1.Properties[0].Name);
            Assert.Equal("P2", table1.Properties[1].Name);
            Assert.Equal(StoreGeneratedPattern.Identity, table1.Properties[0].StoreGeneratedPattern);
            Assert.Equal(2, entityTypeMapping1.MappingFragments.Single().ColumnMappings.Count());
            Assert.Equal("P1", entityTypeMapping1.MappingFragments.Single().ColumnMappings.ElementAt(0).ColumnProperty.Name);
            Assert.Equal("P2", entityTypeMapping1.MappingFragments.Single().ColumnMappings.ElementAt(1).ColumnProperty.Name);

            Assert.True(entityTypeMapping2.IsHierarchyMapping);
            Assert.Equal(StoreGeneratedPattern.None, table2.Properties[0].StoreGeneratedPattern);
            Assert.Equal(2, entityTypeMapping2.MappingFragments.Single().ColumnMappings.Count());
            Assert.Equal("P1", entityTypeMapping2.MappingFragments.Single().ColumnMappings.ElementAt(0).ColumnProperty.Name);
            Assert.Equal("P3", entityTypeMapping2.MappingFragments.Single().ColumnMappings.ElementAt(1).ColumnProperty.Name);
            Assert.Equal(2, table2.Properties.Count);
            Assert.Equal("P1", table2.Properties[0].Name);
            Assert.Equal("P3", table2.Properties[1].Name);
            Assert.NotSame(table1.Properties[0], table2.Properties[0]);

            Assert.False(entityTypeMapping3.IsHierarchyMapping);
            Assert.Equal(StoreGeneratedPattern.None, table3.Properties[0].StoreGeneratedPattern);
            Assert.Equal(2, entityTypeMapping3.MappingFragments.Single().ColumnMappings.Count());
            Assert.Equal("P1", entityTypeMapping3.MappingFragments.Single().ColumnMappings.ElementAt(0).ColumnProperty.Name);
            Assert.Equal("P4", entityTypeMapping3.MappingFragments.Single().ColumnMappings.ElementAt(1).ColumnProperty.Name);
            Assert.Equal(2, table3.Properties.Count);
            Assert.Equal("P1", table3.Properties[0].Name);
            Assert.Equal("P4", table3.Properties[1].Name);
            Assert.NotSame(table1.Properties[0], table3.Properties[0]);
            Assert.NotSame(table2.Properties[0], table3.Properties[0]);
        }

        //             E1
        //           /   \
        //  (ToTable)E2     E3(ToTable)
        //
        [Fact]
        public void Configure_mapping_can_configure_one_level_TPT_on_both_sides_of_tree()
        {
            //Setup
            var model = TestModelBuilderHelpers.CreateSingleLevelInheritanceWithThreeEntities();

            var entityType1 = model.GetEntityType("E1");
            var entityType2 = model.GetEntityType("E2");
            var entityType3 = model.GetEntityType("E3");
            (entityType1.GetDeclaredPrimitiveProperties().SingleOrDefault(p => p.Name == "P1")).SetStoreGeneratedPattern(
                StoreGeneratedPattern.Identity);

            var databaseMapping = new DatabaseMappingGenerator(ProviderRegistry.Sql2008_ProviderInfo, ProviderRegistry.Sql2008_ProviderManifest).Generate(model);
            var modelConfiguration = new ModelConfiguration();
            modelConfiguration.Entity(entityType2.GetClrType()).ToTable("E2");
            modelConfiguration.Entity(entityType3.GetClrType()).ToTable("E3");

            modelConfiguration.Configure(databaseMapping, ProviderRegistry.Sql2008_ProviderManifest);

            var entityTypeMapping1 = databaseMapping.GetEntityTypeMapping(entityType1);
            var entityTypeMapping2 = databaseMapping.GetEntityTypeMapping(entityType2);
            var entityTypeMapping3 = databaseMapping.GetEntityTypeMapping(entityType3);

            var table1 = entityTypeMapping1.MappingFragments.Single().Table;
            var table2 = entityTypeMapping2.MappingFragments.Single().Table;
            var table3 = entityTypeMapping3.MappingFragments.Single().Table;

            Assert.NotSame(table1, table2);
            Assert.NotSame(table1, table3);
            Assert.NotSame(table3, table2);

            Assert.True(entityTypeMapping1.IsHierarchyMapping);
            Assert.Equal(2, table1.Properties.Count);
            Assert.Equal("P1", table1.Properties[0].Name);
            Assert.Equal(StoreGeneratedPattern.Identity, table1.Properties[0].StoreGeneratedPattern);
            Assert.Equal("P2", table1.Properties[1].Name);
            Assert.Equal(2, entityTypeMapping1.MappingFragments.Single().ColumnMappings.Count());
            Assert.Equal("P1", entityTypeMapping1.MappingFragments.Single().ColumnMappings.ElementAt(0).ColumnProperty.Name);
            Assert.Equal("P2", entityTypeMapping1.MappingFragments.Single().ColumnMappings.ElementAt(1).ColumnProperty.Name);

            Assert.False(entityTypeMapping2.IsHierarchyMapping);
            Assert.Equal(2, entityTypeMapping2.MappingFragments.Single().ColumnMappings.Count());
            Assert.Equal("P1", entityTypeMapping2.MappingFragments.Single().ColumnMappings.ElementAt(0).ColumnProperty.Name);
            Assert.Equal(StoreGeneratedPattern.None, table2.Properties[0].StoreGeneratedPattern);
            Assert.Equal("P3", entityTypeMapping2.MappingFragments.Single().ColumnMappings.ElementAt(1).ColumnProperty.Name);
            Assert.Equal(2, table2.Properties.Count);
            Assert.Equal("P1", table2.Properties[0].Name);
            Assert.Equal("P3", table2.Properties[1].Name);
            Assert.NotSame(table1.Properties[0], table2.Properties[0]);

            Assert.False(entityTypeMapping3.IsHierarchyMapping);
            Assert.Equal(2, entityTypeMapping3.MappingFragments.Single().ColumnMappings.Count());
            Assert.Equal(StoreGeneratedPattern.None, table3.Properties[0].StoreGeneratedPattern);
            Assert.Equal("P1", entityTypeMapping3.MappingFragments.Single().ColumnMappings.ElementAt(0).ColumnProperty.Name);
            Assert.Equal("P4", entityTypeMapping3.MappingFragments.Single().ColumnMappings.ElementAt(1).ColumnProperty.Name);
            Assert.Equal(2, table3.Properties.Count);
            Assert.Equal("P1", table3.Properties[0].Name);
            Assert.Equal("P4", table3.Properties[1].Name);
            Assert.NotSame(table1.Properties[0], table3.Properties[0]);
            Assert.NotSame(table2.Properties[0], table3.Properties[0]);
        }

        //              E1
        //            / 
        //  (TPC)E2    
        [Fact]
        public void Configure_mapping_can_process_simple_TPC_mapping()
        {
            //Setup
            var model = TestModelBuilderHelpers.CreateSimpleInheritanceTwoEntities();
            var databaseMapping = new DatabaseMappingGenerator(ProviderRegistry.Sql2008_ProviderInfo, ProviderRegistry.Sql2008_ProviderManifest).Generate(model);

            var entityType1 = model.GetEntityType("E1");
            var entityType2 = model.GetEntityType("E2");

            // Action
            var modelConfiguration = new ModelConfiguration();
            modelConfiguration.Entity(entityType2.GetClrType())
                              .AddMappingConfiguration(
                                  new EntityMappingConfiguration
                                      {
                                          MapInheritedProperties = true,
                                          TableName = new DatabaseName("E2")
                                      });
            modelConfiguration.Configure(databaseMapping, ProviderRegistry.Sql2008_ProviderManifest);

            //Validate
            var entitySetMapping = databaseMapping.GetEntitySetMapping(model.GetEntitySet(entityType1));
            Assert.NotNull(entitySetMapping);
            Assert.Equal(2, entitySetMapping.EntityTypeMappings.Count());
            var entityType1Mapping = databaseMapping.GetEntityTypeMapping(entityType1);
            var entityType2Mapping = databaseMapping.GetEntityTypeMapping(entityType2);

            var table1 = entityType1Mapping.MappingFragments.Single().Table;
            var table2 = entityType2Mapping.MappingFragments.Single().Table;
            Assert.NotSame(table1, table2);

            Assert.False(entityType1Mapping.IsHierarchyMapping);
            Assert.Equal(2, table1.Properties.Count);
            Assert.Equal("P1", table1.Properties[0].Name);
            Assert.Equal("P2", table1.Properties[1].Name);
            Assert.Equal(2, entityType1Mapping.MappingFragments.Single().ColumnMappings.Count());
            Assert.Equal("P1", entityType1Mapping.MappingFragments.Single().ColumnMappings.ElementAt(0).ColumnProperty.Name);
            Assert.Equal("P2", entityType1Mapping.MappingFragments.Single().ColumnMappings.ElementAt(1).ColumnProperty.Name);

            Assert.False(entityType2Mapping.IsHierarchyMapping);
            Assert.Equal(3, entityType2Mapping.MappingFragments.Single().ColumnMappings.Count());
            Assert.Equal("P1", entityType2Mapping.MappingFragments.Single().ColumnMappings.ElementAt(0).ColumnProperty.Name);
            Assert.Equal("P2", entityType2Mapping.MappingFragments.Single().ColumnMappings.ElementAt(1).ColumnProperty.Name);
            Assert.Equal("P3", entityType2Mapping.MappingFragments.Single().ColumnMappings.ElementAt(2).ColumnProperty.Name);
            Assert.Equal(3, table2.Properties.Count);
            Assert.Equal("P1", table2.Properties[0].Name);
            Assert.Equal("P2", table2.Properties[1].Name);
            Assert.Equal("P3", table2.Properties[2].Name);
            Assert.NotSame(table1.Properties[0], table2.Properties[0]);
            Assert.NotSame(table1.Properties[1], table2.Properties[1]);
            Assert.NotSame(
                entityType1Mapping.MappingFragments.Single().ColumnMappings.ElementAt(0).ColumnProperty,
                entityType2Mapping.MappingFragments.Single().ColumnMappings.ElementAt(0).ColumnProperty);
            Assert.NotSame(
                entityType1Mapping.MappingFragments.Single().ColumnMappings.ElementAt(1).ColumnProperty,
                entityType2Mapping.MappingFragments.Single().ColumnMappings.ElementAt(1).ColumnProperty);
        }

        //             E
        //           / 
        //    (TPC)E2    
        //       /
        //      E3(TPC)
        [Fact]
        public void Configure_mapping_can_process_two_levels_of_TPC()
        {
            //Setup
            var model = TestModelBuilderHelpers.CreateTwoLevelInheritanceWithThreeEntities();
            var databaseMapping = new DatabaseMappingGenerator(ProviderRegistry.Sql2008_ProviderInfo, ProviderRegistry.Sql2008_ProviderManifest).Generate(model);

            var entityType1 = model.GetEntityType("E1");
            var entityType2 = model.GetEntityType("E2");
            var entityType3 = model.GetEntityType("E3");

            // Action
            var modelConfiguration = new ModelConfiguration();
            modelConfiguration.Entity(entityType2.GetClrType())
                              .AddMappingConfiguration(
                                  new EntityMappingConfiguration
                                      {
                                          MapInheritedProperties = true,
                                          TableName = new DatabaseName("E2")
                                      });
            modelConfiguration.Entity(entityType3.GetClrType())
                              .AddMappingConfiguration(
                                  new EntityMappingConfiguration
                                      {
                                          MapInheritedProperties = true,
                                          TableName = new DatabaseName("E3")
                                      });
            modelConfiguration.Configure(databaseMapping, ProviderRegistry.Sql2008_ProviderManifest);

            //Validate
            var entitySetMapping = databaseMapping.GetEntitySetMapping(model.GetEntitySet(entityType1));
            Assert.NotNull(entitySetMapping);
            Assert.Equal(3, entitySetMapping.EntityTypeMappings.Count());

            var entityType1Mapping = databaseMapping.GetEntityTypeMapping(entityType1);
            var entityType2Mapping = databaseMapping.GetEntityTypeMapping(entityType2);
            var entityType3Mapping = databaseMapping.GetEntityTypeMapping(entityType3);

            var table1 = entityType1Mapping.MappingFragments.Single().Table;
            var table2 = entityType2Mapping.MappingFragments.Single().Table;
            var table3 = entityType3Mapping.MappingFragments.Single().Table;

            Assert.False(entityType1Mapping.IsHierarchyMapping);
            Assert.Equal(2, table1.Properties.Count);
            Assert.Equal("P1", table1.Properties[0].Name);
            Assert.Equal("P2", table1.Properties[1].Name);
            Assert.Equal(2, entityType1Mapping.MappingFragments.Single().ColumnMappings.Count());
            Assert.Same(entityType1Mapping.MappingFragments.Single().ColumnMappings.ElementAt(0).ColumnProperty, table1.Properties[0]);
            Assert.Same(entityType1Mapping.MappingFragments.Single().ColumnMappings.ElementAt(1).ColumnProperty, table1.Properties[1]);

            Assert.False(entityType2Mapping.IsHierarchyMapping);
            Assert.Equal(3, table2.Properties.Count);
            Assert.Equal("P1", table2.Properties[0].Name);
            Assert.Equal("P2", table2.Properties[1].Name);
            Assert.Equal("P3", table2.Properties[2].Name);
            Assert.NotSame(table1, table2);
            Assert.NotSame(table1.Properties[0], table2.Properties[0]);
            Assert.NotSame(table1.Properties[1], table2.Properties[1]);
            Assert.Equal(3, entityType2Mapping.MappingFragments.Single().ColumnMappings.Count());
            Assert.Same(entityType2Mapping.MappingFragments.Single().ColumnMappings.ElementAt(0).ColumnProperty, table2.Properties[0]);
            Assert.Same(entityType2Mapping.MappingFragments.Single().ColumnMappings.ElementAt(1).ColumnProperty, table2.Properties[1]);
            Assert.Same(entityType2Mapping.MappingFragments.Single().ColumnMappings.ElementAt(2).ColumnProperty, table2.Properties[2]);

            Assert.False(entityType3Mapping.IsHierarchyMapping);
            Assert.Equal(4, table3.Properties.Count);
            Assert.Equal("P1", table3.Properties[0].Name);
            Assert.Equal("P2", table3.Properties[1].Name);
            Assert.Equal("P3", table3.Properties[2].Name);
            Assert.Equal("P4", table3.Properties[3].Name);
            Assert.NotSame(table1, table3);
            Assert.NotSame(table3, table2);
            Assert.NotSame(table1.Properties[0], table3.Properties[0]);
            Assert.NotSame(table1.Properties[1], table3.Properties[1]);
            Assert.NotSame(table3.Properties[0], table2.Properties[0]);
            Assert.NotSame(table3.Properties[1], table2.Properties[1]);
            Assert.NotSame(table2.Properties[2], table3.Properties[2]);
            Assert.Equal(4, entityType3Mapping.MappingFragments.Single().ColumnMappings.Count());
            Assert.Same(entityType3Mapping.MappingFragments.Single().ColumnMappings.ElementAt(0).ColumnProperty, table3.Properties[0]);
            Assert.Same(entityType3Mapping.MappingFragments.Single().ColumnMappings.ElementAt(1).ColumnProperty, table3.Properties[1]);
            Assert.Same(entityType3Mapping.MappingFragments.Single().ColumnMappings.ElementAt(2).ColumnProperty, table3.Properties[2]);
            Assert.Same(entityType3Mapping.MappingFragments.Single().ColumnMappings.ElementAt(3).ColumnProperty, table3.Properties[3]);
        }

        //             E
        //           /   \
        //    (TPC)E2     E3(TPC)
        //
        [Fact]
        public void Configure_mapping_can_process_one_level_TPC_on_both_sides_of_tree()
        {
            //Setup
            var model = TestModelBuilderHelpers.CreateSingleLevelInheritanceWithThreeEntities();
            var databaseMapping = new DatabaseMappingGenerator(ProviderRegistry.Sql2008_ProviderInfo, ProviderRegistry.Sql2008_ProviderManifest).Generate(model);

            var entityType1 = model.GetEntityType("E1");
            var entityType2 = model.GetEntityType("E2");
            var entityType3 = model.GetEntityType("E3");

            // Action
            var modelConfiguration = new ModelConfiguration();
            modelConfiguration.Entity(entityType2.GetClrType())
                              .AddMappingConfiguration(
                                  new EntityMappingConfiguration
                                      {
                                          MapInheritedProperties = true,
                                          TableName = new DatabaseName("E2")
                                      });
            modelConfiguration.Entity(entityType3.GetClrType())
                              .AddMappingConfiguration(
                                  new EntityMappingConfiguration
                                      {
                                          MapInheritedProperties = true,
                                          TableName = new DatabaseName("E3")
                                      });
            modelConfiguration.Configure(databaseMapping, ProviderRegistry.Sql2008_ProviderManifest);

            //Validate
            var entitySetMapping = databaseMapping.GetEntitySetMapping(model.GetEntitySet(entityType1));
            Assert.NotNull(entitySetMapping);
            Assert.Equal(3, entitySetMapping.EntityTypeMappings.Count());

            var entityType1Mapping = databaseMapping.GetEntityTypeMapping(entityType1);
            var entityType2Mapping = databaseMapping.GetEntityTypeMapping(entityType2);
            var entityType3Mapping = databaseMapping.GetEntityTypeMapping(entityType3);

            var table1 = entityType1Mapping.MappingFragments.Single().Table;
            var table2 = entityType2Mapping.MappingFragments.Single().Table;
            var table3 = entityType3Mapping.MappingFragments.Single().Table;

            Assert.False(entityType1Mapping.IsHierarchyMapping);
            Assert.Equal(2, table1.Properties.Count);
            Assert.Equal("P1", table1.Properties[0].Name);
            Assert.Equal("P2", table1.Properties[1].Name);
            Assert.Equal(2, entityType1Mapping.MappingFragments.Single().ColumnMappings.Count());
            Assert.Same(entityType1Mapping.MappingFragments.Single().ColumnMappings.ElementAt(0).ColumnProperty, table1.Properties[0]);
            Assert.Same(entityType1Mapping.MappingFragments.Single().ColumnMappings.ElementAt(1).ColumnProperty, table1.Properties[1]);

            Assert.False(entityType2Mapping.IsHierarchyMapping);
            Assert.Equal("E2", table2.Name);
            Assert.Equal(3, table2.Properties.Count);
            Assert.Equal("P1", table2.Properties[0].Name);
            Assert.Equal("P2", table2.Properties[1].Name);
            Assert.Equal("P3", table2.Properties[2].Name);
            Assert.NotSame(table1, table2);
            Assert.NotSame(table1.Properties[0], table2.Properties[0]);
            Assert.NotSame(table1.Properties[1], table2.Properties[1]);
            Assert.Equal(3, entityType2Mapping.MappingFragments.Single().ColumnMappings.Count());
            Assert.Same(entityType2Mapping.MappingFragments.Single().ColumnMappings.ElementAt(0).ColumnProperty, table2.Properties[0]);
            Assert.Same(entityType2Mapping.MappingFragments.Single().ColumnMappings.ElementAt(1).ColumnProperty, table2.Properties[1]);
            Assert.Same(entityType2Mapping.MappingFragments.Single().ColumnMappings.ElementAt(2).ColumnProperty, table2.Properties[2]);

            Assert.False(entityType3Mapping.IsHierarchyMapping);
            Assert.Equal("E3", table3.Name);
            Assert.Equal(3, table3.Properties.Count);
            Assert.Equal("P1", table3.Properties[0].Name);
            Assert.Equal("P2", table3.Properties[1].Name);
            Assert.Equal("P4", table3.Properties[2].Name);
            Assert.NotSame(table1, table3);
            Assert.NotSame(table3, table2);
            Assert.NotSame(table1.Properties[0], table3.Properties[0]);
            Assert.NotSame(table1.Properties[1], table3.Properties[1]);
            Assert.Equal(3, entityType3Mapping.MappingFragments.Single().ColumnMappings.Count());
            Assert.Same(entityType3Mapping.MappingFragments.Single().ColumnMappings.ElementAt(0).ColumnProperty, table3.Properties[0]);
            Assert.Same(entityType3Mapping.MappingFragments.Single().ColumnMappings.ElementAt(1).ColumnProperty, table3.Properties[1]);
            Assert.Same(entityType3Mapping.MappingFragments.Single().ColumnMappings.ElementAt(2).ColumnProperty, table3.Properties[2]);
        }

        //              E1
        //            / 
        //         E2  
        [Fact]
        public void Configure_mapping_can_process_simple_TPH_mapping()
        {
            //Setup
            var model = TestModelBuilderHelpers.CreateSimpleInheritanceTwoEntities();
            var databaseMapping = new DatabaseMappingGenerator(ProviderRegistry.Sql2008_ProviderInfo, ProviderRegistry.Sql2008_ProviderManifest).Generate(model);

            var entityType1 = model.GetEntityType("E1");
            var entityType2 = model.GetEntityType("E2");

            // Action
            var modelConfiguration = new ModelConfiguration();
            var entity1Configuration = modelConfiguration.Entity(entityType1.GetClrType());
            var entity1MappingConfiguration =
                new EntityMappingConfiguration
                    {
                        TableName = new DatabaseName("E1")
                    };
            entity1MappingConfiguration
                .AddValueCondition(
                    new ValueConditionConfiguration(entity1MappingConfiguration, "disc")
                        {
                            Value = "foo"
                        });
            entity1Configuration.AddMappingConfiguration(entity1MappingConfiguration);
            var entity1SubTypeMappingConfiguration =
                new EntityMappingConfiguration
                    {
                        TableName = new DatabaseName("E1")
                    };
            entity1SubTypeMappingConfiguration
                .AddValueCondition(
                    new ValueConditionConfiguration(entity1SubTypeMappingConfiguration, "disc")
                        {
                            Value = "bar"
                        });
            entity1Configuration.AddSubTypeMappingConfiguration(entityType2.GetClrType(), entity1SubTypeMappingConfiguration);
            modelConfiguration.NormalizeConfigurations();
            modelConfiguration.Configure(databaseMapping, ProviderRegistry.Sql2008_ProviderManifest);

            //Validate
            var entitySetMapping = databaseMapping.GetEntitySetMapping(model.GetEntitySet(entityType1));
            Assert.NotNull(entitySetMapping);
            Assert.Equal(3, entitySetMapping.EntityTypeMappings.Count());
            var entityType1Mapping = databaseMapping.GetEntityTypeMapping(entityType1);
            var entityType1MappingConditions = databaseMapping.GetEntityTypeMappings(entityType1).Single(tm => !tm.IsHierarchyMapping);
            var entityType2Mapping = databaseMapping.GetEntityTypeMapping(entityType2);

            var table1 = entityType1Mapping.MappingFragments.Single().Table;
            var table2 = entityType2Mapping.MappingFragments.Single().Table;

            Assert.True(entityType1Mapping.IsHierarchyMapping);
            Assert.Equal(4, table1.Properties.Count);
            Assert.Equal("P1", table1.Properties[0].Name);
            Assert.Equal("P2", table1.Properties[1].Name);
            Assert.Equal("P3", table1.Properties[2].Name);
            Assert.Equal("disc", table1.Properties[3].Name);
            Assert.Equal(2, entityType1Mapping.MappingFragments.Single().ColumnMappings.Count());
            Assert.Equal("P1", entityType1Mapping.MappingFragments.Single().ColumnMappings.ElementAt(0).ColumnProperty.Name);
            Assert.Equal("P2", entityType1Mapping.MappingFragments.Single().ColumnMappings.ElementAt(1).ColumnProperty.Name);
            Assert.Same(
                table1.Properties[3], entityType1MappingConditions.MappingFragments.Single().ColumnConditions.Single().ColumnProperty);
            Assert.Equal("foo", entityType1MappingConditions.MappingFragments.Single().ColumnConditions.Single().Value);
            Assert.Equal(
                "nvarchar", entityType1MappingConditions.MappingFragments.Single().ColumnConditions.Single().ColumnProperty.TypeName);
            Assert.Equal(
                DatabaseMappingGenerator.DiscriminatorMaxLength,
                entityType1MappingConditions.MappingFragments.Single().ColumnConditions.Single().ColumnProperty.MaxLength);

            Assert.False(entityType2Mapping.IsHierarchyMapping);
            Assert.Same(table1, table2);
            Assert.Equal(2, entityType2Mapping.MappingFragments.Single().ColumnMappings.Count());
            Assert.Same(table1.Properties[0], table2.Properties[0]);
            Assert.Same(table1.Properties[1], table2.Properties[1]);
            Assert.Equal("P1", entityType2Mapping.MappingFragments.Single().ColumnMappings.ElementAt(0).ColumnProperty.Name);
            Assert.Equal("P3", entityType2Mapping.MappingFragments.Single().ColumnMappings.ElementAt(1).ColumnProperty.Name);
            Assert.Same(table2.Properties[3], entityType2Mapping.MappingFragments.Single().ColumnConditions.Single().ColumnProperty);
            Assert.Equal("bar", entityType2Mapping.MappingFragments.Single().ColumnConditions.Single().Value);
        }

        //             E1
        //           / 
        //         E2    
        //       /
        //      E3
        [Fact]
        public void Configure_mapping_can_process_two_levels_of_TPH()
        {
            //Setup
            var model = TestModelBuilderHelpers.CreateTwoLevelInheritanceWithThreeEntities();
            var databaseMapping = new DatabaseMappingGenerator(ProviderRegistry.Sql2008_ProviderInfo, ProviderRegistry.Sql2008_ProviderManifest).Generate(model);

            var entityType1 = model.GetEntityType("E1");
            var entityType2 = model.GetEntityType("E2");
            var entityType3 = model.GetEntityType("E3");

            // Action
            var modelConfiguration = new ModelConfiguration();
            var entity1Configuration = modelConfiguration.Entity(entityType1.GetClrType());
            var entity1MappingConfiguration =
                new EntityMappingConfiguration
                    {
                        TableName = new DatabaseName("E1")
                    };
            entity1MappingConfiguration
                .AddValueCondition(
                    new ValueConditionConfiguration(entity1MappingConfiguration, "disc")
                        {
                            Value = 1
                        });
            entity1Configuration.AddMappingConfiguration(entity1MappingConfiguration);
            var entity1SubTypeMappingConfiguration =
                new EntityMappingConfiguration
                    {
                        TableName = new DatabaseName("E1")
                    };
            entity1SubTypeMappingConfiguration
                .AddValueCondition(
                    new ValueConditionConfiguration(entity1SubTypeMappingConfiguration, "disc")
                        {
                            Value = 3
                        });
            entity1SubTypeMappingConfiguration
                .AddNullabilityCondition(
                    new NotNullConditionConfiguration(
                        entity1SubTypeMappingConfiguration,
                        new PropertyPath(
                            entityType3.GetDeclaredPrimitiveProperties().SingleOrDefault(p => p.Name == "P4").GetClrPropertyInfo())));
            entity1Configuration.AddSubTypeMappingConfiguration(entityType3.GetClrType(), entity1SubTypeMappingConfiguration);
            var entity2Configuration = modelConfiguration.Entity(entityType2.GetClrType());
            var entity2MappingConfiguration =
                new EntityMappingConfiguration
                    {
                        TableName = new DatabaseName("E1")
                    };
            entity2MappingConfiguration
                .AddValueCondition(
                    new ValueConditionConfiguration(entity2MappingConfiguration, "disc")
                        {
                            Value = 2
                        });
            entity2Configuration.AddMappingConfiguration(entity2MappingConfiguration);
            modelConfiguration.NormalizeConfigurations();
            modelConfiguration.Configure(databaseMapping, ProviderRegistry.Sql2008_ProviderManifest);

            //Validate
            var entitySetMapping = databaseMapping.GetEntitySetMapping(model.GetEntitySet(entityType1));
            Assert.NotNull(entitySetMapping);
            Assert.Equal(4, entitySetMapping.EntityTypeMappings.Count());

            var entityType1Mapping = databaseMapping.GetEntityTypeMapping(entityType1);
            var entityType1MappingConditions = databaseMapping.GetEntityTypeMappings(entityType1).Single(x => !x.IsHierarchyMapping);
            var entityType2Mapping = databaseMapping.GetEntityTypeMapping(entityType2);
            var entityType3Mapping = databaseMapping.GetEntityTypeMapping(entityType3);

            var table1 = entityType1Mapping.MappingFragments.Single().Table;
            var table2 = entityType2Mapping.MappingFragments.Single().Table;
            var table3 = entityType3Mapping.MappingFragments.Single().Table;

            Assert.True(entityType1Mapping.IsHierarchyMapping);
            Assert.Equal(5, table1.Properties.Count);
            Assert.Equal("P1", table1.Properties[0].Name);
            Assert.Equal("P2", table1.Properties[1].Name);
            Assert.Equal("P3", table1.Properties[2].Name);
            Assert.Equal("P4", table1.Properties[3].Name);
            Assert.Equal("disc", table1.Properties[4].Name);
            Assert.Equal(2, entityType1Mapping.MappingFragments.Single().ColumnMappings.Count());
            Assert.Equal("P1", entityType1Mapping.MappingFragments.Single().ColumnMappings.ElementAt(0).ColumnProperty.Name);
            Assert.Equal("P2", entityType1Mapping.MappingFragments.Single().ColumnMappings.ElementAt(1).ColumnProperty.Name);
            Assert.Same(
                table1.Properties[4], entityType1MappingConditions.MappingFragments.Single().ColumnConditions.Single().ColumnProperty);
            Assert.Equal(1, entityType1MappingConditions.MappingFragments.Single().ColumnConditions.Single().Value);

            Assert.False(entityType2Mapping.IsHierarchyMapping);
            Assert.Same(table1, table2);
            Assert.Same(table1.Properties[0], table2.Properties[0]);
            Assert.Same(table1.Properties[1], table2.Properties[1]);
            Assert.Equal(2, entityType2Mapping.MappingFragments.Single().ColumnMappings.Count());
            Assert.Equal("P1", entityType2Mapping.MappingFragments.Single().ColumnMappings.ElementAt(0).ColumnProperty.Name);
            Assert.Equal("P3", entityType2Mapping.MappingFragments.Single().ColumnMappings.ElementAt(1).ColumnProperty.Name);
            Assert.Same(table2.Properties[4], entityType2Mapping.MappingFragments.Single().ColumnConditions.Single().ColumnProperty);
            Assert.Equal(2, entityType2Mapping.MappingFragments.Single().ColumnConditions.Single().Value);
            Assert.Null(entityType2Mapping.MappingFragments.Single().ColumnConditions.Single().IsNull);

            Assert.False(entityType3Mapping.IsHierarchyMapping);
            Assert.Same(table1, table3);
            Assert.Same(table1.Properties[0], table3.Properties[0]);
            Assert.Same(table1.Properties[1], table3.Properties[1]);
            Assert.Equal(3, entityType3Mapping.MappingFragments.Single().ColumnMappings.Count());
            Assert.Equal("P1", entityType3Mapping.MappingFragments.Single().ColumnMappings.ElementAt(0).ColumnProperty.Name);
            Assert.Equal("P3", entityType3Mapping.MappingFragments.Single().ColumnMappings.ElementAt(1).ColumnProperty.Name);
            Assert.Equal("P4", entityType3Mapping.MappingFragments.Single().ColumnMappings.ElementAt(2).ColumnProperty.Name);
            Assert.Same(table3.Properties[4], entityType3Mapping.MappingFragments.Single().ColumnConditions.ElementAt(0).ColumnProperty);
            Assert.Equal(3, entityType3Mapping.MappingFragments.Single().ColumnConditions.ElementAt(0).Value);
            Assert.Equal("int", entityType3Mapping.MappingFragments.Single().ColumnConditions.ElementAt(0).ColumnProperty.TypeName);
            Assert.Same(table3.Properties[3], entityType3Mapping.MappingFragments.Single().ColumnConditions.ElementAt(1).ColumnProperty);
            Assert.Equal(false, entityType3Mapping.MappingFragments.Single().ColumnConditions.ElementAt(1).IsNull);
        }

        //             E1
        //           /   \
        //         E2     E3
        [Fact]
        public void Configure_mapping_can_process_one_level_TPH_on_both_sides_of_tree()
        {
            //Setup
            var model = TestModelBuilderHelpers.CreateSingleLevelInheritanceWithThreeEntities();
            var databaseMapping = new DatabaseMappingGenerator(ProviderRegistry.Sql2008_ProviderInfo, ProviderRegistry.Sql2008_ProviderManifest).Generate(model);

            var entityType1 = model.GetEntityType("E1");
            var entityType2 = model.GetEntityType("E2");
            var entityType3 = model.GetEntityType("E3");

            // Action
            var modelConfiguration = new ModelConfiguration();
            var entity1Configuration = modelConfiguration.Entity(entityType1.GetClrType());
            var entity1MappingConfiguration =
                new EntityMappingConfiguration
                    {
                        TableName = new DatabaseName("E1")
                    };
            entity1MappingConfiguration
                .AddValueCondition(
                    new ValueConditionConfiguration(entity1MappingConfiguration, "P3")
                        {
                            Value = null
                        });
            entity1MappingConfiguration
                .AddValueCondition(
                    new ValueConditionConfiguration(entity1MappingConfiguration, "P4")
                        {
                            Value = null
                        });
            entity1Configuration.AddMappingConfiguration(entity1MappingConfiguration);
            var entity1SubTypeMappingConfiguration =
                new EntityMappingConfiguration
                    {
                        TableName = new DatabaseName("E1")
                    };
            entity1SubTypeMappingConfiguration
                .AddValueCondition(
                    new ValueConditionConfiguration(entity1SubTypeMappingConfiguration, "P3")
                        {
                            Value = null
                        });
            entity1SubTypeMappingConfiguration
                .AddNullabilityCondition(
                    new NotNullConditionConfiguration(
                        entity1SubTypeMappingConfiguration,
                        new PropertyPath(
                            entityType3.GetDeclaredPrimitiveProperties().SingleOrDefault(p => p.Name == "P4").GetClrPropertyInfo())));
            entity1Configuration.AddSubTypeMappingConfiguration(entityType3.GetClrType(), entity1SubTypeMappingConfiguration);
            var entity2Configuration = modelConfiguration.Entity(entityType2.GetClrType());
            var entity2MappingConfiguration =
                new EntityMappingConfiguration
                    {
                        TableName = new DatabaseName("E1")
                    };
            entity2MappingConfiguration
                .AddNullabilityCondition(
                    new NotNullConditionConfiguration(
                        entity2MappingConfiguration,
                        new PropertyPath(
                            entityType2.GetDeclaredPrimitiveProperties().SingleOrDefault(p => p.Name == "P3").GetClrPropertyInfo())));
            entity2MappingConfiguration
                .AddValueCondition(
                    new ValueConditionConfiguration(entity2MappingConfiguration, "P4")
                        {
                            Value = null
                        });
            entity2Configuration.AddMappingConfiguration(entity2MappingConfiguration);
            modelConfiguration.NormalizeConfigurations();
            modelConfiguration.Configure(databaseMapping, ProviderRegistry.Sql2008_ProviderManifest);

            //Validate
            var entitySetMapping = databaseMapping.GetEntitySetMapping(model.GetEntitySet(entityType1));
            Assert.NotNull(entitySetMapping);
            Assert.Equal(4, entitySetMapping.EntityTypeMappings.Count());

            var entityType1Mapping = databaseMapping.GetEntityTypeMapping(entityType1);
            var entityType1MappingConditions = databaseMapping.GetEntityTypeMappings(entityType1).Single(x => !x.IsHierarchyMapping);
            var entityType2Mapping = databaseMapping.GetEntityTypeMapping(entityType2);
            var entityType3Mapping = databaseMapping.GetEntityTypeMapping(entityType3);

            var table1 = entityType1Mapping.MappingFragments.Single().Table;
            var table2 = entityType2Mapping.MappingFragments.Single().Table;
            var table3 = entityType3Mapping.MappingFragments.Single().Table;

            Assert.True(entityType1Mapping.IsHierarchyMapping);
            Assert.Equal(4, table1.Properties.Count);
            Assert.Equal("P1", table1.Properties[0].Name);
            Assert.Equal("P2", table1.Properties[1].Name);
            Assert.Equal("P3", table1.Properties[2].Name);
            Assert.Equal("P4", table1.Properties[3].Name);
            Assert.Equal(2, entityType1Mapping.MappingFragments.Single().ColumnMappings.Count());
            Assert.Equal("P1", entityType1Mapping.MappingFragments.Single().ColumnMappings.ElementAt(0).ColumnProperty.Name);
            Assert.Equal("P2", entityType1Mapping.MappingFragments.Single().ColumnMappings.ElementAt(1).ColumnProperty.Name);
            Assert.Same(
                table1.Properties[2], entityType1MappingConditions.MappingFragments.Single().ColumnConditions.ElementAt(0).ColumnProperty);
            Assert.True((bool)entityType1MappingConditions.MappingFragments.Single().ColumnConditions.ElementAt(0).IsNull);
            Assert.Same(
                table1.Properties[3], entityType1MappingConditions.MappingFragments.Single().ColumnConditions.ElementAt(1).ColumnProperty);
            Assert.True((bool)entityType1MappingConditions.MappingFragments.Single().ColumnConditions.ElementAt(1).IsNull);

            Assert.False(entityType2Mapping.IsHierarchyMapping);
            Assert.Same(table1, table2);
            Assert.Same(table1.Properties[0], table2.Properties[0]);
            Assert.Same(table1.Properties[1], table2.Properties[1]);
            Assert.Equal(2, entityType2Mapping.MappingFragments.Single().ColumnMappings.Count());
            Assert.Equal("P1", entityType2Mapping.MappingFragments.Single().ColumnMappings.ElementAt(0).ColumnProperty.Name);
            Assert.Equal("P3", entityType2Mapping.MappingFragments.Single().ColumnMappings.ElementAt(1).ColumnProperty.Name);
            Assert.Same(table1.Properties[3], entityType2Mapping.MappingFragments.Single().ColumnConditions.ElementAt(0).ColumnProperty);
            Assert.True((bool)entityType2Mapping.MappingFragments.Single().ColumnConditions.ElementAt(0).IsNull);
            Assert.Same(table1.Properties[2], entityType2Mapping.MappingFragments.Single().ColumnConditions.ElementAt(1).ColumnProperty);
            Assert.False((bool)entityType2Mapping.MappingFragments.Single().ColumnConditions.ElementAt(1).IsNull);

            Assert.False(entityType3Mapping.IsHierarchyMapping);
            Assert.Same(table1, table3);
            Assert.Same(table1.Properties[0], table3.Properties[0]);
            Assert.Same(table1.Properties[1], table3.Properties[1]);
            Assert.Equal(2, entityType3Mapping.MappingFragments.Single().ColumnMappings.Count());
            Assert.Equal("P1", entityType3Mapping.MappingFragments.Single().ColumnMappings.ElementAt(0).ColumnProperty.Name);
            Assert.Equal("P4", entityType3Mapping.MappingFragments.Single().ColumnMappings.ElementAt(1).ColumnProperty.Name);
            Assert.Same(table1.Properties[2], entityType3Mapping.MappingFragments.Single().ColumnConditions.ElementAt(0).ColumnProperty);
            Assert.True((bool)entityType3Mapping.MappingFragments.Single().ColumnConditions.ElementAt(0).IsNull);
            Assert.Same(table1.Properties[3], entityType3Mapping.MappingFragments.Single().ColumnConditions.ElementAt(1).ColumnProperty);
            Assert.False((bool)entityType3Mapping.MappingFragments.Single().ColumnConditions.ElementAt(1).IsNull);
        }

        [Fact]
        public void Configure_mapping_can_process_entity_splitting()
        {
            EdmModel model =
                new TestModelBuilder()
                    .Entity("E")
                    .Key("P1")
                    .Property("P2")
                    .Property("P3")
                    .Property("P4")
                    .Property("P5");
            var databaseMapping = new DatabaseMappingGenerator(ProviderRegistry.Sql2008_ProviderInfo, ProviderRegistry.Sql2008_ProviderManifest).Generate(model);

            var entityType = model.GetEntityType("E");
            var modelConfiguration = new ModelConfiguration();
            var entityMappingConfiguration1 =
                new EntityMappingConfiguration
                    {
                        Properties =
                            new List<PropertyPath>
                                {
                                    new PropertyPath(
                                        entityType.GetDeclaredPrimitiveProperties().SingleOrDefault(p => p.Name == "P1").GetClrPropertyInfo(
                                            
                                        )),
                                    new PropertyPath(
                                        entityType.GetDeclaredPrimitiveProperties().SingleOrDefault(p => p.Name == "P2").GetClrPropertyInfo(
                                            
                                        )),
                                    new PropertyPath(
                                        entityType.GetDeclaredPrimitiveProperties().SingleOrDefault(p => p.Name == "P3").GetClrPropertyInfo(
                                            
                                        ))
                                },
                        TableName = new DatabaseName("E1")
                    };
            var entityMappingConfiguration2 =
                new EntityMappingConfiguration
                    {
                        Properties =
                            new List<PropertyPath>
                                {
                                    new PropertyPath(
                                        entityType.GetDeclaredPrimitiveProperties().SingleOrDefault(p => p.Name == "P1").GetClrPropertyInfo(
                                            
                                        )),
                                    new PropertyPath(
                                        entityType.GetDeclaredPrimitiveProperties().SingleOrDefault(p => p.Name == "P4").GetClrPropertyInfo(
                                            
                                        )),
                                    new PropertyPath(
                                        entityType.GetDeclaredPrimitiveProperties().SingleOrDefault(p => p.Name == "P5").GetClrPropertyInfo(
                                            
                                        ))
                                },
                        TableName = new DatabaseName("E2")
                    };
            var entityConfiguration = modelConfiguration.Entity(entityType.GetClrType());
            entityConfiguration.AddMappingConfiguration(entityMappingConfiguration1);
            entityConfiguration.AddMappingConfiguration(entityMappingConfiguration2);
            modelConfiguration.Configure(databaseMapping, ProviderRegistry.Sql2008_ProviderManifest);

            var entityTypeMapping = databaseMapping.GetEntityTypeMapping(entityType);
            var table1 = entityTypeMapping.MappingFragments[0].Table;
            var table2 = entityTypeMapping.MappingFragments[1].Table;
            Assert.NotSame(table1, table2);
            Assert.Equal("E1", table1.GetTableName().Name);
            Assert.Equal("E2", table2.GetTableName().Name);
            Assert.Equal(3, table1.Properties.Count);
            Assert.Equal(3, table2.Properties.Count);
            Assert.Equal(2, entityTypeMapping.MappingFragments.Count);
            var entityTypeMappingFragment1 = entityTypeMapping.MappingFragments[0];
            var entityTypeMappingFragment2 = entityTypeMapping.MappingFragments[1];
            Assert.Equal(3, entityTypeMappingFragment1.ColumnMappings.Count());
            Assert.Equal("P1", entityTypeMappingFragment1.ColumnMappings.ElementAt(0).ColumnProperty.Name);
            Assert.Equal("P2", entityTypeMappingFragment1.ColumnMappings.ElementAt(1).ColumnProperty.Name);
            Assert.Equal("P3", entityTypeMappingFragment1.ColumnMappings.ElementAt(2).ColumnProperty.Name);
            Assert.Equal(3, entityTypeMappingFragment2.ColumnMappings.Count());
            Assert.Equal("P1", entityTypeMappingFragment2.ColumnMappings.ElementAt(0).ColumnProperty.Name);
            Assert.Equal("P4", entityTypeMappingFragment2.ColumnMappings.ElementAt(1).ColumnProperty.Name);
            Assert.Equal("P5", entityTypeMappingFragment2.ColumnMappings.ElementAt(2).ColumnProperty.Name);
        }

        [Fact]
        public void Configure_entity_splitting_should_throw_if_ignored_property_is_mapped()
        {
            EdmModel model =
                new TestModelBuilder()
                    .Entity("E")
                    .Key("P1");
            var databaseMapping = new DatabaseMappingGenerator(ProviderRegistry.Sql2008_ProviderInfo, ProviderRegistry.Sql2008_ProviderManifest).Generate(model);

            var entityType = model.GetEntityType("E");
            var modelConfiguration = new ModelConfiguration();
            var entityConfiguration = modelConfiguration.Entity(entityType.GetClrType());
            var p1PropertyInfo = entityType.GetDeclaredPrimitiveProperties().SingleOrDefault(p => p.Name == "P1").GetClrPropertyInfo();
            var entityMappingConfiguration1 =
                new EntityMappingConfiguration
                    {
                        Properties = new List<PropertyPath>
                                         {
                                             new PropertyPath(p1PropertyInfo),
                                             new PropertyPath(new MockPropertyInfo(typeof(int), "P2"))
                                         },
                        TableName = new DatabaseName("E")
                    };
            entityConfiguration.AddMappingConfiguration(entityMappingConfiguration1);

            Assert.Equal(
                Strings.EntityMappingConfiguration_CannotMapIgnoredProperty("E", "P2"),
                Assert.Throws<InvalidOperationException>(
                    () => modelConfiguration.Configure(databaseMapping, ProviderRegistry.Sql2008_ProviderManifest)).Message);
        }
    }

    # region Test model builder helper methods

    internal static class TestModelBuilderHelpers
    {
        //              E1
        //            / 
        //          E2    
        public static EdmModel CreateSimpleInheritanceTwoEntities()
        {
            return new TestModelBuilder()
                .Entity("E1")
                .Key("P1")
                .Property("P2")
                .Subclass("E2")
                .Property("P3");
        }

        //             E1
        //           / 
        //        E2    
        //       /
        //      E3 
        public static EdmModel CreateTwoLevelInheritanceWithThreeEntities()
        {
            return new TestModelBuilder()
                .Entity("E1")
                .Key("P1")
                .Property("P2")
                .Subclass("E2")
                .Property("P3")
                .Subclass("E3")
                .Property("P4");
        }

        //             E1
        //           /   \
        //          E2     E3
        //
        public static EdmModel CreateSingleLevelInheritanceWithThreeEntities()
        {
            return new TestModelBuilder()
                .Entity("E1")
                .Key("P1")
                .Property("P2")
                .Subclass("E2")
                .Property("P3")
                .Subclass("E3", "E1")
                .Property("P4");
        }

        //             E1
        //           /   \
        //         E2     E4
        //       /
        //      E3
        public static EdmModel CreateTwoLevelInheritanceWithFourEntities()
        {
            return new TestModelBuilder()
                .Entity("E1")
                .Key("P1")
                .Property("P2")
                .Subclass("E2")
                .Property("P3")
                .Subclass("E3")
                .Property("P4")
                .Subclass("E4", "E1")
                .Property("P5");
        }
    }

    #endregion
}
>>>>>>> b1a13653
<|MERGE_RESOLUTION|>--- conflicted
+++ resolved
@@ -1,4 +1,3 @@
-<<<<<<< HEAD
 // Copyright (c) Microsoft Open Technologies, Inc. All rights reserved. See License.txt in the project root for license information.
 
 namespace System.Data.Entity.ModelConfiguration.Configuration
@@ -1412,1413 +1411,4 @@
     }
 
     #endregion
-}
-=======
-// Copyright (c) Microsoft Open Technologies, Inc. All rights reserved. See License.txt in the project root for license information.
-
-namespace System.Data.Entity.ModelConfiguration.Configuration
-{
-    using System.Collections.Generic;
-    using System.Data.Entity.Core.Metadata.Edm;
-    using System.Data.Entity.ModelConfiguration.Configuration.Mapping;
-    using System.Data.Entity.ModelConfiguration.Configuration.Types;
-    using System.Data.Entity.ModelConfiguration.Edm;
-    using System.Data.Entity.ModelConfiguration.Edm.Services;
-    using System.Data.Entity.ModelConfiguration.Utilities;
-    using System.Data.Entity.Resources;
-    using System.Data.Entity.Utilities;
-    using System.Linq;
-    using Moq;
-    using Xunit;
-
-    public sealed class ModelConfigurationTests
-    {
-        [Fact]
-        public void Configure_should_uniquify_unconfigured_function_names()
-        {
-            var modelConfiguration = new ModelConfiguration();
-
-            var typeA = new MockType("A");
-            var typeB = new MockType("B");
-
-            modelConfiguration.Entity(typeA).MapToStoredProcedures();
-
-            var modificationFunctionsConfiguration
-                = new ModificationStoredProceduresConfiguration();
-
-            var modificationFunctionConfiguration = new ModificationStoredProcedureConfiguration();
-            modificationFunctionConfiguration.HasName("A_Insert");
-
-            modificationFunctionsConfiguration.Insert(modificationFunctionConfiguration);
-
-            modelConfiguration.Entity(typeB).MapToStoredProcedures(modificationFunctionsConfiguration, true);
-
-            var model = new EdmModel(DataSpace.CSpace);
-
-            var entityA = model.AddEntityType("A");
-            entityA.Annotations.SetClrType(typeA);
-            entityA.SetConfiguration(modelConfiguration.Entity(typeA));
-
-            var entityB = model.AddEntityType("B");
-            entityB.Annotations.SetClrType(typeB);
-            entityB.SetConfiguration(modelConfiguration.Entity(typeB));
-
-            model.AddEntitySet("AS", entityA);
-            model.AddEntitySet("BS", entityB);
-
-            var databaseMapping
-                = new DatabaseMappingGenerator(ProviderRegistry.Sql2008_ProviderInfo, ProviderRegistry.Sql2008_ProviderManifest)
-                    .Generate(model);
-
-            modelConfiguration.Configure(databaseMapping, ProviderRegistry.Sql2008_ProviderManifest);
-
-            Assert.True(databaseMapping.Database.Functions.Any(f => f.StoreFunctionNameAttribute == "A_Insert"));
-            Assert.True(databaseMapping.Database.Functions.Any(f => f.StoreFunctionNameAttribute == "A_Insert1"));
-        }
-
-        [Fact]
-        public void Configure_should_uniquify_unconfigured_association_function_names()
-        {
-            var typeA = new MockType("A");
-            var typeB = new MockType("B").Property(typeA.AsCollection(), "As");
-            var mockPropertyInfo = typeB.GetProperty("As");
-            typeA.Property(typeB.AsCollection(), "Bs");
-
-            var modelConfiguration = new ModelConfiguration();
-
-            var navigationPropertyConfiguration
-                = modelConfiguration.Entity(typeB).Navigation(mockPropertyInfo);
-
-            navigationPropertyConfiguration.ModificationStoredProceduresConfiguration
-                = new ModificationStoredProceduresConfiguration();
-
-            var modificationFunctionConfiguration = new ModificationStoredProcedureConfiguration();
-            modificationFunctionConfiguration.HasName("AB_Delete");
-
-            navigationPropertyConfiguration.ModificationStoredProceduresConfiguration
-                .Insert(modificationFunctionConfiguration);
-
-            var model = new EdmModel(DataSpace.CSpace);
-
-            var entityA = model.AddEntityType("A");
-            entityA.Annotations.SetClrType(typeA);
-            entityA.SetConfiguration(modelConfiguration.Entity(typeA));
-
-            var entityB = model.AddEntityType("B");
-            entityB.Annotations.SetClrType(typeB);
-            entityB.SetConfiguration(modelConfiguration.Entity(typeB));
-
-            model.AddEntitySet("AS", entityA);
-            model.AddEntitySet("BS", entityB);
-
-            var associationType
-                = model.AddAssociationType(
-                    "M2M",
-                    entityA,
-                    RelationshipMultiplicity.Many,
-                    entityB,
-                    RelationshipMultiplicity.Many);
-
-            associationType.SetConfiguration(navigationPropertyConfiguration);
-
-            var navigationProperty
-                = entityB.AddNavigationProperty("As", associationType);
-
-            navigationProperty.SetClrPropertyInfo(mockPropertyInfo);
-
-            model.AddAssociationSet("M2MSet", associationType);
-
-            var databaseMapping
-                = new DatabaseMappingGenerator(ProviderRegistry.Sql2008_ProviderInfo, ProviderRegistry.Sql2008_ProviderManifest)
-                    .Generate(model);
-
-            modelConfiguration.Configure(databaseMapping, ProviderRegistry.Sql2008_ProviderManifest);
-
-            Assert.True(databaseMapping.Database.Functions.Any(f => f.StoreFunctionNameAttribute == "AB_Delete"));
-            Assert.True(databaseMapping.Database.Functions.Any(f => f.StoreFunctionNameAttribute == "AB_Delete1"));
-        }
-
-        [Fact]
-        public void Configure_when_base_entity_mapped_to_function_should_map_sub_types_to_functions()
-        {
-            var modelConfiguration = new ModelConfiguration();
-
-            var rootType = new MockType();
-            var middleType = new MockType().BaseType(rootType);
-            var leafType = new MockType().BaseType(middleType);
-
-            modelConfiguration.Entity(rootType).MapToStoredProcedures();
-            modelConfiguration.Entity(middleType);
-            modelConfiguration.Entity(leafType);
-
-            var model = new EdmModel(DataSpace.CSpace);
-
-            var rootEntity = model.AddEntityType("Root");
-            rootEntity.Annotations.SetClrType(rootType);
-
-            var middleEntity = model.AddEntityType("Middle");
-            middleEntity.Annotations.SetClrType(middleType);
-            middleEntity.BaseType = rootEntity;
-
-            var leafEntity = model.AddEntityType("Leaf");
-            leafEntity.Annotations.SetClrType(leafType);
-            leafEntity.BaseType = middleEntity;
-
-            modelConfiguration.Configure(model);
-
-            Assert.NotNull(modelConfiguration.Entity(rootType).ModificationStoredProceduresConfiguration);
-            Assert.NotNull(modelConfiguration.Entity(middleType).ModificationStoredProceduresConfiguration);
-            Assert.NotNull(modelConfiguration.Entity(leafType).ModificationStoredProceduresConfiguration);
-        }
-
-        [Fact]
-        public void Configure_should_throw_when_only_derived_type_mapped_to_functions()
-        {
-            var modelConfiguration = new ModelConfiguration();
-
-            var baseType = new MockType("B");
-            var derivedType = new MockType("D").BaseType(baseType);
-
-            modelConfiguration.Entity(baseType);
-            modelConfiguration.Entity(derivedType).MapToStoredProcedures();
-
-            var model = new EdmModel(DataSpace.CSpace);
-
-            var baseEntity = model.AddEntityType("Base");
-            baseEntity.Annotations.SetClrType(baseType);
-
-            var derivedEntity = model.AddEntityType("Derived");
-            derivedEntity.Annotations.SetClrType(derivedType);
-            derivedEntity.BaseType = baseEntity;
-
-            Assert.Equal(
-                Strings.BaseTypeNotMappedToFunctions("B", "D"),
-                Assert.Throws<InvalidOperationException>(
-                    () => modelConfiguration.Configure(model)).Message);
-        }
-
-        [Fact]
-        public void Configure_should_not_throw_when_only_derived_type_mapped_to_function_but_base_is_abstract()
-        {
-            var modelConfiguration = new ModelConfiguration();
-
-            var baseType = new MockType("B");
-            var derivedType = new MockType("D").BaseType(baseType);
-
-            modelConfiguration.Entity(baseType);
-            modelConfiguration.Entity(derivedType).MapToStoredProcedures();
-
-            var model = new EdmModel(DataSpace.CSpace);
-
-            var baseEntity = model.AddEntityType("Base");
-            baseEntity.Annotations.SetClrType(baseType);
-            baseEntity.Abstract = true;
-
-            var derivedEntity = model.AddEntityType("Derived");
-            derivedEntity.Annotations.SetClrType(derivedType);
-            derivedEntity.BaseType = baseEntity;
-
-            modelConfiguration.Configure(model);
-
-            Assert.NotNull(modelConfiguration.Entity(baseType).ModificationStoredProceduresConfiguration);
-            Assert.NotNull(modelConfiguration.Entity(derivedType).ModificationStoredProceduresConfiguration);
-        }
-
-        [Fact]
-        public void Configure_should_configure_default_schema_on_functions()
-        {
-            var modelConfiguration
-                = new ModelConfiguration
-                      {
-                          DefaultSchema = "foo"
-                      };
-
-            var databaseMetadata = new EdmModel(DataSpace.SSpace);
-            databaseMetadata.AddFunction("F", new EdmFunctionPayload());
-
-            var databaseMapping
-                = new DbDatabaseMapping().Initialize(
-                    new EdmModel(DataSpace.CSpace),
-                    databaseMetadata);
-
-            modelConfiguration.Configure(databaseMapping, ProviderRegistry.Sql2008_ProviderManifest);
-
-            Assert.Equal("foo", databaseMapping.Database.Functions.Single().Schema);
-        }
-
-        [Fact]
-        public void Can_get_and_set_model_namespace()
-        {
-            var modelConfiguration = new ModelConfiguration();
-
-            Assert.Null(modelConfiguration.ModelNamespace);
-
-            modelConfiguration.ModelNamespace = "Foo";
-
-            Assert.Equal("Foo", modelConfiguration.ModelNamespace);
-        }
-
-        [Fact]
-        public void Configure_should_configure_default_default_schema()
-        {
-            var modelConfiguration = new ModelConfiguration();
-
-            var databaseMetadata = new EdmModel(DataSpace.CSpace);
-            databaseMetadata.AddEntitySet("ES", new EntityType("E", "N", DataSpace.CSpace));
-
-            var databaseMapping
-                = new DbDatabaseMapping().Initialize(
-                    new EdmModel(DataSpace.CSpace),
-                    databaseMetadata);
-
-            modelConfiguration.Configure(databaseMapping, ProviderRegistry.Sql2008_ProviderManifest);
-
-            Assert.Equal("dbo", databaseMapping.Database.GetEntitySets().Single().Schema);
-        }
-
-        [Fact]
-        public void Configure_should_configure_default_schema()
-        {
-            var modelConfiguration
-                = new ModelConfiguration
-                      {
-                          DefaultSchema = "foo"
-                      };
-
-            var databaseMetadata = new EdmModel(DataSpace.CSpace);
-            databaseMetadata.AddEntitySet("ES", new EntityType("E", "N", DataSpace.CSpace));
-
-            var databaseMapping
-                = new DbDatabaseMapping().Initialize(
-                    new EdmModel(DataSpace.CSpace),
-                    databaseMetadata);
-
-            modelConfiguration.Configure(databaseMapping, ProviderRegistry.Sql2008_ProviderManifest);
-
-            Assert.Equal("foo", databaseMapping.Database.GetEntitySets().Single().Schema);
-        }
-
-        [Fact]
-        public void GetConfiguredProperties_should_return_all_configured_properties()
-        {
-            var modelConfiguration = new ModelConfiguration();
-            var mockType = new MockType();
-            var mockPropertyInfo = new MockPropertyInfo(typeof(string), "S");
-
-            Assert.False(modelConfiguration.GetConfiguredProperties(mockType).Any());
-
-            modelConfiguration.Entity(mockType).Property(new PropertyPath(mockPropertyInfo));
-
-            Assert.Same(mockPropertyInfo.Object, modelConfiguration.GetConfiguredProperties(mockType).Single());
-        }
-
-        [Fact]
-        public void IsIgnoredProperty_should_return_true_if_property_is_ignored()
-        {
-            var modelConfiguration = new ModelConfiguration();
-            var mockType = new MockType();
-            var mockPropertyInfo = new MockPropertyInfo(typeof(string), "S");
-
-            Assert.False(modelConfiguration.IsIgnoredProperty(mockType, mockPropertyInfo));
-
-            modelConfiguration.Entity(mockType).Ignore(mockPropertyInfo);
-
-            Assert.True(modelConfiguration.IsIgnoredProperty(mockType, mockPropertyInfo));
-        }
-
-        [Fact]
-        public void Configure_should_configure_active_entities_and_complex_types()
-        {
-            var mockEntityType = new MockType();
-            var mockComplexType = new MockType();
-
-            var model = new EdmModel(DataSpace.CSpace);
-            var entityType = model.AddEntityType("E");
-
-            entityType.Annotations.SetClrType(mockEntityType);
-            var complexType = model.AddComplexType("C");
-
-            complexType.Annotations.SetClrType(mockComplexType);
-
-            var modelConfiguration = new ModelConfiguration();
-            var mockComplexTypeConfiguration = new Mock<ComplexTypeConfiguration>(mockComplexType.Object);
-            var mockEntityTypeConfiguration = new Mock<EntityTypeConfiguration>(mockEntityType.Object);
-
-            modelConfiguration.Add(mockComplexTypeConfiguration.Object);
-            modelConfiguration.Add(mockEntityTypeConfiguration.Object);
-
-            modelConfiguration.Configure(model);
-
-            mockComplexTypeConfiguration.Verify(c => c.Configure(complexType));
-            mockEntityTypeConfiguration.Verify(c => c.Configure(entityType, model));
-        }
-
-        [Fact]
-        public void ConfiguredTypes_returns_all_known_types()
-        {
-            var modelConfiguration = new ModelConfiguration();
-            modelConfiguration.Entity(new MockType());
-            modelConfiguration.ComplexType(new MockType());
-            modelConfiguration.Ignore(new MockType());
-
-            Assert.Equal(3, modelConfiguration.ConfiguredTypes.Count());
-        }
-
-        [Fact]
-        public void Entities_returns_only_configured_non_ignored_entity_types()
-        {
-            var modelConfiguration = new ModelConfiguration();
-            modelConfiguration.ComplexType(new MockType());
-            var mockEntityType = new MockType();
-            modelConfiguration.Entity(mockEntityType);
-            var mockIgnoredEntityType = new MockType();
-            modelConfiguration.Entity(mockIgnoredEntityType);
-            modelConfiguration.Ignore(mockIgnoredEntityType);
-
-            Assert.Same(mockEntityType.Object, modelConfiguration.Entities.Single());
-        }
-
-        [Fact]
-        public void ComplexTypes_returns_only_configured_non_ignored_complex_types()
-        {
-            var modelConfiguration = new ModelConfiguration();
-            modelConfiguration.Entity(new MockType());
-            var mockComplexType = new MockType();
-            modelConfiguration.ComplexType(mockComplexType);
-            var mockIgnoredComplexType = new MockType();
-            modelConfiguration.ComplexType(mockIgnoredComplexType);
-            modelConfiguration.Ignore(mockIgnoredComplexType);
-
-            Assert.Same(mockComplexType.Object, modelConfiguration.ComplexTypes.Single());
-        }
-
-        [Fact]
-        public void Adding_multiple_entity_configurations_should_throw()
-        {
-            var modelConfiguration = new ModelConfiguration();
-            var entityTypeConfiguration = new Mock<EntityTypeConfiguration>(typeof(object)).Object;
-            modelConfiguration.Add(entityTypeConfiguration);
-
-            Assert.Equal(
-                Strings.DuplicateStructuralTypeConfiguration(typeof(object)),
-                Assert.Throws<InvalidOperationException>(() => modelConfiguration.Add(entityTypeConfiguration)).Message);
-        }
-
-        [Fact]
-        public void Adding_multiple_complex_type_configurations_should_throw()
-        {
-            var modelConfiguration = new ModelConfiguration();
-            var complexTypeConfiguration = new Mock<ComplexTypeConfiguration>(typeof(object)).Object;
-            modelConfiguration.Add(complexTypeConfiguration);
-
-            Assert.Equal(
-                Strings.DuplicateStructuralTypeConfiguration(typeof(object)),
-                Assert.Throws<InvalidOperationException>(() => modelConfiguration.Add(complexTypeConfiguration)).Message);
-        }
-
-        [Fact]
-        public void Adding_complex_type_and_entity_configurations_should_throw()
-        {
-            var modelConfiguration = new ModelConfiguration();
-            var complexTypeConfiguration = new Mock<ComplexTypeConfiguration>(typeof(object)).Object;
-            var entityTypeConfiguration = new Mock<EntityTypeConfiguration>(typeof(object)).Object;
-            modelConfiguration.Add(complexTypeConfiguration);
-
-            Assert.Equal(
-                Strings.DuplicateStructuralTypeConfiguration(typeof(object)),
-                Assert.Throws<InvalidOperationException>(() => modelConfiguration.Add(entityTypeConfiguration)).Message);
-        }
-
-        [Fact]
-        public void Can_add_and_get_entity_configuration()
-        {
-            var modelConfiguration = new ModelConfiguration();
-            var entityTypeConfiguration = new Mock<EntityTypeConfiguration>(typeof(object)).Object;
-            modelConfiguration.Add(entityTypeConfiguration);
-
-            Assert.Same(entityTypeConfiguration, modelConfiguration.Entity(typeof(object)));
-        }
-
-        [Fact]
-        public void Can_add_and_get_complex_type_configuration()
-        {
-            var modelConfiguration = new ModelConfiguration();
-            var complexTypeConfiguration = new Mock<ComplexTypeConfiguration>(typeof(object)).Object;
-            modelConfiguration.Add(complexTypeConfiguration);
-
-            Assert.Same(complexTypeConfiguration, modelConfiguration.ComplexType(typeof(object)));
-        }
-
-        [Fact]
-        public void Entity_should_return_new_configuration_if_no_configuration_found()
-        {
-            var modelConfiguration = new ModelConfiguration();
-
-            Assert.NotNull(modelConfiguration.Entity(typeof(object)));
-        }
-
-        [Fact]
-        public void Entity_should_throw_when_configuration_is_not_for_entity()
-        {
-            var modelConfiguration = new ModelConfiguration();
-            modelConfiguration.Add(new Mock<ComplexTypeConfiguration>(typeof(object)).Object);
-
-            Assert.Equal(
-                Strings.EntityTypeConfigurationMismatch(typeof(object).Name),
-                Assert.Throws<InvalidOperationException>(() => modelConfiguration.Entity(typeof(object))).Message);
-        }
-
-        [Fact]
-        public void ComplexType_should_return_new_configuration_if_no_configuration_found()
-        {
-            var modelConfiguration = new ModelConfiguration();
-
-            Assert.NotNull(modelConfiguration.ComplexType(typeof(object)));
-        }
-
-        [Fact]
-        public void ComplexType_should_throw_when_configuration_is_not_for_complex_type()
-        {
-            var modelConfiguration = new ModelConfiguration();
-            modelConfiguration.Add(new Mock<EntityTypeConfiguration>(typeof(object)).Object);
-
-            Assert.Equal(
-                Strings.ComplexTypeConfigurationMismatch(typeof(object).Name),
-                Assert.Throws<InvalidOperationException>(() => modelConfiguration.ComplexType(typeof(object))).Message);
-        }
-
-        [Fact]
-        public void GetStructuralTypeConfiguration_should_return_registered_entity_configuration()
-        {
-            var modelConfiguration = new ModelConfiguration();
-            var entityTypeConfiguration = new Mock<EntityTypeConfiguration>(typeof(object)).Object;
-            modelConfiguration.Add(entityTypeConfiguration);
-
-            Assert.Same(entityTypeConfiguration, modelConfiguration.GetStructuralTypeConfiguration(typeof(object)));
-        }
-
-        [Fact]
-        public void GetStructuralTypeConfiguration_should_return_registered_complex_type_configuration()
-        {
-            var modelConfiguration = new ModelConfiguration();
-            var complexTypeConfiguration = new Mock<ComplexTypeConfiguration>(typeof(object)).Object;
-            modelConfiguration.Add(complexTypeConfiguration);
-
-            Assert.Same(complexTypeConfiguration, modelConfiguration.GetStructuralTypeConfiguration(typeof(object)));
-        }
-
-        [Fact]
-        public void GetStructuralTypeConfiguration_should_return_null_configuration_when_not_found()
-        {
-            var modelConfiguration = new ModelConfiguration();
-
-            Assert.Null(modelConfiguration.GetStructuralTypeConfiguration(typeof(object)));
-        }
-
-        [Fact]
-        public void IsComplexType_should_return_true_when_type_is_complex()
-        {
-            var modelConfiguration = new ModelConfiguration();
-            modelConfiguration.Add(new Mock<ComplexTypeConfiguration>(typeof(object)).Object);
-
-            Assert.True(modelConfiguration.IsComplexType(typeof(object)));
-        }
-
-        [Fact]
-        public void Ignore_should_add_property_to_list_of_ignored_properties()
-        {
-            var modelConfiguration = new ModelConfiguration();
-
-            modelConfiguration.Ignore(typeof(string));
-
-            Assert.True(modelConfiguration.IsIgnoredType(typeof(string)));
-        }
-
-        //             E1
-        //           / 
-        //  (ToTable)E2    
-        //       /
-        //      E3 (ToTable)
-        [Fact]
-        public void Configure_mapping_can_configure_two_levels_of_TPT()
-        {
-            //Setup
-            var model = TestModelBuilderHelpers.CreateTwoLevelInheritanceWithThreeEntities();
-
-            var entityType1 = model.GetEntityType("E1");
-            var entityType2 = model.GetEntityType("E2");
-            var entityType3 = model.GetEntityType("E3");
-            (entityType1.GetDeclaredPrimitiveProperties().SingleOrDefault(p => p.Name == "P1")).SetStoreGeneratedPattern(
-                StoreGeneratedPattern.Identity);
-
-            var databaseMapping = new DatabaseMappingGenerator(ProviderRegistry.Sql2008_ProviderInfo, ProviderRegistry.Sql2008_ProviderManifest).Generate(model);
-
-            var modelConfiguration = new ModelConfiguration();
-            modelConfiguration.Entity(entityType2.GetClrType()).ToTable("E2");
-            modelConfiguration.Entity(entityType3.GetClrType()).ToTable("E3");
-
-            modelConfiguration.Configure(databaseMapping, ProviderRegistry.Sql2008_ProviderManifest);
-
-            var entityTypeMapping1 = databaseMapping.GetEntityTypeMapping(entityType1);
-            var entityTypeMapping2 = databaseMapping.GetEntityTypeMapping(entityType2);
-            var entityTypeMapping3 = databaseMapping.GetEntityTypeMapping(entityType3);
-
-            var table1 = entityTypeMapping1.MappingFragments.Single().Table;
-            var table2 = entityTypeMapping2.MappingFragments.Single().Table;
-            var table3 = entityTypeMapping3.MappingFragments.Single().Table;
-
-            Assert.NotSame(table1, table2);
-            Assert.NotSame(table1, table3);
-            Assert.NotSame(table3, table2);
-
-            Assert.True(entityTypeMapping1.IsHierarchyMapping);
-            Assert.Equal(2, table1.Properties.Count);
-            Assert.Equal("P1", table1.Properties[0].Name);
-            Assert.Equal("P2", table1.Properties[1].Name);
-            Assert.Equal(StoreGeneratedPattern.Identity, table1.Properties[0].StoreGeneratedPattern);
-            Assert.Equal(2, entityTypeMapping1.MappingFragments.Single().ColumnMappings.Count());
-            Assert.Equal("P1", entityTypeMapping1.MappingFragments.Single().ColumnMappings.ElementAt(0).ColumnProperty.Name);
-            Assert.Equal("P2", entityTypeMapping1.MappingFragments.Single().ColumnMappings.ElementAt(1).ColumnProperty.Name);
-
-            Assert.True(entityTypeMapping2.IsHierarchyMapping);
-            Assert.Equal(StoreGeneratedPattern.None, table2.Properties[0].StoreGeneratedPattern);
-            Assert.Equal(2, entityTypeMapping2.MappingFragments.Single().ColumnMappings.Count());
-            Assert.Equal("P1", entityTypeMapping2.MappingFragments.Single().ColumnMappings.ElementAt(0).ColumnProperty.Name);
-            Assert.Equal("P3", entityTypeMapping2.MappingFragments.Single().ColumnMappings.ElementAt(1).ColumnProperty.Name);
-            Assert.Equal(2, table2.Properties.Count);
-            Assert.Equal("P1", table2.Properties[0].Name);
-            Assert.Equal("P3", table2.Properties[1].Name);
-            Assert.NotSame(table1.Properties[0], table2.Properties[0]);
-
-            Assert.False(entityTypeMapping3.IsHierarchyMapping);
-            Assert.Equal(StoreGeneratedPattern.None, table3.Properties[0].StoreGeneratedPattern);
-            Assert.Equal(2, entityTypeMapping3.MappingFragments.Single().ColumnMappings.Count());
-            Assert.Equal("P1", entityTypeMapping3.MappingFragments.Single().ColumnMappings.ElementAt(0).ColumnProperty.Name);
-            Assert.Equal("P4", entityTypeMapping3.MappingFragments.Single().ColumnMappings.ElementAt(1).ColumnProperty.Name);
-            Assert.Equal(2, table3.Properties.Count);
-            Assert.Equal("P1", table3.Properties[0].Name);
-            Assert.Equal("P4", table3.Properties[1].Name);
-            Assert.NotSame(table1.Properties[0], table3.Properties[0]);
-            Assert.NotSame(table2.Properties[0], table3.Properties[0]);
-        }
-
-        //             E1
-        //           /   \
-        //  (ToTable)E2     E3(ToTable)
-        //
-        [Fact]
-        public void Configure_mapping_can_configure_one_level_TPT_on_both_sides_of_tree()
-        {
-            //Setup
-            var model = TestModelBuilderHelpers.CreateSingleLevelInheritanceWithThreeEntities();
-
-            var entityType1 = model.GetEntityType("E1");
-            var entityType2 = model.GetEntityType("E2");
-            var entityType3 = model.GetEntityType("E3");
-            (entityType1.GetDeclaredPrimitiveProperties().SingleOrDefault(p => p.Name == "P1")).SetStoreGeneratedPattern(
-                StoreGeneratedPattern.Identity);
-
-            var databaseMapping = new DatabaseMappingGenerator(ProviderRegistry.Sql2008_ProviderInfo, ProviderRegistry.Sql2008_ProviderManifest).Generate(model);
-            var modelConfiguration = new ModelConfiguration();
-            modelConfiguration.Entity(entityType2.GetClrType()).ToTable("E2");
-            modelConfiguration.Entity(entityType3.GetClrType()).ToTable("E3");
-
-            modelConfiguration.Configure(databaseMapping, ProviderRegistry.Sql2008_ProviderManifest);
-
-            var entityTypeMapping1 = databaseMapping.GetEntityTypeMapping(entityType1);
-            var entityTypeMapping2 = databaseMapping.GetEntityTypeMapping(entityType2);
-            var entityTypeMapping3 = databaseMapping.GetEntityTypeMapping(entityType3);
-
-            var table1 = entityTypeMapping1.MappingFragments.Single().Table;
-            var table2 = entityTypeMapping2.MappingFragments.Single().Table;
-            var table3 = entityTypeMapping3.MappingFragments.Single().Table;
-
-            Assert.NotSame(table1, table2);
-            Assert.NotSame(table1, table3);
-            Assert.NotSame(table3, table2);
-
-            Assert.True(entityTypeMapping1.IsHierarchyMapping);
-            Assert.Equal(2, table1.Properties.Count);
-            Assert.Equal("P1", table1.Properties[0].Name);
-            Assert.Equal(StoreGeneratedPattern.Identity, table1.Properties[0].StoreGeneratedPattern);
-            Assert.Equal("P2", table1.Properties[1].Name);
-            Assert.Equal(2, entityTypeMapping1.MappingFragments.Single().ColumnMappings.Count());
-            Assert.Equal("P1", entityTypeMapping1.MappingFragments.Single().ColumnMappings.ElementAt(0).ColumnProperty.Name);
-            Assert.Equal("P2", entityTypeMapping1.MappingFragments.Single().ColumnMappings.ElementAt(1).ColumnProperty.Name);
-
-            Assert.False(entityTypeMapping2.IsHierarchyMapping);
-            Assert.Equal(2, entityTypeMapping2.MappingFragments.Single().ColumnMappings.Count());
-            Assert.Equal("P1", entityTypeMapping2.MappingFragments.Single().ColumnMappings.ElementAt(0).ColumnProperty.Name);
-            Assert.Equal(StoreGeneratedPattern.None, table2.Properties[0].StoreGeneratedPattern);
-            Assert.Equal("P3", entityTypeMapping2.MappingFragments.Single().ColumnMappings.ElementAt(1).ColumnProperty.Name);
-            Assert.Equal(2, table2.Properties.Count);
-            Assert.Equal("P1", table2.Properties[0].Name);
-            Assert.Equal("P3", table2.Properties[1].Name);
-            Assert.NotSame(table1.Properties[0], table2.Properties[0]);
-
-            Assert.False(entityTypeMapping3.IsHierarchyMapping);
-            Assert.Equal(2, entityTypeMapping3.MappingFragments.Single().ColumnMappings.Count());
-            Assert.Equal(StoreGeneratedPattern.None, table3.Properties[0].StoreGeneratedPattern);
-            Assert.Equal("P1", entityTypeMapping3.MappingFragments.Single().ColumnMappings.ElementAt(0).ColumnProperty.Name);
-            Assert.Equal("P4", entityTypeMapping3.MappingFragments.Single().ColumnMappings.ElementAt(1).ColumnProperty.Name);
-            Assert.Equal(2, table3.Properties.Count);
-            Assert.Equal("P1", table3.Properties[0].Name);
-            Assert.Equal("P4", table3.Properties[1].Name);
-            Assert.NotSame(table1.Properties[0], table3.Properties[0]);
-            Assert.NotSame(table2.Properties[0], table3.Properties[0]);
-        }
-
-        //              E1
-        //            / 
-        //  (TPC)E2    
-        [Fact]
-        public void Configure_mapping_can_process_simple_TPC_mapping()
-        {
-            //Setup
-            var model = TestModelBuilderHelpers.CreateSimpleInheritanceTwoEntities();
-            var databaseMapping = new DatabaseMappingGenerator(ProviderRegistry.Sql2008_ProviderInfo, ProviderRegistry.Sql2008_ProviderManifest).Generate(model);
-
-            var entityType1 = model.GetEntityType("E1");
-            var entityType2 = model.GetEntityType("E2");
-
-            // Action
-            var modelConfiguration = new ModelConfiguration();
-            modelConfiguration.Entity(entityType2.GetClrType())
-                              .AddMappingConfiguration(
-                                  new EntityMappingConfiguration
-                                      {
-                                          MapInheritedProperties = true,
-                                          TableName = new DatabaseName("E2")
-                                      });
-            modelConfiguration.Configure(databaseMapping, ProviderRegistry.Sql2008_ProviderManifest);
-
-            //Validate
-            var entitySetMapping = databaseMapping.GetEntitySetMapping(model.GetEntitySet(entityType1));
-            Assert.NotNull(entitySetMapping);
-            Assert.Equal(2, entitySetMapping.EntityTypeMappings.Count());
-            var entityType1Mapping = databaseMapping.GetEntityTypeMapping(entityType1);
-            var entityType2Mapping = databaseMapping.GetEntityTypeMapping(entityType2);
-
-            var table1 = entityType1Mapping.MappingFragments.Single().Table;
-            var table2 = entityType2Mapping.MappingFragments.Single().Table;
-            Assert.NotSame(table1, table2);
-
-            Assert.False(entityType1Mapping.IsHierarchyMapping);
-            Assert.Equal(2, table1.Properties.Count);
-            Assert.Equal("P1", table1.Properties[0].Name);
-            Assert.Equal("P2", table1.Properties[1].Name);
-            Assert.Equal(2, entityType1Mapping.MappingFragments.Single().ColumnMappings.Count());
-            Assert.Equal("P1", entityType1Mapping.MappingFragments.Single().ColumnMappings.ElementAt(0).ColumnProperty.Name);
-            Assert.Equal("P2", entityType1Mapping.MappingFragments.Single().ColumnMappings.ElementAt(1).ColumnProperty.Name);
-
-            Assert.False(entityType2Mapping.IsHierarchyMapping);
-            Assert.Equal(3, entityType2Mapping.MappingFragments.Single().ColumnMappings.Count());
-            Assert.Equal("P1", entityType2Mapping.MappingFragments.Single().ColumnMappings.ElementAt(0).ColumnProperty.Name);
-            Assert.Equal("P2", entityType2Mapping.MappingFragments.Single().ColumnMappings.ElementAt(1).ColumnProperty.Name);
-            Assert.Equal("P3", entityType2Mapping.MappingFragments.Single().ColumnMappings.ElementAt(2).ColumnProperty.Name);
-            Assert.Equal(3, table2.Properties.Count);
-            Assert.Equal("P1", table2.Properties[0].Name);
-            Assert.Equal("P2", table2.Properties[1].Name);
-            Assert.Equal("P3", table2.Properties[2].Name);
-            Assert.NotSame(table1.Properties[0], table2.Properties[0]);
-            Assert.NotSame(table1.Properties[1], table2.Properties[1]);
-            Assert.NotSame(
-                entityType1Mapping.MappingFragments.Single().ColumnMappings.ElementAt(0).ColumnProperty,
-                entityType2Mapping.MappingFragments.Single().ColumnMappings.ElementAt(0).ColumnProperty);
-            Assert.NotSame(
-                entityType1Mapping.MappingFragments.Single().ColumnMappings.ElementAt(1).ColumnProperty,
-                entityType2Mapping.MappingFragments.Single().ColumnMappings.ElementAt(1).ColumnProperty);
-        }
-
-        //             E
-        //           / 
-        //    (TPC)E2    
-        //       /
-        //      E3(TPC)
-        [Fact]
-        public void Configure_mapping_can_process_two_levels_of_TPC()
-        {
-            //Setup
-            var model = TestModelBuilderHelpers.CreateTwoLevelInheritanceWithThreeEntities();
-            var databaseMapping = new DatabaseMappingGenerator(ProviderRegistry.Sql2008_ProviderInfo, ProviderRegistry.Sql2008_ProviderManifest).Generate(model);
-
-            var entityType1 = model.GetEntityType("E1");
-            var entityType2 = model.GetEntityType("E2");
-            var entityType3 = model.GetEntityType("E3");
-
-            // Action
-            var modelConfiguration = new ModelConfiguration();
-            modelConfiguration.Entity(entityType2.GetClrType())
-                              .AddMappingConfiguration(
-                                  new EntityMappingConfiguration
-                                      {
-                                          MapInheritedProperties = true,
-                                          TableName = new DatabaseName("E2")
-                                      });
-            modelConfiguration.Entity(entityType3.GetClrType())
-                              .AddMappingConfiguration(
-                                  new EntityMappingConfiguration
-                                      {
-                                          MapInheritedProperties = true,
-                                          TableName = new DatabaseName("E3")
-                                      });
-            modelConfiguration.Configure(databaseMapping, ProviderRegistry.Sql2008_ProviderManifest);
-
-            //Validate
-            var entitySetMapping = databaseMapping.GetEntitySetMapping(model.GetEntitySet(entityType1));
-            Assert.NotNull(entitySetMapping);
-            Assert.Equal(3, entitySetMapping.EntityTypeMappings.Count());
-
-            var entityType1Mapping = databaseMapping.GetEntityTypeMapping(entityType1);
-            var entityType2Mapping = databaseMapping.GetEntityTypeMapping(entityType2);
-            var entityType3Mapping = databaseMapping.GetEntityTypeMapping(entityType3);
-
-            var table1 = entityType1Mapping.MappingFragments.Single().Table;
-            var table2 = entityType2Mapping.MappingFragments.Single().Table;
-            var table3 = entityType3Mapping.MappingFragments.Single().Table;
-
-            Assert.False(entityType1Mapping.IsHierarchyMapping);
-            Assert.Equal(2, table1.Properties.Count);
-            Assert.Equal("P1", table1.Properties[0].Name);
-            Assert.Equal("P2", table1.Properties[1].Name);
-            Assert.Equal(2, entityType1Mapping.MappingFragments.Single().ColumnMappings.Count());
-            Assert.Same(entityType1Mapping.MappingFragments.Single().ColumnMappings.ElementAt(0).ColumnProperty, table1.Properties[0]);
-            Assert.Same(entityType1Mapping.MappingFragments.Single().ColumnMappings.ElementAt(1).ColumnProperty, table1.Properties[1]);
-
-            Assert.False(entityType2Mapping.IsHierarchyMapping);
-            Assert.Equal(3, table2.Properties.Count);
-            Assert.Equal("P1", table2.Properties[0].Name);
-            Assert.Equal("P2", table2.Properties[1].Name);
-            Assert.Equal("P3", table2.Properties[2].Name);
-            Assert.NotSame(table1, table2);
-            Assert.NotSame(table1.Properties[0], table2.Properties[0]);
-            Assert.NotSame(table1.Properties[1], table2.Properties[1]);
-            Assert.Equal(3, entityType2Mapping.MappingFragments.Single().ColumnMappings.Count());
-            Assert.Same(entityType2Mapping.MappingFragments.Single().ColumnMappings.ElementAt(0).ColumnProperty, table2.Properties[0]);
-            Assert.Same(entityType2Mapping.MappingFragments.Single().ColumnMappings.ElementAt(1).ColumnProperty, table2.Properties[1]);
-            Assert.Same(entityType2Mapping.MappingFragments.Single().ColumnMappings.ElementAt(2).ColumnProperty, table2.Properties[2]);
-
-            Assert.False(entityType3Mapping.IsHierarchyMapping);
-            Assert.Equal(4, table3.Properties.Count);
-            Assert.Equal("P1", table3.Properties[0].Name);
-            Assert.Equal("P2", table3.Properties[1].Name);
-            Assert.Equal("P3", table3.Properties[2].Name);
-            Assert.Equal("P4", table3.Properties[3].Name);
-            Assert.NotSame(table1, table3);
-            Assert.NotSame(table3, table2);
-            Assert.NotSame(table1.Properties[0], table3.Properties[0]);
-            Assert.NotSame(table1.Properties[1], table3.Properties[1]);
-            Assert.NotSame(table3.Properties[0], table2.Properties[0]);
-            Assert.NotSame(table3.Properties[1], table2.Properties[1]);
-            Assert.NotSame(table2.Properties[2], table3.Properties[2]);
-            Assert.Equal(4, entityType3Mapping.MappingFragments.Single().ColumnMappings.Count());
-            Assert.Same(entityType3Mapping.MappingFragments.Single().ColumnMappings.ElementAt(0).ColumnProperty, table3.Properties[0]);
-            Assert.Same(entityType3Mapping.MappingFragments.Single().ColumnMappings.ElementAt(1).ColumnProperty, table3.Properties[1]);
-            Assert.Same(entityType3Mapping.MappingFragments.Single().ColumnMappings.ElementAt(2).ColumnProperty, table3.Properties[2]);
-            Assert.Same(entityType3Mapping.MappingFragments.Single().ColumnMappings.ElementAt(3).ColumnProperty, table3.Properties[3]);
-        }
-
-        //             E
-        //           /   \
-        //    (TPC)E2     E3(TPC)
-        //
-        [Fact]
-        public void Configure_mapping_can_process_one_level_TPC_on_both_sides_of_tree()
-        {
-            //Setup
-            var model = TestModelBuilderHelpers.CreateSingleLevelInheritanceWithThreeEntities();
-            var databaseMapping = new DatabaseMappingGenerator(ProviderRegistry.Sql2008_ProviderInfo, ProviderRegistry.Sql2008_ProviderManifest).Generate(model);
-
-            var entityType1 = model.GetEntityType("E1");
-            var entityType2 = model.GetEntityType("E2");
-            var entityType3 = model.GetEntityType("E3");
-
-            // Action
-            var modelConfiguration = new ModelConfiguration();
-            modelConfiguration.Entity(entityType2.GetClrType())
-                              .AddMappingConfiguration(
-                                  new EntityMappingConfiguration
-                                      {
-                                          MapInheritedProperties = true,
-                                          TableName = new DatabaseName("E2")
-                                      });
-            modelConfiguration.Entity(entityType3.GetClrType())
-                              .AddMappingConfiguration(
-                                  new EntityMappingConfiguration
-                                      {
-                                          MapInheritedProperties = true,
-                                          TableName = new DatabaseName("E3")
-                                      });
-            modelConfiguration.Configure(databaseMapping, ProviderRegistry.Sql2008_ProviderManifest);
-
-            //Validate
-            var entitySetMapping = databaseMapping.GetEntitySetMapping(model.GetEntitySet(entityType1));
-            Assert.NotNull(entitySetMapping);
-            Assert.Equal(3, entitySetMapping.EntityTypeMappings.Count());
-
-            var entityType1Mapping = databaseMapping.GetEntityTypeMapping(entityType1);
-            var entityType2Mapping = databaseMapping.GetEntityTypeMapping(entityType2);
-            var entityType3Mapping = databaseMapping.GetEntityTypeMapping(entityType3);
-
-            var table1 = entityType1Mapping.MappingFragments.Single().Table;
-            var table2 = entityType2Mapping.MappingFragments.Single().Table;
-            var table3 = entityType3Mapping.MappingFragments.Single().Table;
-
-            Assert.False(entityType1Mapping.IsHierarchyMapping);
-            Assert.Equal(2, table1.Properties.Count);
-            Assert.Equal("P1", table1.Properties[0].Name);
-            Assert.Equal("P2", table1.Properties[1].Name);
-            Assert.Equal(2, entityType1Mapping.MappingFragments.Single().ColumnMappings.Count());
-            Assert.Same(entityType1Mapping.MappingFragments.Single().ColumnMappings.ElementAt(0).ColumnProperty, table1.Properties[0]);
-            Assert.Same(entityType1Mapping.MappingFragments.Single().ColumnMappings.ElementAt(1).ColumnProperty, table1.Properties[1]);
-
-            Assert.False(entityType2Mapping.IsHierarchyMapping);
-            Assert.Equal("E2", table2.Name);
-            Assert.Equal(3, table2.Properties.Count);
-            Assert.Equal("P1", table2.Properties[0].Name);
-            Assert.Equal("P2", table2.Properties[1].Name);
-            Assert.Equal("P3", table2.Properties[2].Name);
-            Assert.NotSame(table1, table2);
-            Assert.NotSame(table1.Properties[0], table2.Properties[0]);
-            Assert.NotSame(table1.Properties[1], table2.Properties[1]);
-            Assert.Equal(3, entityType2Mapping.MappingFragments.Single().ColumnMappings.Count());
-            Assert.Same(entityType2Mapping.MappingFragments.Single().ColumnMappings.ElementAt(0).ColumnProperty, table2.Properties[0]);
-            Assert.Same(entityType2Mapping.MappingFragments.Single().ColumnMappings.ElementAt(1).ColumnProperty, table2.Properties[1]);
-            Assert.Same(entityType2Mapping.MappingFragments.Single().ColumnMappings.ElementAt(2).ColumnProperty, table2.Properties[2]);
-
-            Assert.False(entityType3Mapping.IsHierarchyMapping);
-            Assert.Equal("E3", table3.Name);
-            Assert.Equal(3, table3.Properties.Count);
-            Assert.Equal("P1", table3.Properties[0].Name);
-            Assert.Equal("P2", table3.Properties[1].Name);
-            Assert.Equal("P4", table3.Properties[2].Name);
-            Assert.NotSame(table1, table3);
-            Assert.NotSame(table3, table2);
-            Assert.NotSame(table1.Properties[0], table3.Properties[0]);
-            Assert.NotSame(table1.Properties[1], table3.Properties[1]);
-            Assert.Equal(3, entityType3Mapping.MappingFragments.Single().ColumnMappings.Count());
-            Assert.Same(entityType3Mapping.MappingFragments.Single().ColumnMappings.ElementAt(0).ColumnProperty, table3.Properties[0]);
-            Assert.Same(entityType3Mapping.MappingFragments.Single().ColumnMappings.ElementAt(1).ColumnProperty, table3.Properties[1]);
-            Assert.Same(entityType3Mapping.MappingFragments.Single().ColumnMappings.ElementAt(2).ColumnProperty, table3.Properties[2]);
-        }
-
-        //              E1
-        //            / 
-        //         E2  
-        [Fact]
-        public void Configure_mapping_can_process_simple_TPH_mapping()
-        {
-            //Setup
-            var model = TestModelBuilderHelpers.CreateSimpleInheritanceTwoEntities();
-            var databaseMapping = new DatabaseMappingGenerator(ProviderRegistry.Sql2008_ProviderInfo, ProviderRegistry.Sql2008_ProviderManifest).Generate(model);
-
-            var entityType1 = model.GetEntityType("E1");
-            var entityType2 = model.GetEntityType("E2");
-
-            // Action
-            var modelConfiguration = new ModelConfiguration();
-            var entity1Configuration = modelConfiguration.Entity(entityType1.GetClrType());
-            var entity1MappingConfiguration =
-                new EntityMappingConfiguration
-                    {
-                        TableName = new DatabaseName("E1")
-                    };
-            entity1MappingConfiguration
-                .AddValueCondition(
-                    new ValueConditionConfiguration(entity1MappingConfiguration, "disc")
-                        {
-                            Value = "foo"
-                        });
-            entity1Configuration.AddMappingConfiguration(entity1MappingConfiguration);
-            var entity1SubTypeMappingConfiguration =
-                new EntityMappingConfiguration
-                    {
-                        TableName = new DatabaseName("E1")
-                    };
-            entity1SubTypeMappingConfiguration
-                .AddValueCondition(
-                    new ValueConditionConfiguration(entity1SubTypeMappingConfiguration, "disc")
-                        {
-                            Value = "bar"
-                        });
-            entity1Configuration.AddSubTypeMappingConfiguration(entityType2.GetClrType(), entity1SubTypeMappingConfiguration);
-            modelConfiguration.NormalizeConfigurations();
-            modelConfiguration.Configure(databaseMapping, ProviderRegistry.Sql2008_ProviderManifest);
-
-            //Validate
-            var entitySetMapping = databaseMapping.GetEntitySetMapping(model.GetEntitySet(entityType1));
-            Assert.NotNull(entitySetMapping);
-            Assert.Equal(3, entitySetMapping.EntityTypeMappings.Count());
-            var entityType1Mapping = databaseMapping.GetEntityTypeMapping(entityType1);
-            var entityType1MappingConditions = databaseMapping.GetEntityTypeMappings(entityType1).Single(tm => !tm.IsHierarchyMapping);
-            var entityType2Mapping = databaseMapping.GetEntityTypeMapping(entityType2);
-
-            var table1 = entityType1Mapping.MappingFragments.Single().Table;
-            var table2 = entityType2Mapping.MappingFragments.Single().Table;
-
-            Assert.True(entityType1Mapping.IsHierarchyMapping);
-            Assert.Equal(4, table1.Properties.Count);
-            Assert.Equal("P1", table1.Properties[0].Name);
-            Assert.Equal("P2", table1.Properties[1].Name);
-            Assert.Equal("P3", table1.Properties[2].Name);
-            Assert.Equal("disc", table1.Properties[3].Name);
-            Assert.Equal(2, entityType1Mapping.MappingFragments.Single().ColumnMappings.Count());
-            Assert.Equal("P1", entityType1Mapping.MappingFragments.Single().ColumnMappings.ElementAt(0).ColumnProperty.Name);
-            Assert.Equal("P2", entityType1Mapping.MappingFragments.Single().ColumnMappings.ElementAt(1).ColumnProperty.Name);
-            Assert.Same(
-                table1.Properties[3], entityType1MappingConditions.MappingFragments.Single().ColumnConditions.Single().ColumnProperty);
-            Assert.Equal("foo", entityType1MappingConditions.MappingFragments.Single().ColumnConditions.Single().Value);
-            Assert.Equal(
-                "nvarchar", entityType1MappingConditions.MappingFragments.Single().ColumnConditions.Single().ColumnProperty.TypeName);
-            Assert.Equal(
-                DatabaseMappingGenerator.DiscriminatorMaxLength,
-                entityType1MappingConditions.MappingFragments.Single().ColumnConditions.Single().ColumnProperty.MaxLength);
-
-            Assert.False(entityType2Mapping.IsHierarchyMapping);
-            Assert.Same(table1, table2);
-            Assert.Equal(2, entityType2Mapping.MappingFragments.Single().ColumnMappings.Count());
-            Assert.Same(table1.Properties[0], table2.Properties[0]);
-            Assert.Same(table1.Properties[1], table2.Properties[1]);
-            Assert.Equal("P1", entityType2Mapping.MappingFragments.Single().ColumnMappings.ElementAt(0).ColumnProperty.Name);
-            Assert.Equal("P3", entityType2Mapping.MappingFragments.Single().ColumnMappings.ElementAt(1).ColumnProperty.Name);
-            Assert.Same(table2.Properties[3], entityType2Mapping.MappingFragments.Single().ColumnConditions.Single().ColumnProperty);
-            Assert.Equal("bar", entityType2Mapping.MappingFragments.Single().ColumnConditions.Single().Value);
-        }
-
-        //             E1
-        //           / 
-        //         E2    
-        //       /
-        //      E3
-        [Fact]
-        public void Configure_mapping_can_process_two_levels_of_TPH()
-        {
-            //Setup
-            var model = TestModelBuilderHelpers.CreateTwoLevelInheritanceWithThreeEntities();
-            var databaseMapping = new DatabaseMappingGenerator(ProviderRegistry.Sql2008_ProviderInfo, ProviderRegistry.Sql2008_ProviderManifest).Generate(model);
-
-            var entityType1 = model.GetEntityType("E1");
-            var entityType2 = model.GetEntityType("E2");
-            var entityType3 = model.GetEntityType("E3");
-
-            // Action
-            var modelConfiguration = new ModelConfiguration();
-            var entity1Configuration = modelConfiguration.Entity(entityType1.GetClrType());
-            var entity1MappingConfiguration =
-                new EntityMappingConfiguration
-                    {
-                        TableName = new DatabaseName("E1")
-                    };
-            entity1MappingConfiguration
-                .AddValueCondition(
-                    new ValueConditionConfiguration(entity1MappingConfiguration, "disc")
-                        {
-                            Value = 1
-                        });
-            entity1Configuration.AddMappingConfiguration(entity1MappingConfiguration);
-            var entity1SubTypeMappingConfiguration =
-                new EntityMappingConfiguration
-                    {
-                        TableName = new DatabaseName("E1")
-                    };
-            entity1SubTypeMappingConfiguration
-                .AddValueCondition(
-                    new ValueConditionConfiguration(entity1SubTypeMappingConfiguration, "disc")
-                        {
-                            Value = 3
-                        });
-            entity1SubTypeMappingConfiguration
-                .AddNullabilityCondition(
-                    new NotNullConditionConfiguration(
-                        entity1SubTypeMappingConfiguration,
-                        new PropertyPath(
-                            entityType3.GetDeclaredPrimitiveProperties().SingleOrDefault(p => p.Name == "P4").GetClrPropertyInfo())));
-            entity1Configuration.AddSubTypeMappingConfiguration(entityType3.GetClrType(), entity1SubTypeMappingConfiguration);
-            var entity2Configuration = modelConfiguration.Entity(entityType2.GetClrType());
-            var entity2MappingConfiguration =
-                new EntityMappingConfiguration
-                    {
-                        TableName = new DatabaseName("E1")
-                    };
-            entity2MappingConfiguration
-                .AddValueCondition(
-                    new ValueConditionConfiguration(entity2MappingConfiguration, "disc")
-                        {
-                            Value = 2
-                        });
-            entity2Configuration.AddMappingConfiguration(entity2MappingConfiguration);
-            modelConfiguration.NormalizeConfigurations();
-            modelConfiguration.Configure(databaseMapping, ProviderRegistry.Sql2008_ProviderManifest);
-
-            //Validate
-            var entitySetMapping = databaseMapping.GetEntitySetMapping(model.GetEntitySet(entityType1));
-            Assert.NotNull(entitySetMapping);
-            Assert.Equal(4, entitySetMapping.EntityTypeMappings.Count());
-
-            var entityType1Mapping = databaseMapping.GetEntityTypeMapping(entityType1);
-            var entityType1MappingConditions = databaseMapping.GetEntityTypeMappings(entityType1).Single(x => !x.IsHierarchyMapping);
-            var entityType2Mapping = databaseMapping.GetEntityTypeMapping(entityType2);
-            var entityType3Mapping = databaseMapping.GetEntityTypeMapping(entityType3);
-
-            var table1 = entityType1Mapping.MappingFragments.Single().Table;
-            var table2 = entityType2Mapping.MappingFragments.Single().Table;
-            var table3 = entityType3Mapping.MappingFragments.Single().Table;
-
-            Assert.True(entityType1Mapping.IsHierarchyMapping);
-            Assert.Equal(5, table1.Properties.Count);
-            Assert.Equal("P1", table1.Properties[0].Name);
-            Assert.Equal("P2", table1.Properties[1].Name);
-            Assert.Equal("P3", table1.Properties[2].Name);
-            Assert.Equal("P4", table1.Properties[3].Name);
-            Assert.Equal("disc", table1.Properties[4].Name);
-            Assert.Equal(2, entityType1Mapping.MappingFragments.Single().ColumnMappings.Count());
-            Assert.Equal("P1", entityType1Mapping.MappingFragments.Single().ColumnMappings.ElementAt(0).ColumnProperty.Name);
-            Assert.Equal("P2", entityType1Mapping.MappingFragments.Single().ColumnMappings.ElementAt(1).ColumnProperty.Name);
-            Assert.Same(
-                table1.Properties[4], entityType1MappingConditions.MappingFragments.Single().ColumnConditions.Single().ColumnProperty);
-            Assert.Equal(1, entityType1MappingConditions.MappingFragments.Single().ColumnConditions.Single().Value);
-
-            Assert.False(entityType2Mapping.IsHierarchyMapping);
-            Assert.Same(table1, table2);
-            Assert.Same(table1.Properties[0], table2.Properties[0]);
-            Assert.Same(table1.Properties[1], table2.Properties[1]);
-            Assert.Equal(2, entityType2Mapping.MappingFragments.Single().ColumnMappings.Count());
-            Assert.Equal("P1", entityType2Mapping.MappingFragments.Single().ColumnMappings.ElementAt(0).ColumnProperty.Name);
-            Assert.Equal("P3", entityType2Mapping.MappingFragments.Single().ColumnMappings.ElementAt(1).ColumnProperty.Name);
-            Assert.Same(table2.Properties[4], entityType2Mapping.MappingFragments.Single().ColumnConditions.Single().ColumnProperty);
-            Assert.Equal(2, entityType2Mapping.MappingFragments.Single().ColumnConditions.Single().Value);
-            Assert.Null(entityType2Mapping.MappingFragments.Single().ColumnConditions.Single().IsNull);
-
-            Assert.False(entityType3Mapping.IsHierarchyMapping);
-            Assert.Same(table1, table3);
-            Assert.Same(table1.Properties[0], table3.Properties[0]);
-            Assert.Same(table1.Properties[1], table3.Properties[1]);
-            Assert.Equal(3, entityType3Mapping.MappingFragments.Single().ColumnMappings.Count());
-            Assert.Equal("P1", entityType3Mapping.MappingFragments.Single().ColumnMappings.ElementAt(0).ColumnProperty.Name);
-            Assert.Equal("P3", entityType3Mapping.MappingFragments.Single().ColumnMappings.ElementAt(1).ColumnProperty.Name);
-            Assert.Equal("P4", entityType3Mapping.MappingFragments.Single().ColumnMappings.ElementAt(2).ColumnProperty.Name);
-            Assert.Same(table3.Properties[4], entityType3Mapping.MappingFragments.Single().ColumnConditions.ElementAt(0).ColumnProperty);
-            Assert.Equal(3, entityType3Mapping.MappingFragments.Single().ColumnConditions.ElementAt(0).Value);
-            Assert.Equal("int", entityType3Mapping.MappingFragments.Single().ColumnConditions.ElementAt(0).ColumnProperty.TypeName);
-            Assert.Same(table3.Properties[3], entityType3Mapping.MappingFragments.Single().ColumnConditions.ElementAt(1).ColumnProperty);
-            Assert.Equal(false, entityType3Mapping.MappingFragments.Single().ColumnConditions.ElementAt(1).IsNull);
-        }
-
-        //             E1
-        //           /   \
-        //         E2     E3
-        [Fact]
-        public void Configure_mapping_can_process_one_level_TPH_on_both_sides_of_tree()
-        {
-            //Setup
-            var model = TestModelBuilderHelpers.CreateSingleLevelInheritanceWithThreeEntities();
-            var databaseMapping = new DatabaseMappingGenerator(ProviderRegistry.Sql2008_ProviderInfo, ProviderRegistry.Sql2008_ProviderManifest).Generate(model);
-
-            var entityType1 = model.GetEntityType("E1");
-            var entityType2 = model.GetEntityType("E2");
-            var entityType3 = model.GetEntityType("E3");
-
-            // Action
-            var modelConfiguration = new ModelConfiguration();
-            var entity1Configuration = modelConfiguration.Entity(entityType1.GetClrType());
-            var entity1MappingConfiguration =
-                new EntityMappingConfiguration
-                    {
-                        TableName = new DatabaseName("E1")
-                    };
-            entity1MappingConfiguration
-                .AddValueCondition(
-                    new ValueConditionConfiguration(entity1MappingConfiguration, "P3")
-                        {
-                            Value = null
-                        });
-            entity1MappingConfiguration
-                .AddValueCondition(
-                    new ValueConditionConfiguration(entity1MappingConfiguration, "P4")
-                        {
-                            Value = null
-                        });
-            entity1Configuration.AddMappingConfiguration(entity1MappingConfiguration);
-            var entity1SubTypeMappingConfiguration =
-                new EntityMappingConfiguration
-                    {
-                        TableName = new DatabaseName("E1")
-                    };
-            entity1SubTypeMappingConfiguration
-                .AddValueCondition(
-                    new ValueConditionConfiguration(entity1SubTypeMappingConfiguration, "P3")
-                        {
-                            Value = null
-                        });
-            entity1SubTypeMappingConfiguration
-                .AddNullabilityCondition(
-                    new NotNullConditionConfiguration(
-                        entity1SubTypeMappingConfiguration,
-                        new PropertyPath(
-                            entityType3.GetDeclaredPrimitiveProperties().SingleOrDefault(p => p.Name == "P4").GetClrPropertyInfo())));
-            entity1Configuration.AddSubTypeMappingConfiguration(entityType3.GetClrType(), entity1SubTypeMappingConfiguration);
-            var entity2Configuration = modelConfiguration.Entity(entityType2.GetClrType());
-            var entity2MappingConfiguration =
-                new EntityMappingConfiguration
-                    {
-                        TableName = new DatabaseName("E1")
-                    };
-            entity2MappingConfiguration
-                .AddNullabilityCondition(
-                    new NotNullConditionConfiguration(
-                        entity2MappingConfiguration,
-                        new PropertyPath(
-                            entityType2.GetDeclaredPrimitiveProperties().SingleOrDefault(p => p.Name == "P3").GetClrPropertyInfo())));
-            entity2MappingConfiguration
-                .AddValueCondition(
-                    new ValueConditionConfiguration(entity2MappingConfiguration, "P4")
-                        {
-                            Value = null
-                        });
-            entity2Configuration.AddMappingConfiguration(entity2MappingConfiguration);
-            modelConfiguration.NormalizeConfigurations();
-            modelConfiguration.Configure(databaseMapping, ProviderRegistry.Sql2008_ProviderManifest);
-
-            //Validate
-            var entitySetMapping = databaseMapping.GetEntitySetMapping(model.GetEntitySet(entityType1));
-            Assert.NotNull(entitySetMapping);
-            Assert.Equal(4, entitySetMapping.EntityTypeMappings.Count());
-
-            var entityType1Mapping = databaseMapping.GetEntityTypeMapping(entityType1);
-            var entityType1MappingConditions = databaseMapping.GetEntityTypeMappings(entityType1).Single(x => !x.IsHierarchyMapping);
-            var entityType2Mapping = databaseMapping.GetEntityTypeMapping(entityType2);
-            var entityType3Mapping = databaseMapping.GetEntityTypeMapping(entityType3);
-
-            var table1 = entityType1Mapping.MappingFragments.Single().Table;
-            var table2 = entityType2Mapping.MappingFragments.Single().Table;
-            var table3 = entityType3Mapping.MappingFragments.Single().Table;
-
-            Assert.True(entityType1Mapping.IsHierarchyMapping);
-            Assert.Equal(4, table1.Properties.Count);
-            Assert.Equal("P1", table1.Properties[0].Name);
-            Assert.Equal("P2", table1.Properties[1].Name);
-            Assert.Equal("P3", table1.Properties[2].Name);
-            Assert.Equal("P4", table1.Properties[3].Name);
-            Assert.Equal(2, entityType1Mapping.MappingFragments.Single().ColumnMappings.Count());
-            Assert.Equal("P1", entityType1Mapping.MappingFragments.Single().ColumnMappings.ElementAt(0).ColumnProperty.Name);
-            Assert.Equal("P2", entityType1Mapping.MappingFragments.Single().ColumnMappings.ElementAt(1).ColumnProperty.Name);
-            Assert.Same(
-                table1.Properties[2], entityType1MappingConditions.MappingFragments.Single().ColumnConditions.ElementAt(0).ColumnProperty);
-            Assert.True((bool)entityType1MappingConditions.MappingFragments.Single().ColumnConditions.ElementAt(0).IsNull);
-            Assert.Same(
-                table1.Properties[3], entityType1MappingConditions.MappingFragments.Single().ColumnConditions.ElementAt(1).ColumnProperty);
-            Assert.True((bool)entityType1MappingConditions.MappingFragments.Single().ColumnConditions.ElementAt(1).IsNull);
-
-            Assert.False(entityType2Mapping.IsHierarchyMapping);
-            Assert.Same(table1, table2);
-            Assert.Same(table1.Properties[0], table2.Properties[0]);
-            Assert.Same(table1.Properties[1], table2.Properties[1]);
-            Assert.Equal(2, entityType2Mapping.MappingFragments.Single().ColumnMappings.Count());
-            Assert.Equal("P1", entityType2Mapping.MappingFragments.Single().ColumnMappings.ElementAt(0).ColumnProperty.Name);
-            Assert.Equal("P3", entityType2Mapping.MappingFragments.Single().ColumnMappings.ElementAt(1).ColumnProperty.Name);
-            Assert.Same(table1.Properties[3], entityType2Mapping.MappingFragments.Single().ColumnConditions.ElementAt(0).ColumnProperty);
-            Assert.True((bool)entityType2Mapping.MappingFragments.Single().ColumnConditions.ElementAt(0).IsNull);
-            Assert.Same(table1.Properties[2], entityType2Mapping.MappingFragments.Single().ColumnConditions.ElementAt(1).ColumnProperty);
-            Assert.False((bool)entityType2Mapping.MappingFragments.Single().ColumnConditions.ElementAt(1).IsNull);
-
-            Assert.False(entityType3Mapping.IsHierarchyMapping);
-            Assert.Same(table1, table3);
-            Assert.Same(table1.Properties[0], table3.Properties[0]);
-            Assert.Same(table1.Properties[1], table3.Properties[1]);
-            Assert.Equal(2, entityType3Mapping.MappingFragments.Single().ColumnMappings.Count());
-            Assert.Equal("P1", entityType3Mapping.MappingFragments.Single().ColumnMappings.ElementAt(0).ColumnProperty.Name);
-            Assert.Equal("P4", entityType3Mapping.MappingFragments.Single().ColumnMappings.ElementAt(1).ColumnProperty.Name);
-            Assert.Same(table1.Properties[2], entityType3Mapping.MappingFragments.Single().ColumnConditions.ElementAt(0).ColumnProperty);
-            Assert.True((bool)entityType3Mapping.MappingFragments.Single().ColumnConditions.ElementAt(0).IsNull);
-            Assert.Same(table1.Properties[3], entityType3Mapping.MappingFragments.Single().ColumnConditions.ElementAt(1).ColumnProperty);
-            Assert.False((bool)entityType3Mapping.MappingFragments.Single().ColumnConditions.ElementAt(1).IsNull);
-        }
-
-        [Fact]
-        public void Configure_mapping_can_process_entity_splitting()
-        {
-            EdmModel model =
-                new TestModelBuilder()
-                    .Entity("E")
-                    .Key("P1")
-                    .Property("P2")
-                    .Property("P3")
-                    .Property("P4")
-                    .Property("P5");
-            var databaseMapping = new DatabaseMappingGenerator(ProviderRegistry.Sql2008_ProviderInfo, ProviderRegistry.Sql2008_ProviderManifest).Generate(model);
-
-            var entityType = model.GetEntityType("E");
-            var modelConfiguration = new ModelConfiguration();
-            var entityMappingConfiguration1 =
-                new EntityMappingConfiguration
-                    {
-                        Properties =
-                            new List<PropertyPath>
-                                {
-                                    new PropertyPath(
-                                        entityType.GetDeclaredPrimitiveProperties().SingleOrDefault(p => p.Name == "P1").GetClrPropertyInfo(
-                                            
-                                        )),
-                                    new PropertyPath(
-                                        entityType.GetDeclaredPrimitiveProperties().SingleOrDefault(p => p.Name == "P2").GetClrPropertyInfo(
-                                            
-                                        )),
-                                    new PropertyPath(
-                                        entityType.GetDeclaredPrimitiveProperties().SingleOrDefault(p => p.Name == "P3").GetClrPropertyInfo(
-                                            
-                                        ))
-                                },
-                        TableName = new DatabaseName("E1")
-                    };
-            var entityMappingConfiguration2 =
-                new EntityMappingConfiguration
-                    {
-                        Properties =
-                            new List<PropertyPath>
-                                {
-                                    new PropertyPath(
-                                        entityType.GetDeclaredPrimitiveProperties().SingleOrDefault(p => p.Name == "P1").GetClrPropertyInfo(
-                                            
-                                        )),
-                                    new PropertyPath(
-                                        entityType.GetDeclaredPrimitiveProperties().SingleOrDefault(p => p.Name == "P4").GetClrPropertyInfo(
-                                            
-                                        )),
-                                    new PropertyPath(
-                                        entityType.GetDeclaredPrimitiveProperties().SingleOrDefault(p => p.Name == "P5").GetClrPropertyInfo(
-                                            
-                                        ))
-                                },
-                        TableName = new DatabaseName("E2")
-                    };
-            var entityConfiguration = modelConfiguration.Entity(entityType.GetClrType());
-            entityConfiguration.AddMappingConfiguration(entityMappingConfiguration1);
-            entityConfiguration.AddMappingConfiguration(entityMappingConfiguration2);
-            modelConfiguration.Configure(databaseMapping, ProviderRegistry.Sql2008_ProviderManifest);
-
-            var entityTypeMapping = databaseMapping.GetEntityTypeMapping(entityType);
-            var table1 = entityTypeMapping.MappingFragments[0].Table;
-            var table2 = entityTypeMapping.MappingFragments[1].Table;
-            Assert.NotSame(table1, table2);
-            Assert.Equal("E1", table1.GetTableName().Name);
-            Assert.Equal("E2", table2.GetTableName().Name);
-            Assert.Equal(3, table1.Properties.Count);
-            Assert.Equal(3, table2.Properties.Count);
-            Assert.Equal(2, entityTypeMapping.MappingFragments.Count);
-            var entityTypeMappingFragment1 = entityTypeMapping.MappingFragments[0];
-            var entityTypeMappingFragment2 = entityTypeMapping.MappingFragments[1];
-            Assert.Equal(3, entityTypeMappingFragment1.ColumnMappings.Count());
-            Assert.Equal("P1", entityTypeMappingFragment1.ColumnMappings.ElementAt(0).ColumnProperty.Name);
-            Assert.Equal("P2", entityTypeMappingFragment1.ColumnMappings.ElementAt(1).ColumnProperty.Name);
-            Assert.Equal("P3", entityTypeMappingFragment1.ColumnMappings.ElementAt(2).ColumnProperty.Name);
-            Assert.Equal(3, entityTypeMappingFragment2.ColumnMappings.Count());
-            Assert.Equal("P1", entityTypeMappingFragment2.ColumnMappings.ElementAt(0).ColumnProperty.Name);
-            Assert.Equal("P4", entityTypeMappingFragment2.ColumnMappings.ElementAt(1).ColumnProperty.Name);
-            Assert.Equal("P5", entityTypeMappingFragment2.ColumnMappings.ElementAt(2).ColumnProperty.Name);
-        }
-
-        [Fact]
-        public void Configure_entity_splitting_should_throw_if_ignored_property_is_mapped()
-        {
-            EdmModel model =
-                new TestModelBuilder()
-                    .Entity("E")
-                    .Key("P1");
-            var databaseMapping = new DatabaseMappingGenerator(ProviderRegistry.Sql2008_ProviderInfo, ProviderRegistry.Sql2008_ProviderManifest).Generate(model);
-
-            var entityType = model.GetEntityType("E");
-            var modelConfiguration = new ModelConfiguration();
-            var entityConfiguration = modelConfiguration.Entity(entityType.GetClrType());
-            var p1PropertyInfo = entityType.GetDeclaredPrimitiveProperties().SingleOrDefault(p => p.Name == "P1").GetClrPropertyInfo();
-            var entityMappingConfiguration1 =
-                new EntityMappingConfiguration
-                    {
-                        Properties = new List<PropertyPath>
-                                         {
-                                             new PropertyPath(p1PropertyInfo),
-                                             new PropertyPath(new MockPropertyInfo(typeof(int), "P2"))
-                                         },
-                        TableName = new DatabaseName("E")
-                    };
-            entityConfiguration.AddMappingConfiguration(entityMappingConfiguration1);
-
-            Assert.Equal(
-                Strings.EntityMappingConfiguration_CannotMapIgnoredProperty("E", "P2"),
-                Assert.Throws<InvalidOperationException>(
-                    () => modelConfiguration.Configure(databaseMapping, ProviderRegistry.Sql2008_ProviderManifest)).Message);
-        }
-    }
-
-    # region Test model builder helper methods
-
-    internal static class TestModelBuilderHelpers
-    {
-        //              E1
-        //            / 
-        //          E2    
-        public static EdmModel CreateSimpleInheritanceTwoEntities()
-        {
-            return new TestModelBuilder()
-                .Entity("E1")
-                .Key("P1")
-                .Property("P2")
-                .Subclass("E2")
-                .Property("P3");
-        }
-
-        //             E1
-        //           / 
-        //        E2    
-        //       /
-        //      E3 
-        public static EdmModel CreateTwoLevelInheritanceWithThreeEntities()
-        {
-            return new TestModelBuilder()
-                .Entity("E1")
-                .Key("P1")
-                .Property("P2")
-                .Subclass("E2")
-                .Property("P3")
-                .Subclass("E3")
-                .Property("P4");
-        }
-
-        //             E1
-        //           /   \
-        //          E2     E3
-        //
-        public static EdmModel CreateSingleLevelInheritanceWithThreeEntities()
-        {
-            return new TestModelBuilder()
-                .Entity("E1")
-                .Key("P1")
-                .Property("P2")
-                .Subclass("E2")
-                .Property("P3")
-                .Subclass("E3", "E1")
-                .Property("P4");
-        }
-
-        //             E1
-        //           /   \
-        //         E2     E4
-        //       /
-        //      E3
-        public static EdmModel CreateTwoLevelInheritanceWithFourEntities()
-        {
-            return new TestModelBuilder()
-                .Entity("E1")
-                .Key("P1")
-                .Property("P2")
-                .Subclass("E2")
-                .Property("P3")
-                .Subclass("E3")
-                .Property("P4")
-                .Subclass("E4", "E1")
-                .Property("P5");
-        }
-    }
-
-    #endregion
-}
->>>>>>> b1a13653
+}