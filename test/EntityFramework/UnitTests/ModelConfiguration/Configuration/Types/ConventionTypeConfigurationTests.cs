<<<<<<< HEAD
﻿// Copyright (c) Microsoft Open Technologies, Inc. All rights reserved. See License.txt in the project root for license information.

namespace System.Data.Entity.ModelConfiguration.Configuration
{
    using System.Data.Entity.ModelConfiguration.Configuration.Properties.Navigation;
    using System.Data.Entity.ModelConfiguration.Configuration.Types;
    using System.Data.Entity.ModelConfiguration.Utilities;
    using System.Data.Entity.Resources;
    using System.Data.Entity.Utilities;
    using System.Linq;
    using System.Reflection;
    using Xunit;
    
    public class ConventionTypeConfigurationTests
    {
        [Fact]
        public void Ctor_does_not_invoke_delegate()
        {
            var initialized = false;

            new ConventionTypeConfiguration(
                new MockType(),
                () =>
                    {
                        initialized = true;

                        return (EntityTypeConfiguration)null;
                    }, new ModelConfiguration());

            Assert.False(initialized);
        }

        public class AType
        {
            public int Property1 { get; set; }
            public AType Property2 { get; set; }
            private decimal Property3 { get; set; }
            public int Property4 { get; set; }
            public decimal Property5 { get; set; }
            public object NonScalar { get; set; }
        }

        [Fact]
        public void Methods_dont_throw_when_configuration_is_null()
        {
            var type = typeof(AType);

            Methods_dont_throw_when_configuration_is_null_implementation(
                () => new ConventionTypeConfiguration(type, () => new EntityTypeConfiguration(type), new ModelConfiguration()));
            Methods_dont_throw_when_configuration_is_null_implementation(
                () => new ConventionTypeConfiguration(type, () => new ComplexTypeConfiguration(type), new ModelConfiguration()));
            Methods_dont_throw_when_configuration_is_null_implementation(
                () => new ConventionTypeConfiguration(type, new ModelConfiguration()));
        }

        private void Methods_dont_throw_when_configuration_is_null_implementation(Func<ConventionTypeConfiguration> config)
        {
            Assert.NotNull(config().ClrType);
            config().IsComplexType();
            config().Ignore();
            config().Ignore("Property1");
            config().HasEntitySetName("EntitySet1");
            config().HasKey("Property1");
            config().HasKey(new[] { "Property1" });
            config().HasKey(config().ClrType.GetRuntimeProperties().First(p => p.IsPublic()));
            config().HasKey(new[] { config().ClrType.GetRuntimeProperties().First(p => p.IsPublic()) });
            config().Property("Property1");
            config().Property(config().ClrType.GetRuntimeProperties().First(p => p.IsPublic()));
            config().Property(new PropertyPath(config().ClrType.GetRuntimeProperties().First(p => p.IsPublic())));
            config().ToTable("Table1");
            config().ToTable("Table1", "Schema1");
            config().MapToStoredProcedures();
            config().MapToStoredProcedures(c => { });
        }

        [Fact]
        public void HasEntitySetName_evaluates_preconditions()
        {
            var type = new MockType();
            var innerConfig = new EntityTypeConfiguration(type);
            var config = new ConventionTypeConfiguration(type, () => innerConfig, new ModelConfiguration());

            var ex = Assert.Throws<ArgumentException>(
                () => config.HasEntitySetName(null));

            Assert.Equal(Strings.ArgumentIsNullOrWhitespace("entitySetName"), ex.Message);
        }

        [Fact]
        public void HasEntitySetName_configures_when_unset()
        {
            var type = new MockType();
            var innerConfig = new EntityTypeConfiguration(type);
            var config = new ConventionTypeConfiguration(type, () => innerConfig, new ModelConfiguration());

            var result = config.HasEntitySetName("EntitySet1");

            Assert.Equal("EntitySet1", innerConfig.EntitySetName);
            Assert.Same(config, result);
        }

        [Fact]
        public void HasEntitySetName_is_noop_when_set()
        {
            var type = new MockType();
            var innerConfig = new EntityTypeConfiguration(type)
                {
                    EntitySetName = "EntitySet1"
                };
            var config = new ConventionTypeConfiguration(type, () => innerConfig, new ModelConfiguration());

            var result = config.HasEntitySetName("EntitySet2");

            Assert.Equal("EntitySet1", innerConfig.EntitySetName);
            Assert.Same(config, result);
        }

        [Fact]
        public void Ignore_evaluates_preconditions()
        {
            var type = new MockType();
            var innerConfig = new EntityTypeConfiguration(type);
            var config = new ConventionTypeConfiguration(type, () => innerConfig, new ModelConfiguration());

            var ex = Assert.Throws<ArgumentException>(
                () => config.Ignore((string)null));

            Assert.Equal(Strings.ArgumentIsNullOrWhitespace("propertyName"), ex.Message);

            Assert.Equal(
                "propertyInfo",
                Assert.Throws<ArgumentNullException>(() => config.Ignore((PropertyInfo)null)).ParamName);
        }

        [Fact]
        public void Ignore_configures()
        {
            var type = typeof(AType);

            var innerConfig = new EntityTypeConfiguration(type);
            var config = new ConventionTypeConfiguration(type, () => innerConfig, new ModelConfiguration());

            config.Ignore("Property1");

            Assert.Equal(1, innerConfig.IgnoredProperties.Count());
            Assert.True(innerConfig.IgnoredProperties.Any(p => p.Name == "Property1"));
        }

        [Fact]
        public void Ignore_configures_private_property()
        {
            var type = typeof(AType);

            var innerConfig = new EntityTypeConfiguration(type);
            var config = new ConventionTypeConfiguration(type, () => innerConfig, new ModelConfiguration());

            config.Ignore("Property3");

            Assert.Equal(1, innerConfig.IgnoredProperties.Count());
            Assert.True(innerConfig.IgnoredProperties.Any(p => p.Name == "Property3"));
        }

        [Fact]
        public void Ignore_configures_complex_type_property()
        {
            var type = typeof(AType);

            var innerConfig = new ComplexTypeConfiguration(type);
            var config = new ConventionTypeConfiguration(type, () => innerConfig, new ModelConfiguration());

            config.IsComplexType();
            config.Ignore("Property1");

            Assert.Equal(1, innerConfig.IgnoredProperties.Count());
            Assert.True(innerConfig.IgnoredProperties.Any(p => p.Name == "Property1"));
        }

        [Fact]
        public void Ignore_throws_when_property_not_found()
        {
            var type = typeof(LocalEntityType);
            var innerConfig = new EntityTypeConfiguration(type);
            var config = new ConventionTypeConfiguration(type, () => innerConfig, new ModelConfiguration());

            Assert.Equal(
                Strings.NoSuchProperty("foo", type.Name),
                Assert.Throws<InvalidOperationException>(() => config.Ignore("foo")).Message);
        }

        [Fact]
        public void Ignore_type_configures()
        {
            var type = typeof(LocalEntityType);
            var innerConfig = new ModelConfiguration();
            var config = new ConventionTypeConfiguration(type, innerConfig);

            config.Ignore();

            Assert.True(innerConfig.IsIgnoredType(typeof(LocalEntityType)));
        }

        [Fact]
        public void Ignore_type_throws_with_any_other_configuration()
        {
            Ignore_type_throws_with_any_other_configuration_implementation(
                config => config.IsComplexType(), "IsComplexType");
            Ignore_type_throws_with_any_other_configuration_implementation(
                config => config.Ignore("Property1"), "Ignore");
            Ignore_type_throws_with_any_other_configuration_implementation(
                config => config.HasEntitySetName("EntitySet1"), "HasEntitySetName");
            Ignore_type_throws_with_any_other_configuration_implementation(
                config => config.HasKey("Property1"), "HasKey");
            Ignore_type_throws_with_any_other_configuration_implementation(
                config => config.HasKey(new[] { "Property1" }), "HasKey");
            Ignore_type_throws_with_any_other_configuration_implementation(
                config => config.HasKey(config.ClrType.GetRuntimeProperties().First(p => p.IsPublic())), "HasKey");
            Ignore_type_throws_with_any_other_configuration_implementation(
                config => config.HasKey(new[] { config.ClrType.GetRuntimeProperties().First(p => p.IsPublic()) }), "HasKey");
            Ignore_type_throws_with_any_other_configuration_implementation(
                config => config.Property("Property1"), "Property");
            Ignore_type_throws_with_any_other_configuration_implementation(
                config => config.Property(config.ClrType.GetRuntimeProperties().First(p => p.IsPublic())), "Property");
            Ignore_type_throws_with_any_other_configuration_implementation(
                config => config.NavigationProperty("Property2"), "NavigationProperty");
            Ignore_type_throws_with_any_other_configuration_implementation(
                config => config.NavigationProperty(config.ClrType.GetRuntimeProperties().Last(p => p.IsPublic())), "NavigationProperty");
            Ignore_type_throws_with_any_other_configuration_implementation(
                config => config.ToTable("Table1"), "ToTable");
            Ignore_type_throws_with_any_other_configuration_implementation(
                config => config.ToTable("Table1", "Schema1"), "ToTable");
            Ignore_type_throws_with_any_other_configuration_implementation(
                config => config.MapToStoredProcedures(), "MapToStoredProcedures");
            Ignore_type_throws_with_any_other_configuration_implementation(
                config => config.MapToStoredProcedures(c => { }), "MapToStoredProcedures");
        }

        private void Ignore_type_throws_with_any_other_configuration_implementation(Action<ConventionTypeConfiguration> configAction,
            string methodName)
        {
            var type = typeof(AType);

            Ignore_type_throws_with_any_other_configuration_assert(
                new ConventionTypeConfiguration(type, () => new EntityTypeConfiguration(type), new ModelConfiguration()),
                configAction, methodName);
            Ignore_type_throws_with_any_other_configuration_assert(
                new ConventionTypeConfiguration(type, () => new ComplexTypeConfiguration(type), new ModelConfiguration()),
                configAction, methodName);
            Ignore_type_throws_with_any_other_configuration_assert(
                new ConventionTypeConfiguration(type, new ModelConfiguration()),
                configAction, methodName);
        }

        private void Ignore_type_throws_with_any_other_configuration_assert(
            ConventionTypeConfiguration config,
            Action<ConventionTypeConfiguration> configAction,
            string methodName)
        {
            config.Ignore();

            Assert.Equal(
                Strings.LightweightEntityConfiguration_ConfigurationConflict_IgnoreType(methodName, config.ClrType.Name),
                Assert.Throws<InvalidOperationException>(
                    () => configAction(config)).Message);

            Assert.Equal(
                Strings.LightweightEntityConfiguration_ConfigurationConflict_IgnoreType(methodName, config.ClrType.Name),
                Assert.Throws<InvalidOperationException>(
                    () => config.Ignore()).Message);
        }

        [Fact]
        public void IsComplexType_configures()
        {
            var type = typeof(LocalEntityType);
            var innerConfig = new ModelConfiguration();
            var config = new ConventionTypeConfiguration(type, innerConfig);

            config.IsComplexType();

            Assert.True(innerConfig.IsComplexType(typeof(LocalEntityType)));
        }

        [Fact]
        public void IsComplexType_throws_with_conflicting_configuration()
        {
            IsComplexType_throws_with_conflicting_configuration_implementation(
                config => config.HasEntitySetName("EntitySet1"), "HasEntitySetName");
            IsComplexType_throws_with_conflicting_configuration_implementation(
                config => config.HasKey("Property1"), "HasKey");
            IsComplexType_throws_with_conflicting_configuration_implementation(
                config => config.HasKey(new[] { "Property1" }), "HasKey");
            IsComplexType_throws_with_conflicting_configuration_implementation(
                config => config.HasKey(config.ClrType.GetRuntimeProperties().First(p => p.IsPublic())), "HasKey");
            IsComplexType_throws_with_conflicting_configuration_implementation(
                config => config.HasKey(new[] { config.ClrType.GetRuntimeProperties().First(p => p.IsPublic()) }), "HasKey");
            IsComplexType_throws_with_conflicting_configuration_implementation(
                config => config.ToTable("Table1"), "ToTable");
            IsComplexType_throws_with_conflicting_configuration_implementation(
                config => config.ToTable("Table1", "Schema1"), "ToTable");
            IsComplexType_throws_with_conflicting_configuration_implementation(
                config => config.MapToStoredProcedures(), "MapToStoredProcedures");
            IsComplexType_throws_with_conflicting_configuration_implementation(
                config => config.MapToStoredProcedures(c => { }), "MapToStoredProcedures");
            IsComplexType_throws_with_conflicting_configuration_implementation(
                config => config.NavigationProperty("Property1"), "NavigationProperty");
            IsComplexType_throws_with_conflicting_configuration_implementation(
                config => config.NavigationProperty(config.ClrType.GetRuntimeProperties().First(p => p.IsPublic())), "NavigationProperty");
        }

        private void IsComplexType_throws_with_conflicting_configuration_implementation(Action<ConventionTypeConfiguration> configAction,
            string methodName)
        {
            var type = typeof(AType);

            IsComplexType_throws_with_conflicting_configuration_assert(
                new ConventionTypeConfiguration(type, () => new EntityTypeConfiguration(type), new ModelConfiguration()),
                configAction, methodName);
            IsComplexType_throws_with_conflicting_configuration_assert(
                new ConventionTypeConfiguration(type, () => new ComplexTypeConfiguration(type), new ModelConfiguration()),
                configAction, methodName);
            IsComplexType_throws_with_conflicting_configuration_assert(
                new ConventionTypeConfiguration(type, new ModelConfiguration()),
                configAction, methodName);
        }

        private void IsComplexType_throws_with_conflicting_configuration_assert(
            ConventionTypeConfiguration config,
            Action<ConventionTypeConfiguration> configAction,
            string methodName)
        {
            config.IsComplexType();

            Assert.Equal(
                Strings.LightweightEntityConfiguration_ConfigurationConflict_ComplexType(methodName, config.ClrType.Name),
                Assert.Throws<InvalidOperationException>(
                    () => configAction(config)).Message);

            Assert.Equal(
                Strings.LightweightEntityConfiguration_ConfigurationConflict_ComplexType(methodName, config.ClrType.Name),
                Assert.Throws<InvalidOperationException>(
                    () => config.IsComplexType()).Message);
        }

        [Fact]
        public void Property_evaluates_preconditions()
        {
            var type = new MockType();
            var innerConfig = new EntityTypeConfiguration(type);
            var config = new ConventionTypeConfiguration(type, () => innerConfig, new ModelConfiguration());

            var ex = Assert.Throws<ArgumentException>(
                () => config.Property((string)null));

            Assert.Equal(Strings.ArgumentIsNullOrWhitespace("propertyName"), ex.Message);
        }

        [Fact]
        public void Property_throws_when_nonscalar()
        {
            var type = typeof(AType);
            var innerConfig = new EntityTypeConfiguration(type);
            var config = new ConventionTypeConfiguration(type, () => innerConfig, new ModelConfiguration());

            var ex = Assert.Throws<InvalidOperationException>(
                () => config.Property("NonScalar"));

            Assert.Equal(
                Strings.LightweightEntityConfiguration_NonScalarProperty("NonScalar"),
                ex.Message);
        }

        [Fact]
        public void Property_throws_when_indexer()
        {
            var type = typeof(LocalEntityType);
            var innerConfig = new EntityTypeConfiguration(type);
            var config = new ConventionTypeConfiguration(type, () => innerConfig, new ModelConfiguration());

            var ex = Assert.Throws<InvalidOperationException>(
                () => config.Property("Item"));

            Assert.Equal(
                Strings.LightweightEntityConfiguration_NonScalarProperty("Item"),
                ex.Message);
        }

        [Fact]
        public void Property_throws_when_not_exists()
        {
            var type = typeof(AType);
            var innerConfig = new EntityTypeConfiguration(type);
            var config = new ConventionTypeConfiguration(type, () => innerConfig, new ModelConfiguration());

            Assert.Equal(
                Strings.NoSuchProperty("DoesNotExist", type.Name),
                Assert.Throws<InvalidOperationException>(() => config.Property("DoesNotExist")).Message);

            Assert.Equal(
                "propertyInfo",
                Assert.Throws<ArgumentNullException>(() => config.Property((PropertyInfo)null)).ParamName);
        }

        [Fact]
        public void Property_returns_configuration()
        {
            var type = typeof(AType);
            var innerConfig = new EntityTypeConfiguration(type);
            var config = new ConventionTypeConfiguration(type, () => innerConfig, new ModelConfiguration());

            var result = config.Property("Property5");

            Assert.NotNull(result);
            Assert.NotNull(result.ClrPropertyInfo);
            Assert.Equal("Property5", result.ClrPropertyInfo.Name);
            Assert.Equal(typeof(decimal), result.ClrPropertyInfo.PropertyType);
            Assert.NotNull(result.Configuration);
            Assert.IsType<Properties.Primitive.DecimalPropertyConfiguration>(result.Configuration());
        }

        [Fact]
        public void Property_returns_configuration_for_private_property()
        {
            var type = typeof(AType);
            var innerConfig = new EntityTypeConfiguration(type);
            var config = new ConventionTypeConfiguration(type, () => innerConfig, new ModelConfiguration());

            var result = config.Property("Property3");

            Assert.NotNull(result);
            Assert.NotNull(result.ClrPropertyInfo);
            Assert.Equal("Property3", result.ClrPropertyInfo.Name);
            Assert.Equal(typeof(decimal), result.ClrPropertyInfo.PropertyType);
            Assert.NotNull(result.Configuration);
            Assert.IsType<Properties.Primitive.DecimalPropertyConfiguration>(result.Configuration());
        }

        [Fact]
        public void Property_returns_configuration_for_complex_type_properties()
        {
            var type = typeof(AType);
            var innerConfig = new ComplexTypeConfiguration(type);
            var config = new ConventionTypeConfiguration(type, () => innerConfig, new ModelConfiguration());

            config.IsComplexType();
            var result = config.Property("Property5");

            Assert.NotNull(result);
            Assert.NotNull(result.ClrPropertyInfo);
            Assert.Equal("Property5", result.ClrPropertyInfo.Name);
            Assert.Equal(typeof(decimal), result.ClrPropertyInfo.PropertyType);
            Assert.NotNull(result.Configuration);
            Assert.IsType<Properties.Primitive.DecimalPropertyConfiguration>(result.Configuration());
        }

        [Fact]
        public void NavigationProperty_evaluates_preconditions()
        {
            var type = typeof(LocalEntityType);
            var innerConfig = new EntityTypeConfiguration(type);
            var config = new ConventionTypeConfiguration(type, () => innerConfig, new ModelConfiguration());

            Assert.Equal(
                Strings.ArgumentIsNullOrWhitespace("propertyName"),
                Assert.Throws<ArgumentException>(
                    () => config.NavigationProperty((string)null)).Message);

            Assert.Equal(
                Strings.LightweightEntityConfiguration_InvalidNavigationProperty("Property1"),
                Assert.Throws<InvalidOperationException>(
                    () => config.NavigationProperty(type.GetDeclaredProperty("Property1"))).Message);
        }

        [Fact]
        public void NavigationProperty_returns_configuration()
        {
            var type = typeof(LocalEntityType);
            var innerConfig = new EntityTypeConfiguration(type);
            var config = new ConventionTypeConfiguration(type, () => innerConfig, new ModelConfiguration());

            var result = config.NavigationProperty(type.GetDeclaredProperty("NavigationProperty"));

            Assert.NotNull(result);
            Assert.NotNull(result.ClrPropertyInfo);
            Assert.Equal("NavigationProperty", result.ClrPropertyInfo.Name);
            Assert.Equal(typeof(LocalEntityType), result.ClrPropertyInfo.PropertyType);
            Assert.NotNull(result.Configuration);
            Assert.IsType<NavigationPropertyConfiguration>(result.Configuration);
        }

        [Fact]
        public void NavigationProperty_returns_configuration_by_name()
        {
            var type = typeof(LocalEntityType);
            var innerConfig = new EntityTypeConfiguration(type);
            var config = new ConventionTypeConfiguration(type, () => innerConfig, new ModelConfiguration());

            var result = config.NavigationProperty("NavigationProperty");

            Assert.NotNull(result);
            Assert.NotNull(result.ClrPropertyInfo);
            Assert.Equal("NavigationProperty", result.ClrPropertyInfo.Name);
            Assert.Equal(typeof(LocalEntityType), result.ClrPropertyInfo.PropertyType);
            Assert.NotNull(result.Configuration);
            Assert.IsType<NavigationPropertyConfiguration>(result.Configuration);
        }

        [Fact]
        public void NavigationProperty_returns_configuration_by_name_for_private_property()
        {
            var type = typeof(LocalEntityType);
            var innerConfig = new EntityTypeConfiguration(type);
            var config = new ConventionTypeConfiguration(type, () => innerConfig, new ModelConfiguration());

            var result = config.NavigationProperty("PrivateNavigationProperty");

            Assert.NotNull(result);
            Assert.NotNull(result.ClrPropertyInfo);
            Assert.Equal("PrivateNavigationProperty", result.ClrPropertyInfo.Name);
            Assert.Equal(typeof(LocalEntityType), result.ClrPropertyInfo.PropertyType);
            Assert.NotNull(result.Configuration);
            Assert.IsType<NavigationPropertyConfiguration>(result.Configuration);
        }

        [Fact]
        public void NavigationProperty_throws_when_property_not_found()
        {
            var type = typeof(LocalEntityType);
            var innerConfig = new EntityTypeConfiguration(type);
            var config = new ConventionTypeConfiguration(type, () => innerConfig, new ModelConfiguration());

            Assert.Equal(
                Strings.NoSuchProperty("foo", type.Name),
                Assert.Throws<InvalidOperationException>(() => config.NavigationProperty("foo")).Message);

            Assert.Equal(
                "propertyInfo",
                Assert.Throws<ArgumentNullException>(() => config.NavigationProperty((PropertyInfo)null)).ParamName);
        }

        [Fact]
        public void ToTable_evaluates_preconditions()
        {
            var type = new MockType();
            var innerConfig = new EntityTypeConfiguration(type);
            var config = new ConventionTypeConfiguration(type, () => innerConfig, new ModelConfiguration());

            var ex = Assert.Throws<ArgumentException>(
                () => config.ToTable(null));

            Assert.Equal(Strings.ArgumentIsNullOrWhitespace("tableName"), ex.Message);
        }

        [Fact]
        public void ToTable_configures_when_unset()
        {
            var type = new MockType();
            var innerConfig = new EntityTypeConfiguration(type);
            var config = new ConventionTypeConfiguration(type, () => innerConfig, new ModelConfiguration());

            config.ToTable("Table1");

            Assert.Equal("Table1", innerConfig.TableName);
        }

        [Fact]
        public void ToTable_is_noop_when_set()
        {
            var type = new MockType();
            var innerConfig = new EntityTypeConfiguration(type);
            innerConfig.ToTable("Table1");
            var config = new ConventionTypeConfiguration(type, () => innerConfig, new ModelConfiguration());

            config.ToTable("Table2");

            Assert.Equal("Table1", innerConfig.TableName);
        }

        [Fact]
        public void ToTable_handles_dot()
        {
            var type = new MockType();
            var innerConfig = new EntityTypeConfiguration(type);
            var config = new ConventionTypeConfiguration(type, () => innerConfig, new ModelConfiguration());

            config.ToTable("Schema1.Table1");

            Assert.Equal("Schema1", innerConfig.SchemaName);
            Assert.Equal("Table1", innerConfig.TableName);
        }

        [Fact]
        public void ToTable_with_schema_evaluates_preconditions()
        {
            var type = new MockType();
            var innerConfig = new EntityTypeConfiguration(type);
            var config = new ConventionTypeConfiguration(type, () => innerConfig, new ModelConfiguration());

            var ex = Assert.Throws<ArgumentException>(
                () => config.ToTable(null, null));

            Assert.Equal(Strings.ArgumentIsNullOrWhitespace("tableName"), ex.Message);
        }

        [Fact]
        public void ToTable_with_schema_configures_when_unset()
        {
            var type = new MockType();
            var innerConfig = new EntityTypeConfiguration(type);
            var config = new ConventionTypeConfiguration(type, () => innerConfig, new ModelConfiguration());

            config.ToTable("Table1", "Schema1");

            Assert.Equal("Table1", innerConfig.TableName);
            Assert.Equal("Schema1", innerConfig.SchemaName);
        }

        [Fact]
        public void ToTable_with_schema_is_noop_when_set()
        {
            var type = new MockType();
            var innerConfig = new EntityTypeConfiguration(type);
            innerConfig.ToTable("Table1", "Schema1");
            var config = new ConventionTypeConfiguration(type, () => innerConfig, new ModelConfiguration());

            config.ToTable("Table2", "Schema2");

            Assert.Equal("Table1", innerConfig.TableName);
            Assert.Equal("Schema1", innerConfig.SchemaName);
        }

        [Fact]
        public void HasKey_evaluates_preconditions()
        {
            var type = new MockType();
            var innerConfig = new EntityTypeConfiguration(type);
            var config = new ConventionTypeConfiguration(type, () => innerConfig, new ModelConfiguration());

            var ex = Assert.Throws<ArgumentException>(
                () => config.HasKey((string)null));

            Assert.Equal(Strings.ArgumentIsNullOrWhitespace("propertyName"), ex.Message);
        }

        [Fact]
        public void HasKey_configures_when_unset()
        {
            var type = typeof(AType);
            var innerConfig = new EntityTypeConfiguration(type);
            var config = new ConventionTypeConfiguration(type, () => innerConfig, new ModelConfiguration());

            var result = config.HasKey("Property1").HasKey("Property4");

            Assert.Equal(new[] { "Property1", "Property4" }, innerConfig.KeyProperties.Select(p => p.Name));
            Assert.Same(config, result);
        }

        [Fact]
        public void HasKey_configures_with_private_property()
        {
            var type = typeof(AType);
            var innerConfig = new EntityTypeConfiguration(type);
            var config = new ConventionTypeConfiguration(type, () => innerConfig, new ModelConfiguration());

            var result = config.HasKey("Property1").HasKey("Property3");

            Assert.Equal(new[] { "Property1", "Property3" }, innerConfig.KeyProperties.Select(p => p.Name));
            Assert.Same(config, result);
        }

        [Fact]
        public void HasKey_PropertyInfo_configures_when_unset()
        {
            var innerConfig = new EntityTypeConfiguration(typeof(AType2));
            var config = new ConventionTypeConfiguration(typeof(AType2), () => innerConfig, new ModelConfiguration());

            var result = config.HasKey(config.ClrType.GetRuntimeProperties().First(p => p.IsPublic()))
                .HasKey(config.ClrType.GetRuntimeProperties().Last(p => p.IsPublic()));

            Assert.Equal(new[] { "Property1", "Property2" }, innerConfig.KeyProperties.Select(p => p.Name));
            Assert.Same(config, result);
        }

        public class AType2
        {
            public int Property1 { get; set; }
            public int Property2 { get; set; }
        }

        [Fact]
        public void HasKey_is_noop_when_set()
        {
            var type = typeof(AType);
            var innerConfig = new EntityTypeConfiguration(type);
            innerConfig.Key(new[] { type.GetDeclaredProperty("Property1") });
            var config = new ConventionTypeConfiguration(type, () => innerConfig, new ModelConfiguration());

            var result = config.HasKey("Property2");

            Assert.Equal(1, innerConfig.KeyProperties.Count());
            Assert.False(innerConfig.KeyProperties.Any(p => p.Name == "Property2"));
            Assert.Same(config, result);
        }

        [Fact]
        public void HasKey_throws_when_not_exists()
        {
            var type = typeof(AType);
            var innerConfig = new EntityTypeConfiguration(type);
            var config = new ConventionTypeConfiguration(type, () => innerConfig, new ModelConfiguration());

            Assert.Equal(
                Strings.NoSuchProperty("DoesNotExist", "AType"),
                Assert.Throws<InvalidOperationException>(() => config.HasKey("DoesNotExist")).Message);
        }

        [Fact]
        public void HasKey_composite_evaluates_preconditions()
        {
            var type = new MockType();
            var innerConfig = new EntityTypeConfiguration(type);
            var config = new ConventionTypeConfiguration(type, () => innerConfig, new ModelConfiguration());

            var ex = Assert.Throws<ArgumentNullException>(
                () => config.HasKey((string[])null));

            Assert.Equal("propertyNames", ex.ParamName);

            Assert.Equal(
                Strings.CollectionEmpty("keyProperties", "HasKey"),
                Assert.Throws<ArgumentException>(
                    () => config.HasKey(Enumerable.Empty<string>())).Message);
        }

        [Fact]
        public void HasKey_composite_configures_when_unset()
        {
            var type = typeof(AType);
            var innerConfig = new EntityTypeConfiguration(type);
            var config = new ConventionTypeConfiguration(type, () => innerConfig, new ModelConfiguration());

            var result = config.HasKey(new[] { "Property1", "Property4" });

            Assert.Equal(2, innerConfig.KeyProperties.Count());
            Assert.True(innerConfig.KeyProperties.Any(p => p.Name == "Property1"));
            Assert.True(innerConfig.KeyProperties.Any(p => p.Name == "Property4"));
            Assert.Same(config, result);
        }

        [Fact]
        public void HasKey_composite_configures_with_private_property_when_unset()
        {
            var type = typeof(AType);
            var innerConfig = new EntityTypeConfiguration(type);
            var config = new ConventionTypeConfiguration(type, () => innerConfig, new ModelConfiguration());

            var result = config.HasKey(new[] { "Property1", "Property3" });

            Assert.Equal(2, innerConfig.KeyProperties.Count());
            Assert.True(innerConfig.KeyProperties.Any(p => p.Name == "Property1"));
            Assert.True(innerConfig.KeyProperties.Any(p => p.Name == "Property3"));
            Assert.Same(config, result);
        }

        [Fact]
        public void HasKey_composite_is_noop_when_set()
        {
            var type = typeof(AType);
            var innerConfig = new EntityTypeConfiguration(type);
            innerConfig.Key(new[] { type.GetDeclaredProperty("Property1") });
            var config = new ConventionTypeConfiguration(type, () => innerConfig, new ModelConfiguration());

            var result = config.HasKey(new[] { "Property2", "Property4" });

            Assert.Equal(1, innerConfig.KeyProperties.Count());
            Assert.False(innerConfig.KeyProperties.Any(p => p.Name == "Property2"));
            Assert.False(innerConfig.KeyProperties.Any(p => p.Name == "Property4"));
            Assert.Same(config, result);
        }

        [Fact]
        public void HasKey_composite_is_noop_when_called_twice()
        {
            var type = typeof(AType);
            var innerConfig = new EntityTypeConfiguration(type);
            var config = new ConventionTypeConfiguration(type, () => innerConfig, new ModelConfiguration());

            var result = config.HasKey(new[] { "Property1" })
                .HasKey(new[] { "Property2", "Property4" });

            Assert.Equal(1, innerConfig.KeyProperties.Count());
            Assert.False(innerConfig.KeyProperties.Any(p => p.Name == "Property2"));
            Assert.False(innerConfig.KeyProperties.Any(p => p.Name == "Property4"));
            Assert.Same(config, result);
        }

        [Fact]
        public void HasKey_composite_throws_when_not_exists()
        {
            var type = typeof(AType);
            var innerConfig = new EntityTypeConfiguration(type);
            var config = new ConventionTypeConfiguration(type, () => innerConfig, new ModelConfiguration());

            Assert.Equal(
                Strings.NoSuchProperty("DoesNotExist1", "AType"),
                Assert.Throws<InvalidOperationException>(() => config.HasKey(new[] { "DoesNotExist1", "DoesNotExist2" })).Message);
        }

        [Fact]
        public void MapToStoredProcedures_configures_when_unset()
        {
            var type = typeof(AType);
            var innerConfig = new EntityTypeConfiguration(type);
            var config = new ConventionTypeConfiguration(type, () => innerConfig, new ModelConfiguration());

            config.MapToStoredProcedures();

            Assert.NotNull(innerConfig.ModificationStoredProceduresConfiguration);
        }

        [Fact]
        public void ClrType_returns_type()
        {
            var type = new MockType();
            var innerConfig = new EntityTypeConfiguration(type);
            var config = new ConventionTypeConfiguration(type, () => innerConfig, new ModelConfiguration());

            Assert.Same(type.Object, config.ClrType);
        }

        [Fact]
        public void MapToStoredProcedures_with_no_args_should_add_configuration()
        {
            var type = new MockType();
            var innerConfig = new EntityTypeConfiguration(type);
            var config = new ConventionTypeConfiguration(type, () => innerConfig, new ModelConfiguration());

            config.MapToStoredProcedures();

            Assert.NotNull(innerConfig.ModificationStoredProceduresConfiguration);
        }

        [Fact]
        public void MapToStoredProcedures_with_action_should_invoke_and_add_configuration()
        {
            var type = new MockType();
            var innerConfig = new EntityTypeConfiguration(type);
            var config = new ConventionTypeConfiguration(type, () => innerConfig, new ModelConfiguration());

            ConventionModificationStoredProceduresConfiguration configuration = null;

            config.MapToStoredProcedures(c => configuration = c);

            Assert.Same(
                configuration.Configuration,
                innerConfig.ModificationStoredProceduresConfiguration);
        }

        private class LocalEntityType
        {
            public int this[int index]
            {
                get { return 0; }
            }

            public decimal Property1 { get; set; }
            public LocalEntityType NavigationProperty { get; set; }
            private LocalEntityType PrivateNavigationProperty { get; set; }
        }
    }
}
=======
﻿// Copyright (c) Microsoft Open Technologies, Inc. All rights reserved. See License.txt in the project root for license information.

namespace System.Data.Entity.ModelConfiguration.Configuration
{
    using System.Data.Entity.ModelConfiguration.Configuration.Properties.Navigation;
    using System.Data.Entity.ModelConfiguration.Configuration.Types;
    using System.Data.Entity.ModelConfiguration.Utilities;
    using System.Data.Entity.Resources;
    using System.Linq;
    using System.Reflection;
    using Xunit;
    
    public class ConventionTypeConfigurationTests
    {
        [Fact]
        public void Ctor_does_not_invoke_delegate()
        {
            var initialized = false;

            new ConventionTypeConfiguration(
                new MockType(),
                () =>
                    {
                        initialized = true;

                        return (EntityTypeConfiguration)null;
                    }, new ModelConfiguration());

            Assert.False(initialized);
        }

        [Fact]
        public void Methods_dont_throw_when_configuration_is_null()
        {
            var type = new MockType();
            type.Property<int>("Property1");

            Methods_dont_throw_when_configuration_is_null_implementation(
                () => new ConventionTypeConfiguration(type, () => new EntityTypeConfiguration(type), new ModelConfiguration()));
            Methods_dont_throw_when_configuration_is_null_implementation(
                () => new ConventionTypeConfiguration(type, () => new ComplexTypeConfiguration(type), new ModelConfiguration()));
            Methods_dont_throw_when_configuration_is_null_implementation(
                () => new ConventionTypeConfiguration(type, new ModelConfiguration()));
        }

        private void Methods_dont_throw_when_configuration_is_null_implementation(Func<ConventionTypeConfiguration> config)
        {
            Assert.NotNull(config().ClrType);
            config().IsComplexType();
            config().Ignore();
            config().Ignore("Property1");
            config().HasEntitySetName("EntitySet1");
            config().HasKey("Property1");
            config().HasKey(new[] { "Property1" });
            config().HasKey(config().ClrType.GetProperties().First());
            config().HasKey(new[] { config().ClrType.GetProperties().First() });
            config().Property("Property1");
            config().Property(config().ClrType.GetProperties().First());
            config().Property(new PropertyPath(config().ClrType.GetProperties().First()));
            config().ToTable("Table1");
            config().ToTable("Table1", "Schema1");
            config().MapToStoredProcedures();
            config().MapToStoredProcedures(c => { });
        }

        [Fact]
        public void HasEntitySetName_evaluates_preconditions()
        {
            var type = new MockType();
            var innerConfig = new EntityTypeConfiguration(type);
            var config = new ConventionTypeConfiguration(type, () => innerConfig, new ModelConfiguration());

            var ex = Assert.Throws<ArgumentException>(
                () => config.HasEntitySetName(null));

            Assert.Equal(Strings.ArgumentIsNullOrWhitespace("entitySetName"), ex.Message);
        }

        [Fact]
        public void HasEntitySetName_configures_when_unset()
        {
            var type = new MockType();
            var innerConfig = new EntityTypeConfiguration(type);
            var config = new ConventionTypeConfiguration(type, () => innerConfig, new ModelConfiguration());

            var result = config.HasEntitySetName("EntitySet1");

            Assert.Equal("EntitySet1", innerConfig.EntitySetName);
            Assert.Same(config, result);
        }

        [Fact]
        public void HasEntitySetName_is_noop_when_set()
        {
            var type = new MockType();
            var innerConfig = new EntityTypeConfiguration(type)
                {
                    EntitySetName = "EntitySet1"
                };
            var config = new ConventionTypeConfiguration(type, () => innerConfig, new ModelConfiguration());

            var result = config.HasEntitySetName("EntitySet2");

            Assert.Equal("EntitySet1", innerConfig.EntitySetName);
            Assert.Same(config, result);
        }

        [Fact]
        public void Ignore_evaluates_preconditions()
        {
            var type = new MockType();
            var innerConfig = new EntityTypeConfiguration(type);
            var config = new ConventionTypeConfiguration(type, () => innerConfig, new ModelConfiguration());

            var ex = Assert.Throws<ArgumentException>(
                () => config.Ignore((string)null));

            Assert.Equal(Strings.ArgumentIsNullOrWhitespace("propertyName"), ex.Message);

            Assert.Equal(
                "propertyInfo",
                Assert.Throws<ArgumentNullException>(() => config.Ignore((PropertyInfo)null)).ParamName);
        }

        [Fact]
        public void Ignore_configures()
        {
            var type = new MockType()
                .Property<int>("Property1");
            var innerConfig = new EntityTypeConfiguration(type);
            var config = new ConventionTypeConfiguration(type, () => innerConfig, new ModelConfiguration());

            config.Ignore("Property1");

            Assert.Equal(1, innerConfig.IgnoredProperties.Count());
            Assert.True(innerConfig.IgnoredProperties.Any(p => p.Name == "Property1"));
        }

        [Fact]
        public void Ignore_configures_complex_type_property()
        {
            var type = new MockType()
                .Property<int>("Property1");
            var innerConfig = new ComplexTypeConfiguration(type);
            var config = new ConventionTypeConfiguration(type, () => innerConfig, new ModelConfiguration());

            config.IsComplexType();
            config.Ignore("Property1");

            Assert.Equal(1, innerConfig.IgnoredProperties.Count());
            Assert.True(innerConfig.IgnoredProperties.Any(p => p.Name == "Property1"));
        }

        [Fact]
        public void Ignore_throws_when_property_not_found()
        {
            var type = typeof(LocalEntityType);
            var innerConfig = new EntityTypeConfiguration(type);
            var config = new ConventionTypeConfiguration(type, () => innerConfig, new ModelConfiguration());

            Assert.Equal(
                Strings.NoSuchProperty("foo", type.Name),
                Assert.Throws<InvalidOperationException>(() => config.Ignore("foo")).Message);
        }

        [Fact]
        public void Ignore_type_configures()
        {
            var type = typeof(LocalEntityType);
            var innerConfig = new ModelConfiguration();
            var config = new ConventionTypeConfiguration(type, innerConfig);

            config.Ignore();

            Assert.True(innerConfig.IsIgnoredType(typeof(LocalEntityType)));
        }

        [Fact]
        public void Ignore_type_throws_with_any_other_configuration()
        {
            Ignore_type_throws_with_any_other_configuration_implementation(
                config => config.IsComplexType(), "IsComplexType");
            Ignore_type_throws_with_any_other_configuration_implementation(
                config => config.Ignore("Property1"), "Ignore");
            Ignore_type_throws_with_any_other_configuration_implementation(
                config => config.HasEntitySetName("EntitySet1"), "HasEntitySetName");
            Ignore_type_throws_with_any_other_configuration_implementation(
                config => config.HasKey("Property1"), "HasKey");
            Ignore_type_throws_with_any_other_configuration_implementation(
                config => config.HasKey(new[] { "Property1" }), "HasKey");
            Ignore_type_throws_with_any_other_configuration_implementation(
                config => config.HasKey(config.ClrType.GetProperties().First()), "HasKey");
            Ignore_type_throws_with_any_other_configuration_implementation(
                config => config.HasKey(new[] { config.ClrType.GetProperties().First() }), "HasKey");
            Ignore_type_throws_with_any_other_configuration_implementation(
                config => config.Property("Property1"), "Property");
            Ignore_type_throws_with_any_other_configuration_implementation(
                config => config.Property(config.ClrType.GetProperties().First()), "Property");
            Ignore_type_throws_with_any_other_configuration_implementation(
                config => config.NavigationProperty("Property2"), "NavigationProperty");
            Ignore_type_throws_with_any_other_configuration_implementation(
                config => config.NavigationProperty(config.ClrType.GetProperties().Last()), "NavigationProperty");
            Ignore_type_throws_with_any_other_configuration_implementation(
                config => config.ToTable("Table1"), "ToTable");
            Ignore_type_throws_with_any_other_configuration_implementation(
                config => config.ToTable("Table1", "Schema1"), "ToTable");
            Ignore_type_throws_with_any_other_configuration_implementation(
                config => config.MapToStoredProcedures(), "MapToStoredProcedures");
            Ignore_type_throws_with_any_other_configuration_implementation(
                config => config.MapToStoredProcedures(c => { }), "MapToStoredProcedures");
        }

        private void Ignore_type_throws_with_any_other_configuration_implementation(Action<ConventionTypeConfiguration> configAction,
            string methodName)
        {
            var type = new MockType();
            type.Property<int>("Property1");
            type.Property(type, "Property2");

            Ignore_type_throws_with_any_other_configuration_assert(
                new ConventionTypeConfiguration(type, () => new EntityTypeConfiguration(type), new ModelConfiguration()),
                configAction, methodName);
            Ignore_type_throws_with_any_other_configuration_assert(
                new ConventionTypeConfiguration(type, () => new ComplexTypeConfiguration(type), new ModelConfiguration()),
                configAction, methodName);
            Ignore_type_throws_with_any_other_configuration_assert(
                new ConventionTypeConfiguration(type, new ModelConfiguration()),
                configAction, methodName);
        }

        private void Ignore_type_throws_with_any_other_configuration_assert(
            ConventionTypeConfiguration config,
            Action<ConventionTypeConfiguration> configAction,
            string methodName)
        {
            config.Ignore();

            Assert.Equal(
                Strings.LightweightEntityConfiguration_ConfigurationConflict_IgnoreType(methodName, config.ClrType.Name),
                Assert.Throws<InvalidOperationException>(
                    () => configAction(config)).Message);

            Assert.Equal(
                Strings.LightweightEntityConfiguration_ConfigurationConflict_IgnoreType(methodName, config.ClrType.Name),
                Assert.Throws<InvalidOperationException>(
                    () => config.Ignore()).Message);
        }

        [Fact]
        public void IsComplexType_configures()
        {
            var type = typeof(LocalEntityType);
            var innerConfig = new ModelConfiguration();
            var config = new ConventionTypeConfiguration(type, innerConfig);

            config.IsComplexType();

            Assert.True(innerConfig.IsComplexType(typeof(LocalEntityType)));
        }

        [Fact]
        public void IsComplexType_throws_with_conflicting_configuration()
        {
            IsComplexType_throws_with_conflicting_configuration_implementation(
                config => config.HasEntitySetName("EntitySet1"), "HasEntitySetName");
            IsComplexType_throws_with_conflicting_configuration_implementation(
                config => config.HasKey("Property1"), "HasKey");
            IsComplexType_throws_with_conflicting_configuration_implementation(
                config => config.HasKey(new[] { "Property1" }), "HasKey");
            IsComplexType_throws_with_conflicting_configuration_implementation(
                config => config.HasKey(config.ClrType.GetProperties().First()), "HasKey");
            IsComplexType_throws_with_conflicting_configuration_implementation(
                config => config.HasKey(new[] { config.ClrType.GetProperties().First() }), "HasKey");
            IsComplexType_throws_with_conflicting_configuration_implementation(
                config => config.ToTable("Table1"), "ToTable");
            IsComplexType_throws_with_conflicting_configuration_implementation(
                config => config.ToTable("Table1", "Schema1"), "ToTable");
            IsComplexType_throws_with_conflicting_configuration_implementation(
                config => config.MapToStoredProcedures(), "MapToStoredProcedures");
            IsComplexType_throws_with_conflicting_configuration_implementation(
                config => config.MapToStoredProcedures(c => { }), "MapToStoredProcedures");
            IsComplexType_throws_with_conflicting_configuration_implementation(
                config => config.NavigationProperty("Property1"), "NavigationProperty");
            IsComplexType_throws_with_conflicting_configuration_implementation(
                config => config.NavigationProperty(config.ClrType.GetProperties().First()), "NavigationProperty");
        }

        private void IsComplexType_throws_with_conflicting_configuration_implementation(Action<ConventionTypeConfiguration> configAction,
            string methodName)
        {
            var type = new MockType();
            type.Property<int>("Property1");

            IsComplexType_throws_with_conflicting_configuration_assert(
                new ConventionTypeConfiguration(type, () => new EntityTypeConfiguration(type), new ModelConfiguration()),
                configAction, methodName);
            IsComplexType_throws_with_conflicting_configuration_assert(
                new ConventionTypeConfiguration(type, () => new ComplexTypeConfiguration(type), new ModelConfiguration()),
                configAction, methodName);
            IsComplexType_throws_with_conflicting_configuration_assert(
                new ConventionTypeConfiguration(type, new ModelConfiguration()),
                configAction, methodName);
        }

        private void IsComplexType_throws_with_conflicting_configuration_assert(
            ConventionTypeConfiguration config,
            Action<ConventionTypeConfiguration> configAction,
            string methodName)
        {
            config.IsComplexType();

            Assert.Equal(
                Strings.LightweightEntityConfiguration_ConfigurationConflict_ComplexType(methodName, config.ClrType.Name),
                Assert.Throws<InvalidOperationException>(
                    () => configAction(config)).Message);

            Assert.Equal(
                Strings.LightweightEntityConfiguration_ConfigurationConflict_ComplexType(methodName, config.ClrType.Name),
                Assert.Throws<InvalidOperationException>(
                    () => config.IsComplexType()).Message);
        }

        [Fact]
        public void Property_evaluates_preconditions()
        {
            var type = new MockType();
            var innerConfig = new EntityTypeConfiguration(type);
            var config = new ConventionTypeConfiguration(type, () => innerConfig, new ModelConfiguration());

            var ex = Assert.Throws<ArgumentException>(
                () => config.Property((string)null));

            Assert.Equal(Strings.ArgumentIsNullOrWhitespace("propertyName"), ex.Message);
        }

        [Fact]
        public void Property_throws_when_nonscalar()
        {
            var type = new MockType()
                .Property<object>("NonScalar");
            var innerConfig = new EntityTypeConfiguration(type);
            var config = new ConventionTypeConfiguration(type, () => innerConfig, new ModelConfiguration());

            var ex = Assert.Throws<InvalidOperationException>(
                () => config.Property("NonScalar"));

            Assert.Equal(
                Strings.LightweightEntityConfiguration_NonScalarProperty("NonScalar"),
                ex.Message);
        }

        [Fact]
        public void Property_throws_when_indexer()
        {
            var type = typeof(LocalEntityType);
            var innerConfig = new EntityTypeConfiguration(type);
            var config = new ConventionTypeConfiguration(type, () => innerConfig, new ModelConfiguration());

            var ex = Assert.Throws<InvalidOperationException>(
                () => config.Property("Item"));

            Assert.Equal(
                Strings.LightweightEntityConfiguration_NonScalarProperty("Item"),
                ex.Message);
        }

        [Fact]
        public void Property_throws_when_not_exists()
        {
            var type = new MockType();
            var innerConfig = new EntityTypeConfiguration(type);
            var config = new ConventionTypeConfiguration(type, () => innerConfig, new ModelConfiguration());

            Assert.Equal(
                Strings.NoSuchProperty("Property1", type.Object.FullName),
                Assert.Throws<InvalidOperationException>(() => config.Property("Property1")).Message);

            Assert.Equal(
                "propertyInfo",
                Assert.Throws<ArgumentNullException>(() => config.Property((PropertyInfo)null)).ParamName);
        }

        [Fact]
        public void Property_returns_configuration()
        {
            var type = new MockType()
                .Property<decimal>("Property1");
            var innerConfig = new EntityTypeConfiguration(type);
            var config = new ConventionTypeConfiguration(type, () => innerConfig, new ModelConfiguration());

            var result = config.Property("Property1");

            Assert.NotNull(result);
            Assert.NotNull(result.ClrPropertyInfo);
            Assert.Equal("Property1", result.ClrPropertyInfo.Name);
            Assert.Equal(typeof(decimal), result.ClrPropertyInfo.PropertyType);
            Assert.NotNull(result.Configuration);
            Assert.IsType<Properties.Primitive.DecimalPropertyConfiguration>(result.Configuration());
        }

        [Fact]
        public void Property_returns_configuration_for_complex_type_properties()
        {
            var type = new MockType()
                .Property<decimal>("Property1");
            var innerConfig = new ComplexTypeConfiguration(type);
            var config = new ConventionTypeConfiguration(type, () => innerConfig, new ModelConfiguration());

            config.IsComplexType();
            var result = config.Property("Property1");

            Assert.NotNull(result);
            Assert.NotNull(result.ClrPropertyInfo);
            Assert.Equal("Property1", result.ClrPropertyInfo.Name);
            Assert.Equal(typeof(decimal), result.ClrPropertyInfo.PropertyType);
            Assert.NotNull(result.Configuration);
            Assert.IsType<Properties.Primitive.DecimalPropertyConfiguration>(result.Configuration());
        }

        [Fact]
        public void NavigationProperty_evaluates_preconditions()
        {
            var type = typeof(LocalEntityType);
            var innerConfig = new EntityTypeConfiguration(type);
            var config = new ConventionTypeConfiguration(type, () => innerConfig, new ModelConfiguration());

            Assert.Equal(
                Strings.ArgumentIsNullOrWhitespace("propertyName"),
                Assert.Throws<ArgumentException>(
                    () => config.NavigationProperty((string)null)).Message);

            Assert.Equal(
                Strings.LightweightEntityConfiguration_InvalidNavigationProperty("Property1"),
                Assert.Throws<InvalidOperationException>(
                    () => config.NavigationProperty(type.GetProperty("Property1"))).Message);
        }

        [Fact]
        public void NavigationProperty_returns_configuration()
        {
            var type = typeof(LocalEntityType);
            var innerConfig = new EntityTypeConfiguration(type);
            var config = new ConventionTypeConfiguration(type, () => innerConfig, new ModelConfiguration());

            var result = config.NavigationProperty(type.GetProperty("NavigationProperty"));

            Assert.NotNull(result);
            Assert.NotNull(result.ClrPropertyInfo);
            Assert.Equal("NavigationProperty", result.ClrPropertyInfo.Name);
            Assert.Equal(typeof(LocalEntityType), result.ClrPropertyInfo.PropertyType);
            Assert.NotNull(result.Configuration);
            Assert.IsType<NavigationPropertyConfiguration>(result.Configuration);
        }

        [Fact]
        public void NavigationProperty_returns_configuration_by_name()
        {
            var type = typeof(LocalEntityType);
            var innerConfig = new EntityTypeConfiguration(type);
            var config = new ConventionTypeConfiguration(type, () => innerConfig, new ModelConfiguration());

            var result = config.NavigationProperty("NavigationProperty");

            Assert.NotNull(result);
            Assert.NotNull(result.ClrPropertyInfo);
            Assert.Equal("NavigationProperty", result.ClrPropertyInfo.Name);
            Assert.Equal(typeof(LocalEntityType), result.ClrPropertyInfo.PropertyType);
            Assert.NotNull(result.Configuration);
            Assert.IsType<NavigationPropertyConfiguration>(result.Configuration);
        }

        [Fact]
        public void NavigationProperty_throws_when_property_not_found()
        {
            var type = typeof(LocalEntityType);
            var innerConfig = new EntityTypeConfiguration(type);
            var config = new ConventionTypeConfiguration(type, () => innerConfig, new ModelConfiguration());

            Assert.Equal(
                Strings.NoSuchProperty("foo", type.Name),
                Assert.Throws<InvalidOperationException>(() => config.NavigationProperty("foo")).Message);

            Assert.Equal(
                "propertyInfo",
                Assert.Throws<ArgumentNullException>(() => config.NavigationProperty((PropertyInfo)null)).ParamName);
        }

        [Fact]
        public void ToTable_evaluates_preconditions()
        {
            var type = new MockType();
            var innerConfig = new EntityTypeConfiguration(type);
            var config = new ConventionTypeConfiguration(type, () => innerConfig, new ModelConfiguration());

            var ex = Assert.Throws<ArgumentException>(
                () => config.ToTable(null));

            Assert.Equal(Strings.ArgumentIsNullOrWhitespace("tableName"), ex.Message);
        }

        [Fact]
        public void ToTable_configures_when_unset()
        {
            var type = new MockType();
            var innerConfig = new EntityTypeConfiguration(type);
            var config = new ConventionTypeConfiguration(type, () => innerConfig, new ModelConfiguration());

            config.ToTable("Table1");

            Assert.Equal("Table1", innerConfig.TableName);
        }

        [Fact]
        public void ToTable_is_noop_when_set()
        {
            var type = new MockType();
            var innerConfig = new EntityTypeConfiguration(type);
            innerConfig.ToTable("Table1");
            var config = new ConventionTypeConfiguration(type, () => innerConfig, new ModelConfiguration());

            config.ToTable("Table2");

            Assert.Equal("Table1", innerConfig.TableName);
        }

        [Fact]
        public void ToTable_handles_dot()
        {
            var type = new MockType();
            var innerConfig = new EntityTypeConfiguration(type);
            var config = new ConventionTypeConfiguration(type, () => innerConfig, new ModelConfiguration());

            config.ToTable("Schema1.Table1");

            Assert.Equal("Schema1", innerConfig.SchemaName);
            Assert.Equal("Table1", innerConfig.TableName);
        }

        [Fact]
        public void ToTable_with_schema_evaluates_preconditions()
        {
            var type = new MockType();
            var innerConfig = new EntityTypeConfiguration(type);
            var config = new ConventionTypeConfiguration(type, () => innerConfig, new ModelConfiguration());

            var ex = Assert.Throws<ArgumentException>(
                () => config.ToTable(null, null));

            Assert.Equal(Strings.ArgumentIsNullOrWhitespace("tableName"), ex.Message);
        }

        [Fact]
        public void ToTable_with_schema_configures_when_unset()
        {
            var type = new MockType();
            var innerConfig = new EntityTypeConfiguration(type);
            var config = new ConventionTypeConfiguration(type, () => innerConfig, new ModelConfiguration());

            config.ToTable("Table1", "Schema1");

            Assert.Equal("Table1", innerConfig.TableName);
            Assert.Equal("Schema1", innerConfig.SchemaName);
        }

        [Fact]
        public void ToTable_with_schema_is_noop_when_set()
        {
            var type = new MockType();
            var innerConfig = new EntityTypeConfiguration(type);
            innerConfig.ToTable("Table1", "Schema1");
            var config = new ConventionTypeConfiguration(type, () => innerConfig, new ModelConfiguration());

            config.ToTable("Table2", "Schema2");

            Assert.Equal("Table1", innerConfig.TableName);
            Assert.Equal("Schema1", innerConfig.SchemaName);
        }

        [Fact]
        public void HasKey_evaluates_preconditions()
        {
            var type = new MockType();
            var innerConfig = new EntityTypeConfiguration(type);
            var config = new ConventionTypeConfiguration(type, () => innerConfig, new ModelConfiguration());

            var ex = Assert.Throws<ArgumentException>(
                () => config.HasKey((string)null));

            Assert.Equal(Strings.ArgumentIsNullOrWhitespace("propertyName"), ex.Message);
        }

        [Fact]
        public void HasKey_configures_when_unset()
        {
            var type = new MockType()
                .Property<int>("Property1")
                .Property<int>("Property2");
            var innerConfig = new EntityTypeConfiguration(type);
            var config = new ConventionTypeConfiguration(type, () => innerConfig, new ModelConfiguration());

            var result = config.HasKey("Property1").HasKey("Property2");

            Assert.Equal(new[] { "Property1", "Property2" }, innerConfig.KeyProperties.Select(p => p.Name));
            Assert.Same(config, result);
        }

        [Fact]
        public void HasKey_PropertyInfo_configures_when_unset()
        {
            var type = new MockType()
                .Property<int>("Property1")
                .Property<int>("Property2");
            var innerConfig = new EntityTypeConfiguration(type);
            var config = new ConventionTypeConfiguration(type, () => innerConfig, new ModelConfiguration());

            var result = config.HasKey(config.ClrType.GetProperties().First())
                .HasKey(config.ClrType.GetProperties().Last());

            Assert.Equal(new[] { "Property1", "Property2" }, innerConfig.KeyProperties.Select(p => p.Name));
            Assert.Same(config, result);
        }

        [Fact]
        public void HasKey_is_noop_when_set()
        {
            var type = new MockType()
                .Property<int>("Property1")
                .Property<int>("Property2");
            var innerConfig = new EntityTypeConfiguration(type);
            innerConfig.Key(new[] { type.GetProperty("Property1") });
            var config = new ConventionTypeConfiguration(type, () => innerConfig, new ModelConfiguration());

            var result = config.HasKey("Property2");

            Assert.Equal(1, innerConfig.KeyProperties.Count());
            Assert.False(innerConfig.KeyProperties.Any(p => p.Name == "Property2"));
            Assert.Same(config, result);
        }

        [Fact]
        public void HasKey_throws_when_not_exists()
        {
            var type = new MockType();
            var innerConfig = new EntityTypeConfiguration(type);
            var config = new ConventionTypeConfiguration(type, () => innerConfig, new ModelConfiguration());

            Assert.Equal(
                Strings.NoSuchProperty("Property2", "T"),
                Assert.Throws<InvalidOperationException>(() => config.HasKey("Property2")).Message);
        }

        [Fact]
        public void HasKey_composite_evaluates_preconditions()
        {
            var type = new MockType();
            var innerConfig = new EntityTypeConfiguration(type);
            var config = new ConventionTypeConfiguration(type, () => innerConfig, new ModelConfiguration());

            var ex = Assert.Throws<ArgumentNullException>(
                () => config.HasKey((string[])null));

            Assert.Equal("propertyNames", ex.ParamName);

            Assert.Equal(
                Strings.CollectionEmpty("keyProperties", "HasKey"),
                Assert.Throws<ArgumentException>(
                    () => config.HasKey(Enumerable.Empty<string>())).Message);
        }

        [Fact]
        public void HasKey_composite_configures_when_unset()
        {
            var type = new MockType()
                .Property<int>("Property1")
                .Property<int>("Property2");
            var innerConfig = new EntityTypeConfiguration(type);
            var config = new ConventionTypeConfiguration(type, () => innerConfig, new ModelConfiguration());

            var result = config.HasKey(new[] { "Property1", "Property2" });

            Assert.Equal(2, innerConfig.KeyProperties.Count());
            Assert.True(innerConfig.KeyProperties.Any(p => p.Name == "Property1"));
            Assert.True(innerConfig.KeyProperties.Any(p => p.Name == "Property2"));
            Assert.Same(config, result);
        }

        [Fact]
        public void HasKey_composite_is_noop_when_set()
        {
            var type = new MockType()
                .Property<int>("Property1")
                .Property<int>("Property2")
                .Property<int>("Property3");
            var innerConfig = new EntityTypeConfiguration(type);
            innerConfig.Key(new[] { type.GetProperty("Property1") });
            var config = new ConventionTypeConfiguration(type, () => innerConfig, new ModelConfiguration());

            var result = config.HasKey(new[] { "Property2", "Property3" });

            Assert.Equal(1, innerConfig.KeyProperties.Count());
            Assert.False(innerConfig.KeyProperties.Any(p => p.Name == "Property2"));
            Assert.False(innerConfig.KeyProperties.Any(p => p.Name == "Property3"));
            Assert.Same(config, result);
        }

        [Fact]
        public void HasKey_composite_is_noop_when_called_twice()
        {
            var type = new MockType()
                .Property<int>("Property1")
                .Property<int>("Property2")
                .Property<int>("Property3");
            var innerConfig = new EntityTypeConfiguration(type);
            var config = new ConventionTypeConfiguration(type, () => innerConfig, new ModelConfiguration());

            var result = config.HasKey(new[] { "Property1" })
                .HasKey(new[] { "Property2", "Property3" });

            Assert.Equal(1, innerConfig.KeyProperties.Count());
            Assert.False(innerConfig.KeyProperties.Any(p => p.Name == "Property2"));
            Assert.False(innerConfig.KeyProperties.Any(p => p.Name == "Property3"));
            Assert.Same(config, result);
        }

        [Fact]
        public void HasKey_composite_throws_when_not_exists()
        {
            var type = new MockType();
            var innerConfig = new EntityTypeConfiguration(type);
            var config = new ConventionTypeConfiguration(type, () => innerConfig, new ModelConfiguration());

            Assert.Equal(
                Strings.NoSuchProperty("Property1", "T"),
                Assert.Throws<InvalidOperationException>(() => config.HasKey(new[] { "Property1", "Property2" })).Message);
        }

        [Fact]
        public void MapToStoredProcedures_configures_when_unset()
        {
            var type = new MockType();
            var innerConfig = new EntityTypeConfiguration(type);
            var config = new ConventionTypeConfiguration(type, () => innerConfig, new ModelConfiguration());

            config.MapToStoredProcedures();

            Assert.NotNull(innerConfig.ModificationStoredProceduresConfiguration);
        }

        [Fact]
        public void ClrType_returns_type()
        {
            var type = new MockType();
            var innerConfig = new EntityTypeConfiguration(type);
            var config = new ConventionTypeConfiguration(type, () => innerConfig, new ModelConfiguration());

            Assert.Same(type.Object, config.ClrType);
        }

        [Fact]
        public void MapToStoredProcedures_with_no_args_should_add_configuration()
        {
            var type = new MockType();
            var innerConfig = new EntityTypeConfiguration(type);
            var config = new ConventionTypeConfiguration(type, () => innerConfig, new ModelConfiguration());

            config.MapToStoredProcedures();

            Assert.NotNull(innerConfig.ModificationStoredProceduresConfiguration);
        }

        [Fact]
        public void MapToStoredProcedures_with_action_should_invoke_and_add_configuration()
        {
            var type = new MockType();
            var innerConfig = new EntityTypeConfiguration(type);
            var config = new ConventionTypeConfiguration(type, () => innerConfig, new ModelConfiguration());

            ConventionModificationStoredProceduresConfiguration configuration = null;

            config.MapToStoredProcedures(c => configuration = c);

            Assert.Same(
                configuration.Configuration,
                innerConfig.ModificationStoredProceduresConfiguration);
        }

        private class LocalEntityType
        {
            public int this[int index]
            {
                get { return 0; }
            }

            public decimal Property1 { get; set; }
            public LocalEntityType NavigationProperty { get; set; }
        }
    }
}
>>>>>>> b1a13653
<|MERGE_RESOLUTION|>--- conflicted
+++ resolved
@@ -1,4 +1,3 @@
-<<<<<<< HEAD
 ﻿// Copyright (c) Microsoft Open Technologies, Inc. All rights reserved. See License.txt in the project root for license information.
 
 namespace System.Data.Entity.ModelConfiguration.Configuration
@@ -868,804 +867,4 @@
             private LocalEntityType PrivateNavigationProperty { get; set; }
         }
     }
-}
-=======
-﻿// Copyright (c) Microsoft Open Technologies, Inc. All rights reserved. See License.txt in the project root for license information.
-
-namespace System.Data.Entity.ModelConfiguration.Configuration
-{
-    using System.Data.Entity.ModelConfiguration.Configuration.Properties.Navigation;
-    using System.Data.Entity.ModelConfiguration.Configuration.Types;
-    using System.Data.Entity.ModelConfiguration.Utilities;
-    using System.Data.Entity.Resources;
-    using System.Linq;
-    using System.Reflection;
-    using Xunit;
-    
-    public class ConventionTypeConfigurationTests
-    {
-        [Fact]
-        public void Ctor_does_not_invoke_delegate()
-        {
-            var initialized = false;
-
-            new ConventionTypeConfiguration(
-                new MockType(),
-                () =>
-                    {
-                        initialized = true;
-
-                        return (EntityTypeConfiguration)null;
-                    }, new ModelConfiguration());
-
-            Assert.False(initialized);
-        }
-
-        [Fact]
-        public void Methods_dont_throw_when_configuration_is_null()
-        {
-            var type = new MockType();
-            type.Property<int>("Property1");
-
-            Methods_dont_throw_when_configuration_is_null_implementation(
-                () => new ConventionTypeConfiguration(type, () => new EntityTypeConfiguration(type), new ModelConfiguration()));
-            Methods_dont_throw_when_configuration_is_null_implementation(
-                () => new ConventionTypeConfiguration(type, () => new ComplexTypeConfiguration(type), new ModelConfiguration()));
-            Methods_dont_throw_when_configuration_is_null_implementation(
-                () => new ConventionTypeConfiguration(type, new ModelConfiguration()));
-        }
-
-        private void Methods_dont_throw_when_configuration_is_null_implementation(Func<ConventionTypeConfiguration> config)
-        {
-            Assert.NotNull(config().ClrType);
-            config().IsComplexType();
-            config().Ignore();
-            config().Ignore("Property1");
-            config().HasEntitySetName("EntitySet1");
-            config().HasKey("Property1");
-            config().HasKey(new[] { "Property1" });
-            config().HasKey(config().ClrType.GetProperties().First());
-            config().HasKey(new[] { config().ClrType.GetProperties().First() });
-            config().Property("Property1");
-            config().Property(config().ClrType.GetProperties().First());
-            config().Property(new PropertyPath(config().ClrType.GetProperties().First()));
-            config().ToTable("Table1");
-            config().ToTable("Table1", "Schema1");
-            config().MapToStoredProcedures();
-            config().MapToStoredProcedures(c => { });
-        }
-
-        [Fact]
-        public void HasEntitySetName_evaluates_preconditions()
-        {
-            var type = new MockType();
-            var innerConfig = new EntityTypeConfiguration(type);
-            var config = new ConventionTypeConfiguration(type, () => innerConfig, new ModelConfiguration());
-
-            var ex = Assert.Throws<ArgumentException>(
-                () => config.HasEntitySetName(null));
-
-            Assert.Equal(Strings.ArgumentIsNullOrWhitespace("entitySetName"), ex.Message);
-        }
-
-        [Fact]
-        public void HasEntitySetName_configures_when_unset()
-        {
-            var type = new MockType();
-            var innerConfig = new EntityTypeConfiguration(type);
-            var config = new ConventionTypeConfiguration(type, () => innerConfig, new ModelConfiguration());
-
-            var result = config.HasEntitySetName("EntitySet1");
-
-            Assert.Equal("EntitySet1", innerConfig.EntitySetName);
-            Assert.Same(config, result);
-        }
-
-        [Fact]
-        public void HasEntitySetName_is_noop_when_set()
-        {
-            var type = new MockType();
-            var innerConfig = new EntityTypeConfiguration(type)
-                {
-                    EntitySetName = "EntitySet1"
-                };
-            var config = new ConventionTypeConfiguration(type, () => innerConfig, new ModelConfiguration());
-
-            var result = config.HasEntitySetName("EntitySet2");
-
-            Assert.Equal("EntitySet1", innerConfig.EntitySetName);
-            Assert.Same(config, result);
-        }
-
-        [Fact]
-        public void Ignore_evaluates_preconditions()
-        {
-            var type = new MockType();
-            var innerConfig = new EntityTypeConfiguration(type);
-            var config = new ConventionTypeConfiguration(type, () => innerConfig, new ModelConfiguration());
-
-            var ex = Assert.Throws<ArgumentException>(
-                () => config.Ignore((string)null));
-
-            Assert.Equal(Strings.ArgumentIsNullOrWhitespace("propertyName"), ex.Message);
-
-            Assert.Equal(
-                "propertyInfo",
-                Assert.Throws<ArgumentNullException>(() => config.Ignore((PropertyInfo)null)).ParamName);
-        }
-
-        [Fact]
-        public void Ignore_configures()
-        {
-            var type = new MockType()
-                .Property<int>("Property1");
-            var innerConfig = new EntityTypeConfiguration(type);
-            var config = new ConventionTypeConfiguration(type, () => innerConfig, new ModelConfiguration());
-
-            config.Ignore("Property1");
-
-            Assert.Equal(1, innerConfig.IgnoredProperties.Count());
-            Assert.True(innerConfig.IgnoredProperties.Any(p => p.Name == "Property1"));
-        }
-
-        [Fact]
-        public void Ignore_configures_complex_type_property()
-        {
-            var type = new MockType()
-                .Property<int>("Property1");
-            var innerConfig = new ComplexTypeConfiguration(type);
-            var config = new ConventionTypeConfiguration(type, () => innerConfig, new ModelConfiguration());
-
-            config.IsComplexType();
-            config.Ignore("Property1");
-
-            Assert.Equal(1, innerConfig.IgnoredProperties.Count());
-            Assert.True(innerConfig.IgnoredProperties.Any(p => p.Name == "Property1"));
-        }
-
-        [Fact]
-        public void Ignore_throws_when_property_not_found()
-        {
-            var type = typeof(LocalEntityType);
-            var innerConfig = new EntityTypeConfiguration(type);
-            var config = new ConventionTypeConfiguration(type, () => innerConfig, new ModelConfiguration());
-
-            Assert.Equal(
-                Strings.NoSuchProperty("foo", type.Name),
-                Assert.Throws<InvalidOperationException>(() => config.Ignore("foo")).Message);
-        }
-
-        [Fact]
-        public void Ignore_type_configures()
-        {
-            var type = typeof(LocalEntityType);
-            var innerConfig = new ModelConfiguration();
-            var config = new ConventionTypeConfiguration(type, innerConfig);
-
-            config.Ignore();
-
-            Assert.True(innerConfig.IsIgnoredType(typeof(LocalEntityType)));
-        }
-
-        [Fact]
-        public void Ignore_type_throws_with_any_other_configuration()
-        {
-            Ignore_type_throws_with_any_other_configuration_implementation(
-                config => config.IsComplexType(), "IsComplexType");
-            Ignore_type_throws_with_any_other_configuration_implementation(
-                config => config.Ignore("Property1"), "Ignore");
-            Ignore_type_throws_with_any_other_configuration_implementation(
-                config => config.HasEntitySetName("EntitySet1"), "HasEntitySetName");
-            Ignore_type_throws_with_any_other_configuration_implementation(
-                config => config.HasKey("Property1"), "HasKey");
-            Ignore_type_throws_with_any_other_configuration_implementation(
-                config => config.HasKey(new[] { "Property1" }), "HasKey");
-            Ignore_type_throws_with_any_other_configuration_implementation(
-                config => config.HasKey(config.ClrType.GetProperties().First()), "HasKey");
-            Ignore_type_throws_with_any_other_configuration_implementation(
-                config => config.HasKey(new[] { config.ClrType.GetProperties().First() }), "HasKey");
-            Ignore_type_throws_with_any_other_configuration_implementation(
-                config => config.Property("Property1"), "Property");
-            Ignore_type_throws_with_any_other_configuration_implementation(
-                config => config.Property(config.ClrType.GetProperties().First()), "Property");
-            Ignore_type_throws_with_any_other_configuration_implementation(
-                config => config.NavigationProperty("Property2"), "NavigationProperty");
-            Ignore_type_throws_with_any_other_configuration_implementation(
-                config => config.NavigationProperty(config.ClrType.GetProperties().Last()), "NavigationProperty");
-            Ignore_type_throws_with_any_other_configuration_implementation(
-                config => config.ToTable("Table1"), "ToTable");
-            Ignore_type_throws_with_any_other_configuration_implementation(
-                config => config.ToTable("Table1", "Schema1"), "ToTable");
-            Ignore_type_throws_with_any_other_configuration_implementation(
-                config => config.MapToStoredProcedures(), "MapToStoredProcedures");
-            Ignore_type_throws_with_any_other_configuration_implementation(
-                config => config.MapToStoredProcedures(c => { }), "MapToStoredProcedures");
-        }
-
-        private void Ignore_type_throws_with_any_other_configuration_implementation(Action<ConventionTypeConfiguration> configAction,
-            string methodName)
-        {
-            var type = new MockType();
-            type.Property<int>("Property1");
-            type.Property(type, "Property2");
-
-            Ignore_type_throws_with_any_other_configuration_assert(
-                new ConventionTypeConfiguration(type, () => new EntityTypeConfiguration(type), new ModelConfiguration()),
-                configAction, methodName);
-            Ignore_type_throws_with_any_other_configuration_assert(
-                new ConventionTypeConfiguration(type, () => new ComplexTypeConfiguration(type), new ModelConfiguration()),
-                configAction, methodName);
-            Ignore_type_throws_with_any_other_configuration_assert(
-                new ConventionTypeConfiguration(type, new ModelConfiguration()),
-                configAction, methodName);
-        }
-
-        private void Ignore_type_throws_with_any_other_configuration_assert(
-            ConventionTypeConfiguration config,
-            Action<ConventionTypeConfiguration> configAction,
-            string methodName)
-        {
-            config.Ignore();
-
-            Assert.Equal(
-                Strings.LightweightEntityConfiguration_ConfigurationConflict_IgnoreType(methodName, config.ClrType.Name),
-                Assert.Throws<InvalidOperationException>(
-                    () => configAction(config)).Message);
-
-            Assert.Equal(
-                Strings.LightweightEntityConfiguration_ConfigurationConflict_IgnoreType(methodName, config.ClrType.Name),
-                Assert.Throws<InvalidOperationException>(
-                    () => config.Ignore()).Message);
-        }
-
-        [Fact]
-        public void IsComplexType_configures()
-        {
-            var type = typeof(LocalEntityType);
-            var innerConfig = new ModelConfiguration();
-            var config = new ConventionTypeConfiguration(type, innerConfig);
-
-            config.IsComplexType();
-
-            Assert.True(innerConfig.IsComplexType(typeof(LocalEntityType)));
-        }
-
-        [Fact]
-        public void IsComplexType_throws_with_conflicting_configuration()
-        {
-            IsComplexType_throws_with_conflicting_configuration_implementation(
-                config => config.HasEntitySetName("EntitySet1"), "HasEntitySetName");
-            IsComplexType_throws_with_conflicting_configuration_implementation(
-                config => config.HasKey("Property1"), "HasKey");
-            IsComplexType_throws_with_conflicting_configuration_implementation(
-                config => config.HasKey(new[] { "Property1" }), "HasKey");
-            IsComplexType_throws_with_conflicting_configuration_implementation(
-                config => config.HasKey(config.ClrType.GetProperties().First()), "HasKey");
-            IsComplexType_throws_with_conflicting_configuration_implementation(
-                config => config.HasKey(new[] { config.ClrType.GetProperties().First() }), "HasKey");
-            IsComplexType_throws_with_conflicting_configuration_implementation(
-                config => config.ToTable("Table1"), "ToTable");
-            IsComplexType_throws_with_conflicting_configuration_implementation(
-                config => config.ToTable("Table1", "Schema1"), "ToTable");
-            IsComplexType_throws_with_conflicting_configuration_implementation(
-                config => config.MapToStoredProcedures(), "MapToStoredProcedures");
-            IsComplexType_throws_with_conflicting_configuration_implementation(
-                config => config.MapToStoredProcedures(c => { }), "MapToStoredProcedures");
-            IsComplexType_throws_with_conflicting_configuration_implementation(
-                config => config.NavigationProperty("Property1"), "NavigationProperty");
-            IsComplexType_throws_with_conflicting_configuration_implementation(
-                config => config.NavigationProperty(config.ClrType.GetProperties().First()), "NavigationProperty");
-        }
-
-        private void IsComplexType_throws_with_conflicting_configuration_implementation(Action<ConventionTypeConfiguration> configAction,
-            string methodName)
-        {
-            var type = new MockType();
-            type.Property<int>("Property1");
-
-            IsComplexType_throws_with_conflicting_configuration_assert(
-                new ConventionTypeConfiguration(type, () => new EntityTypeConfiguration(type), new ModelConfiguration()),
-                configAction, methodName);
-            IsComplexType_throws_with_conflicting_configuration_assert(
-                new ConventionTypeConfiguration(type, () => new ComplexTypeConfiguration(type), new ModelConfiguration()),
-                configAction, methodName);
-            IsComplexType_throws_with_conflicting_configuration_assert(
-                new ConventionTypeConfiguration(type, new ModelConfiguration()),
-                configAction, methodName);
-        }
-
-        private void IsComplexType_throws_with_conflicting_configuration_assert(
-            ConventionTypeConfiguration config,
-            Action<ConventionTypeConfiguration> configAction,
-            string methodName)
-        {
-            config.IsComplexType();
-
-            Assert.Equal(
-                Strings.LightweightEntityConfiguration_ConfigurationConflict_ComplexType(methodName, config.ClrType.Name),
-                Assert.Throws<InvalidOperationException>(
-                    () => configAction(config)).Message);
-
-            Assert.Equal(
-                Strings.LightweightEntityConfiguration_ConfigurationConflict_ComplexType(methodName, config.ClrType.Name),
-                Assert.Throws<InvalidOperationException>(
-                    () => config.IsComplexType()).Message);
-        }
-
-        [Fact]
-        public void Property_evaluates_preconditions()
-        {
-            var type = new MockType();
-            var innerConfig = new EntityTypeConfiguration(type);
-            var config = new ConventionTypeConfiguration(type, () => innerConfig, new ModelConfiguration());
-
-            var ex = Assert.Throws<ArgumentException>(
-                () => config.Property((string)null));
-
-            Assert.Equal(Strings.ArgumentIsNullOrWhitespace("propertyName"), ex.Message);
-        }
-
-        [Fact]
-        public void Property_throws_when_nonscalar()
-        {
-            var type = new MockType()
-                .Property<object>("NonScalar");
-            var innerConfig = new EntityTypeConfiguration(type);
-            var config = new ConventionTypeConfiguration(type, () => innerConfig, new ModelConfiguration());
-
-            var ex = Assert.Throws<InvalidOperationException>(
-                () => config.Property("NonScalar"));
-
-            Assert.Equal(
-                Strings.LightweightEntityConfiguration_NonScalarProperty("NonScalar"),
-                ex.Message);
-        }
-
-        [Fact]
-        public void Property_throws_when_indexer()
-        {
-            var type = typeof(LocalEntityType);
-            var innerConfig = new EntityTypeConfiguration(type);
-            var config = new ConventionTypeConfiguration(type, () => innerConfig, new ModelConfiguration());
-
-            var ex = Assert.Throws<InvalidOperationException>(
-                () => config.Property("Item"));
-
-            Assert.Equal(
-                Strings.LightweightEntityConfiguration_NonScalarProperty("Item"),
-                ex.Message);
-        }
-
-        [Fact]
-        public void Property_throws_when_not_exists()
-        {
-            var type = new MockType();
-            var innerConfig = new EntityTypeConfiguration(type);
-            var config = new ConventionTypeConfiguration(type, () => innerConfig, new ModelConfiguration());
-
-            Assert.Equal(
-                Strings.NoSuchProperty("Property1", type.Object.FullName),
-                Assert.Throws<InvalidOperationException>(() => config.Property("Property1")).Message);
-
-            Assert.Equal(
-                "propertyInfo",
-                Assert.Throws<ArgumentNullException>(() => config.Property((PropertyInfo)null)).ParamName);
-        }
-
-        [Fact]
-        public void Property_returns_configuration()
-        {
-            var type = new MockType()
-                .Property<decimal>("Property1");
-            var innerConfig = new EntityTypeConfiguration(type);
-            var config = new ConventionTypeConfiguration(type, () => innerConfig, new ModelConfiguration());
-
-            var result = config.Property("Property1");
-
-            Assert.NotNull(result);
-            Assert.NotNull(result.ClrPropertyInfo);
-            Assert.Equal("Property1", result.ClrPropertyInfo.Name);
-            Assert.Equal(typeof(decimal), result.ClrPropertyInfo.PropertyType);
-            Assert.NotNull(result.Configuration);
-            Assert.IsType<Properties.Primitive.DecimalPropertyConfiguration>(result.Configuration());
-        }
-
-        [Fact]
-        public void Property_returns_configuration_for_complex_type_properties()
-        {
-            var type = new MockType()
-                .Property<decimal>("Property1");
-            var innerConfig = new ComplexTypeConfiguration(type);
-            var config = new ConventionTypeConfiguration(type, () => innerConfig, new ModelConfiguration());
-
-            config.IsComplexType();
-            var result = config.Property("Property1");
-
-            Assert.NotNull(result);
-            Assert.NotNull(result.ClrPropertyInfo);
-            Assert.Equal("Property1", result.ClrPropertyInfo.Name);
-            Assert.Equal(typeof(decimal), result.ClrPropertyInfo.PropertyType);
-            Assert.NotNull(result.Configuration);
-            Assert.IsType<Properties.Primitive.DecimalPropertyConfiguration>(result.Configuration());
-        }
-
-        [Fact]
-        public void NavigationProperty_evaluates_preconditions()
-        {
-            var type = typeof(LocalEntityType);
-            var innerConfig = new EntityTypeConfiguration(type);
-            var config = new ConventionTypeConfiguration(type, () => innerConfig, new ModelConfiguration());
-
-            Assert.Equal(
-                Strings.ArgumentIsNullOrWhitespace("propertyName"),
-                Assert.Throws<ArgumentException>(
-                    () => config.NavigationProperty((string)null)).Message);
-
-            Assert.Equal(
-                Strings.LightweightEntityConfiguration_InvalidNavigationProperty("Property1"),
-                Assert.Throws<InvalidOperationException>(
-                    () => config.NavigationProperty(type.GetProperty("Property1"))).Message);
-        }
-
-        [Fact]
-        public void NavigationProperty_returns_configuration()
-        {
-            var type = typeof(LocalEntityType);
-            var innerConfig = new EntityTypeConfiguration(type);
-            var config = new ConventionTypeConfiguration(type, () => innerConfig, new ModelConfiguration());
-
-            var result = config.NavigationProperty(type.GetProperty("NavigationProperty"));
-
-            Assert.NotNull(result);
-            Assert.NotNull(result.ClrPropertyInfo);
-            Assert.Equal("NavigationProperty", result.ClrPropertyInfo.Name);
-            Assert.Equal(typeof(LocalEntityType), result.ClrPropertyInfo.PropertyType);
-            Assert.NotNull(result.Configuration);
-            Assert.IsType<NavigationPropertyConfiguration>(result.Configuration);
-        }
-
-        [Fact]
-        public void NavigationProperty_returns_configuration_by_name()
-        {
-            var type = typeof(LocalEntityType);
-            var innerConfig = new EntityTypeConfiguration(type);
-            var config = new ConventionTypeConfiguration(type, () => innerConfig, new ModelConfiguration());
-
-            var result = config.NavigationProperty("NavigationProperty");
-
-            Assert.NotNull(result);
-            Assert.NotNull(result.ClrPropertyInfo);
-            Assert.Equal("NavigationProperty", result.ClrPropertyInfo.Name);
-            Assert.Equal(typeof(LocalEntityType), result.ClrPropertyInfo.PropertyType);
-            Assert.NotNull(result.Configuration);
-            Assert.IsType<NavigationPropertyConfiguration>(result.Configuration);
-        }
-
-        [Fact]
-        public void NavigationProperty_throws_when_property_not_found()
-        {
-            var type = typeof(LocalEntityType);
-            var innerConfig = new EntityTypeConfiguration(type);
-            var config = new ConventionTypeConfiguration(type, () => innerConfig, new ModelConfiguration());
-
-            Assert.Equal(
-                Strings.NoSuchProperty("foo", type.Name),
-                Assert.Throws<InvalidOperationException>(() => config.NavigationProperty("foo")).Message);
-
-            Assert.Equal(
-                "propertyInfo",
-                Assert.Throws<ArgumentNullException>(() => config.NavigationProperty((PropertyInfo)null)).ParamName);
-        }
-
-        [Fact]
-        public void ToTable_evaluates_preconditions()
-        {
-            var type = new MockType();
-            var innerConfig = new EntityTypeConfiguration(type);
-            var config = new ConventionTypeConfiguration(type, () => innerConfig, new ModelConfiguration());
-
-            var ex = Assert.Throws<ArgumentException>(
-                () => config.ToTable(null));
-
-            Assert.Equal(Strings.ArgumentIsNullOrWhitespace("tableName"), ex.Message);
-        }
-
-        [Fact]
-        public void ToTable_configures_when_unset()
-        {
-            var type = new MockType();
-            var innerConfig = new EntityTypeConfiguration(type);
-            var config = new ConventionTypeConfiguration(type, () => innerConfig, new ModelConfiguration());
-
-            config.ToTable("Table1");
-
-            Assert.Equal("Table1", innerConfig.TableName);
-        }
-
-        [Fact]
-        public void ToTable_is_noop_when_set()
-        {
-            var type = new MockType();
-            var innerConfig = new EntityTypeConfiguration(type);
-            innerConfig.ToTable("Table1");
-            var config = new ConventionTypeConfiguration(type, () => innerConfig, new ModelConfiguration());
-
-            config.ToTable("Table2");
-
-            Assert.Equal("Table1", innerConfig.TableName);
-        }
-
-        [Fact]
-        public void ToTable_handles_dot()
-        {
-            var type = new MockType();
-            var innerConfig = new EntityTypeConfiguration(type);
-            var config = new ConventionTypeConfiguration(type, () => innerConfig, new ModelConfiguration());
-
-            config.ToTable("Schema1.Table1");
-
-            Assert.Equal("Schema1", innerConfig.SchemaName);
-            Assert.Equal("Table1", innerConfig.TableName);
-        }
-
-        [Fact]
-        public void ToTable_with_schema_evaluates_preconditions()
-        {
-            var type = new MockType();
-            var innerConfig = new EntityTypeConfiguration(type);
-            var config = new ConventionTypeConfiguration(type, () => innerConfig, new ModelConfiguration());
-
-            var ex = Assert.Throws<ArgumentException>(
-                () => config.ToTable(null, null));
-
-            Assert.Equal(Strings.ArgumentIsNullOrWhitespace("tableName"), ex.Message);
-        }
-
-        [Fact]
-        public void ToTable_with_schema_configures_when_unset()
-        {
-            var type = new MockType();
-            var innerConfig = new EntityTypeConfiguration(type);
-            var config = new ConventionTypeConfiguration(type, () => innerConfig, new ModelConfiguration());
-
-            config.ToTable("Table1", "Schema1");
-
-            Assert.Equal("Table1", innerConfig.TableName);
-            Assert.Equal("Schema1", innerConfig.SchemaName);
-        }
-
-        [Fact]
-        public void ToTable_with_schema_is_noop_when_set()
-        {
-            var type = new MockType();
-            var innerConfig = new EntityTypeConfiguration(type);
-            innerConfig.ToTable("Table1", "Schema1");
-            var config = new ConventionTypeConfiguration(type, () => innerConfig, new ModelConfiguration());
-
-            config.ToTable("Table2", "Schema2");
-
-            Assert.Equal("Table1", innerConfig.TableName);
-            Assert.Equal("Schema1", innerConfig.SchemaName);
-        }
-
-        [Fact]
-        public void HasKey_evaluates_preconditions()
-        {
-            var type = new MockType();
-            var innerConfig = new EntityTypeConfiguration(type);
-            var config = new ConventionTypeConfiguration(type, () => innerConfig, new ModelConfiguration());
-
-            var ex = Assert.Throws<ArgumentException>(
-                () => config.HasKey((string)null));
-
-            Assert.Equal(Strings.ArgumentIsNullOrWhitespace("propertyName"), ex.Message);
-        }
-
-        [Fact]
-        public void HasKey_configures_when_unset()
-        {
-            var type = new MockType()
-                .Property<int>("Property1")
-                .Property<int>("Property2");
-            var innerConfig = new EntityTypeConfiguration(type);
-            var config = new ConventionTypeConfiguration(type, () => innerConfig, new ModelConfiguration());
-
-            var result = config.HasKey("Property1").HasKey("Property2");
-
-            Assert.Equal(new[] { "Property1", "Property2" }, innerConfig.KeyProperties.Select(p => p.Name));
-            Assert.Same(config, result);
-        }
-
-        [Fact]
-        public void HasKey_PropertyInfo_configures_when_unset()
-        {
-            var type = new MockType()
-                .Property<int>("Property1")
-                .Property<int>("Property2");
-            var innerConfig = new EntityTypeConfiguration(type);
-            var config = new ConventionTypeConfiguration(type, () => innerConfig, new ModelConfiguration());
-
-            var result = config.HasKey(config.ClrType.GetProperties().First())
-                .HasKey(config.ClrType.GetProperties().Last());
-
-            Assert.Equal(new[] { "Property1", "Property2" }, innerConfig.KeyProperties.Select(p => p.Name));
-            Assert.Same(config, result);
-        }
-
-        [Fact]
-        public void HasKey_is_noop_when_set()
-        {
-            var type = new MockType()
-                .Property<int>("Property1")
-                .Property<int>("Property2");
-            var innerConfig = new EntityTypeConfiguration(type);
-            innerConfig.Key(new[] { type.GetProperty("Property1") });
-            var config = new ConventionTypeConfiguration(type, () => innerConfig, new ModelConfiguration());
-
-            var result = config.HasKey("Property2");
-
-            Assert.Equal(1, innerConfig.KeyProperties.Count());
-            Assert.False(innerConfig.KeyProperties.Any(p => p.Name == "Property2"));
-            Assert.Same(config, result);
-        }
-
-        [Fact]
-        public void HasKey_throws_when_not_exists()
-        {
-            var type = new MockType();
-            var innerConfig = new EntityTypeConfiguration(type);
-            var config = new ConventionTypeConfiguration(type, () => innerConfig, new ModelConfiguration());
-
-            Assert.Equal(
-                Strings.NoSuchProperty("Property2", "T"),
-                Assert.Throws<InvalidOperationException>(() => config.HasKey("Property2")).Message);
-        }
-
-        [Fact]
-        public void HasKey_composite_evaluates_preconditions()
-        {
-            var type = new MockType();
-            var innerConfig = new EntityTypeConfiguration(type);
-            var config = new ConventionTypeConfiguration(type, () => innerConfig, new ModelConfiguration());
-
-            var ex = Assert.Throws<ArgumentNullException>(
-                () => config.HasKey((string[])null));
-
-            Assert.Equal("propertyNames", ex.ParamName);
-
-            Assert.Equal(
-                Strings.CollectionEmpty("keyProperties", "HasKey"),
-                Assert.Throws<ArgumentException>(
-                    () => config.HasKey(Enumerable.Empty<string>())).Message);
-        }
-
-        [Fact]
-        public void HasKey_composite_configures_when_unset()
-        {
-            var type = new MockType()
-                .Property<int>("Property1")
-                .Property<int>("Property2");
-            var innerConfig = new EntityTypeConfiguration(type);
-            var config = new ConventionTypeConfiguration(type, () => innerConfig, new ModelConfiguration());
-
-            var result = config.HasKey(new[] { "Property1", "Property2" });
-
-            Assert.Equal(2, innerConfig.KeyProperties.Count());
-            Assert.True(innerConfig.KeyProperties.Any(p => p.Name == "Property1"));
-            Assert.True(innerConfig.KeyProperties.Any(p => p.Name == "Property2"));
-            Assert.Same(config, result);
-        }
-
-        [Fact]
-        public void HasKey_composite_is_noop_when_set()
-        {
-            var type = new MockType()
-                .Property<int>("Property1")
-                .Property<int>("Property2")
-                .Property<int>("Property3");
-            var innerConfig = new EntityTypeConfiguration(type);
-            innerConfig.Key(new[] { type.GetProperty("Property1") });
-            var config = new ConventionTypeConfiguration(type, () => innerConfig, new ModelConfiguration());
-
-            var result = config.HasKey(new[] { "Property2", "Property3" });
-
-            Assert.Equal(1, innerConfig.KeyProperties.Count());
-            Assert.False(innerConfig.KeyProperties.Any(p => p.Name == "Property2"));
-            Assert.False(innerConfig.KeyProperties.Any(p => p.Name == "Property3"));
-            Assert.Same(config, result);
-        }
-
-        [Fact]
-        public void HasKey_composite_is_noop_when_called_twice()
-        {
-            var type = new MockType()
-                .Property<int>("Property1")
-                .Property<int>("Property2")
-                .Property<int>("Property3");
-            var innerConfig = new EntityTypeConfiguration(type);
-            var config = new ConventionTypeConfiguration(type, () => innerConfig, new ModelConfiguration());
-
-            var result = config.HasKey(new[] { "Property1" })
-                .HasKey(new[] { "Property2", "Property3" });
-
-            Assert.Equal(1, innerConfig.KeyProperties.Count());
-            Assert.False(innerConfig.KeyProperties.Any(p => p.Name == "Property2"));
-            Assert.False(innerConfig.KeyProperties.Any(p => p.Name == "Property3"));
-            Assert.Same(config, result);
-        }
-
-        [Fact]
-        public void HasKey_composite_throws_when_not_exists()
-        {
-            var type = new MockType();
-            var innerConfig = new EntityTypeConfiguration(type);
-            var config = new ConventionTypeConfiguration(type, () => innerConfig, new ModelConfiguration());
-
-            Assert.Equal(
-                Strings.NoSuchProperty("Property1", "T"),
-                Assert.Throws<InvalidOperationException>(() => config.HasKey(new[] { "Property1", "Property2" })).Message);
-        }
-
-        [Fact]
-        public void MapToStoredProcedures_configures_when_unset()
-        {
-            var type = new MockType();
-            var innerConfig = new EntityTypeConfiguration(type);
-            var config = new ConventionTypeConfiguration(type, () => innerConfig, new ModelConfiguration());
-
-            config.MapToStoredProcedures();
-
-            Assert.NotNull(innerConfig.ModificationStoredProceduresConfiguration);
-        }
-
-        [Fact]
-        public void ClrType_returns_type()
-        {
-            var type = new MockType();
-            var innerConfig = new EntityTypeConfiguration(type);
-            var config = new ConventionTypeConfiguration(type, () => innerConfig, new ModelConfiguration());
-
-            Assert.Same(type.Object, config.ClrType);
-        }
-
-        [Fact]
-        public void MapToStoredProcedures_with_no_args_should_add_configuration()
-        {
-            var type = new MockType();
-            var innerConfig = new EntityTypeConfiguration(type);
-            var config = new ConventionTypeConfiguration(type, () => innerConfig, new ModelConfiguration());
-
-            config.MapToStoredProcedures();
-
-            Assert.NotNull(innerConfig.ModificationStoredProceduresConfiguration);
-        }
-
-        [Fact]
-        public void MapToStoredProcedures_with_action_should_invoke_and_add_configuration()
-        {
-            var type = new MockType();
-            var innerConfig = new EntityTypeConfiguration(type);
-            var config = new ConventionTypeConfiguration(type, () => innerConfig, new ModelConfiguration());
-
-            ConventionModificationStoredProceduresConfiguration configuration = null;
-
-            config.MapToStoredProcedures(c => configuration = c);
-
-            Assert.Same(
-                configuration.Configuration,
-                innerConfig.ModificationStoredProceduresConfiguration);
-        }
-
-        private class LocalEntityType
-        {
-            public int this[int index]
-            {
-                get { return 0; }
-            }
-
-            public decimal Property1 { get; set; }
-            public LocalEntityType NavigationProperty { get; set; }
-        }
-    }
-}
->>>>>>> b1a13653
+}