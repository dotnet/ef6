--- conflicted
+++ resolved
@@ -1,4 +1,3 @@
-<<<<<<< HEAD
 // Copyright (c) Microsoft Open Technologies, Inc. All rights reserved. See License.txt in the project root for license information.
 
 namespace System.Data.Entity.ModelConfiguration.Configuration.Mapping
@@ -225,233 +224,4 @@
             Assert.Equal(14, primitivePropertyConfigurations.Count);
         }
     }
-}
-=======
-// Copyright (c) Microsoft Open Technologies, Inc. All rights reserved. See License.txt in the project root for license information.
-
-namespace System.Data.Entity.ModelConfiguration.Configuration.Mapping
-{
-    using System.Data.Entity.Core.Mapping;
-    using System.Data.Entity.Core.Metadata.Edm;
-    using System.Data.Entity.ModelConfiguration.Configuration.Properties.Primitive;
-    using System.Data.Entity.ModelConfiguration.Edm;    
-    using System.Data.Entity.Spatial;
-    using System.Data.Entity.Utilities;    
-    using System.Linq;
-    using System.Linq.Expressions;
-    using Xunit;
-
-    public sealed class EntityMappingConfigurationTests
-    {
-        [Fact]
-        public void TableName_can_get_and_set()
-        {
-            var entityMappingConfiguration = new EntityMappingConfiguration
-                                                 {
-                                                     TableName = new DatabaseName("Foo")
-                                                 };
-
-            Assert.Equal("Foo", entityMappingConfiguration.TableName.Name);
-        }
-
-        [Fact]
-        public void Configure_should_update_table_name_when_base_type_is_null()
-        {
-            var entityMappingConfiguration
-                = new EntityMappingConfiguration
-                      {
-                          TableName = new DatabaseName("Foo")
-                      };
-
-            var entityTypeMapping = new StorageEntityTypeMapping(null);
-
-            entityTypeMapping.AddType(new EntityType("E", "N", DataSpace.CSpace));
-
-            var databaseMapping =
-                new DbDatabaseMapping().Initialize(new EdmModel(DataSpace.CSpace), new EdmModel(DataSpace.SSpace));
-
-            var table = databaseMapping.Database.AddTable("foo");
-            var entitySet = databaseMapping.Database.GetEntitySet(table);
-
-            entityTypeMapping.AddFragment(new StorageMappingFragment(entitySet, entityTypeMapping, false));
-            
-            entityMappingConfiguration.Configure(
-                databaseMapping, ProviderRegistry.Sql2008_ProviderManifest, entityTypeMapping.EntityType, ref entityTypeMapping, false, 0, 1);
-
-            Assert.Equal("Foo", table.GetTableName().Name);
-        }
-
-        [Fact]
-        public void AddValueCondition_overwrites_existing_value_for_a_discriminator()
-        {
-            var entityMappingConfiguration1 = new EntityMappingConfiguration();
-            entityMappingConfiguration1
-                .AddValueCondition(
-                    new ValueConditionConfiguration(entityMappingConfiguration1, "disc")
-                        {
-                            Value = 1
-                        });
-            entityMappingConfiguration1
-                .AddValueCondition(
-                    new ValueConditionConfiguration(entityMappingConfiguration1, "disc")
-                        {
-                            Value = 2
-                        });
-
-            Assert.Equal(2, entityMappingConfiguration1.ValueConditions.First().Value);
-        }
-
-        private struct MyStruct
-        {
-        }
-
-        private class MyEntity
-        {
-            public MyStruct StructProperty { get; set; }
-            public MyStruct? NullableStructProperty { get; set; }
-            public DbGeometry DbGeometryProperty { get; set; }
-            public DbGeography DbGeographyProperty { get; set; }
-            public string StringProperty { get; set; }
-            public byte[] ByteArrayProperty { get; set; }
-            public decimal DecimalProperty { get; set; }
-            public decimal? NullableDecimalProperty { get; set; }
-            public DateTime DateTimeProperty { get; set; }
-            public DateTime? NullableDateTimeProperty { get; set; }
-            public DateTimeOffset DateTimeOffsetProperty { get; set; }
-            public DateTimeOffset? NullableDateTimeOffsetProperty { get; set; }
-            public TimeSpan TimeSpanProperty { get; set; }
-            public TimeSpan? NullableTimeSpanProperty { get; set; }
-        }
-
-        [Fact]
-        public static void Property_is_added_only_once_if_does_not_exist()
-        {
-            var entityMappingConfigurationOfMyEntity = new EntityMappingConfiguration<MyEntity>();
-            var entityMappingConfiguration = entityMappingConfigurationOfMyEntity.EntityMappingConfigurationInstance;
-            Expression<Func<MyEntity, string>> expression1 = e => e.StringProperty;
-            Expression<Func<MyEntity, decimal>> expression2 = e => e.DecimalProperty;
-
-            Assert.Null(entityMappingConfiguration.Properties);
-
-            entityMappingConfigurationOfMyEntity.Property(expression1);
-
-            Assert.NotNull(entityMappingConfiguration.Properties);
-            Assert.Equal(1, entityMappingConfiguration.Properties.Count);
-            Assert.Equal(expression1.GetComplexPropertyAccess(), entityMappingConfiguration.Properties[0]);
-
-            entityMappingConfigurationOfMyEntity.Property(expression2);
-
-            Assert.Equal(2, entityMappingConfiguration.Properties.Count);
-            Assert.Equal(expression1.GetComplexPropertyAccess(), entityMappingConfiguration.Properties[0]);
-            Assert.Equal(expression2.GetComplexPropertyAccess(), entityMappingConfiguration.Properties[1]);
-
-            entityMappingConfigurationOfMyEntity.Property(expression1);
-
-            Assert.Equal(2, entityMappingConfiguration.Properties.Count);
-            Assert.Equal(expression1.GetComplexPropertyAccess(), entityMappingConfiguration.Properties[0]);
-            Assert.Equal(expression2.GetComplexPropertyAccess(), entityMappingConfiguration.Properties[1]);
-        }
-
-        [Fact]
-        public static void Property_mapping_configuration_is_created_only_once_if_does_not_exist()
-        {
-            var entityMappingConfigurationOfMyEntity = new EntityMappingConfiguration<MyEntity>();
-            var entityMappingConfiguration = entityMappingConfigurationOfMyEntity.EntityMappingConfigurationInstance;
-            Expression<Func<MyEntity, string>> expression = e => e.StringProperty;
-
-            Assert.Null(entityMappingConfiguration.Properties);
-
-            var configuration1 = entityMappingConfigurationOfMyEntity.Property(expression);
-
-            Assert.Equal(1, entityMappingConfiguration.PrimitivePropertyConfigurations.Count);
-
-            var configuration2 = entityMappingConfigurationOfMyEntity.Property(expression);
-
-            Assert.Equal(1, entityMappingConfiguration.PrimitivePropertyConfigurations.Count);
-            Assert.Same(configuration1.Configuration, configuration2.Configuration);
-        }
-
-        [Fact]
-        public static void Property_mapping_configurations_are_created_and_stored_correctly()
-        {
-            var entityMappingConfiguration = new EntityMappingConfiguration<MyEntity>();
-            var primitivePropertyConfigurations = 
-                entityMappingConfiguration.EntityMappingConfigurationInstance.PrimitivePropertyConfigurations;
-
-            PropertyMappingConfiguration configuration;
-
-            Expression<Func<MyEntity, MyStruct>> expression1 = e => e.StructProperty;
-            configuration = entityMappingConfiguration.Property(expression1);            
-            Assert.Same(configuration.Configuration, 
-                primitivePropertyConfigurations[expression1.GetComplexPropertyAccess()]);
-
-            Expression<Func<MyEntity, MyStruct?>> expression2 = e => e.NullableStructProperty;
-            configuration = entityMappingConfiguration.Property(expression2);
-            Assert.Same(configuration.Configuration, 
-                primitivePropertyConfigurations[expression2.GetComplexPropertyAccess()]);
-
-            Expression<Func<MyEntity, DbGeometry>> expression3 = e => e.DbGeometryProperty;
-            configuration = entityMappingConfiguration.Property(expression3);
-            Assert.Same(configuration.Configuration, 
-                primitivePropertyConfigurations[expression3.GetComplexPropertyAccess()]);
-
-            Expression<Func<MyEntity, DbGeography>> expression4 = e => e.DbGeographyProperty;
-            configuration = entityMappingConfiguration.Property(expression4);
-            Assert.Same(configuration.Configuration, 
-                primitivePropertyConfigurations[expression4.GetComplexPropertyAccess()]);
-
-            Expression<Func<MyEntity, string>> expression5 = e => e.StringProperty;
-            configuration = entityMappingConfiguration.Property(expression5);
-            Assert.Same(configuration.Configuration, 
-                primitivePropertyConfigurations[expression5.GetComplexPropertyAccess()]);
-
-            Expression<Func<MyEntity, byte[]>> expression6 = e => e.ByteArrayProperty;
-            configuration = entityMappingConfiguration.Property(expression6);
-            Assert.Same(configuration.Configuration, 
-                primitivePropertyConfigurations[expression6.GetComplexPropertyAccess()]);
-
-            Expression<Func<MyEntity, decimal>> expression7 = e => e.DecimalProperty;
-            configuration = entityMappingConfiguration.Property(expression7);
-            Assert.Same(configuration.Configuration, 
-                primitivePropertyConfigurations[expression7.GetComplexPropertyAccess()]);
-
-            Expression<Func<MyEntity, decimal?>> expression8 = e => e.NullableDecimalProperty;
-            configuration = entityMappingConfiguration.Property(expression8);
-            Assert.Same(configuration.Configuration, 
-                primitivePropertyConfigurations[expression8.GetComplexPropertyAccess()]);
-
-            Expression<Func<MyEntity, DateTime>> expression9 = e => e.DateTimeProperty;
-            configuration = entityMappingConfiguration.Property(expression9);
-            Assert.Same(configuration.Configuration, 
-                primitivePropertyConfigurations[expression9.GetComplexPropertyAccess()]);
-
-            Expression<Func<MyEntity, DateTime?>> expression10 = e => e.NullableDateTimeProperty;
-            configuration = entityMappingConfiguration.Property(expression10);
-            Assert.Same(configuration.Configuration, 
-                primitivePropertyConfigurations[expression10.GetComplexPropertyAccess()]);
-
-            Expression<Func<MyEntity, DateTimeOffset>> expression11 = e => e.DateTimeOffsetProperty;
-            configuration = entityMappingConfiguration.Property(expression11);
-            Assert.Same(configuration.Configuration, 
-                primitivePropertyConfigurations[expression11.GetComplexPropertyAccess()]);
-
-            Expression<Func<MyEntity, DateTimeOffset?>> expression12 = e => e.NullableDateTimeOffsetProperty;
-            configuration = entityMappingConfiguration.Property(expression12);
-            Assert.Same(configuration.Configuration, 
-                primitivePropertyConfigurations[expression12.GetComplexPropertyAccess()]);
-
-            Expression<Func<MyEntity, TimeSpan>> expression13 = e => e.TimeSpanProperty;
-            configuration = entityMappingConfiguration.Property(expression13);
-            Assert.Same(configuration.Configuration, 
-                primitivePropertyConfigurations[expression13.GetComplexPropertyAccess()]);
-
-            Expression<Func<MyEntity, TimeSpan?>> expression14 = e => e.NullableTimeSpanProperty;
-            configuration = entityMappingConfiguration.Property(expression14);
-            Assert.Same(configuration.Configuration, 
-                primitivePropertyConfigurations[expression14.GetComplexPropertyAccess()]);
-
-            Assert.Equal(14, primitivePropertyConfigurations.Count);
-        }
-    }
-}
->>>>>>> b1a13653
+}