--- conflicted
+++ resolved
@@ -1,4 +1,3 @@
-<<<<<<< HEAD
 // Copyright (c) Microsoft Open Technologies, Inc. All rights reserved. See License.txt in the project root for license information.
 
 namespace System.Data.Entity.ModelConfiguration.Edm.Db.Mapping
@@ -210,218 +209,4 @@
             Assert.Same(databaseMapping.AddEntitySetMapping(entitySet), databaseMapping.GetEntitySetMapping(entitySet));
         }
     }
-}
-=======
-// Copyright (c) Microsoft Open Technologies, Inc. All rights reserved. See License.txt in the project root for license information.
-
-namespace System.Data.Entity.ModelConfiguration.Edm.Db.Mapping
-{
-    using System.Collections.Generic;
-    using System.Data.Entity.Core.Mapping;
-    using System.Data.Entity.Core.Metadata.Edm;
-    using System.Linq;
-    using Xunit;
-
-    public sealed class DbDatabaseMappingExtensionsTests
-    {
-        [Fact]
-        public void GetComplexPropertyMappings_should_return_all_complex_property_mappings_for_type()
-        {
-            var databaseMapping = new DbDatabaseMapping()
-                .Initialize(new EdmModel(DataSpace.CSpace), new EdmModel(DataSpace.SSpace));
-            var entitySet = new EntitySet
-                                {
-                                    Name = "ES"
-                                };
-            var entitySetMapping = databaseMapping.AddEntitySetMapping(entitySet);
-            var entityTypeMapping = new StorageEntityTypeMapping(null);
-            entitySetMapping.AddTypeMapping(entityTypeMapping);
-            var entityTypeMappingFragment = new StorageMappingFragment(entitySet, entityTypeMapping, false);
-            entityTypeMapping.AddFragment(entityTypeMappingFragment);
-            var complexType = new ComplexType("C");
-            var propertyMapping1
-                = new ColumnMappingBuilder(
-                    new EdmProperty("C"),
-                    new[]
-                        {
-                            EdmProperty.CreateComplex("P1", complexType),
-                            EdmProperty.CreatePrimitive("P", PrimitiveType.GetEdmPrimitiveType(PrimitiveTypeKind.String))
-                        });
-            var type = typeof(object);
-
-            complexType.Annotations.SetClrType(type);
-
-            entityTypeMappingFragment.AddColumnMapping(propertyMapping1);
-
-            var propertyMapping2
-                = new ColumnMappingBuilder(
-                    new EdmProperty("C"),
-                    new List<EdmProperty>
-                        {
-                            EdmProperty.CreateComplex("P3", complexType),
-                            EdmProperty.CreatePrimitive(
-                                "P2", PrimitiveType.GetEdmPrimitiveType(PrimitiveTypeKind.String)),
-                        });
-            entityTypeMappingFragment.AddColumnMapping(propertyMapping2);
-
-            Assert.Equal(2, databaseMapping.GetComplexPropertyMappings(typeof(object)).Count());
-        }
-
-        [Fact]
-        public void GetComplexParameterBindings_should_return_all_complex_parameter_bindings_for_type()
-        {
-            var databaseMapping
-                = new DbDatabaseMapping()
-                    .Initialize(
-                        new EdmModel(DataSpace.CSpace),
-                        new EdmModel(DataSpace.SSpace));
-
-            var entityType = new EntityType("E", "N", DataSpace.CSpace);
-            var entitySet = databaseMapping.Model.AddEntitySet("ES", entityType);
-            var entitySetMapping = databaseMapping.AddEntitySetMapping(entitySet);
-
-            var complexType1 = new ComplexType();
-            complexType1.Annotations.SetClrType(typeof(string));
-
-            var complexType2 = new ComplexType();
-            complexType2.Annotations.SetClrType(typeof(object));
-
-            var storageModificationFunctionMapping
-                = new StorageModificationFunctionMapping(
-                    entitySet,
-                    entityType,
-                    new EdmFunction("F", "N", DataSpace.SSpace),
-                    new[]
-                        {
-                            new StorageModificationFunctionParameterBinding(
-                                new FunctionParameter(),
-                                new StorageModificationFunctionMemberPath(
-                                new EdmMember[]
-                                    {
-                                        EdmProperty.CreateComplex("C1", complexType1),
-                                        EdmProperty.CreateComplex("C2", complexType2),
-                                        new EdmProperty("M")
-                                    },
-                                null),
-                                true
-                                )
-                        },
-                    null,
-                    null);
-
-            entitySetMapping.AddModificationFunctionMapping(
-                new StorageEntityTypeModificationFunctionMapping(
-                    entityType,
-                    storageModificationFunctionMapping,
-                    storageModificationFunctionMapping,
-                    storageModificationFunctionMapping));
-
-            Assert.Equal(3, databaseMapping.GetComplexParameterBindings(typeof(string)).Count());
-            Assert.Equal(3, databaseMapping.GetComplexParameterBindings(typeof(object)).Count());
-        }
-
-        [Fact]
-        public void GetEntitySetMappings_should_return_mappings()
-        {
-            var databaseMapping = new DbDatabaseMapping()
-                .Initialize(new EdmModel(DataSpace.CSpace), new EdmModel(DataSpace.SSpace));
-
-            databaseMapping.AddAssociationSetMapping(
-                new AssociationSet("AS", new AssociationType("A", XmlConstants.ModelNamespace_3, false, DataSpace.CSpace)), new EntitySet());
-
-            Assert.Equal(1, databaseMapping.GetAssociationSetMappings().Count());
-        }
-
-        [Fact]
-        public void AddEntitySetMapping_should_add_mapping()
-        {
-            var databaseMapping = new DbDatabaseMapping()
-                .Initialize(new EdmModel(DataSpace.CSpace), new EdmModel(DataSpace.SSpace));
-            var entitySet = new EntitySet
-                                {
-                                    Name = "ES"
-                                };
-
-            var entitySetMapping = databaseMapping.AddEntitySetMapping(entitySet);
-
-            Assert.NotNull(entitySetMapping);
-            Assert.Equal(1, databaseMapping.EntityContainerMappings.Single().EntitySetMappings.Count());
-            Assert.Same(entitySet, entitySetMapping.EntitySet);
-        }
-
-        [Fact]
-        public void Initialize_should_add_default_entity_container_mapping()
-        {
-            var databaseMapping = new DbDatabaseMapping()
-                .Initialize(new EdmModel(DataSpace.CSpace), new EdmModel(DataSpace.SSpace));
-
-            Assert.Equal(1, databaseMapping.EntityContainerMappings.Count);
-        }
-
-        [Fact]
-        public void AddAssociationSetMapping_should_add_mapping()
-        {
-            var databaseMapping = new DbDatabaseMapping()
-                .Initialize(new EdmModel(DataSpace.CSpace), new EdmModel(DataSpace.SSpace));
-            var associationSet = new AssociationSet("AS", new AssociationType("A", XmlConstants.ModelNamespace_3, false, DataSpace.CSpace));
-
-            var associationSetMapping = databaseMapping.AddAssociationSetMapping(associationSet, new EntitySet());
-
-            Assert.NotNull(associationSetMapping);
-            Assert.Equal(1, databaseMapping.EntityContainerMappings.Single().AssociationSetMappings.Count());
-            Assert.Same(associationSet, associationSetMapping.AssociationSet);
-        }
-
-        [Fact]
-        public void GetEntityTypeMapping_should_return_mapping_for_type()
-        {
-            var databaseMapping = new DbDatabaseMapping()
-                .Initialize(new EdmModel(DataSpace.CSpace), new EdmModel(DataSpace.SSpace));
-            var entityType = new EntityType("E", "N", DataSpace.CSpace);
-            var entityTypeMapping = new StorageEntityTypeMapping(null);
-            entityTypeMapping.AddType(entityType);
-            databaseMapping.AddEntitySetMapping(
-                new EntitySet
-                    {
-                        Name = "ES"
-                    }).AddTypeMapping(entityTypeMapping);
-
-            Assert.Same(entityTypeMapping, databaseMapping.GetEntityTypeMapping(entityType));
-        }
-
-        [Fact]
-        public void GetEntityTypeMapping_should_return_mapping_for_type_by_clrType()
-        {
-            var databaseMapping = new DbDatabaseMapping()
-                .Initialize(new EdmModel(DataSpace.CSpace), new EdmModel(DataSpace.SSpace));
-            var entityType = new EntityType("Foo", "N", DataSpace.CSpace);
-            var type = typeof(object);
-
-            entityType.Annotations.SetClrType(type);
-            var entityTypeMapping = new StorageEntityTypeMapping(null);
-            entityTypeMapping.AddType(entityType);
-            entityTypeMapping.SetClrType(typeof(object));
-            databaseMapping.AddEntitySetMapping(
-                new EntitySet
-                    {
-                        Name = "ES"
-                    }).AddTypeMapping(entityTypeMapping);
-
-            Assert.Same(entityTypeMapping, databaseMapping.GetEntityTypeMapping(typeof(object)));
-        }
-
-        [Fact]
-        public void Can_get_and_set_mapping_for_entity_set()
-        {
-            var databaseMapping = new DbDatabaseMapping()
-                .Initialize(new EdmModel(DataSpace.CSpace), new EdmModel(DataSpace.SSpace));
-            var entitySet = new EntitySet
-                                {
-                                    Name = "ES"
-                                };
-
-            Assert.Same(databaseMapping.AddEntitySetMapping(entitySet), databaseMapping.GetEntitySetMapping(entitySet));
-        }
-    }
-}
->>>>>>> b1a13653
+}