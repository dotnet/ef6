--- conflicted
+++ resolved
@@ -1,4 +1,3 @@
-<<<<<<< HEAD
 // Copyright (c) Microsoft Open Technologies, Inc. All rights reserved. See License.txt in the project root for license information.
 
 namespace System.Data.Entity.ModelConfiguration.Edm
@@ -738,739 +737,4 @@
             public int Id { get; set; }
         }
     }
-}
-=======
-// Copyright (c) Microsoft Open Technologies, Inc. All rights reserved. See License.txt in the project root for license information.
-
-namespace System.Data.Entity.ModelConfiguration.Edm
-{
-    using System.Collections.Generic;
-    using System.ComponentModel.DataAnnotations.Schema;
-    using System.Data.Entity.Core.Metadata.Edm;
-    using System.Data.Entity.ModelConfiguration.Configuration;
-    using System.Data.Entity.ModelConfiguration.Configuration.Types;
-    using System.Data.Entity.ModelConfiguration.Mappers;
-    using System.Data.Entity.Resources;
-    using System.Linq;
-    using System.Reflection;
-    using Moq;
-    using Xunit;
-
-    public sealed class TypeMapperTests
-    {
-        [Fact]
-        public void MapEntityType_should_not_map_invalid_structural_type()
-        {
-            var model = new EdmModel(DataSpace.CSpace);
-            var typeMapper = new TypeMapper(new MappingContext(new ModelConfiguration(), new ConventionsConfiguration(), model));
-
-            Assert.Null(typeMapper.MapEntityType(typeof(string)));
-        }
-
-        [Fact]
-        public void MapComplexType_should_not_map_invalid_structural_type()
-        {
-            var model = new EdmModel(DataSpace.CSpace);
-            var typeMapper = new TypeMapper(new MappingContext(new ModelConfiguration(), new ConventionsConfiguration(), model));
-
-            Assert.Null(typeMapper.MapComplexType(typeof(string)));
-        }
-
-        [Fact]
-        public void MapEntityType_should_not_map_ignored_type()
-        {
-            var model = new EdmModel(DataSpace.CSpace);
-            var mockModelConfiguration = new Mock<ModelConfiguration>();
-            var typeMapper = new TypeMapper(new MappingContext(mockModelConfiguration.Object, new ConventionsConfiguration(), model));
-            var mockType = new MockType("Foo");
-            mockModelConfiguration.Setup(m => m.IsIgnoredType(mockType)).Returns(true);
-
-            var entityType = typeMapper.MapEntityType(mockType);
-
-            Assert.Null(entityType);
-        }
-
-        [Fact]
-        public void MapComplexType_should_not_map_ignored_type()
-        {
-            var model = new EdmModel(DataSpace.CSpace);
-            var mockModelConfiguration = new Mock<ModelConfiguration>();
-            var typeMapper = new TypeMapper(new MappingContext(mockModelConfiguration.Object, new ConventionsConfiguration(), model));
-            var mockType = new MockType("Foo");
-            mockModelConfiguration.Setup(m => m.IsIgnoredType(mockType)).Returns(true);
-
-            var complexType = typeMapper.MapComplexType(mockType);
-
-            Assert.Null(complexType);
-        }
-
-        [Fact]
-        public void MapEntityType_should_not_bring_in_base_class_by_default()
-        {
-            var model = new EdmModel(DataSpace.CSpace);
-            var typeMapper = new TypeMapper(new MappingContext(new ModelConfiguration(), new ConventionsConfiguration(), model));
-            var mockType = new MockType("Bar").BaseType(new MockType("Foo"));
-
-            var entityType = typeMapper.MapEntityType(mockType);
-
-            Assert.NotNull(entityType);
-            Assert.Null(entityType.BaseType);
-            Assert.Equal(1, model.EntityTypes.Count());
-            Assert.Equal(1, model.Containers.Single().EntitySets.Count);
-            Assert.Equal("Bar", model.GetEntitySet(entityType).Name);
-        }
-
-        [Fact]
-        public void MapEntityType_should_bring_in_derived_types_from_the_same_assembly()
-        {
-            var model = new EdmModel(DataSpace.CSpace);
-            var typeMapper = new TypeMapper(new MappingContext(new ModelConfiguration(), new ConventionsConfiguration(), model));
-
-            var mockType1 = new MockType("Foo");
-            var mockType2 = new MockType("Bar").BaseType(mockType1);
-
-            new MockAssembly(mockType1, mockType2);
-
-            typeMapper.MapEntityType(mockType1);
-
-            Assert.Equal(2, model.EntityTypes.Count());
-            Assert.Equal(1, model.Containers.Single().EntitySets.Count);
-        }
-
-        [Fact]
-        public void MapEntityType_should_not_try_and_bring_in_derived_types_from_sealed_class()
-        {
-            var model = new EdmModel(DataSpace.CSpace);
-            var typeMapper = new TypeMapper(new MappingContext(new ModelConfiguration(), new ConventionsConfiguration(), model));
-
-            var mockType1 = new MockType("Foo").TypeAttributes(TypeAttributes.Sealed);
-            var mockType2 = new MockType("Bar").BaseType(mockType1);
-
-            new MockAssembly(mockType1, mockType2);
-
-            typeMapper.MapEntityType(mockType1);
-
-            Assert.Equal(1, model.EntityTypes.Count());
-            Assert.Equal(1, model.Containers.Single().EntitySets.Count);
-        }
-
-        [Fact]
-        public void MapEntityType_should_bring_in_derived_types_from_discovered_assemblies()
-        {
-            var model = new EdmModel(DataSpace.CSpace);
-            var typeMapper = new TypeMapper(new MappingContext(new ModelConfiguration(), new ConventionsConfiguration(), model));
-
-            var mockType1 = new MockType("Foo");
-            var mockType2 = new MockType("Bar").BaseType(mockType1);
-            var mockType3 = new MockType("Baz");
-
-            new MockAssembly(mockType1);
-            new MockAssembly(mockType2, mockType3);
-
-            typeMapper.MapEntityType(mockType3);
-
-            Assert.Equal(1, model.EntityTypes.Count());
-            Assert.Equal(1, model.Containers.Single().EntitySets.Count);
-
-            typeMapper.MapEntityType(mockType1);
-
-            Assert.Equal(3, model.EntityTypes.Count());
-            Assert.Equal(2, model.Containers.Single().EntitySets.Count);
-        }
-
-        [Fact]
-        public void MapEntityType_should_bring_in_derived_types_from_known_assemblies()
-        {
-            var mockModelConfiguration = new Mock<ModelConfiguration>();
-            mockModelConfiguration
-                .Setup(m => m.GetStructuralTypeConfiguration(It.IsAny<Type>()))
-                .Returns(new Mock<StructuralTypeConfiguration>().Object);
-            var model = new EdmModel(DataSpace.CSpace);
-            var mockType1 = new MockType("Foo");
-            var mockType2 = new MockType("Bar").BaseType(mockType1);
-
-            new MockAssembly(mockType1);
-            new MockAssembly(mockType2);
-
-            mockModelConfiguration.SetupGet(m => m.ConfiguredTypes).Returns(new[] { mockType2.Object });
-
-            new TypeMapper(new MappingContext(mockModelConfiguration.Object, new ConventionsConfiguration(), model)).MapEntityType(
-                mockType1);
-
-            Assert.Equal(2, model.EntityTypes.Count());
-            Assert.Equal(1, model.Containers.Single().EntitySets.Count);
-        }
-
-        [Fact]
-        public void MapEntityType_should_throw_for_new_type_if_entity_type_with_same_simple_name_already_used()
-        {
-            var model = new EdmModel(DataSpace.CSpace);
-
-            var mockType1 = new MockType("Foo");
-            var mockType2 = new MockType("Foo");
-
-            var typeMapper = new TypeMapper(new MappingContext(new ModelConfiguration(), new ConventionsConfiguration(), model));
-
-            Assert.NotNull(typeMapper.MapEntityType(mockType1));
-
-            Assert.Equal(
-                Strings.SimpleNameCollision("Foo", "Foo", "Foo"),
-                Assert.Throws<NotSupportedException>(() => typeMapper.MapEntityType(mockType2)).Message);
-        }
-
-        [Fact]
-        public void MapEntityType_should_throw_for_new_type_if_enum_type_with_same_simple_name_already_used()
-        {
-            var model = new EdmModel(DataSpace.CSpace);
-
-            var mockType1 = new MockType("Foo");
-            var mockType2 = new MockType("Foo");
-
-            mockType1.SetupGet(t => t.IsEnum).Returns(true);
-            mockType1.Setup(t => t.GetEnumUnderlyingType()).Returns(typeof(int));
-            mockType1.Setup(t => t.GetEnumNames()).Returns(new string[] { });
-            mockType1.Setup(t => t.GetEnumValues()).Returns(new int[] { });
-
-            var typeMapper = new TypeMapper(new MappingContext(new ModelConfiguration(), new ConventionsConfiguration(), model));
-
-            Assert.NotNull(typeMapper.MapEnumType(mockType1));
-
-            Assert.Equal(
-                Strings.SimpleNameCollision("Foo", "Foo", "Foo"),
-                Assert.Throws<NotSupportedException>(() => typeMapper.MapEntityType(mockType2)).Message);
-        }
-
-        [Fact]
-        public void MapEntityType_should_throw_for_new_type_if_complex_type_with_same_simple_name_already_used()
-        {
-            var model = new EdmModel(DataSpace.CSpace);
-
-            var mockType1 = new MockType("Foo");
-            var mockType2 = new MockType("Foo");
-
-            var modelConfiguration = new ModelConfiguration();
-            modelConfiguration.ComplexType(mockType1);
-
-            var typeMapper = new TypeMapper(new MappingContext(modelConfiguration, new ConventionsConfiguration(), model));
-
-            Assert.NotNull(typeMapper.MapComplexType(mockType1));
-
-            Assert.Equal(
-                Strings.SimpleNameCollision("Foo", "Foo", "Foo"),
-                Assert.Throws<NotSupportedException>(() => typeMapper.MapEntityType(mockType2)).Message);
-        }
-        
-        [Fact]
-        public void MapComplexType_should_throw_for_new_type_if_complex_type_with_same_simple_name_already_used()
-        {
-            var model = new EdmModel(DataSpace.CSpace);
-
-            var mockType1 = new MockType("Foo");
-            var mockType2 = new MockType("Foo");
-
-            var modelConfiguration = new ModelConfiguration();
-            modelConfiguration.ComplexType(mockType1);
-            modelConfiguration.ComplexType(mockType2);
-
-            var typeMapper = new TypeMapper(new MappingContext(modelConfiguration, new ConventionsConfiguration(), model));
-
-            Assert.NotNull(typeMapper.MapComplexType(mockType1));
-
-            Assert.Equal(
-                Strings.SimpleNameCollision("Foo", "Foo", "Foo"),
-                Assert.Throws<NotSupportedException>(() => typeMapper.MapComplexType(mockType2)).Message);
-        }
-
-        [Fact]
-        public void MapComplexType_should_throw_for_new_type_if_entity_type_with_same_simple_name_already_used()
-        {
-            var model = new EdmModel(DataSpace.CSpace);
-
-            var mockType1 = new MockType("Foo");
-            var mockType2 = new MockType("Foo");
-
-            var modelConfiguration = new ModelConfiguration();
-            modelConfiguration.ComplexType(mockType2);
-
-            var typeMapper = new TypeMapper(new MappingContext(modelConfiguration, new ConventionsConfiguration(), model));
-
-            Assert.NotNull(typeMapper.MapEntityType(mockType1));
-
-            Assert.Equal(
-                Strings.SimpleNameCollision("Foo", "Foo", "Foo"),
-                Assert.Throws<NotSupportedException>(() => typeMapper.MapComplexType(mockType2)).Message);
-        }
-
-        [Fact]
-        public void MapComplexType_should_throw_for_new_type_if_enum_type_with_same_simple_name_already_used()
-        {
-            var model = new EdmModel(DataSpace.CSpace);
-
-            var mockType1 = new MockType("Foo");
-            var mockType2 = new MockType("Foo");
-
-            var modelConfiguration = new ModelConfiguration();
-            modelConfiguration.ComplexType(mockType2);
-
-            mockType1.SetupGet(t => t.IsEnum).Returns(true);
-            mockType1.Setup(t => t.GetEnumUnderlyingType()).Returns(typeof(int));
-            mockType1.Setup(t => t.GetEnumNames()).Returns(new string[] { });
-            mockType1.Setup(t => t.GetEnumValues()).Returns(new int[] { });
-
-            var typeMapper = new TypeMapper(new MappingContext(modelConfiguration, new ConventionsConfiguration(), model));
-
-            Assert.NotNull(typeMapper.MapEnumType(mockType1));
-
-            Assert.Equal(
-                Strings.SimpleNameCollision("Foo", "Foo", "Foo"),
-                Assert.Throws<NotSupportedException>(() => typeMapper.MapComplexType(mockType2)).Message);
-        }
-        
-        [Fact]
-        public void MapEnumType_should_should_throw_for_new_type_if_enum_type_with_same_simple_name_already_used()
-        {
-            var model = new EdmModel(DataSpace.CSpace);
-
-            var mockType1 = new MockType("Foo");
-            var mockType2 = new MockType("Foo");
-
-            mockType1.SetupGet(t => t.IsEnum).Returns(true);
-            mockType1.Setup(t => t.GetEnumUnderlyingType()).Returns(typeof(int));
-            mockType1.Setup(t => t.GetEnumNames()).Returns(new string[] { });
-            mockType1.Setup(t => t.GetEnumValues()).Returns(new int[] { });
-            mockType2.SetupGet(t => t.IsEnum).Returns(true);
-
-            var typeMapper = new TypeMapper(new MappingContext(new ModelConfiguration(), new ConventionsConfiguration(), model));
-
-            Assert.NotNull(typeMapper.MapEnumType(mockType1));
-
-            Assert.Equal(
-                Strings.SimpleNameCollision("Foo", "Foo", "Foo"),
-                Assert.Throws<NotSupportedException>(() => typeMapper.MapEnumType(mockType2)).Message);
-        }
-
-        [Fact]
-        public void MapEnumType_should_should_throw_for_new_type_if_complex_type_with_same_simple_name_already_used()
-        {
-            var model = new EdmModel(DataSpace.CSpace);
-
-            var mockType1 = new MockType("Foo");
-            var mockType2 = new MockType("Foo");
-
-            var modelConfiguration = new ModelConfiguration();
-            modelConfiguration.ComplexType(mockType1);
-
-            mockType2.SetupGet(t => t.IsEnum).Returns(true);
-
-            var typeMapper = new TypeMapper(new MappingContext(modelConfiguration, new ConventionsConfiguration(), model));
-
-            Assert.NotNull(typeMapper.MapComplexType(mockType1));
-
-            Assert.Equal(
-                Strings.SimpleNameCollision("Foo", "Foo", "Foo"),
-                Assert.Throws<NotSupportedException>(() => typeMapper.MapEnumType(mockType2)).Message);
-        }
-
-        [Fact]
-        public void MapEnumType_should_should_throw_for_new_type_if_entity_type_with_same_simple_name_already_used()
-        {
-            var model = new EdmModel(DataSpace.CSpace);
-
-            var mockType1 = new MockType("Foo");
-            var mockType2 = new MockType("Foo");
-
-            mockType2.SetupGet(t => t.IsEnum).Returns(true);
-
-            var typeMapper = new TypeMapper(new MappingContext(new ModelConfiguration(), new ConventionsConfiguration(), model));
-
-            Assert.NotNull(typeMapper.MapEntityType(mockType1));
-
-            Assert.Equal(
-                Strings.SimpleNameCollision("Foo", "Foo", "Foo"),
-                Assert.Throws<NotSupportedException>(() => typeMapper.MapEnumType(mockType2)).Message);
-        }
-
-        [Fact]
-        public void MapEntityType_should_correctly_map_properties_in_class_hierachy()
-        {
-            var model = new EdmModel(DataSpace.CSpace);
-            var typeMapper = new TypeMapper(new MappingContext(new ModelConfiguration(), new ConventionsConfiguration(), model));
-            var mockObjectType = new MockType("Object");
-            var mockBaseType = new MockType("Foo").BaseType(mockObjectType).Property<int>("Id");
-            var mockType = new MockType("Bar").BaseType(mockBaseType).Property<string>("Baz");
-
-            new MockAssembly(mockObjectType, mockBaseType, mockType);
-
-            var entityType = typeMapper.MapEntityType(mockType);
-            var baseEntityType = typeMapper.MapEntityType(mockBaseType);
-
-            Assert.Equal(1, baseEntityType.DeclaredProperties.Count);
-            Assert.Same(baseEntityType, entityType.BaseType);
-            Assert.Equal(1, entityType.DeclaredProperties.Count);
-            Assert.Equal(1, model.Containers.Single().EntitySets.Count);
-        }
-
-        [Fact]
-        public void MapEntityType_should_create_abstract_entity_when_clr_type_is_abstract()
-        {
-            var model = new EdmModel(DataSpace.CSpace);
-            var typeMapper = new TypeMapper(new MappingContext(new ModelConfiguration(), new ConventionsConfiguration(), model));
-            var mockType = new MockType("Foo").TypeAttributes(TypeAttributes.Abstract);
-
-            var entityType = typeMapper.MapEntityType(mockType);
-
-            Assert.NotNull(entityType);
-            Assert.True(entityType.Abstract);
-        }
-
-        [Fact]
-        public void MapEntityType_should_set_namespace_when_provided_via_model_configuration()
-        {
-            var model = new EdmModel(DataSpace.CSpace);
-            var typeMapper
-                = new TypeMapper(
-                    new MappingContext(
-                        new ModelConfiguration
-                            {
-                                ModelNamespace = "Bar"
-                            },
-                        new ConventionsConfiguration(), model));
-            var mockType = new MockType("Foo").TypeAttributes(TypeAttributes.Abstract);
-
-            var entityType = typeMapper.MapEntityType(mockType);
-
-            Assert.NotNull(entityType);
-            Assert.Equal("Bar", entityType.NamespaceName);
-        }
-
-        [Fact]
-        public void MapEntityType_should_create_entity_type_with_clr_type_name_and_add_to_model()
-        {
-            var model = new EdmModel(DataSpace.CSpace);
-            var typeMapper = new TypeMapper(new MappingContext(new ModelConfiguration(), new ConventionsConfiguration(), model));
-            var mockType = new MockType("Foo");
-
-            var entityType = typeMapper.MapEntityType(mockType);
-
-            Assert.NotNull(entityType);
-            Assert.Same(entityType, model.GetEntityType("Foo"));
-        }
-
-        [Fact]
-        public void MapComplexType_should_create_complex_type_with_clr_type_name_and_add_to_model()
-        {
-            var model = new EdmModel(DataSpace.CSpace);
-            var mockType = new MockType("Foo");
-            var modelConfiguration = new ModelConfiguration();
-            modelConfiguration.ComplexType(mockType);
-            var typeMapper = new TypeMapper(new MappingContext(modelConfiguration, new ConventionsConfiguration(), model));
-
-            var complexType = typeMapper.MapComplexType(mockType);
-
-            Assert.NotNull(complexType);
-            Assert.Same(complexType, model.GetComplexType("Foo"));
-        }
-
-        [Fact]
-        public void MapComplexType_should_set_namespace_when_provided_via_model_configuration()
-        {
-            var model = new EdmModel(DataSpace.CSpace);
-            var mockType = new MockType("Foo");
-            var modelConfiguration = new ModelConfiguration
-                                         {
-                                             ModelNamespace = "Bar"
-                                         };
-            modelConfiguration.ComplexType(mockType);
-            var typeMapper = new TypeMapper(new MappingContext(modelConfiguration, new ConventionsConfiguration(), model));
-
-            var complexType = typeMapper.MapComplexType(mockType);
-
-            Assert.NotNull(complexType);
-            Assert.Equal("Bar", complexType.NamespaceName);
-        }
-
-        [Fact]
-        public void MapEnumType_should_set_namespace_when_provided_via_model_configuration()
-        {
-            var model = new EdmModel(DataSpace.CSpace);
-            var mockType = new MockType("Foo");
-
-            mockType.SetupGet(t => t.IsEnum).Returns(true);
-            mockType.Setup(t => t.GetEnumUnderlyingType()).Returns(typeof(int));
-            mockType.Setup(t => t.GetEnumNames()).Returns(new string[] { });
-            mockType.Setup(t => t.GetEnumValues()).Returns(new int[] { });
-
-            var modelConfiguration = new ModelConfiguration
-                                         {
-                                             ModelNamespace = "Bar"
-                                         };
-
-            var typeMapper = new TypeMapper(new MappingContext(modelConfiguration, new ConventionsConfiguration(), model));
-
-            var enumType = typeMapper.MapEnumType(mockType);
-
-            Assert.NotNull(enumType);
-            Assert.Equal("Bar", enumType.NamespaceName);
-        }
-
-        [Fact]
-        public void MapEnumType_should_create_enum_type_with_clr_type_name_and_add_to_model()
-        {
-            var model = new EdmModel(DataSpace.CSpace);
-            var mockType = new MockType("Foo");
-
-            mockType.SetupGet(t => t.IsEnum).Returns(true);
-            mockType.Setup(t => t.GetEnumUnderlyingType()).Returns(typeof(int));
-            mockType.Setup(t => t.GetEnumNames()).Returns(new string[] { });
-            mockType.Setup(t => t.GetEnumValues()).Returns(new int[] { });
-
-            var modelConfiguration = new ModelConfiguration();
-
-            var typeMapper = new TypeMapper(new MappingContext(modelConfiguration, new ConventionsConfiguration(), model));
-
-            var enumType = typeMapper.MapEnumType(mockType);
-
-            Assert.NotNull(enumType);
-            Assert.Same(enumType, model.GetEnumType("Foo"));
-        }
-
-        [Fact]
-        public void MapEntityType_should_create_entity_set_and_add_to_model()
-        {
-            var model = new EdmModel(DataSpace.CSpace);
-            var typeMapper = new TypeMapper(new MappingContext(new ModelConfiguration(), new ConventionsConfiguration(), model));
-            var mockType = new MockType("Foo");
-
-            var entityType = typeMapper.MapEntityType(mockType);
-
-            var entitySet = model.GetEntitySet(entityType);
-
-            Assert.NotNull(entitySet);
-            Assert.Same(entityType, entitySet.ElementType);
-            Assert.Equal("Foo", entitySet.Name);
-        }
-
-        [Fact]
-        public void MapEntityType_should_not_create_entity_type_if_type_already_exists()
-        {
-            var model = new EdmModel(DataSpace.CSpace);
-            var typeMapper = new TypeMapper(new MappingContext(new ModelConfiguration(), new ConventionsConfiguration(), model));
-            var mockType = new MockType("Foo");
-
-            typeMapper.MapEntityType(mockType);
-            typeMapper.MapEntityType(mockType);
-
-            Assert.Equal(1, model.EntityTypes.Count());
-        }
-
-        [Fact]
-        public void MapEntityType_should_only_map_public_instance_read_write_primitive_properties()
-        {
-            var modelConfiguration = new ModelConfiguration();
-            var model = new EdmModel(DataSpace.CSpace);
-            var typeMapper = new TypeMapper(new MappingContext(modelConfiguration, new ConventionsConfiguration(), model));
-
-            var entityType = typeMapper.MapEntityType(
-                typeof(MapEntityType_should_only_map_public_instance_read_write_primitive_properties_fixture));
-
-            Assert.Equal(2, entityType.DeclaredProperties.Count);
-            Assert.Equal(3, entityType.DeclaredNavigationProperties.Count);
-        }
-
-        internal class MapEntityType_should_only_map_public_instance_read_write_primitive_properties_fixture
-        {
-            // Positive props
-            public int Public { get; set; }
-            public string PrivateSetter { get; private set; }
-
-            // Negative props
-            private int PrivateReadWrite { get; set; }
-            public static long Static { get; set; }
-
-            public TimeSpan ReadOnly
-            {
-                get { return TimeSpan.Zero; }
-            }
-
-            public DateTime WriteOnly
-            {
-                set { ; }
-            }
-
-            // Positive navigation props
-            public MapEntityType_related_entity_fixture ReferenceProp { get; set; }
-            public ICollection<MapEntityType_related_entity_fixture> ReadWriteCollectionProp { get; set; }
-
-            public ICollection<MapEntityType_related_entity_fixture> ReadOnlyCollectionProp
-            {
-                get { return new List<MapEntityType_related_entity_fixture>(); }
-            }
-
-            // Negative navigation props
-            private MapEntityType_related_entity_fixture PrivateReferenceProp { get; set; }
-            public static MapEntityType_related_entity_fixture StaticReferenceProp { get; set; }
-            private ICollection<MapEntityType_related_entity_fixture> PrivateReadWriteCollectionProp { get; set; }
-            public static ICollection<MapEntityType_related_entity_fixture> StaticReadWriteCollectionProp { get; set; }
-
-            private ICollection<MapEntityType_related_entity_fixture> PrivateReadOnlyCollectionProp
-            {
-                get { return new List<MapEntityType_related_entity_fixture>(); }
-            }
-
-            public static ICollection<MapEntityType_related_entity_fixture> StaticReadOnlyCollectionProp
-            {
-                get { return new List<MapEntityType_related_entity_fixture>(); }
-            }
-        }
-
-        internal class MapEntityType_related_entity_fixture
-        {
-        }
-
-        [Fact]
-        public void MapEntityType_should_recognize_StoreIgnore()
-        {
-            var type = typeof(TypeMapper_EntityWithStoreIgnore);
-            var model = new EdmModel(DataSpace.CSpace);
-            var modelConfiguration = new ModelConfiguration();
-            var typeMapper = new TypeMapper(new MappingContext(modelConfiguration, new ConventionsConfiguration(), model));
-
-            typeMapper.MapEntityType(type);
-
-            Assert.True(modelConfiguration.IsIgnoredType(type));
-            Assert.Equal(0, model.EntityTypes.Count());
-            Assert.Equal(0, model.ComplexTypes.Count());
-        }
-
-        [Fact]
-        public void MapComplexType_should_recognize_StoreIgnore()
-        {
-            var type = typeof(TypeMapper_EntityWithStoreIgnore);
-            var model = new EdmModel(DataSpace.CSpace);
-            var modelConfiguration = new ModelConfiguration();
-            var typeMapper = new TypeMapper(new MappingContext(modelConfiguration, new ConventionsConfiguration(), model));
-
-            typeMapper.MapComplexType(type);
-
-            Assert.True(modelConfiguration.IsIgnoredType(type));
-            Assert.Equal(0, model.EntityTypes.Count());
-            Assert.Equal(0, model.ComplexTypes.Count());
-        }
-
-        [NotMapped]
-        internal class TypeMapper_EntityWithStoreIgnore
-        {
-            public int Id { get; set; }
-        }
-
-        [Fact]
-        public void MapEntityType_should_recognize_StoreInline()
-        {
-            var type = typeof(TypeMapper_EntityWithStoreInline);
-            var model = new EdmModel(DataSpace.CSpace);
-            var modelConfiguration = new ModelConfiguration();
-            var typeMapper = new TypeMapper(new MappingContext(modelConfiguration, new ConventionsConfiguration(), model));
-
-            typeMapper.MapEntityType(type);
-
-            Assert.True(modelConfiguration.IsComplexType(type));
-            Assert.Equal(0, model.EntityTypes.Count());
-            Assert.Equal(0, model.ComplexTypes.Count());
-        }
-
-        [Fact]
-        public void MapComplexType_should_recognize_StoreInline()
-        {
-            var type = typeof(TypeMapper_EntityWithStoreInline);
-            var model = new EdmModel(DataSpace.CSpace);
-            var modelConfiguration = new ModelConfiguration();
-            var typeMapper = new TypeMapper(new MappingContext(modelConfiguration, new ConventionsConfiguration(), model));
-
-            typeMapper.MapComplexType(type);
-
-            Assert.True(modelConfiguration.IsComplexType(type));
-            Assert.Equal(0, model.EntityTypes.Count());
-            Assert.Equal(1, model.ComplexTypes.Count());
-        }
-
-        [Fact]
-        public void MapEntityType_with_configured_Entity_should_throw_with_StoreInline()
-        {
-            var type = typeof(TypeMapper_EntityWithStoreInline);
-            var model = new EdmModel(DataSpace.CSpace);
-            var modelConfiguration = new ModelConfiguration();
-            modelConfiguration.Entity(typeof(TypeMapper_EntityWithStoreInline));
-            var typeMapper = new TypeMapper(new MappingContext(modelConfiguration, new ConventionsConfiguration(), model));
-
-            Assert.Equal(
-                Strings.ComplexTypeConfigurationMismatch(type.Name),
-                Assert.Throws<InvalidOperationException>(() => typeMapper.MapEntityType(type)).Message);
-        }
-
-        [ComplexType]
-        internal class TypeMapper_EntityWithStoreInline
-        {
-            public int Id { get; set; }
-        }
-
-        [Fact]
-        public void MapEntityType_recognizes_TableName()
-        {
-            var type = typeof(TypeMapper_EntityWithTableName);
-            var model = new EdmModel(DataSpace.CSpace);
-            var modelConfiguration = new ModelConfiguration();
-            var typeMapper = new TypeMapper(new MappingContext(modelConfiguration, new ConventionsConfiguration(), model));
-
-            typeMapper.MapEntityType(type);
-
-            Assert.False(modelConfiguration.IsComplexType(type));
-            Assert.Equal(1, model.EntityTypes.Count());
-            Assert.Equal(0, model.ComplexTypes.Count());
-            Assert.Equal("Foo", modelConfiguration.Entity(typeof(TypeMapper_EntityWithTableName)).GetTableName().Name);
-        }
-
-        [Table("Foo")]
-        internal class TypeMapper_EntityWithTableName
-        {
-            public int Id { get; set; }
-        }
-
-        [Fact]
-        public void MapEntityType_should_recognize_StoreIgnore_over_StoreInline()
-        {
-            var type = typeof(TypeMapper_EntityWithStoreInlineAndStoreIgnore);
-            var model = new EdmModel(DataSpace.CSpace);
-            var modelConfiguration = new ModelConfiguration();
-            var typeMapper = new TypeMapper(new MappingContext(modelConfiguration, new ConventionsConfiguration(), model));
-
-            typeMapper.MapEntityType(type);
-
-            Assert.True(modelConfiguration.IsIgnoredType(type));
-            Assert.Equal(0, model.EntityTypes.Count());
-            Assert.Equal(0, model.ComplexTypes.Count());
-        }
-
-        [Fact]
-        public void MapComplexType_should_recognize_StoreIgnore_over_StoreInline()
-        {
-            var type = typeof(TypeMapper_EntityWithStoreInlineAndStoreIgnore);
-            var model = new EdmModel(DataSpace.CSpace);
-            var modelConfiguration = new ModelConfiguration();
-            var typeMapper = new TypeMapper(new MappingContext(modelConfiguration, new ConventionsConfiguration(), model));
-
-            typeMapper.MapComplexType(type);
-
-            Assert.True(modelConfiguration.IsIgnoredType(type));
-            Assert.Equal(0, model.EntityTypes.Count());
-            Assert.Equal(0, model.ComplexTypes.Count());
-        }
-
-        [NotMapped]
-        [ComplexType]
-        internal class TypeMapper_EntityWithStoreInlineAndStoreIgnore
-        {
-            public int Id { get; set; }
-        }
-    }
-}
->>>>>>> b1a13653
+}