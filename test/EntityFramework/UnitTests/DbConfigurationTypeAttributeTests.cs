--- conflicted
+++ resolved
@@ -1,4 +1,3 @@
-<<<<<<< HEAD
 // Copyright (c) Microsoft Open Technologies, Inc. All rights reserved. See License.txt in the project root for license information.
 
 namespace System.Data.Entity
@@ -108,112 +107,4 @@
         {
         }
     }
-}
-=======
-// Copyright (c) Microsoft Open Technologies, Inc. All rights reserved. See License.txt in the project root for license information.
-
-namespace System.Data.Entity
-{
-    using System.Data.Entity.Resources;
-    using System.Linq;
-    using Xunit;
-
-    public class DbConfigurationTypeAttributeTests
-    {
-        [Fact]
-        public void Attribute_can_be_created_using_type()
-        {
-            Assert.Same(
-                typeof(FakeDbConfiguration),
-                typeof(ContextWithTypeAttribute).GetCustomAttributes(inherit: true)
-                    .OfType<DbConfigurationTypeAttribute>()
-                    .Single()
-                    .ConfigurationType);
-        }
-
-        [DbConfigurationType(typeof(FakeDbConfiguration))]
-        public class ContextWithTypeAttribute : DbContext
-        {
-        }
-
-        public class FakeDbConfiguration : DbConfiguration
-        {
-        }
-
-        [Fact]
-        public void Attribute_can_be_created_using_type_name()
-        {
-            Assert.Same(
-                typeof(FakeDbConfiguration),
-                typeof(ContextWithStringAttribute).GetCustomAttributes(inherit: true)
-                    .OfType<DbConfigurationTypeAttribute>()
-                    .Single()
-                    .ConfigurationType);
-        }
-
-        [DbConfigurationType("System.Data.Entity.DbConfigurationTypeAttributeTests+FakeDbConfiguration, EntityFramework.UnitTests")]
-        public class ContextWithStringAttribute : DbContext
-        {
-        }
-
-        [Fact]
-        public void Attribute_throws_if_type_is_null()
-        {
-            Assert.Equal(
-                "configurationType",
-                Assert.Throws<ArgumentNullException>(() => typeof(ContextWithNullTypeAttribute).GetCustomAttributes(inherit: true)).
-                    ParamName);
-        }
-
-        [DbConfigurationType((Type)null)]
-        public class ContextWithNullTypeAttribute : DbContext
-        {
-        }
-
-        [Fact]
-        public void Attribute_throws_if_type_name_is_null_or_whitespace()
-        {
-            Assert.Equal(
-                Strings.ArgumentIsNullOrWhitespace("configurationTypeName"),
-                Assert.Throws<ArgumentException>(() => typeof(ContextWithNullStringAttribute).GetCustomAttributes(inherit: true)).Message);
-
-            Assert.Equal(
-                Strings.ArgumentIsNullOrWhitespace("configurationTypeName"),
-                Assert.Throws<ArgumentException>(() => typeof(ContextWithEmptyStringAttribute).GetCustomAttributes(inherit: true)).Message);
-
-            Assert.Equal(
-                Strings.ArgumentIsNullOrWhitespace("configurationTypeName"),
-                Assert.Throws<ArgumentException>(
-                    () => typeof(ContextWithWhitespaceStringAttribute).GetCustomAttributes(inherit: true)).Message);
-        }
-
-        [DbConfigurationType((string)null)]
-        public class ContextWithNullStringAttribute : DbContext
-        {
-        }
-
-        [DbConfigurationType("")]
-        public class ContextWithEmptyStringAttribute : DbContext
-        {
-        }
-
-        [DbConfigurationType(" ")]
-        public class ContextWithWhitespaceStringAttribute : DbContext
-        {
-        }
-
-        [Fact]
-        public void Attribute_throws_if_type_name_cannot_be_loaded()
-        {
-            Assert.Equal(
-                Strings.DbConfigurationTypeInAttributeNotFound("Pretty.Vacant"),
-                Assert.Throws<InvalidOperationException>(() => typeof(ContextWithBadAttribute).GetCustomAttributes(inherit: true)).Message);
-        }
-
-        [DbConfigurationType("Pretty.Vacant")]
-        public class ContextWithBadAttribute : DbContext
-        {
-        }
-    }
-}
->>>>>>> b1a13653
+}