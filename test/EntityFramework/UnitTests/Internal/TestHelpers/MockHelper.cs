<<<<<<< HEAD
﻿// Copyright (c) Microsoft Open Technologies, Inc. All rights reserved. See License.txt in the project root for license information.

namespace System.Data.Entity.Internal
{
    using System.Collections.Generic;
    using System.Data.Entity.Core;
    using System.Data.Entity.Core.Metadata.Edm;
    using System.Data.Entity.Core.Objects.DataClasses;
    using System.Data.Entity.Internal.Linq;
    using System.Data.Entity.Utilities;
    using System.Linq;
    using System.Reflection;
    using Moq;

    public static class MockHelper
    {
        internal static InternalSqlSetQuery CreateInternalSqlSetQuery(string sql, bool isNoTracking = false, bool streaming = false, params object[] parameters)
        {
            return new InternalSqlSetQuery(new Mock<InternalSetForMock<FakeEntity>>().Object, sql, isNoTracking, streaming, parameters);
        }

        internal static InternalSqlNonSetQuery CreateInternalSqlNonSetQuery(string sql, bool streaming = false, params object[] parameters)
        {
            return new InternalSqlNonSetQuery(new Mock<InternalContextForMock>().Object, typeof(object), sql, streaming, parameters);
        }

        internal static Mock<InternalSqlNonSetQuery> CreateMockInternalSqlNonSetQuery(string sql, bool streaming = false, params object[] parameters)
        {
            return new Mock<InternalSqlNonSetQuery>(new Mock<InternalContextForMock>().Object, typeof(object), sql, streaming, parameters);
        }

        internal static Mock<IEntityStateEntry> CreateMockStateEntry<TEntity>() where TEntity : class, new()
        {
            var mockStateEntry = new Mock<IEntityStateEntry>();
            var fakeEntity = new TEntity();
            mockStateEntry.Setup(e => e.Entity).Returns(fakeEntity);

            var entitySet = new EntitySet("foo set", "foo schema", "foo table", "foo query", new EntityType("E", "N", DataSpace.CSpace));
            entitySet.ChangeEntityContainerWithoutCollectionFixup(new EntityContainer("foo container", DataSpace.CSpace));
            mockStateEntry.Setup(e => e.EntitySet).Returns(entitySet);

            mockStateEntry.Setup(e => e.EntityKey).Returns(
                new EntityKey(
                    "foo.bar",
                    new[] { new KeyValuePair<string, object>("foo", "bar") }));

            var modifiedProps = new List<string>
                                    {
                                        "Foo",
                                        "ValueTypeProp",
                                        "Bar"
                                    };
            mockStateEntry.Setup(e => e.GetModifiedProperties()).Returns(modifiedProps);
            mockStateEntry.Setup(e => e.SetModifiedProperty(It.IsAny<string>())).Callback<string>(modifiedProps.Add);

            return mockStateEntry;
        }

        internal static Mock<InternalEntityEntryForMock<TEntity>> CreateMockInternalEntityEntry<TEntity>()
            where TEntity : class, new()
        {
            return CreateMockInternalEntityEntry<TEntity, object>(new TEntity());
        }

        internal static Mock<InternalEntityEntryForMock<TEntity>> CreateMockInternalEntityEntry<TEntity>(
            TEntity entity)
            where TEntity : class, new()
        {
            var mockInternalEntityEntry = CreateMockInternalEntityEntry<TEntity, object>(entity, isDetached: false);

            var mockChildProperties = GetMockPropertiesForEntityOrComplexType(mockInternalEntityEntry.Object, null, entity);
            mockInternalEntityEntry.Setup(e => e.Property(It.IsAny<string>(), It.IsAny<Type>(), It.IsAny<bool>()))
                                   .Returns((string propertyName, Type requestedType, bool requiresComplex) => mockChildProperties[propertyName]);
            mockInternalEntityEntry.Setup(e => e.Member(It.IsAny<string>(), It.IsAny<Type>()))
                                   .Returns((string propertyName, Type requestedType) => mockChildProperties[propertyName]);

            return mockInternalEntityEntry;
        }

        internal static Mock<InternalEntityEntryForMock<TEntity>> CreateMockInternalEntityEntry<TEntity>(
            TEntity entity, bool isDetached)
            where TEntity : class, new()
        {
            return CreateMockInternalEntityEntry<TEntity, object>(entity, isDetached: isDetached);
        }

        internal static Mock<InternalEntityEntryForMock<TEntity>> CreateMockInternalEntityEntry<TEntity, TRelated>(
            TEntity entity, EntityReference<TRelated> entityReference = null, bool isDetached = false)
            where TEntity : class, new()
            where TRelated : class
        {
            return CreateMockInternalEntityEntry(entity, entityReference, null, isDetached);
        }

        internal static Mock<InternalEntityEntryForMock<TEntity>> CreateMockInternalEntityEntry<TEntity, TRelated>(
            TEntity entity, EntityCollection<TRelated> entityCollection, bool isDetached = false)
            where TEntity : class, new()
            where TRelated : class
        {
            return CreateMockInternalEntityEntry(entity, null, entityCollection, isDetached);
        }

        internal static Mock<InternalEntityEntryForMock<TEntity>> CreateMockInternalEntityEntry<TEntity, TRelated>(
            TEntity entity, EntityReference<TRelated> entityReference, EntityCollection<TRelated> entityCollection, bool isDetached)
            where TEntity : class, new()
            where TRelated : class
        {
            var mockInternalEntityEntry = new Mock<InternalEntityEntryForMock<TEntity>>
                                              {
                                                  CallBase = true
                                              };
            mockInternalEntityEntry.SetupGet(e => e.Entity).Returns(entity);
            mockInternalEntityEntry.SetupGet(e => e.EntityType).Returns(typeof(TEntity));
            mockInternalEntityEntry.SetupGet(e => e.IsDetached).Returns(isDetached);
            mockInternalEntityEntry.Setup(e => e.GetRelatedEnd("Reference")).Returns(entityReference);
            mockInternalEntityEntry.Setup(e => e.GetRelatedEnd("Collection")).Returns(entityCollection);

            return mockInternalEntityEntry;
        }

        internal static Mock<InternalEntityPropertyEntry> CreateMockInternalEntityPropertyEntry(object entity)
        {
            var propertyEntry = new Mock<InternalEntityPropertyEntry>(
                CreateMockInternalEntityEntry(
                    entity, new EntityReference<FakeEntity>(), new EntityCollection<FakeEntity>(), isDetached: false).Object,
                new PropertyEntryMetadataForMock());
            propertyEntry.SetupGet(p => p.InternalEntityEntry).Returns(new InternalEntityEntryForMock<object>());

            return propertyEntry;
        }

        internal static Mock<InternalEntityEntryForMock<object>> CreateMockInternalEntityEntry(Dictionary<string, object> values)
        {
            var mockInternalEntityEntry = new Mock<InternalEntityEntryForMock<object>>();
            foreach (var propertyName in values.Keys)
            {
                var mockEntityProperty = new Mock<InternalEntityPropertyEntry>(
                    CreateMockInternalEntityEntry(new object()).Object,
                    new PropertyEntryMetadataForMock());
                mockEntityProperty.CallBase = true;
                mockEntityProperty.SetupGet(p => p.Name).Returns(propertyName);
                mockEntityProperty.SetupGet(p => p.CurrentValue).Returns(values[propertyName]);
                mockEntityProperty.SetupGet(p => p.InternalEntityEntry).Returns(mockInternalEntityEntry.Object);

                mockInternalEntityEntry.Setup(e => e.Property(propertyName, It.IsAny<Type>(), It.IsAny<bool>()))
                                       .Returns(mockEntityProperty.Object);
                mockInternalEntityEntry.Setup(e => e.Member(propertyName, It.IsAny<Type>()))
                                       .Returns(mockEntityProperty.Object);
            }

            mockInternalEntityEntry.Setup(e => e.Entity).Returns(new object());

            return mockInternalEntityEntry;
        }

        internal static Dictionary<string, InternalPropertyEntry> GetMockPropertiesForEntityOrComplexType(
            InternalEntityEntry owner, InternalPropertyEntry parentPropertyEntry, object parent)
        {
            var mockChildProperties = new Dictionary<string, InternalPropertyEntry>();

            // do not create mocks for nulls
            if (parent != null)
            {
                foreach (var childPropInfo in parent.GetType().GetInstanceProperties().Where(p => p.IsPublic()))
                {
                    if (childPropInfo.Getter() != null
                        && childPropInfo.Setter() != null)
                    {
                        var mockInternalPropertyEntry = CreateMockInternalPropertyEntry(owner, parentPropertyEntry, childPropInfo, parent);
                        mockChildProperties.Add(childPropInfo.Name, mockInternalPropertyEntry);
                    }
                }
            }

            return mockChildProperties;
        }

        internal static InternalPropertyEntry CreateMockInternalPropertyEntry(
            InternalEntityEntry owner, InternalPropertyEntry parentPropertyEntry, PropertyInfo propInfo, object parent)
        {
            var propertyValue = propInfo.Getter().Invoke(parent, new object[0]);

            InternalPropertyEntry childPropertyEntry;
            if (parentPropertyEntry == null)
            {
                var mockEntityProperty = new Mock<InternalEntityPropertyEntry>(
                    CreateMockInternalEntityEntry(propertyValue).Object,
                    new PropertyEntryMetadataForMock());
                mockEntityProperty.CallBase = true;
                mockEntityProperty.SetupGet(p => p.Name).Returns(propInfo.Name);
                mockEntityProperty.SetupGet(p => p.CurrentValue).Returns(propertyValue);
                mockEntityProperty.SetupGet(p => p.InternalEntityEntry).Returns(owner);

                var mockChildProperties = GetMockPropertiesForEntityOrComplexType(owner, mockEntityProperty.Object, propertyValue);

                mockEntityProperty.Setup(p => p.Property(It.IsAny<string>(), It.IsAny<Type>(), It.IsAny<bool>()))
                                  .Returns(
                                      (string propertyName, Type requestedType, bool requiresComplex) =>
                                      mockChildProperties.ContainsKey(propertyName)
                                          ? mockChildProperties[propertyName]
                                          : CreateInternalPropertyEntryForNullParent(propertyName));

                childPropertyEntry = mockEntityProperty.Object;
            }
            else
            {
                var mockComplexProperty = new Mock<InternalNestedPropertyEntry>(
                    CreateMockInternalEntityPropertyEntry(propertyValue).Object,
                    new PropertyEntryMetadataForMock());
                mockComplexProperty.CallBase = true;
                mockComplexProperty.SetupGet(p => p.Name).Returns(propInfo.Name);
                mockComplexProperty.SetupGet(p => p.CurrentValue).Returns(propertyValue);
                mockComplexProperty.SetupGet(p => p.InternalEntityEntry).Returns(owner);
                mockComplexProperty.SetupGet(p => p.ParentPropertyEntry).Returns(parentPropertyEntry);

                var mockChildProperties = GetMockPropertiesForEntityOrComplexType(owner, mockComplexProperty.Object, propertyValue);

                mockComplexProperty.Setup(p => p.Property(It.IsAny<string>(), It.IsAny<Type>(), It.IsAny<bool>()))
                                   .Returns(
                                       (string propertyName, Type requestedType, bool requiresComplex) =>
                                       mockChildProperties.ContainsKey(propertyName)
                                           ? mockChildProperties[propertyName]
                                           : CreateInternalPropertyEntryForNullParent(propertyName));

                childPropertyEntry = mockComplexProperty.Object;
            }

            return childPropertyEntry;
        }

        internal static InternalPropertyEntry CreateInternalPropertyEntryForNullParent(string propertyName)
        {
            var parentNullPropertyEntry = new Mock<InternalEntityPropertyEntry>(
                CreateMockInternalEntityEntry(new object()).Object,
                new PropertyEntryMetadataForMock());
            parentNullPropertyEntry.SetupGet(p => p.Name).Returns(propertyName);
            parentNullPropertyEntry.SetupGet(p => p.ParentPropertyEntry);
            parentNullPropertyEntry.SetupGet(p => p.CurrentValue).Throws(new NullReferenceException());

            return parentNullPropertyEntry.Object;
        }
    }
}
=======
﻿// Copyright (c) Microsoft Open Technologies, Inc. All rights reserved. See License.txt in the project root for license information.

namespace System.Data.Entity.Internal
{
    using System.Collections.Generic;
    using System.Data.Entity.Core;
    using System.Data.Entity.Core.Metadata.Edm;
    using System.Data.Entity.Core.Objects.DataClasses;
    using System.Data.Entity.Internal.Linq;
    using System.Reflection;
    using Moq;

    public static class MockHelper
    {
        internal static InternalSqlSetQuery CreateInternalSqlSetQuery(string sql, bool isNoTracking = false, bool streaming = false, params object[] parameters)
        {
            return new InternalSqlSetQuery(new Mock<InternalSetForMock<FakeEntity>>().Object, sql, isNoTracking, streaming, parameters);
        }

        internal static InternalSqlNonSetQuery CreateInternalSqlNonSetQuery(string sql, bool streaming = false, params object[] parameters)
        {
            return new InternalSqlNonSetQuery(new Mock<InternalContextForMock>().Object, typeof(object), sql, streaming, parameters);
        }

        internal static Mock<InternalSqlNonSetQuery> CreateMockInternalSqlNonSetQuery(string sql, bool streaming = false, params object[] parameters)
        {
            return new Mock<InternalSqlNonSetQuery>(new Mock<InternalContextForMock>().Object, typeof(object), sql, streaming, parameters);
        }

        internal static Mock<IEntityStateEntry> CreateMockStateEntry<TEntity>() where TEntity : class, new()
        {
            var mockStateEntry = new Mock<IEntityStateEntry>();
            var fakeEntity = new TEntity();
            mockStateEntry.Setup(e => e.Entity).Returns(fakeEntity);

            var entitySet = new EntitySet("foo set", "foo schema", "foo table", "foo query", new EntityType("E", "N", DataSpace.CSpace));
            entitySet.ChangeEntityContainerWithoutCollectionFixup(new EntityContainer("foo container", DataSpace.CSpace));
            mockStateEntry.Setup(e => e.EntitySet).Returns(entitySet);

            mockStateEntry.Setup(e => e.EntityKey).Returns(
                new EntityKey(
                    "foo.bar",
                    new[] { new KeyValuePair<string, object>("foo", "bar") }));

            var modifiedProps = new List<string>
                                    {
                                        "Foo",
                                        "ValueTypeProp",
                                        "Bar"
                                    };
            mockStateEntry.Setup(e => e.GetModifiedProperties()).Returns(modifiedProps);
            mockStateEntry.Setup(e => e.SetModifiedProperty(It.IsAny<string>())).Callback<string>(modifiedProps.Add);

            return mockStateEntry;
        }

        internal static Mock<InternalEntityEntryForMock<TEntity>> CreateMockInternalEntityEntry<TEntity>()
            where TEntity : class, new()
        {
            return CreateMockInternalEntityEntry<TEntity, object>(new TEntity());
        }

        internal static Mock<InternalEntityEntryForMock<TEntity>> CreateMockInternalEntityEntry<TEntity>(
            TEntity entity)
            where TEntity : class, new()
        {
            var mockInternalEntityEntry = CreateMockInternalEntityEntry<TEntity, object>(entity, isDetached: false);

            var mockChildProperties = GetMockPropertiesForEntityOrComplexType(mockInternalEntityEntry.Object, null, entity);
            mockInternalEntityEntry.Setup(e => e.Property(It.IsAny<string>(), It.IsAny<Type>(), It.IsAny<bool>()))
                                   .Returns((string propertyName, Type requestedType, bool requiresComplex) => mockChildProperties[propertyName]);
            mockInternalEntityEntry.Setup(e => e.Member(It.IsAny<string>(), It.IsAny<Type>()))
                                   .Returns((string propertyName, Type requestedType) => mockChildProperties[propertyName]);

            return mockInternalEntityEntry;
        }

        internal static Mock<InternalEntityEntryForMock<TEntity>> CreateMockInternalEntityEntry<TEntity>(
            TEntity entity, bool isDetached)
            where TEntity : class, new()
        {
            return CreateMockInternalEntityEntry<TEntity, object>(entity, isDetached: isDetached);
        }

        internal static Mock<InternalEntityEntryForMock<TEntity>> CreateMockInternalEntityEntry<TEntity, TRelated>(
            TEntity entity, EntityReference<TRelated> entityReference = null, bool isDetached = false)
            where TEntity : class, new()
            where TRelated : class
        {
            return CreateMockInternalEntityEntry(entity, entityReference, null, isDetached);
        }

        internal static Mock<InternalEntityEntryForMock<TEntity>> CreateMockInternalEntityEntry<TEntity, TRelated>(
            TEntity entity, EntityCollection<TRelated> entityCollection, bool isDetached = false)
            where TEntity : class, new()
            where TRelated : class
        {
            return CreateMockInternalEntityEntry(entity, null, entityCollection, isDetached);
        }

        internal static Mock<InternalEntityEntryForMock<TEntity>> CreateMockInternalEntityEntry<TEntity, TRelated>(
            TEntity entity, EntityReference<TRelated> entityReference, EntityCollection<TRelated> entityCollection, bool isDetached)
            where TEntity : class, new()
            where TRelated : class
        {
            var mockInternalEntityEntry = new Mock<InternalEntityEntryForMock<TEntity>>
                                              {
                                                  CallBase = true
                                              };
            mockInternalEntityEntry.SetupGet(e => e.Entity).Returns(entity);
            mockInternalEntityEntry.SetupGet(e => e.EntityType).Returns(typeof(TEntity));
            mockInternalEntityEntry.SetupGet(e => e.IsDetached).Returns(isDetached);
            mockInternalEntityEntry.Setup(e => e.GetRelatedEnd("Reference")).Returns(entityReference);
            mockInternalEntityEntry.Setup(e => e.GetRelatedEnd("Collection")).Returns(entityCollection);

            return mockInternalEntityEntry;
        }

        internal static Mock<InternalEntityPropertyEntry> CreateMockInternalEntityPropertyEntry(object entity)
        {
            var propertyEntry = new Mock<InternalEntityPropertyEntry>(
                CreateMockInternalEntityEntry(
                    entity, new EntityReference<FakeEntity>(), new EntityCollection<FakeEntity>(), isDetached: false).Object,
                new PropertyEntryMetadataForMock());
            propertyEntry.SetupGet(p => p.InternalEntityEntry).Returns(new InternalEntityEntryForMock<object>());

            return propertyEntry;
        }

        internal static Mock<InternalEntityEntryForMock<object>> CreateMockInternalEntityEntry(Dictionary<string, object> values)
        {
            var mockInternalEntityEntry = new Mock<InternalEntityEntryForMock<object>>();
            foreach (var propertyName in values.Keys)
            {
                var mockEntityProperty = new Mock<InternalEntityPropertyEntry>(
                    CreateMockInternalEntityEntry(new object()).Object,
                    new PropertyEntryMetadataForMock());
                mockEntityProperty.CallBase = true;
                mockEntityProperty.SetupGet(p => p.Name).Returns(propertyName);
                mockEntityProperty.SetupGet(p => p.CurrentValue).Returns(values[propertyName]);
                mockEntityProperty.SetupGet(p => p.InternalEntityEntry).Returns(mockInternalEntityEntry.Object);

                mockInternalEntityEntry.Setup(e => e.Property(propertyName, It.IsAny<Type>(), It.IsAny<bool>()))
                                       .Returns(mockEntityProperty.Object);
                mockInternalEntityEntry.Setup(e => e.Member(propertyName, It.IsAny<Type>()))
                                       .Returns(mockEntityProperty.Object);
            }

            mockInternalEntityEntry.Setup(e => e.Entity).Returns(new object());

            return mockInternalEntityEntry;
        }

        internal static Dictionary<string, InternalPropertyEntry> GetMockPropertiesForEntityOrComplexType(
            InternalEntityEntry owner, InternalPropertyEntry parentPropertyEntry, object parent)
        {
            var mockChildProperties = new Dictionary<string, InternalPropertyEntry>();

            // do not create mocks for nulls
            if (parent != null)
            {
                foreach (var childPropInfo in parent.GetType().GetProperties(BindingFlags.Instance | BindingFlags.Public))
                {
                    if (childPropInfo.GetGetMethod() != null
                        && childPropInfo.GetSetMethod() != null)
                    {
                        var mockInternalPropertyEntry = CreateMockInternalPropertyEntry(owner, parentPropertyEntry, childPropInfo, parent);
                        mockChildProperties.Add(childPropInfo.Name, mockInternalPropertyEntry);
                    }
                }
            }

            return mockChildProperties;
        }

        internal static InternalPropertyEntry CreateMockInternalPropertyEntry(
            InternalEntityEntry owner, InternalPropertyEntry parentPropertyEntry, PropertyInfo propInfo, object parent)
        {
            var propertyValue = propInfo.GetGetMethod().Invoke(parent, new object[0]);

            InternalPropertyEntry childPropertyEntry;
            if (parentPropertyEntry == null)
            {
                var mockEntityProperty = new Mock<InternalEntityPropertyEntry>(
                    CreateMockInternalEntityEntry(propertyValue).Object,
                    new PropertyEntryMetadataForMock());
                mockEntityProperty.CallBase = true;
                mockEntityProperty.SetupGet(p => p.Name).Returns(propInfo.Name);
                mockEntityProperty.SetupGet(p => p.CurrentValue).Returns(propertyValue);
                mockEntityProperty.SetupGet(p => p.InternalEntityEntry).Returns(owner);

                var mockChildProperties = GetMockPropertiesForEntityOrComplexType(owner, mockEntityProperty.Object, propertyValue);

                mockEntityProperty.Setup(p => p.Property(It.IsAny<string>(), It.IsAny<Type>(), It.IsAny<bool>()))
                                  .Returns(
                                      (string propertyName, Type requestedType, bool requiresComplex) =>
                                      mockChildProperties.ContainsKey(propertyName)
                                          ? mockChildProperties[propertyName]
                                          : CreateInternalPropertyEntryForNullParent(propertyName));

                childPropertyEntry = mockEntityProperty.Object;
            }
            else
            {
                var mockComplexProperty = new Mock<InternalNestedPropertyEntry>(
                    CreateMockInternalEntityPropertyEntry(propertyValue).Object,
                    new PropertyEntryMetadataForMock());
                mockComplexProperty.CallBase = true;
                mockComplexProperty.SetupGet(p => p.Name).Returns(propInfo.Name);
                mockComplexProperty.SetupGet(p => p.CurrentValue).Returns(propertyValue);
                mockComplexProperty.SetupGet(p => p.InternalEntityEntry).Returns(owner);
                mockComplexProperty.SetupGet(p => p.ParentPropertyEntry).Returns(parentPropertyEntry);

                var mockChildProperties = GetMockPropertiesForEntityOrComplexType(owner, mockComplexProperty.Object, propertyValue);

                mockComplexProperty.Setup(p => p.Property(It.IsAny<string>(), It.IsAny<Type>(), It.IsAny<bool>()))
                                   .Returns(
                                       (string propertyName, Type requestedType, bool requiresComplex) =>
                                       mockChildProperties.ContainsKey(propertyName)
                                           ? mockChildProperties[propertyName]
                                           : CreateInternalPropertyEntryForNullParent(propertyName));

                childPropertyEntry = mockComplexProperty.Object;
            }

            return childPropertyEntry;
        }

        internal static InternalPropertyEntry CreateInternalPropertyEntryForNullParent(string propertyName)
        {
            var parentNullPropertyEntry = new Mock<InternalEntityPropertyEntry>(
                CreateMockInternalEntityEntry(new object()).Object,
                new PropertyEntryMetadataForMock());
            parentNullPropertyEntry.SetupGet(p => p.Name).Returns(propertyName);
            parentNullPropertyEntry.SetupGet(p => p.ParentPropertyEntry);
            parentNullPropertyEntry.SetupGet(p => p.CurrentValue).Throws(new NullReferenceException());

            return parentNullPropertyEntry.Object;
        }
    }
}
>>>>>>> b1a13653
<|MERGE_RESOLUTION|>--- conflicted
+++ resolved
@@ -1,4 +1,3 @@
-<<<<<<< HEAD
 ﻿// Copyright (c) Microsoft Open Technologies, Inc. All rights reserved. See License.txt in the project root for license information.
 
 namespace System.Data.Entity.Internal
@@ -241,247 +240,4 @@
             return parentNullPropertyEntry.Object;
         }
     }
-}
-=======
-﻿// Copyright (c) Microsoft Open Technologies, Inc. All rights reserved. See License.txt in the project root for license information.
-
-namespace System.Data.Entity.Internal
-{
-    using System.Collections.Generic;
-    using System.Data.Entity.Core;
-    using System.Data.Entity.Core.Metadata.Edm;
-    using System.Data.Entity.Core.Objects.DataClasses;
-    using System.Data.Entity.Internal.Linq;
-    using System.Reflection;
-    using Moq;
-
-    public static class MockHelper
-    {
-        internal static InternalSqlSetQuery CreateInternalSqlSetQuery(string sql, bool isNoTracking = false, bool streaming = false, params object[] parameters)
-        {
-            return new InternalSqlSetQuery(new Mock<InternalSetForMock<FakeEntity>>().Object, sql, isNoTracking, streaming, parameters);
-        }
-
-        internal static InternalSqlNonSetQuery CreateInternalSqlNonSetQuery(string sql, bool streaming = false, params object[] parameters)
-        {
-            return new InternalSqlNonSetQuery(new Mock<InternalContextForMock>().Object, typeof(object), sql, streaming, parameters);
-        }
-
-        internal static Mock<InternalSqlNonSetQuery> CreateMockInternalSqlNonSetQuery(string sql, bool streaming = false, params object[] parameters)
-        {
-            return new Mock<InternalSqlNonSetQuery>(new Mock<InternalContextForMock>().Object, typeof(object), sql, streaming, parameters);
-        }
-
-        internal static Mock<IEntityStateEntry> CreateMockStateEntry<TEntity>() where TEntity : class, new()
-        {
-            var mockStateEntry = new Mock<IEntityStateEntry>();
-            var fakeEntity = new TEntity();
-            mockStateEntry.Setup(e => e.Entity).Returns(fakeEntity);
-
-            var entitySet = new EntitySet("foo set", "foo schema", "foo table", "foo query", new EntityType("E", "N", DataSpace.CSpace));
-            entitySet.ChangeEntityContainerWithoutCollectionFixup(new EntityContainer("foo container", DataSpace.CSpace));
-            mockStateEntry.Setup(e => e.EntitySet).Returns(entitySet);
-
-            mockStateEntry.Setup(e => e.EntityKey).Returns(
-                new EntityKey(
-                    "foo.bar",
-                    new[] { new KeyValuePair<string, object>("foo", "bar") }));
-
-            var modifiedProps = new List<string>
-                                    {
-                                        "Foo",
-                                        "ValueTypeProp",
-                                        "Bar"
-                                    };
-            mockStateEntry.Setup(e => e.GetModifiedProperties()).Returns(modifiedProps);
-            mockStateEntry.Setup(e => e.SetModifiedProperty(It.IsAny<string>())).Callback<string>(modifiedProps.Add);
-
-            return mockStateEntry;
-        }
-
-        internal static Mock<InternalEntityEntryForMock<TEntity>> CreateMockInternalEntityEntry<TEntity>()
-            where TEntity : class, new()
-        {
-            return CreateMockInternalEntityEntry<TEntity, object>(new TEntity());
-        }
-
-        internal static Mock<InternalEntityEntryForMock<TEntity>> CreateMockInternalEntityEntry<TEntity>(
-            TEntity entity)
-            where TEntity : class, new()
-        {
-            var mockInternalEntityEntry = CreateMockInternalEntityEntry<TEntity, object>(entity, isDetached: false);
-
-            var mockChildProperties = GetMockPropertiesForEntityOrComplexType(mockInternalEntityEntry.Object, null, entity);
-            mockInternalEntityEntry.Setup(e => e.Property(It.IsAny<string>(), It.IsAny<Type>(), It.IsAny<bool>()))
-                                   .Returns((string propertyName, Type requestedType, bool requiresComplex) => mockChildProperties[propertyName]);
-            mockInternalEntityEntry.Setup(e => e.Member(It.IsAny<string>(), It.IsAny<Type>()))
-                                   .Returns((string propertyName, Type requestedType) => mockChildProperties[propertyName]);
-
-            return mockInternalEntityEntry;
-        }
-
-        internal static Mock<InternalEntityEntryForMock<TEntity>> CreateMockInternalEntityEntry<TEntity>(
-            TEntity entity, bool isDetached)
-            where TEntity : class, new()
-        {
-            return CreateMockInternalEntityEntry<TEntity, object>(entity, isDetached: isDetached);
-        }
-
-        internal static Mock<InternalEntityEntryForMock<TEntity>> CreateMockInternalEntityEntry<TEntity, TRelated>(
-            TEntity entity, EntityReference<TRelated> entityReference = null, bool isDetached = false)
-            where TEntity : class, new()
-            where TRelated : class
-        {
-            return CreateMockInternalEntityEntry(entity, entityReference, null, isDetached);
-        }
-
-        internal static Mock<InternalEntityEntryForMock<TEntity>> CreateMockInternalEntityEntry<TEntity, TRelated>(
-            TEntity entity, EntityCollection<TRelated> entityCollection, bool isDetached = false)
-            where TEntity : class, new()
-            where TRelated : class
-        {
-            return CreateMockInternalEntityEntry(entity, null, entityCollection, isDetached);
-        }
-
-        internal static Mock<InternalEntityEntryForMock<TEntity>> CreateMockInternalEntityEntry<TEntity, TRelated>(
-            TEntity entity, EntityReference<TRelated> entityReference, EntityCollection<TRelated> entityCollection, bool isDetached)
-            where TEntity : class, new()
-            where TRelated : class
-        {
-            var mockInternalEntityEntry = new Mock<InternalEntityEntryForMock<TEntity>>
-                                              {
-                                                  CallBase = true
-                                              };
-            mockInternalEntityEntry.SetupGet(e => e.Entity).Returns(entity);
-            mockInternalEntityEntry.SetupGet(e => e.EntityType).Returns(typeof(TEntity));
-            mockInternalEntityEntry.SetupGet(e => e.IsDetached).Returns(isDetached);
-            mockInternalEntityEntry.Setup(e => e.GetRelatedEnd("Reference")).Returns(entityReference);
-            mockInternalEntityEntry.Setup(e => e.GetRelatedEnd("Collection")).Returns(entityCollection);
-
-            return mockInternalEntityEntry;
-        }
-
-        internal static Mock<InternalEntityPropertyEntry> CreateMockInternalEntityPropertyEntry(object entity)
-        {
-            var propertyEntry = new Mock<InternalEntityPropertyEntry>(
-                CreateMockInternalEntityEntry(
-                    entity, new EntityReference<FakeEntity>(), new EntityCollection<FakeEntity>(), isDetached: false).Object,
-                new PropertyEntryMetadataForMock());
-            propertyEntry.SetupGet(p => p.InternalEntityEntry).Returns(new InternalEntityEntryForMock<object>());
-
-            return propertyEntry;
-        }
-
-        internal static Mock<InternalEntityEntryForMock<object>> CreateMockInternalEntityEntry(Dictionary<string, object> values)
-        {
-            var mockInternalEntityEntry = new Mock<InternalEntityEntryForMock<object>>();
-            foreach (var propertyName in values.Keys)
-            {
-                var mockEntityProperty = new Mock<InternalEntityPropertyEntry>(
-                    CreateMockInternalEntityEntry(new object()).Object,
-                    new PropertyEntryMetadataForMock());
-                mockEntityProperty.CallBase = true;
-                mockEntityProperty.SetupGet(p => p.Name).Returns(propertyName);
-                mockEntityProperty.SetupGet(p => p.CurrentValue).Returns(values[propertyName]);
-                mockEntityProperty.SetupGet(p => p.InternalEntityEntry).Returns(mockInternalEntityEntry.Object);
-
-                mockInternalEntityEntry.Setup(e => e.Property(propertyName, It.IsAny<Type>(), It.IsAny<bool>()))
-                                       .Returns(mockEntityProperty.Object);
-                mockInternalEntityEntry.Setup(e => e.Member(propertyName, It.IsAny<Type>()))
-                                       .Returns(mockEntityProperty.Object);
-            }
-
-            mockInternalEntityEntry.Setup(e => e.Entity).Returns(new object());
-
-            return mockInternalEntityEntry;
-        }
-
-        internal static Dictionary<string, InternalPropertyEntry> GetMockPropertiesForEntityOrComplexType(
-            InternalEntityEntry owner, InternalPropertyEntry parentPropertyEntry, object parent)
-        {
-            var mockChildProperties = new Dictionary<string, InternalPropertyEntry>();
-
-            // do not create mocks for nulls
-            if (parent != null)
-            {
-                foreach (var childPropInfo in parent.GetType().GetProperties(BindingFlags.Instance | BindingFlags.Public))
-                {
-                    if (childPropInfo.GetGetMethod() != null
-                        && childPropInfo.GetSetMethod() != null)
-                    {
-                        var mockInternalPropertyEntry = CreateMockInternalPropertyEntry(owner, parentPropertyEntry, childPropInfo, parent);
-                        mockChildProperties.Add(childPropInfo.Name, mockInternalPropertyEntry);
-                    }
-                }
-            }
-
-            return mockChildProperties;
-        }
-
-        internal static InternalPropertyEntry CreateMockInternalPropertyEntry(
-            InternalEntityEntry owner, InternalPropertyEntry parentPropertyEntry, PropertyInfo propInfo, object parent)
-        {
-            var propertyValue = propInfo.GetGetMethod().Invoke(parent, new object[0]);
-
-            InternalPropertyEntry childPropertyEntry;
-            if (parentPropertyEntry == null)
-            {
-                var mockEntityProperty = new Mock<InternalEntityPropertyEntry>(
-                    CreateMockInternalEntityEntry(propertyValue).Object,
-                    new PropertyEntryMetadataForMock());
-                mockEntityProperty.CallBase = true;
-                mockEntityProperty.SetupGet(p => p.Name).Returns(propInfo.Name);
-                mockEntityProperty.SetupGet(p => p.CurrentValue).Returns(propertyValue);
-                mockEntityProperty.SetupGet(p => p.InternalEntityEntry).Returns(owner);
-
-                var mockChildProperties = GetMockPropertiesForEntityOrComplexType(owner, mockEntityProperty.Object, propertyValue);
-
-                mockEntityProperty.Setup(p => p.Property(It.IsAny<string>(), It.IsAny<Type>(), It.IsAny<bool>()))
-                                  .Returns(
-                                      (string propertyName, Type requestedType, bool requiresComplex) =>
-                                      mockChildProperties.ContainsKey(propertyName)
-                                          ? mockChildProperties[propertyName]
-                                          : CreateInternalPropertyEntryForNullParent(propertyName));
-
-                childPropertyEntry = mockEntityProperty.Object;
-            }
-            else
-            {
-                var mockComplexProperty = new Mock<InternalNestedPropertyEntry>(
-                    CreateMockInternalEntityPropertyEntry(propertyValue).Object,
-                    new PropertyEntryMetadataForMock());
-                mockComplexProperty.CallBase = true;
-                mockComplexProperty.SetupGet(p => p.Name).Returns(propInfo.Name);
-                mockComplexProperty.SetupGet(p => p.CurrentValue).Returns(propertyValue);
-                mockComplexProperty.SetupGet(p => p.InternalEntityEntry).Returns(owner);
-                mockComplexProperty.SetupGet(p => p.ParentPropertyEntry).Returns(parentPropertyEntry);
-
-                var mockChildProperties = GetMockPropertiesForEntityOrComplexType(owner, mockComplexProperty.Object, propertyValue);
-
-                mockComplexProperty.Setup(p => p.Property(It.IsAny<string>(), It.IsAny<Type>(), It.IsAny<bool>()))
-                                   .Returns(
-                                       (string propertyName, Type requestedType, bool requiresComplex) =>
-                                       mockChildProperties.ContainsKey(propertyName)
-                                           ? mockChildProperties[propertyName]
-                                           : CreateInternalPropertyEntryForNullParent(propertyName));
-
-                childPropertyEntry = mockComplexProperty.Object;
-            }
-
-            return childPropertyEntry;
-        }
-
-        internal static InternalPropertyEntry CreateInternalPropertyEntryForNullParent(string propertyName)
-        {
-            var parentNullPropertyEntry = new Mock<InternalEntityPropertyEntry>(
-                CreateMockInternalEntityEntry(new object()).Object,
-                new PropertyEntryMetadataForMock());
-            parentNullPropertyEntry.SetupGet(p => p.Name).Returns(propertyName);
-            parentNullPropertyEntry.SetupGet(p => p.ParentPropertyEntry);
-            parentNullPropertyEntry.SetupGet(p => p.CurrentValue).Throws(new NullReferenceException());
-
-            return parentNullPropertyEntry.Object;
-        }
-    }
-}
->>>>>>> b1a13653
+}