--- conflicted
+++ resolved
@@ -1,4 +1,3 @@
-<<<<<<< HEAD
 // Copyright (c) Microsoft Open Technologies, Inc. All rights reserved. See License.txt in the project root for license information.
 
 namespace System.Data.Entity.Internal.ConfigFile
@@ -43,48 +42,4 @@
             Assert.Throws<FormatException>(() => param.GetTypedParameterValue());
         }
     }
-}
-=======
-// Copyright (c) Microsoft Open Technologies, Inc. All rights reserved. See License.txt in the project root for license information.
-
-namespace System.Data.Entity.Internal.ConfigFile
-{
-    using Xunit;
-
-    public class ParameterElementTests : TestBase
-    {
-        [Fact]
-        public void ParameterElement_converts_to_valid_type()
-        {
-            var param = new ParameterElement(0)
-                            {
-                                ValueString = "2",
-                                TypeName = "System.Int32"
-                            };
-            Assert.Equal(2, param.GetTypedParameterValue());
-        }
-
-        [Fact]
-        public void ParameterElement_throws_converting_to_invalid_type()
-        {
-            var param = new ParameterElement(0)
-                            {
-                                ValueString = "MyValue",
-                                TypeName = "Not.A.Type"
-                            };
-            Assert.True(Assert.Throws<TypeLoadException>(() => param.GetTypedParameterValue()).Message.Contains(" 'Not.A.Type' "));
-        }
-
-        [Fact]
-        public void ParameterElement_throws_converting_to_incompatible_type()
-        {
-            var param = new ParameterElement(0)
-                            {
-                                ValueString = "MyValue",
-                                TypeName = "System.Int32"
-                            };
-            Assert.Throws<FormatException>(() => param.GetTypedParameterValue());
-        }
-    }
-}
->>>>>>> b1a13653
+}