--- conflicted
+++ resolved
@@ -1,4 +1,3 @@
-<<<<<<< HEAD
 ﻿// Copyright (c) Microsoft Open Technologies, Inc. All rights reserved. See License.txt in the project root for license information.
 
 namespace System.Data.Entity
@@ -477,486 +476,4 @@
             }
         }
     }
-}
-=======
-﻿// Copyright (c) Microsoft Open Technologies, Inc. All rights reserved. See License.txt in the project root for license information.
-
-namespace System.Data.Entity
-{
-    using System.Data.Common;
-    using System.Data.Entity.Infrastructure;
-    using System.Data.Entity.Infrastructure.DependencyResolution;
-    using System.Data.Entity.Internal;
-    using System.Data.Entity.Resources;
-    using System.IO;
-    using System.Reflection;
-    using System.Threading;
-    using System.Threading.Tasks;
-    using Moq;
-    using Xunit;
-
-    public class DatabaseTests : TestBase
-    {
-        public class Exists : TestBase
-        {
-            [Fact]
-            public void With_null_nameOrConnectionString_throws()
-            {
-                Assert.Equal(
-                    Strings.ArgumentIsNullOrWhitespace("nameOrConnectionString"),
-                    Assert.Throws<ArgumentException>(() => Database.Exists((string)null)).Message);
-            }
-
-            [Fact]
-            public void With_empty_nameOrConnectionString_throws()
-            {
-                Assert.Equal(
-                    Strings.ArgumentIsNullOrWhitespace("nameOrConnectionString"),
-                    Assert.Throws<ArgumentException>(() => Database.Exists("")).Message);
-            }
-
-            [Fact]
-            public void With_whitespace_nameOrConnectionString_throws()
-            {
-                Assert.Equal(
-                    Strings.ArgumentIsNullOrWhitespace("nameOrConnectionString"),
-                    Assert.Throws<ArgumentException>(() => Database.Exists(" ")).Message);
-            }
-
-            [Fact]
-            public void With_null_existingConnection_throws()
-            {
-                Assert.Equal(
-                    "existingConnection", Assert.Throws<ArgumentNullException>(() => Database.Exists((DbConnection)null)).ParamName);
-            }
-        }
-
-        public class Delete : TestBase
-        {
-            [Fact]
-            public void With_null_nameOrConnectionString_throws()
-            {
-                Assert.Equal(
-                    Strings.ArgumentIsNullOrWhitespace("nameOrConnectionString"),
-                    Assert.Throws<ArgumentException>(() => Database.Delete((string)null)).Message);
-            }
-
-            [Fact]
-            public void With_empty_nameOrConnectionString_throws()
-            {
-                Assert.Equal(
-                    Strings.ArgumentIsNullOrWhitespace("nameOrConnectionString"),
-                    Assert.Throws<ArgumentException>(() => Database.Delete("")).Message);
-            }
-
-            [Fact]
-            public void With_whitespace_nameOrConnectionString_throws()
-            {
-                Assert.Equal(
-                    Strings.ArgumentIsNullOrWhitespace("nameOrConnectionString"),
-                    Assert.Throws<ArgumentException>(() => Database.Delete(" ")).Message);
-            }
-
-            [Fact]
-            public void With_null_existingConnection_throws()
-            {
-                Assert.Equal(
-                    "existingConnection", Assert.Throws<ArgumentNullException>(() => Database.Delete((DbConnection)null)).ParamName);
-            }
-        }
-
-        public class ExecuteSqlCommand : TestBase
-        {
-            [Fact]
-            public void With_null_SQL_throws()
-            {
-                var database = new Database(new Mock<InternalContextForMock>().Object);
-
-                Assert.Equal(
-                    Strings.ArgumentIsNullOrWhitespace("sql"),
-                    Assert.Throws<ArgumentException>(() => database.ExecuteSqlCommand(null)).Message);
-            }
-
-            [Fact]
-            public void With_empty_SQL_throws()
-            {
-                var database = new Database(new Mock<InternalContextForMock>().Object);
-
-                Assert.Equal(
-                    Strings.ArgumentIsNullOrWhitespace("sql"),
-                    Assert.Throws<ArgumentException>(() => database.ExecuteSqlCommand("")).Message);
-            }
-
-            [Fact]
-            public void With_whitespace_SQL_throws()
-            {
-                var database = new Database(new Mock<InternalContextForMock>().Object);
-
-                Assert.Equal(
-                    Strings.ArgumentIsNullOrWhitespace("sql"),
-                    Assert.Throws<ArgumentException>(() => database.ExecuteSqlCommand(" ")).Message);
-            }
-
-            [Fact]
-            public void With_null_parameters_throws()
-            {
-                var database = new Database(new Mock<InternalContextForMock>().Object);
-
-                Assert.Equal("parameters", Assert.Throws<ArgumentNullException>(() => database.ExecuteSqlCommand("query", null)).ParamName);
-            }
-
-            [Fact]
-            public void With_valid_arguments_doesnt_throw()
-            {
-                var internalContextMock = new Mock<InternalContextForMock>();
-                var database = new Database(internalContextMock.Object);
-                var parameters = new object[1];
-
-                Assert.NotNull(database.ExecuteSqlCommand("query", parameters));
-                internalContextMock.Verify(m => m.ExecuteSqlCommand(TransactionalBehavior.EnsureTransaction, "query", parameters), Times.Once());
-
-                Assert.NotNull(database.ExecuteSqlCommand(TransactionalBehavior.DoNotEnsureTransaction, "query", parameters));
-                internalContextMock.Verify(
-                    m => m.ExecuteSqlCommand(TransactionalBehavior.DoNotEnsureTransaction, "query", parameters), Times.Once());
-            }
-        }
-
-#if !NET40
-
-        public class ExecuteSqlCommandAsync : TestBase
-        {
-            [Fact]
-            public void With_null_SQL_throws()
-            {
-                var database = new Database(new Mock<InternalContextForMock>().Object);
-
-                Assert.Equal(
-                    Strings.ArgumentIsNullOrWhitespace("sql"),
-                    Assert.Throws<ArgumentException>(() => database.ExecuteSqlCommandAsync(null).Result).Message);
-            }
-
-            [Fact]
-            public void With_empty_SQL_throws()
-            {
-                var database = new Database(new Mock<InternalContextForMock>().Object);
-
-                Assert.Equal(
-                    Strings.ArgumentIsNullOrWhitespace("sql"),
-                    Assert.Throws<ArgumentException>(() => database.ExecuteSqlCommandAsync("").Result).Message);
-            }
-
-            [Fact]
-            public void With_whitespace_SQL_throws()
-            {
-                var database = new Database(new Mock<InternalContextForMock>().Object);
-
-                Assert.Equal(
-                    Strings.ArgumentIsNullOrWhitespace("sql"),
-                    Assert.Throws<ArgumentException>(() => database.ExecuteSqlCommandAsync(" ").Result).Message);
-            }
-
-            [Fact]
-            public void With_null_parameters_throws()
-            {
-                var database = new Database(new Mock<InternalContextForMock>().Object);
-
-                Assert.Equal(
-                    "parameters",
-                    Assert.Throws<ArgumentNullException>(() => database.ExecuteSqlCommandAsync("query", null).Result).ParamName);
-            }
-
-            [Fact]
-            public void With_valid_arguments_doesnt_throw()
-            {
-                var internalContextMock = new Mock<InternalContextForMock>();
-                internalContextMock.Setup(
-                    m =>
-                    m.ExecuteSqlCommandAsync(It.IsAny<TransactionalBehavior>(), It.IsAny<string>(), It.IsAny<CancellationToken>(), It.IsAny<object[]>()))
-                                   .Returns(Task.FromResult(1));
-                var database = new Database(internalContextMock.Object);
-                var cancellationToken = new CancellationTokenSource().Token;
-                var parameters = new object[1];
-
-                Assert.NotNull(database.ExecuteSqlCommandAsync("query", parameters).Result);
-                internalContextMock.Verify(
-                    m => m.ExecuteSqlCommandAsync(TransactionalBehavior.EnsureTransaction, "query", CancellationToken.None, parameters), Times.Once());
-
-                Assert.NotNull(database.ExecuteSqlCommandAsync("query", cancellationToken, parameters).Result);
-                internalContextMock.Verify(
-                    m => m.ExecuteSqlCommandAsync(TransactionalBehavior.EnsureTransaction, "query", cancellationToken, parameters), Times.Once());
-
-                Assert.NotNull(database.ExecuteSqlCommandAsync(TransactionalBehavior.DoNotEnsureTransaction, "query", parameters).Result);
-                internalContextMock.Verify(
-                    m => m.ExecuteSqlCommandAsync(TransactionalBehavior.EnsureTransaction, "query", CancellationToken.None, parameters), Times.Once());
-
-                Assert.NotNull(database.ExecuteSqlCommandAsync(TransactionalBehavior.DoNotEnsureTransaction, "query", cancellationToken, parameters).Result);
-                internalContextMock.Verify(
-                    m => m.ExecuteSqlCommandAsync(TransactionalBehavior.EnsureTransaction, "query", cancellationToken, parameters), Times.Once());
-            }
-        }
-
-#endif
-
-        public class DefaultConnectionFactory : TestBase
-        {
-            [Fact]
-            public void Default_is_SqlServerConnectionFactory()
-            {
-#pragma warning disable 612,618
-                Assert.IsType<SqlConnectionFactory>(Database.DefaultConnectionFactory);
-#pragma warning restore 612,618
-                Assert.IsType<SqlConnectionFactory>(DbConfiguration.DependencyResolver.GetService<IDbConnectionFactory>());
-            }
-
-            private class FakeConnectionFactory : IDbConnectionFactory
-            {
-                public DbConnection CreateConnection(string nameOrConnectionString)
-                {
-                    throw new NotImplementedException();
-                }
-            }
-
-            [Fact]
-            public void Setting_DefaultConnectionFactory_after_configuration_override_is_in_place_has_no_effect()
-            {
-                try
-                {
-#pragma warning disable 612,618
-                    // This call will have no effect because the functional tests are setup with a DbConfiguration
-                    // that explicitly overrides this using an Loaded handler.
-                    Database.DefaultConnectionFactory = new FakeConnectionFactory();
-
-                    Assert.IsType<SqlConnectionFactory>(Database.DefaultConnectionFactory);
-#pragma warning restore 612,618
-                }
-                finally
-                {
-                    typeof(Database).GetMethod("ResetDefaultConnectionFactory", BindingFlags.Static | BindingFlags.NonPublic)
-                                    .Invoke(null, null);
-                    Database.ResetDefaultConnectionFactory();
-                }
-            }
-
-            [Fact]
-            public void Throws_when_set_to_null()
-            {
-#pragma warning disable 612,618
-                Assert.Equal("value", Assert.Throws<ArgumentNullException>(() => Database.DefaultConnectionFactory = null).ParamName);
-#pragma warning restore 612,618
-            }
-        }
-
-        public class SqlQuery_Generic : TestBase
-        {
-            [Fact]
-            public void With_null_SQL_throws()
-            {
-                var database = new Database(new Mock<InternalContextForMock>().Object);
-
-                Assert.Equal(
-                    Strings.ArgumentIsNullOrWhitespace("sql"),
-                    Assert.Throws<ArgumentException>(() => database.SqlQuery<Random>(null)).Message);
-            }
-
-            [Fact]
-            public void With_empty_SQL_throws()
-            {
-                var database = new Database(new Mock<InternalContextForMock>().Object);
-
-                Assert.Equal(
-                    Strings.ArgumentIsNullOrWhitespace("sql"),
-                    Assert.Throws<ArgumentException>(() => database.SqlQuery<Random>("")).Message);
-            }
-
-            [Fact]
-            public void With_whitespace_SQL_throws()
-            {
-                var database = new Database(new Mock<InternalContextForMock>().Object);
-
-                Assert.Equal(
-                    Strings.ArgumentIsNullOrWhitespace("sql"),
-                    Assert.Throws<ArgumentException>(() => database.SqlQuery<Random>(" ")).Message);
-            }
-
-            [Fact]
-            public void With_null_parameters_throws()
-            {
-                var database = new Database(new Mock<InternalContextForMock>().Object);
-
-                Assert.Equal(
-                    "parameters",
-                    Assert.Throws<ArgumentNullException>(() => database.SqlQuery<Random>("query", null)).ParamName);
-            }
-
-            [Fact]
-            public void With_valid_arguments_doesnt_throw()
-            {
-                var database = new Database(new Mock<InternalContextForMock>().Object);
-
-                var query = database.SqlQuery<Random>("query");
-
-                Assert.NotNull(query);
-                Assert.False(query.InternalQuery.Streaming);
-            }
-        }
-
-        public class SqlQuery_NonGeneric : TestBase
-        {
-            [Fact]
-            public void With_null_SQL_throws()
-            {
-                var database = new Database(new Mock<InternalContextForMock>().Object);
-
-                Assert.Equal(
-                    Strings.ArgumentIsNullOrWhitespace("sql"),
-                    Assert.Throws<ArgumentException>(() => database.SqlQuery(typeof(Random), null)).Message);
-            }
-
-            [Fact]
-            public void With_empty_SQL_throws()
-            {
-                var database = new Database(new Mock<InternalContextForMock>().Object);
-
-                Assert.Equal(
-                    Strings.ArgumentIsNullOrWhitespace("sql"),
-                    Assert.Throws<ArgumentException>(() => database.SqlQuery(typeof(Random), "")).Message);
-            }
-
-            [Fact]
-            public void With_whitespace_SQL_throws()
-            {
-                var database = new Database(new Mock<InternalContextForMock>().Object);
-
-                Assert.Equal(
-                    Strings.ArgumentIsNullOrWhitespace("sql"),
-                    Assert.Throws<ArgumentException>(() => database.SqlQuery(typeof(Random), " ")).Message);
-            }
-
-            [Fact]
-            public void With_null_parameters_throws()
-            {
-                var database = new Database(new Mock<InternalContextForMock>().Object);
-
-                Assert.Equal(
-                    "parameters",
-                    Assert.Throws<ArgumentNullException>(() => database.SqlQuery(typeof(Random), "query", null)).ParamName);
-            }
-
-            [Fact]
-            public void With_null_type_throws()
-            {
-                var database = new Database(new Mock<InternalContextForMock>().Object);
-
-                Assert.Equal(
-                    "elementType",
-                    Assert.Throws<ArgumentNullException>(() => database.SqlQuery(null, "query")).ParamName);
-            }
-
-            [Fact]
-            public void With_valid_arguments_dont_throw()
-            {
-                var database = new Database(new Mock<InternalContextForMock>().Object);
-
-                var query = database.SqlQuery(typeof(Random), "query");
-
-                Assert.NotNull(query);
-                Assert.False(query.InternalQuery.Streaming);
-            }
-        }
-
-        public class CommandTimeout : TestBase
-        {
-            [Fact]
-            public void Default_value_for_CommandTimeout_is_null_and_can_be_changed_including_setting_to_null()
-            {
-                using (var context = new TimeoutContext())
-                {
-                    Assert.Null(context.Database.CommandTimeout);
-
-                    context.Database.CommandTimeout = 77;
-                    Assert.Equal(77, context.Database.CommandTimeout);
-
-                    context.Database.CommandTimeout = null;
-                    Assert.Null(context.Database.CommandTimeout);
-                }
-            }
-
-            [Fact]
-            public void CommandTimeout_throws_for_negative_values()
-            {
-                using (var context = new TimeoutContext())
-                {
-                    Assert.Equal(
-                        Strings.ObjectContext_InvalidCommandTimeout,
-                        Assert.Throws<ArgumentException>(
-                            () => context.Database.CommandTimeout = -1).Message);
-                }
-            }
-
-            [Fact]
-            public void CommandTimeout_can_be_set_in_constructor_and_changed_on_DbContext_without_triggering_initialization()
-            {
-                using (var context = new TimeoutContext(77))
-                {
-                    Assert.Equal(77, context.Database.CommandTimeout);
-                    Assert.Null(((LazyInternalContext)context.InternalContext).ObjectContextInUse);
-
-                    context.Database.CommandTimeout = 88;
-                    Assert.Equal(88, context.Database.CommandTimeout);
-                    Assert.Null(((LazyInternalContext)context.InternalContext).ObjectContextInUse);
-
-                    Assert.Equal(88, ((IObjectContextAdapter)context).ObjectContext.CommandTimeout);
-                }
-            }
-
-            public class TimeoutContext : DbContext
-            {
-                static TimeoutContext()
-                {
-                    Database.SetInitializer<TimeoutContext>(null);
-                }
-
-                public TimeoutContext()
-                {
-                }
-
-                public TimeoutContext(int? commandTimeout)
-                {
-                    Database.CommandTimeout = commandTimeout;
-                }
-            }
-        }
-
-        public class Log : TestBase
-        {
-            public class LogContext : DbContext
-            {
-                static LogContext()
-                {
-                    Database.SetInitializer<LogContext>(null);
-                }
-            }
-
-            [Fact]
-            public void Log_is_null_by_default()
-            {
-                Assert.Null(new LogContext().Database.Log);
-            }
-
-            [Fact]
-            public void Getting_and_setting_Log_delegates_to_Log_on_InternalContext()
-            {
-                var mockContext = new Mock<InternalContextForMock>();
-                var database = new Database(mockContext.Object);
-
-                Action<string> sink = new StringWriter().Write;
-                database.Log = sink;
-                mockContext.VerifySet(m => m.Log = sink);
-
-                var _ = database.Log;
-                mockContext.VerifyGet(m => m.Log);
-            }
-        }
-    }
-}
->>>>>>> b1a13653
+}