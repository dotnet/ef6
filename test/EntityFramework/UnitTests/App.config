<<<<<<< HEAD
<?xml version="1.0"?>

<configuration>
  <configSections>
    <section name="entityFramework" type="System.Data.Entity.Internal.ConfigFile.EntityFrameworkSection, EntityFramework, Version=6.0.0.0, Culture=neutral, PublicKeyToken=b77a5c561934e089" requirePermission="false" />
  </configSections>
  <system.data>
    <DbProviderFactories>
      <remove invariant="System.Data.SqlServerCe.4.0"></remove>
      <add name="Microsoft SQL Server Compact Data Provider" invariant="System.Data.SqlServerCe.4.0" description=".NET Framework Data Provider for Microsoft SQL Server Compact" type="System.Data.SqlServerCe.SqlCeProviderFactory, System.Data.SqlServerCe, Version=4.0.0.0, Culture=neutral, PublicKeyToken=89845dcd8080cc91" />
      <add name="FakeSqlClient" invariant="System.Data.FakeSqlClient" description="Fake SQL Client" type="System.Data.Entity.ModelConfiguration.Internal.UnitTests.FakeSqlProviderFactory, EntityFramework.UnitTests, Version=0.0.0.0, Culture=neutral, PublicKeyToken=b03f5f7f11d50a3a" />
    </DbProviderFactories>
  </system.data>
  <entityFramework codeConfigurationType="System.Data.Entity.TestHelpers.FunctionalTestsConfiguration, EntityFramework.FunctionalTests.Transitional">
    <providers>
      <provider invariantName="System.Data.FakeSqlClient" type="System.Data.Entity.ModelConfiguration.Internal.UnitTests.FakeSqlProviderServices, EntityFramework.UnitTests, Version=0.0.0.0, Culture=neutral, PublicKeyToken=b03f5f7f11d50a3a"/>
      <provider invariantName="System.Data.SqlServerCe.4.0" type="System.Data.Entity.SqlServerCompact.SqlCeProviderServices, EntityFramework.SqlServerCompact"/>
      <provider invariantName="System.Data.SqlClient" type="System.Data.Entity.SqlServer.SqlProviderServices, EntityFramework.SqlServer"/>
    </providers>
  </entityFramework>
  <connectionStrings>
    <add name="Couger35.Hubcap.FullNameDbContext" providerName="System.Data.SqlClient" connectionString="Database=FullNameInAppConfig" />
    <add name="ShortNameDbContext" providerName="System.Data.SqlClient" connectionString="Database=ShortNameInAppConfig" />
    <add name="Couger35.Hubcap.FullNameStripped" providerName="System.Data.SqlClient" connectionString="Database=FullNameStrippedInAppConfig" />
    <add name="Couger35.Hubcap.FullNameDbStripped" providerName="System.Data.SqlClient" connectionString="Database=FullNameDbStrippedInAppConfig" />
    <add name="ShortNameStripped" providerName="System.Data.SqlClient" connectionString="Database=ShortNameStrippedInAppConfig" />
    <add name="ShortNameDbStripped" providerName="System.Data.SqlClient" connectionString="Database=ShortNameDbStrippedInAppConfig" />
    <add name="EntityConnectionString" providerName="System.Data.EntityClient" connectionString="metadata=.\Foo.csdl|.\Foo.ssdl|.\Foo.msl;provider=System.Data.SqlClient;provider connection string='Server=.\FOO;Database=Bar;'" />
    <add name="ConnectionWithoutProviderName" connectionString="Database=ConnectionWithoutProviderName" />
    <add name="MigrateDatabaseToLatestVersionNamedConnectionTest" providerName="System.Data.SqlClient" connectionString="Server=.\SQLEXPRESS;Database=MigrationInitFromConfig;Trusted_Connection=True;" />
    <add name="AppConfigTest" connectionString="FromTheDefaultConfigFile" />
    <add name="LazyConnectionTest" providerName="System.Data.SqlServerCe.4.0" connectionString="Data Source=ConnectionFromAppConfig.sdf" />
    <add name="OverrideConnectionTest" providerName="System.Data.SqlClient" connectionString="Database=ConnectionFromAppConfig" />
    <add name="MigrateDatabaseToLatestVersionNamedConnectionTest" providerName="System.Data.SqlClient" connectionString="Server=.\SQLEXPRESS;Database=MigrationInitFromConfig;Trusted_Connection=True;" />
    <add name="AppConfigTest" connectionString="FromTheDefaultConfigFile" />
    <add name="LazyConnectionTest" providerName="System.Data.SqlServerCe.4.0" connectionString="Data Source=ConnectionFromAppConfig.sdf" />
    <add name="OverrideConnectionTest" providerName="System.Data.SqlClient" connectionString="Database=ConnectionFromAppConfig" />
    <add name="DbContextInfoTest" providerName="System.Data.SqlClient" connectionString="Database=DbContextInfoTest" />
  </connectionStrings>
  <runtime>
    <ThrowUnobservedTaskExceptions enabled="true" />
    <assemblyBinding xmlns="urn:schemas-microsoft-com:asm.v1">
      <dependentAssembly>
        <assemblyIdentity name="EnvDTE" publicKeyToken="b03f5f7f11d50a3a" culture="neutral" />
        <bindingRedirect oldVersion="7.0.3300.0" newVersion="8.0.0.0"/>
      </dependentAssembly>
    </assemblyBinding>
  </runtime>
  <appSettings>
    <add key="BaseConnectionString" value="Data Source=.\SQLEXPRESS; Integrated Security=True;" />
  </appSettings>
=======
<?xml version="1.0"?>

<configuration>
    <configSections>
        <section name="entityFramework" type="System.Data.Entity.Internal.ConfigFile.EntityFrameworkSection, EntityFramework, Version=6.0.0.0, Culture=neutral, PublicKeyToken=b77a5c561934e089" requirePermission="false" />
    </configSections>
    <system.data>
        <DbProviderFactories>
            <remove invariant="System.Data.SqlServerCe.4.0"></remove>
            <add name="Microsoft SQL Server Compact Data Provider" invariant="System.Data.SqlServerCe.4.0" description=".NET Framework Data Provider for Microsoft SQL Server Compact" type="System.Data.SqlServerCe.SqlCeProviderFactory, System.Data.SqlServerCe, Version=4.0.0.0, Culture=neutral, PublicKeyToken=89845dcd8080cc91" />
            <add name="FakeSqlClient" invariant="System.Data.FakeSqlClient" description="Fake SQL Client" type="System.Data.Entity.ModelConfiguration.Internal.UnitTests.FakeSqlProviderFactory, EntityFramework.UnitTests, Version=0.0.0.0, Culture=neutral, PublicKeyToken=b03f5f7f11d50a3a" />
        </DbProviderFactories>
    </system.data>
    <entityFramework codeConfigurationType="System.Data.Entity.TestHelpers.FunctionalTestsConfiguration, EntityFramework.FunctionalTests.Transitional">
        <providers>
            <provider invariantName="System.Data.FakeSqlClient" type="System.Data.Entity.ModelConfiguration.Internal.UnitTests.FakeSqlProviderServices, EntityFramework.UnitTests, Version=0.0.0.0, Culture=neutral, PublicKeyToken=b03f5f7f11d50a3a"/>
            <provider invariantName="System.Data.SqlServerCe.4.0" type="System.Data.Entity.SqlServerCompact.SqlCeProviderServices, EntityFramework.SqlServerCompact"/>
            <provider invariantName="System.Data.SqlClient" type="System.Data.Entity.SqlServer.SqlProviderServices, EntityFramework.SqlServer"/>
        </providers>
    </entityFramework>
    <connectionStrings>
        <add name="Couger35.Hubcap.FullNameDbContext" providerName="System.Data.SqlClient" connectionString="Database=FullNameInAppConfig" />
        <add name="ShortNameDbContext" providerName="System.Data.SqlClient" connectionString="Database=ShortNameInAppConfig" />
        <add name="Couger35.Hubcap.FullNameStripped" providerName="System.Data.SqlClient" connectionString="Database=FullNameStrippedInAppConfig" />
        <add name="Couger35.Hubcap.FullNameDbStripped" providerName="System.Data.SqlClient" connectionString="Database=FullNameDbStrippedInAppConfig" />
        <add name="ShortNameStripped" providerName="System.Data.SqlClient" connectionString="Database=ShortNameStrippedInAppConfig" />
        <add name="ShortNameDbStripped" providerName="System.Data.SqlClient" connectionString="Database=ShortNameDbStrippedInAppConfig" />
        <add name="EntityConnectionString" providerName="System.Data.EntityClient" connectionString="metadata=.\Foo.csdl|.\Foo.ssdl|.\Foo.msl;provider=System.Data.SqlClient;provider connection string='Server=.\FOO;Database=Bar;'" />
        <add name="ConnectionWithoutProviderName" connectionString="Database=ConnectionWithoutProviderName" />
        <add name="MigrateDatabaseToLatestVersionNamedConnectionTest" providerName="System.Data.SqlClient" connectionString="Server=.\SQLEXPRESS;Database=MigrationInitFromConfig;Trusted_Connection=True;" />
        <add name="AppConfigTest" connectionString="FromTheDefaultConfigFile" />
        <add name="LazyConnectionTest" providerName="System.Data.SqlServerCe.4.0" connectionString="Data Source=ConnectionFromAppConfig.sdf" />
        <add name="OverrideConnectionTest" providerName="System.Data.SqlClient" connectionString="Database=ConnectionFromAppConfig" />
        <add name="MigrateDatabaseToLatestVersionNamedConnectionTest" providerName="System.Data.SqlClient" connectionString="Server=.\SQLEXPRESS;Database=MigrationInitFromConfig;Trusted_Connection=True;" />
        <add name="AppConfigTest" connectionString="FromTheDefaultConfigFile" />
        <add name="LazyConnectionTest" providerName="System.Data.SqlServerCe.4.0" connectionString="Data Source=ConnectionFromAppConfig.sdf" />
        <add name="OverrideConnectionTest" providerName="System.Data.SqlClient" connectionString="Database=ConnectionFromAppConfig" />
        <add name="DbContextInfoTest" providerName="System.Data.SqlClient" connectionString="Database=DbContextInfoTest" />
    </connectionStrings>
    <runtime>
        <ThrowUnobservedTaskExceptions enabled="true" />
        <assemblyBinding xmlns="urn:schemas-microsoft-com:asm.v1">
            <dependentAssembly>
                <assemblyIdentity name="EnvDTE" publicKeyToken="b03f5f7f11d50a3a" culture="neutral" />
                <bindingRedirect oldVersion="7.0.3300.0" newVersion="8.0.0.0"/>
            </dependentAssembly>
        </assemblyBinding>
    </runtime>
    <appSettings>
        <add key="BaseConnectionString" value="Data Source=.\SQLEXPRESS; Integrated Security=True;" />
    </appSettings>
>>>>>>> b1a13653
</configuration><|MERGE_RESOLUTION|>--- conflicted
+++ resolved
@@ -1,4 +1,3 @@
-<<<<<<< HEAD
 <?xml version="1.0"?>
 
 <configuration>
@@ -50,57 +49,4 @@
   <appSettings>
     <add key="BaseConnectionString" value="Data Source=.\SQLEXPRESS; Integrated Security=True;" />
   </appSettings>
-=======
-<?xml version="1.0"?>
-
-<configuration>
-    <configSections>
-        <section name="entityFramework" type="System.Data.Entity.Internal.ConfigFile.EntityFrameworkSection, EntityFramework, Version=6.0.0.0, Culture=neutral, PublicKeyToken=b77a5c561934e089" requirePermission="false" />
-    </configSections>
-    <system.data>
-        <DbProviderFactories>
-            <remove invariant="System.Data.SqlServerCe.4.0"></remove>
-            <add name="Microsoft SQL Server Compact Data Provider" invariant="System.Data.SqlServerCe.4.0" description=".NET Framework Data Provider for Microsoft SQL Server Compact" type="System.Data.SqlServerCe.SqlCeProviderFactory, System.Data.SqlServerCe, Version=4.0.0.0, Culture=neutral, PublicKeyToken=89845dcd8080cc91" />
-            <add name="FakeSqlClient" invariant="System.Data.FakeSqlClient" description="Fake SQL Client" type="System.Data.Entity.ModelConfiguration.Internal.UnitTests.FakeSqlProviderFactory, EntityFramework.UnitTests, Version=0.0.0.0, Culture=neutral, PublicKeyToken=b03f5f7f11d50a3a" />
-        </DbProviderFactories>
-    </system.data>
-    <entityFramework codeConfigurationType="System.Data.Entity.TestHelpers.FunctionalTestsConfiguration, EntityFramework.FunctionalTests.Transitional">
-        <providers>
-            <provider invariantName="System.Data.FakeSqlClient" type="System.Data.Entity.ModelConfiguration.Internal.UnitTests.FakeSqlProviderServices, EntityFramework.UnitTests, Version=0.0.0.0, Culture=neutral, PublicKeyToken=b03f5f7f11d50a3a"/>
-            <provider invariantName="System.Data.SqlServerCe.4.0" type="System.Data.Entity.SqlServerCompact.SqlCeProviderServices, EntityFramework.SqlServerCompact"/>
-            <provider invariantName="System.Data.SqlClient" type="System.Data.Entity.SqlServer.SqlProviderServices, EntityFramework.SqlServer"/>
-        </providers>
-    </entityFramework>
-    <connectionStrings>
-        <add name="Couger35.Hubcap.FullNameDbContext" providerName="System.Data.SqlClient" connectionString="Database=FullNameInAppConfig" />
-        <add name="ShortNameDbContext" providerName="System.Data.SqlClient" connectionString="Database=ShortNameInAppConfig" />
-        <add name="Couger35.Hubcap.FullNameStripped" providerName="System.Data.SqlClient" connectionString="Database=FullNameStrippedInAppConfig" />
-        <add name="Couger35.Hubcap.FullNameDbStripped" providerName="System.Data.SqlClient" connectionString="Database=FullNameDbStrippedInAppConfig" />
-        <add name="ShortNameStripped" providerName="System.Data.SqlClient" connectionString="Database=ShortNameStrippedInAppConfig" />
-        <add name="ShortNameDbStripped" providerName="System.Data.SqlClient" connectionString="Database=ShortNameDbStrippedInAppConfig" />
-        <add name="EntityConnectionString" providerName="System.Data.EntityClient" connectionString="metadata=.\Foo.csdl|.\Foo.ssdl|.\Foo.msl;provider=System.Data.SqlClient;provider connection string='Server=.\FOO;Database=Bar;'" />
-        <add name="ConnectionWithoutProviderName" connectionString="Database=ConnectionWithoutProviderName" />
-        <add name="MigrateDatabaseToLatestVersionNamedConnectionTest" providerName="System.Data.SqlClient" connectionString="Server=.\SQLEXPRESS;Database=MigrationInitFromConfig;Trusted_Connection=True;" />
-        <add name="AppConfigTest" connectionString="FromTheDefaultConfigFile" />
-        <add name="LazyConnectionTest" providerName="System.Data.SqlServerCe.4.0" connectionString="Data Source=ConnectionFromAppConfig.sdf" />
-        <add name="OverrideConnectionTest" providerName="System.Data.SqlClient" connectionString="Database=ConnectionFromAppConfig" />
-        <add name="MigrateDatabaseToLatestVersionNamedConnectionTest" providerName="System.Data.SqlClient" connectionString="Server=.\SQLEXPRESS;Database=MigrationInitFromConfig;Trusted_Connection=True;" />
-        <add name="AppConfigTest" connectionString="FromTheDefaultConfigFile" />
-        <add name="LazyConnectionTest" providerName="System.Data.SqlServerCe.4.0" connectionString="Data Source=ConnectionFromAppConfig.sdf" />
-        <add name="OverrideConnectionTest" providerName="System.Data.SqlClient" connectionString="Database=ConnectionFromAppConfig" />
-        <add name="DbContextInfoTest" providerName="System.Data.SqlClient" connectionString="Database=DbContextInfoTest" />
-    </connectionStrings>
-    <runtime>
-        <ThrowUnobservedTaskExceptions enabled="true" />
-        <assemblyBinding xmlns="urn:schemas-microsoft-com:asm.v1">
-            <dependentAssembly>
-                <assemblyIdentity name="EnvDTE" publicKeyToken="b03f5f7f11d50a3a" culture="neutral" />
-                <bindingRedirect oldVersion="7.0.3300.0" newVersion="8.0.0.0"/>
-            </dependentAssembly>
-        </assemblyBinding>
-    </runtime>
-    <appSettings>
-        <add key="BaseConnectionString" value="Data Source=.\SQLEXPRESS; Integrated Security=True;" />
-    </appSettings>
->>>>>>> b1a13653
 </configuration>