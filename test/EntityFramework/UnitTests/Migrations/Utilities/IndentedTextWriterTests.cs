<<<<<<< HEAD
﻿// Copyright (c) Microsoft Open Technologies, Inc. All rights reserved. See License.txt in the project root for license information.

namespace System.Data.Entity.Migrations.Utilities
{
    using System.IO;
    using Xunit;

    public class IndentedTextWriterTests
    {
        [Fact] // CodePlex 1603
        public void Extreme_indentation_does_not_overflow_buffer_size()
        {
            var output = new StringWriter();
            var writer = new IndentedTextWriter(output, "   ");
            var totalLength = 0;

            // Run once, filling the cache
            for (var i = 0; i < 500; i++)
            {
                writer.Indent = i;
                Assert.Equal(i * 3, writer.CurrentIndentation().Length);

                writer.WriteLine("OhNo!");
                totalLength += i * 3 + 7;
                Assert.Equal(totalLength, output.ToString().Length);
            }

            // Run again, this time using the cache
            for (var i = 0; i < 500; i++)
            {
                writer.Indent = i;
                Assert.Equal(i * 3, writer.CurrentIndentation().Length);
            }
        }

        [Fact]
        public void Random_access_of_indents_works()
        {
            var writer = new IndentedTextWriter(new StringWriter(), "   ");

            foreach (var i in new[] { 4, 2, 5, -7, 0, 5, -1, 9, 0, 0 })
            {
                writer.Indent = i;
                var j = i < 0 ? 0 : i;
                Assert.Equal(j * 3, writer.CurrentIndentation().Length);
                Assert.Equal(j * 3, writer.CurrentIndentation().Length);
            }
        }
    }
}
=======
﻿// Copyright (c) Microsoft Open Technologies, Inc. All rights reserved. See License.txt in the project root for license information.

namespace System.Data.Entity.Migrations.Utilities
{
    using System.IO;
    using Xunit;

    public class IndentedTextWriterTests
    {
        [Fact] // CodePlex 1603
        public void Extreme_indentation_does_not_overflow_buffer_size()
        {
            var output = new StringWriter();
            var writer = new IndentedTextWriter(output, "   ");
            var totalLength = 0;

            // Run once, filling the cache
            for (var i = 0; i < 500; i++)
            {
                writer.Indent = i;
                Assert.Equal(i * 3, writer.CurrentIndentation().Length);

                writer.WriteLine("OhNo!");
                totalLength += i * 3 + 7;
                Assert.Equal(totalLength, output.ToString().Length);
            }

            // Run again, this time using the cache
            for (var i = 0; i < 500; i++)
            {
                writer.Indent = i;
                Assert.Equal(i * 3, writer.CurrentIndentation().Length);
            }
        }

        [Fact]
        public void Random_access_of_indents_works()
        {
            var writer = new IndentedTextWriter(new StringWriter(), "   ");

            foreach (var i in new[] { 4, 2, 5, 7, 0, 5, 1, 9, 0, 0 })
            {
                writer.Indent = i;
                Assert.Equal(i * 3, writer.CurrentIndentation().Length);
                Assert.Equal(i * 3, writer.CurrentIndentation().Length);
            }
        }
    }
}
>>>>>>> b1a13653
<|MERGE_RESOLUTION|>--- conflicted
+++ resolved
@@ -1,4 +1,3 @@
-<<<<<<< HEAD
 ﻿// Copyright (c) Microsoft Open Technologies, Inc. All rights reserved. See License.txt in the project root for license information.
 
 namespace System.Data.Entity.Migrations.Utilities
@@ -48,55 +47,4 @@
             }
         }
     }
-}
-=======
-﻿// Copyright (c) Microsoft Open Technologies, Inc. All rights reserved. See License.txt in the project root for license information.
-
-namespace System.Data.Entity.Migrations.Utilities
-{
-    using System.IO;
-    using Xunit;
-
-    public class IndentedTextWriterTests
-    {
-        [Fact] // CodePlex 1603
-        public void Extreme_indentation_does_not_overflow_buffer_size()
-        {
-            var output = new StringWriter();
-            var writer = new IndentedTextWriter(output, "   ");
-            var totalLength = 0;
-
-            // Run once, filling the cache
-            for (var i = 0; i < 500; i++)
-            {
-                writer.Indent = i;
-                Assert.Equal(i * 3, writer.CurrentIndentation().Length);
-
-                writer.WriteLine("OhNo!");
-                totalLength += i * 3 + 7;
-                Assert.Equal(totalLength, output.ToString().Length);
-            }
-
-            // Run again, this time using the cache
-            for (var i = 0; i < 500; i++)
-            {
-                writer.Indent = i;
-                Assert.Equal(i * 3, writer.CurrentIndentation().Length);
-            }
-        }
-
-        [Fact]
-        public void Random_access_of_indents_works()
-        {
-            var writer = new IndentedTextWriter(new StringWriter(), "   ");
-
-            foreach (var i in new[] { 4, 2, 5, 7, 0, 5, 1, 9, 0, 0 })
-            {
-                writer.Indent = i;
-                Assert.Equal(i * 3, writer.CurrentIndentation().Length);
-                Assert.Equal(i * 3, writer.CurrentIndentation().Length);
-            }
-        }
-    }
-}
->>>>>>> b1a13653
+}