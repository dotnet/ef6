--- conflicted
+++ resolved
@@ -1,4 +1,3 @@
-<<<<<<< HEAD
 // Copyright (c) Microsoft Open Technologies, Inc. All rights reserved. See License.txt in the project root for license information.
 
 namespace System.Data.Entity.Migrations.Infrastructure
@@ -1819,1827 +1818,4 @@
         {
         }
     }
-}
-=======
-// Copyright (c) Microsoft Open Technologies, Inc. All rights reserved. See License.txt in the project root for license information.
-
-namespace System.Data.Entity.Migrations.Infrastructure
-{
-    using System.Collections.Generic;
-    using System.ComponentModel.DataAnnotations.Schema;
-    using System.Data.Common;
-    using System.Data.Entity.Core.Common;
-    using System.Data.Entity.Core.Mapping;
-    using System.Data.Entity.Core.Metadata.Edm;
-    using System.Data.Entity.Infrastructure;
-    using System.Data.Entity.Infrastructure.DependencyResolution;
-    using System.Data.Entity.Migrations.Infrastructure.FunctionsModel;
-    using System.Data.Entity.Migrations.Model;
-    using System.Data.Entity.Migrations.UserRoles_v1;
-    using System.Data.Entity.Migrations.UserRoles_v2;
-    using System.Data.Entity.SqlServer;
-    using System.Data.Entity.Utilities;
-    using System.Linq;
-    using System.Xml.Linq;
-    using Xunit;
-    using Order = System.Data.Entity.Migrations.Order;
-
-    [Variant(DatabaseProvider.SqlClient, ProgrammingLanguage.CSharp)]
-    [Variant(DatabaseProvider.SqlServerCe, ProgrammingLanguage.CSharp)]
-    public class EdmModelDifferTests : DbTestCase
-    {
-        public class B
-        {
-            public int Id { get; set; }
-            public A A { get; set; }
-        }
-
-        public class A
-        {
-            public int Id { get; set; }
-            public B B { get; set; }
-        }
-
-        [MigrationsTheory]
-        public void Should_not_detect_table_rename_when_sets_have_different_names()
-        {
-            var modelBuilder = new DbModelBuilder();
-
-            modelBuilder.Entity<A>().ToTable("Foos");
-            modelBuilder.Entity<B>().ToTable("Foos");
-            modelBuilder.Entity<B>().HasRequired(b => b.A).WithRequiredPrincipal(a => a.B);
-
-            var model1 = modelBuilder.Build(ProviderInfo);
-
-            modelBuilder = new DbModelBuilder();
-
-            modelBuilder.Entity<B>().ToTable("Foos");
-            modelBuilder.Entity<A>().ToTable("Foos");
-            modelBuilder.Entity<B>().HasRequired(b => b.A).WithRequiredPrincipal(a => a.B);
-
-            var model2 = modelBuilder.Build(ProviderInfo);
-
-            var operations
-                = new EdmModelDiffer()
-                    .Diff(model1.GetModel(), model2.GetModel())
-                    .ToList();
-
-            Assert.Equal(0, operations.Count());
-        }
-
-        public class A1
-        {
-            public int Id { get; set; }
-            public ICollection<B1> Bs { get; set; }
-        }
-
-        public class B1
-        {
-            public int Id { get; set; }
-            public ICollection<A1> As { get; set; }
-        }
-
-        [MigrationsTheory]
-        public void Should_detect_table_rename_when_associations_have_different_names_and_table_renamed()
-        {
-            var modelBuilder = new DbModelBuilder();
-
-            modelBuilder.Entity<A1>();
-            modelBuilder.Entity<B1>();
-
-            var model1 = modelBuilder.Build(ProviderInfo);
-
-            modelBuilder = new DbModelBuilder();
-
-            modelBuilder.Entity<B1>();
-            modelBuilder.Entity<A1>();
-
-            var model2 = modelBuilder.Build(ProviderInfo);
-
-            var operations
-                = new EdmModelDiffer()
-                    .Diff(model1.GetModel(), model2.GetModel())
-                    .ToList();
-
-            Assert.Equal(1, operations.Count());
-
-            var tableRename = operations.OfType<RenameTableOperation>().Single();
-
-            Assert.Equal("dbo.B1A1", tableRename.Name);
-            Assert.Equal("A1B1", tableRename.NewName);
-        }
-
-        public class ArubaTask
-        {
-            public int Id { get; set; }
-            public string Name { get; set; }
-        }
-
-        public class ArubaRun
-        {
-            public int Id { get; set; }
-            public ICollection<ArubaTask> Tasks { get; set; }
-        }
-
-        [MigrationsTheory]
-        public void Should_generate_add_column_operation_when_shared_pk_fk_moved_to_ia()
-        {
-            var modelBuilder = new DbModelBuilder();
-
-            modelBuilder.Entity<ArubaRun>();
-            modelBuilder.Entity<ArubaTask>().HasKey(k => new { k.Id, k.Name });
-
-            var model1 = modelBuilder.Build(ProviderInfo);
-
-            modelBuilder.Entity<ArubaRun>().HasMany(r => r.Tasks).WithRequired().Map(m => { });
-
-            var model2 = modelBuilder.Build(ProviderInfo);
-
-            var operations
-                = new EdmModelDiffer().Diff(model1.GetModel(), model2.GetModel());
-
-            Assert.Equal(5, operations.Count());
-            Assert.True(operations.Any(o => o is AddColumnOperation));
-        }
-
-        public class WorldContext_Invalid : ModificationCommandTreeGeneratorTests.WorldContext_Fk
-        {
-            static WorldContext_Invalid()
-            {
-                Database.SetInitializer<WorldContext_Invalid>(null);
-            }
-
-            protected override void OnModelCreating(DbModelBuilder modelBuilder)
-            {
-                base.OnModelCreating(modelBuilder);
-
-                modelBuilder
-                    .Entity<ModificationCommandTreeGeneratorTests.Thing>()
-                    .Property(t => t.Id)
-                    .HasDatabaseGeneratedOption(DatabaseGeneratedOption.Identity);
-            }
-        }
-
-        [MigrationsTheory]
-        public void Update_exceptions_should_be_wrapped_when_generating_sproc_bodies()
-        {
-            var modelBuilder = new DbModelBuilder();
-
-            var model1 = modelBuilder.Build(ProviderInfo);
-
-            var context = new WorldContext_Invalid();
-
-            var commandTreeGenerator
-                = new ModificationCommandTreeGenerator(
-                    context
-                        .InternalContext
-                        .CodeFirstModel
-                        .CachedModelBuilder
-                        .BuildDynamicUpdateModel(ProviderRegistry.Sql2008_ProviderInfo));
-
-            Assert.Throws<InvalidOperationException>(
-                () => new EdmModelDiffer()
-                    .Diff(
-                        model1.GetModel(),
-                        context.GetModel(),
-                        new Lazy<ModificationCommandTreeGenerator>(() => commandTreeGenerator),
-                        new SqlServerMigrationSqlGenerator())
-                    .OfType<CreateProcedureOperation>()
-                    .ToList())
-                .ValidateMessage("ErrorGeneratingCommandTree", "Thing_Insert", "Thing");
-        }
-
-        public class TypeBase
-        {
-            public int Id { get; set; }
-        }
-
-        public class TypeOne : TypeBase
-        {
-            public RelatedType Related { get; set; }
-        }
-
-        public class TypeTwo : TypeBase
-        {
-            public RelatedType Related { get; set; }
-        }
-
-        public class RelatedType
-        {
-            public int Id { get; set; }
-        }
-
-        [MigrationsTheory]
-        public void Should_detect_renamed_fk_columns_when_swapped()
-        {
-            var modelBuilder = new DbModelBuilder();
-
-            modelBuilder.Entity<TypeBase>();
-
-            var model1 = modelBuilder.Build(ProviderInfo);
-            
-            modelBuilder = new DbModelBuilder();
-
-            modelBuilder.Entity<TypeBase>();
-            modelBuilder.Entity<TypeOne>().HasOptional(t => t.Related).WithMany().Map(m => m.MapKey("Related_Id1"));
-            modelBuilder.Entity<TypeTwo>().HasOptional(t => t.Related).WithMany().Map(m => m.MapKey("Related_Id"));
-
-            var model2 = modelBuilder.Build(ProviderInfo);
-
-            var operations
-                = new EdmModelDiffer().Diff(model1.GetModel(), model2.GetModel());
-
-            Assert.Equal(3, operations.Count());
-        }
-
-        public class Foo
-        {
-            public int Id { get; set; }
-        }
-
-        public class Bar
-        {
-            public int Id { get; set; }
-        }
-
-        public class Baz
-        {
-            public int Id { get; set; }
-        }
-
-        [MigrationsTheory]
-        public void Should_not_introduce_temp_table_renames_when_tables_in_different_schemas()
-        {
-            var modelBuilder = new DbModelBuilder();
-
-            modelBuilder.Entity<Foo>().ToTable("Foo1");
-            modelBuilder.Entity<Bar>().ToTable("Bar1");
-            modelBuilder.Entity<Baz>().ToTable("Baz1");
-
-            var model1 = modelBuilder.Build(ProviderInfo);
-
-            modelBuilder = new DbModelBuilder();
-
-            modelBuilder.Entity<Foo>().ToTable("Baz1");
-            modelBuilder.Entity<Bar>().ToTable("Foo1");
-            modelBuilder.Entity<Baz>().ToTable("Bar1");
-
-            var model2 = modelBuilder.Build(ProviderInfo);
-
-            var operations
-                = new EdmModelDiffer()
-                    .Diff(model1.GetModel(), model2.GetModel());
-
-            Assert.Equal(5, operations.Count());
-
-            var renameOperations
-                = operations.OfType<RenameTableOperation>().ToList();
-
-            Assert.Equal(5, renameOperations.Count());
-
-            var renameTableOperation = renameOperations.ElementAt(0);
-
-            Assert.Equal("dbo.Foo1", renameTableOperation.Name);
-            Assert.Equal("__mig_tmp__0", renameTableOperation.NewName);
-
-            renameTableOperation = renameOperations.ElementAt(1);
-
-            Assert.Equal("dbo.Bar1", renameTableOperation.Name);
-            Assert.Equal("__mig_tmp__1", renameTableOperation.NewName);
-
-            renameTableOperation = renameOperations.ElementAt(2);
-
-            Assert.Equal("dbo.Baz1", renameTableOperation.Name);
-            Assert.Equal("Bar1", renameTableOperation.NewName);
-
-            renameTableOperation = renameOperations.ElementAt(3);
-
-            Assert.Equal("__mig_tmp__0", renameTableOperation.Name);
-            Assert.Equal("Baz1", renameTableOperation.NewName);
-
-            renameTableOperation = renameOperations.ElementAt(4);
-
-            Assert.Equal("__mig_tmp__1", renameTableOperation.Name);
-            Assert.Equal("Foo1", renameTableOperation.NewName);
-        }
-
-        [MigrationsTheory]
-        public void Should_introduce_temp_table_renames_when_transitive_dependencies()
-        {
-            var modelBuilder = new DbModelBuilder();
-
-            modelBuilder.Entity<Foo>().ToTable("Foo1", "foo");
-            modelBuilder.Entity<Bar>().ToTable("Bar1", "bar");
-            modelBuilder.Entity<Baz>().ToTable("Baz1", "baz");
-
-            var model1 = modelBuilder.Build(ProviderInfo);
-
-            modelBuilder = new DbModelBuilder();
-
-            modelBuilder.Entity<Foo>().ToTable("Baz1", "foo");
-            modelBuilder.Entity<Bar>().ToTable("Foo1", "bar");
-            modelBuilder.Entity<Baz>().ToTable("Bar1", "baz");
-
-            var model2 = modelBuilder.Build(ProviderInfo);
-
-            var operations
-                = new EdmModelDiffer()
-                    .Diff(model1.GetModel(), model2.GetModel());
-
-            Assert.Equal(3, operations.Count());
-
-            var renameOperations
-                = operations.OfType<RenameTableOperation>().ToList();
-
-            Assert.Equal(3, renameOperations.Count());
-
-            var renameTableOperation = renameOperations.ElementAt(0);
-
-            Assert.Equal("foo.Foo1", renameTableOperation.Name);
-            Assert.Equal("Baz1", renameTableOperation.NewName);
-
-            renameTableOperation = renameOperations.ElementAt(1);
-
-            Assert.Equal("bar.Bar1", renameTableOperation.Name);
-            Assert.Equal("Foo1", renameTableOperation.NewName);
-
-            renameTableOperation = renameOperations.ElementAt(2);
-
-            Assert.Equal("baz.Baz1", renameTableOperation.Name);
-            Assert.Equal("Bar1", renameTableOperation.NewName);
-        }
-        
-        public class TypeWithRenames
-        {
-            public int Id { get; set; }
-            public int Foo { get; set; }
-            public int Bar { get; set; }
-            public int Baz { get; set; }
-        }
-
-        [MigrationsTheory]
-        public void Should_introduce_temp_column_renames_when_transitive_dependencies()
-        {
-            var modelBuilder = new DbModelBuilder();
-
-            modelBuilder.Entity<TypeWithRenames>();
-
-            var model1 = modelBuilder.Build(ProviderInfo);
-
-            modelBuilder = new DbModelBuilder();
-
-            modelBuilder.Entity<TypeWithRenames>().Property(t => t.Foo).HasColumnName("Baz");
-            modelBuilder.Entity<TypeWithRenames>().Property(t => t.Bar).HasColumnName("Foo");
-            modelBuilder.Entity<TypeWithRenames>().Property(t => t.Baz).HasColumnName("Bar");
-
-            var model2 = modelBuilder.Build(ProviderInfo);
-
-            var operations
-                = new EdmModelDiffer()
-                    .Diff(model1.GetModel(), model2.GetModel());
-
-            Assert.Equal(5, operations.Count());
-
-            var renameOperations
-                = operations.OfType<RenameColumnOperation>().ToList();
-
-            Assert.Equal(5, renameOperations.Count());
-
-            var renameColumnOperation = renameOperations.ElementAt(0);
-
-            Assert.Equal("Foo", renameColumnOperation.Name);
-            Assert.Equal("__mig_tmp__0", renameColumnOperation.NewName);
-
-            renameColumnOperation = renameOperations.ElementAt(1);
-
-            Assert.Equal("Bar", renameColumnOperation.Name);
-            Assert.Equal("__mig_tmp__1", renameColumnOperation.NewName);
-
-            renameColumnOperation = renameOperations.ElementAt(2);
-
-            Assert.Equal("Baz", renameColumnOperation.Name);
-            Assert.Equal("Bar", renameColumnOperation.NewName);
-
-            renameColumnOperation = renameOperations.ElementAt(3);
-
-            Assert.Equal("__mig_tmp__0", renameColumnOperation.Name);
-            Assert.Equal("Baz", renameColumnOperation.NewName);
-
-            renameColumnOperation = renameOperations.ElementAt(4);
-
-            Assert.Equal("__mig_tmp__1", renameColumnOperation.Name);
-            Assert.Equal("Foo", renameColumnOperation.NewName);
-        }
-
-        public class ClassA
-        {
-            public string Id { get; set; }
-        }
-
-        public class ClassB
-        {
-            public int Id { get; set; }
-            public string ClassAId { get; set; }
-            public ClassA ClassA { get; set; }
-        }
-
-        [MigrationsTheory]
-        public void Can_detect_orphaned_columns()
-        {
-            var modelBuilder = new DbModelBuilder();
-
-            modelBuilder
-                .Entity<ClassB>()
-                .HasOptional(b => b.ClassA)
-                .WithMany()
-                .Map(_ => { }); // IA
-
-            var model1 = modelBuilder.Build(ProviderInfo);
-            
-            modelBuilder = new DbModelBuilder();
-
-            modelBuilder.Entity<ClassB>();
-
-            var model2 = modelBuilder.Build(ProviderInfo);
-
-            var operations
-                = new EdmModelDiffer().Diff(model1.GetModel(), model2.GetModel());
-
-            Assert.Equal(
-                DatabaseProvider == DatabaseProvider.SqlClient ? 3 : 2, // SQL column's max length changes too
-                operations.Count());
-        }
-
-        [MigrationsTheory]
-        public void Can_diff_identical_models_at_different_edm_versions_and_no_diffs_produced()
-        {
-            var modelBuilder = new DbModelBuilder(DbModelBuilderVersion.V4_1);
-
-            modelBuilder.Entity<OrderLine>();
-
-            var model1 = modelBuilder.Build(ProviderInfo);
-
-            modelBuilder = new DbModelBuilder(DbModelBuilderVersion.V5_0);
-
-            modelBuilder.Entity<OrderLine>();
-
-            var model2 = modelBuilder.Build(ProviderInfo);
-
-            var operations = new EdmModelDiffer().Diff(
-                model1.GetModel(), model2.GetModel());
-
-            Assert.Equal(0, operations.Count());
-        }
-
-        [MigrationsTheory]
-        public void Can_diff_different_models_at_different_edm_versions_and_diffs_produced()
-        {
-            var modelBuilder = new DbModelBuilder(DbModelBuilderVersion.V4_1);
-
-            modelBuilder.Entity<OrderLine>();
-
-            var model1 = modelBuilder.Build(ProviderInfo);
-
-            modelBuilder = new DbModelBuilder(DbModelBuilderVersion.V5_0);
-
-            modelBuilder.Entity<OrderLine>().ToTable("Foos");
-
-            var model2 = modelBuilder.Build(ProviderInfo);
-
-            var operations = new EdmModelDiffer().Diff(
-                model1.GetModel(), model2.GetModel());
-
-            Assert.Equal(1, operations.Count());
-        }
-
-        [MigrationsTheory]
-        public void Bug_47549_crash_when_many_to_many_end_renamed_in_ospace()
-        {
-            var modelBuilder = new DbModelBuilder();
-
-            modelBuilder.Entity<User>();
-
-            var model1 = modelBuilder.Build(ProviderInfo);
-
-            modelBuilder = new DbModelBuilder();
-
-            modelBuilder.Entity<User2>();
-
-            var model2 = modelBuilder.Build(ProviderInfo);
-
-            var operations = new EdmModelDiffer().Diff(
-                model1.GetModel(), model2.GetModel());
-
-            Assert.Equal(7, operations.Count());
-        }
-
-        [MigrationsTheory]
-        public void Can_detect_changed_primary_keys()
-        {
-            var modelBuilder = new DbModelBuilder();
-
-            modelBuilder.Entity<OrderLine>();
-
-            var model1 = modelBuilder.Build(ProviderInfo);
-
-            modelBuilder = new DbModelBuilder();
-
-            modelBuilder.Entity<OrderLine>().HasKey(
-                ol => new
-                      {
-                          ol.Id,
-                          ol.OrderId
-                      });
-
-            var model2 = modelBuilder.Build(ProviderInfo);
-
-            var operations = new EdmModelDiffer().Diff(
-                model1.GetModel(), model2.GetModel());
-
-            Assert.Equal(3, operations.Count());
-
-            var addPrimaryKeyOperation = operations.OfType<AddPrimaryKeyOperation>().Single();
-
-            Assert.Equal("dbo.OrderLines", addPrimaryKeyOperation.Table);
-            Assert.Equal("Id", addPrimaryKeyOperation.Columns.First());
-            Assert.Equal("OrderId", addPrimaryKeyOperation.Columns.Last());
-
-            var dropPrimaryKeyOperation = operations.OfType<DropPrimaryKeyOperation>().Single();
-
-            Assert.Equal("dbo.OrderLines", dropPrimaryKeyOperation.Table);
-            Assert.Equal("Id", dropPrimaryKeyOperation.Columns.Single());
-        }
-
-        [MigrationsTheory]
-        public void Should_not_detect_pk_change_when_pk_column_renamed()
-        {
-            var modelBuilder = new DbModelBuilder();
-
-            modelBuilder.Entity<OrderLine>();
-
-            var model1 = modelBuilder.Build(ProviderInfo);
-
-            modelBuilder = new DbModelBuilder();
-
-            modelBuilder.Entity<OrderLine>().Property(ol => ol.Id).HasColumnName("pk_ID");
-
-            var model2 = modelBuilder.Build(ProviderInfo);
-
-            var operations = new EdmModelDiffer().Diff(
-                model1.GetModel(), model2.GetModel());
-
-            Assert.Equal(1, operations.Count());
-            Assert.True(operations.Single() is RenameColumnOperation);
-        }
-
-        [MigrationsTheory]
-        public void Can_detect_changed_primary_key_when_column_renamed()
-        {
-            var modelBuilder = new DbModelBuilder();
-
-            modelBuilder.Entity<OrderLine>();
-
-            var model1 = modelBuilder.Build(ProviderInfo);
-
-            modelBuilder = new DbModelBuilder();
-
-            modelBuilder.Entity<OrderLine>().HasKey(
-                ol => new
-                      {
-                          ol.Id,
-                          ol.OrderId
-                      });
-            modelBuilder.Entity<OrderLine>().Property(ol => ol.Id).HasColumnName("pk_ID");
-
-            var model2 = modelBuilder.Build(ProviderInfo);
-
-            var operations = new EdmModelDiffer().Diff(
-                model1.GetModel(), model2.GetModel());
-
-            Assert.Equal(4, operations.Count());
-
-            var addPrimaryKeyOperation = operations.OfType<AddPrimaryKeyOperation>().Single();
-
-            Assert.Equal("dbo.OrderLines", addPrimaryKeyOperation.Table);
-            Assert.Equal("pk_ID", addPrimaryKeyOperation.Columns.First());
-            Assert.Equal("OrderId", addPrimaryKeyOperation.Columns.Last());
-
-            var dropPrimaryKeyOperation = operations.OfType<DropPrimaryKeyOperation>().Single();
-
-            Assert.Equal("dbo.OrderLines", dropPrimaryKeyOperation.Table);
-            Assert.Equal("Id", dropPrimaryKeyOperation.Columns.Single());
-        }
-
-        [MigrationsTheory]
-        public void Can_detect_changed_primary_key_when_table_renamed()
-        {
-            var modelBuilder = new DbModelBuilder();
-
-            modelBuilder.Entity<OrderLine>();
-
-            var model1 = modelBuilder.Build(ProviderInfo);
-
-            modelBuilder = new DbModelBuilder();
-
-            modelBuilder.Entity<OrderLine>()
-                .HasKey(
-                    ol => new
-                          {
-                              ol.Id,
-                              ol.OrderId
-                          })
-                .ToTable("tbl_OrderLines");
-
-            var model2 = modelBuilder.Build(ProviderInfo);
-
-            var operations = new EdmModelDiffer().Diff(
-                model1.GetModel(), model2.GetModel());
-
-            Assert.Equal(4, operations.Count());
-
-            var addPrimaryKeyOperation = operations.OfType<AddPrimaryKeyOperation>().Single();
-
-            Assert.Equal("dbo.tbl_OrderLines", addPrimaryKeyOperation.Table);
-            Assert.Equal("Id", addPrimaryKeyOperation.Columns.First());
-            Assert.Equal("OrderId", addPrimaryKeyOperation.Columns.Last());
-
-            var dropPrimaryKeyOperation = operations.OfType<DropPrimaryKeyOperation>().Single();
-
-            Assert.Equal("dbo.OrderLines", dropPrimaryKeyOperation.Table);
-            Assert.Equal("Id", dropPrimaryKeyOperation.Columns.Single());
-        }
-
-        [MigrationsTheory]
-        public void Cross_provider_diff_should_be_clean_when_same_model()
-        {
-            var modelBuilder = new DbModelBuilder();
-
-            modelBuilder.Entity<Order>();
-
-            var model1 = modelBuilder.Build(new DbProviderInfo(DbProviders.Sql, "2008"));
-
-            modelBuilder = new DbModelBuilder();
-
-            modelBuilder.Entity<Order>();
-
-            var model2 = modelBuilder.Build(new DbProviderInfo(DbProviders.SqlCe, "4"));
-
-            var operations = new EdmModelDiffer().Diff(
-                model1.GetModel(), model2.GetModel());
-
-            Assert.Equal(0, operations.Count());
-        }
-
-        [MigrationsTheory]
-        public void Can_detect_dropped_columns()
-        {
-            var modelBuilder = new DbModelBuilder();
-
-            modelBuilder.Entity<Order>();
-
-            var model1 = modelBuilder.Build(ProviderInfo);
-
-            modelBuilder = new DbModelBuilder();
-
-            modelBuilder.Entity<Order>().Ignore(o => o.Version);
-
-            var model2 = modelBuilder.Build(ProviderInfo);
-
-            var operations = new EdmModelDiffer().Diff(
-                model1.GetModel(), model2.GetModel());
-
-            Assert.Equal(1, operations.Count());
-
-            var dropColumnOperation = operations.OfType<DropColumnOperation>().Single();
-
-            Assert.Equal("ordering.Orders", dropColumnOperation.Table);
-            Assert.Equal("Version", dropColumnOperation.Name);
-
-            var inverse = (AddColumnOperation)dropColumnOperation.Inverse;
-
-            Assert.NotNull(inverse);
-            Assert.Equal("ordering.Orders", inverse.Table);
-            Assert.Equal("Version", inverse.Column.Name);
-        }
-
-        [MigrationsTheory]
-        public void Can_detect_timestamp_columns()
-        {
-            var modelBuilder = new DbModelBuilder();
-
-            modelBuilder.Entity<Order>();
-
-            var model2 = modelBuilder.Build(ProviderInfo);
-
-            modelBuilder = new DbModelBuilder();
-
-            modelBuilder.Entity<Order>().Ignore(o => o.Version);
-
-            var model1 = modelBuilder.Build(ProviderInfo);
-
-            var operations = new EdmModelDiffer().Diff(model1.GetModel(), model2.GetModel());
-
-            Assert.Equal(1, operations.Count());
-
-            var column = operations.OfType<AddColumnOperation>().Single().Column;
-
-            Assert.True(column.IsTimestamp);
-        }
-
-        [MigrationsTheory]
-        public void Should_not_detect_identity_when_not_valid_identity_type_for_ddl()
-        {
-            var modelBuilder = new DbModelBuilder();
-
-            var model1 = modelBuilder.Build(ProviderInfo);
-
-            modelBuilder = new DbModelBuilder();
-
-            WhenSqlCe(
-                () =>
-                {
-                    modelBuilder.Entity<MigrationsStore>().Ignore(e => e.Location);
-                    modelBuilder.Entity<MigrationsStore>().Ignore(e => e.FloorPlan);
-                });
-
-            modelBuilder
-                .Entity<MigrationsStore>()
-                .Property(s => s.Name)
-                .HasDatabaseGeneratedOption(DatabaseGeneratedOption.Identity);
-
-            var model2 = modelBuilder.Build(ProviderInfo);
-
-            var operations = new EdmModelDiffer().Diff(
-                model1.GetModel(), model2.GetModel());
-
-            Assert.Equal(1, operations.Count());
-
-            var column = operations.OfType<CreateTableOperation>().Single().Columns.Single(c => c.Name == "Name");
-
-            Assert.False(column.IsIdentity);
-        }
-
-        [MigrationsTheory]
-        public void Can_detect_changed_columns()
-        {
-            var modelBuilder = new DbModelBuilder();
-            modelBuilder.Entity<MigrationsCustomer>();
-
-            var model1 = modelBuilder.Build(ProviderInfo);
-
-            modelBuilder.Entity<MigrationsCustomer>().Property(c => c.FullName).HasMaxLength(25).IsUnicode(false);
-
-            var model2 = modelBuilder.Build(ProviderInfo);
-
-            var operations = new EdmModelDiffer().Diff(
-                model1.GetModel(), model2.GetModel());
-
-            Assert.Equal(1, operations.Count());
-            var column = operations.OfType<AlterColumnOperation>().Single().Column;
-
-            Assert.Equal(25, column.MaxLength);
-
-            if (DatabaseProvider != DatabaseProvider.SqlServerCe)
-            {
-                Assert.False(column.IsUnicode.Value);
-            }
-
-            var inverse = (AlterColumnOperation)operations.OfType<AlterColumnOperation>().Single().Inverse;
-
-            Assert.NotNull(inverse);
-            Assert.Equal("FullName", inverse.Column.Name);
-
-            if (DatabaseProvider != DatabaseProvider.SqlServerCe)
-            {
-                Assert.Null(inverse.Column.MaxLength);
-            }
-            else
-            {
-                Assert.Equal(4000, inverse.Column.MaxLength);
-            }
-
-            Assert.Null(inverse.Column.IsUnicode);
-        }
-
-        [MigrationsTheory]
-        public void Can_detect_changed_columns_when_renamed()
-        {
-            var modelBuilder = new DbModelBuilder();
-
-            modelBuilder.Entity<MigrationsCustomer>();
-
-            var model1 = modelBuilder.Build(ProviderInfo);
-
-            modelBuilder
-                .Entity<MigrationsCustomer>()
-                .Property(c => c.FullName)
-                .HasMaxLength(25)
-                .HasColumnName("Foo");
-
-            var model2 = modelBuilder.Build(ProviderInfo);
-
-            var operations = new EdmModelDiffer().Diff(
-                model1.GetModel(), model2.GetModel());
-
-            Assert.Equal(2, operations.Count());
-
-            var alterColumnOperation
-                = (AlterColumnOperation)operations.Last();
-
-            Assert.Equal("Foo", alterColumnOperation.Column.Name);
-
-            var inverseAlterColumnOperation
-                = (AlterColumnOperation)alterColumnOperation.Inverse;
-
-            Assert.Equal("Foo", inverseAlterColumnOperation.Column.Name);
-        }
-
-        [MigrationsTheory] // CodePlex 726
-        public void Can_handle_max_length_set_to_MAX_in_SSDL()
-        {
-            var modelBuilder = new DbModelBuilder();
-            modelBuilder.Entity<MigrationsCustomer>().Property(c => c.Photo).HasMaxLength(100);
-            modelBuilder.Entity<MigrationsCustomer>().Property(c => c.FullName).HasMaxLength(100);
-            var sourceModel = modelBuilder.Build(ProviderInfo).GetModel();
-
-            modelBuilder.Entity<MigrationsCustomer>().Property(c => c.Photo).IsMaxLength();
-            modelBuilder.Entity<MigrationsCustomer>().Property(c => c.FullName).IsMaxLength();
-            var targetModel = modelBuilder.Build(ProviderInfo).GetModel();
-
-            // Artificially add MaxLength=MAX to a couple of properties
-            var customerEntity = targetModel
-                .Elements().First()
-                .Elements().First()
-                .Elements().Single(e => e.Name.LocalName == "StorageModels")
-                .Elements().Single(e => e.Name.LocalName == "Schema")
-                .Elements().Single(e => e.Name.LocalName == "EntityType" && e.Attributes("Name").Any(a => a.Value == "MigrationsCustomer"));
-
-            customerEntity.Elements().Single(e => e.Name.LocalName == "Property" && e.Attributes("Name").Any(a => a.Value == "FullName"))
-                .Add(new XAttribute("MaxLength", "Max"));
-            customerEntity.Elements().Single(e => e.Name.LocalName == "Property" && e.Attributes("Name").Any(a => a.Value == "Photo"))
-                .Add(new XAttribute("MaxLength", "MAX"));
-
-            DbProviderInfo providerInfo;
-            var storageMappingItemCollection = sourceModel.GetStorageMappingItemCollection(out providerInfo);
-
-            var sourceMetadata = new EdmModelDiffer.ModelMetadata
-                                 {
-                                     Model = sourceModel,
-                                     StoreItemCollection = storageMappingItemCollection.StoreItemCollection,
-                                     StorageEntityContainerMapping
-                                         = storageMappingItemCollection.GetItems<StorageEntityContainerMapping>().Single(),
-                                     ProviderManifest = GetProviderManifest(providerInfo),
-                                     ProviderInfo = providerInfo
-                                 };
-
-            var targetMetadata = new EdmModelDiffer.ModelMetadata
-                                 {
-                                     Model = targetModel,
-                                     // Use the source model here since it doesn't effect the test and the SQL Server provider
-                                     // won't load the target model
-                                     StoreItemCollection = storageMappingItemCollection.StoreItemCollection,
-                                     StorageEntityContainerMapping
-                                         = storageMappingItemCollection.GetItems<StorageEntityContainerMapping>().Single(),
-                                     ProviderManifest = GetProviderManifest(providerInfo),
-                                     ProviderInfo = providerInfo
-                                 };
-
-            var operations = new EdmModelDiffer().Diff(sourceMetadata, targetMetadata, null, null);
-
-            Assert.Equal(2, operations.Count());
-            operations.OfType<AlterColumnOperation>().Each(
-                o =>
-                {
-                    Assert.Null(o.Column.MaxLength);
-                    Assert.Equal(100, ((AlterColumnOperation)o.Inverse).Column.MaxLength);
-                });
-        }
-
-        private static DbProviderManifest GetProviderManifest(DbProviderInfo providerInfo)
-        {
-            return DbConfiguration.DependencyResolver.GetService<DbProviderFactory>(providerInfo.ProviderInvariantName)
-                .GetProviderServices()
-                .GetProviderManifest(providerInfo.ProviderManifestToken);
-        }
-
-        [MigrationsTheory]
-        public void Can_populate_table_model_for_added_tables()
-        {
-            var modelBuilder = new DbModelBuilder();
-
-            var model1 = modelBuilder.Build(ProviderInfo);
-
-            modelBuilder.Entity<MigrationsCustomer>();
-
-            var model2 = modelBuilder.Build(ProviderInfo);
-
-            var operations = new EdmModelDiffer().Diff(
-                model1.GetModel(), model2.GetModel());
-
-            Assert.Equal(2, operations.OfType<AddForeignKeyOperation>().Count());
-            var createTableOperation = operations.OfType<CreateTableOperation>().Single(t => t.Name == "ordering.Orders");
-
-            Assert.Equal(4, createTableOperation.Columns.Count());
-            Assert.Equal(1, createTableOperation.PrimaryKey.Columns.Count());
-            Assert.Equal("OrderId", createTableOperation.PrimaryKey.Columns.Single());
-
-            var customerIdColumn = createTableOperation.Columns.Single(c => c.Name == "MigrationsCustomer_Id");
-
-            Assert.Equal(PrimitiveTypeKind.Int32, customerIdColumn.Type);
-            Assert.Null(customerIdColumn.IsNullable);
-
-            var orderIdColumn = createTableOperation.Columns.Single(c => c.Name == "OrderId");
-
-            Assert.True(orderIdColumn.IsIdentity);
-        }
-
-        [MigrationsTheory]
-        public void Can_detect_added_tables()
-        {
-            var modelBuilder = new DbModelBuilder();
-
-            var model1 = modelBuilder.Build(ProviderInfo);
-
-            modelBuilder.Entity<OrderLine>().ToTable("[foo.[]]].bar");
-
-            var model2 = modelBuilder.Build(ProviderInfo);
-
-            var operations = new EdmModelDiffer().Diff(
-                model1.GetModel(), model2.GetModel());
-
-            Assert.Equal(1, operations.Count());
-
-            var createTableOperation = operations.OfType<CreateTableOperation>().Single();
-
-            Assert.Equal("[foo.[]]].bar", createTableOperation.Name);
-        }
-
-        [MigrationsTheory]
-        public void Can_detect_added_modification_functions()
-        {
-            var modelBuilder = new DbModelBuilder();
-
-            var model1 = modelBuilder.Build(ProviderInfo);
-
-            var model2 = new TestContext();
-
-            var commandTreeGenerator
-                = new ModificationCommandTreeGenerator(TestContext.CreateDynamicUpdateModel());
-
-            var createProcedureOperations
-                = new EdmModelDiffer()
-                    .Diff(
-                        model1.GetModel(),
-                        model2.GetModel(),
-                        new Lazy<ModificationCommandTreeGenerator>(() => commandTreeGenerator),
-                        new SqlServerMigrationSqlGenerator())
-                    .OfType<CreateProcedureOperation>()
-                    .ToList();
-
-            Assert.Equal(20, createProcedureOperations.Count);
-            Assert.True(createProcedureOperations.All(c => c.Name.Any()));
-            Assert.True(createProcedureOperations.All(c => c.BodySql.Any()));
-        }
-
-        [MigrationsTheory]
-        public void Can_detect_changed_modification_functions()
-        {
-            var commandTreeGenerator
-                = new ModificationCommandTreeGenerator(TestContext.CreateDynamicUpdateModel());
-
-            var targetModel = new TestContext_v2().GetModel();
-
-            var alterProcedureOperations
-                = new EdmModelDiffer()
-                    .Diff(
-                        new TestContext().GetModel(),
-                        targetModel,
-                        new Lazy<ModificationCommandTreeGenerator>(() => commandTreeGenerator),
-                        new SqlServerMigrationSqlGenerator())
-                    .OfType<AlterProcedureOperation>()
-                    .ToList();
-
-            Assert.Equal(3, alterProcedureOperations.Count);
-            Assert.True(alterProcedureOperations.All(c => c.BodySql.Any()));
-            Assert.Equal(1, alterProcedureOperations.Count(c => c.Parameters.Any(p => p.Name == "key_for_update2")));
-            Assert.Equal(1, alterProcedureOperations.Count(c => c.Parameters.Any(p => p.Name == "affected_rows")));
-        }
-
-        [MigrationsTheory]
-        public void Can_detect_changed_modification_functions_when_many_to_many()
-        {
-            var commandTreeGenerator
-                = new ModificationCommandTreeGenerator(TestContext.CreateDynamicUpdateModel());
-
-            var targetModel = new TestContext_v2b().GetModel();
-
-            var alterProcedureOperations
-                = new EdmModelDiffer()
-                    .Diff(
-                        new TestContext().GetModel(),
-                        targetModel,
-                        new Lazy<ModificationCommandTreeGenerator>(() => commandTreeGenerator),
-                        new SqlServerMigrationSqlGenerator())
-                    .OfType<AlterProcedureOperation>()
-                    .ToList();
-
-            Assert.Equal(2, alterProcedureOperations.Count);
-            Assert.Equal(1, alterProcedureOperations.Count(ap => ap.Parameters.Any(p => p.Name == "order_thing_id")));
-            Assert.Equal(1, alterProcedureOperations.Count(ap => ap.Parameters.Any(p => p.Name == "order_id")));
-        }
-
-        [MigrationsTheory]
-        public void Can_detect_moved_modification_functions()
-        {
-            var modelBuilder = new DbModelBuilder();
-
-            modelBuilder.Entity<MigrationsCustomer>().MapToStoredProcedures();
-
-            var model1 = modelBuilder.Build(ProviderInfo);
-
-            modelBuilder
-                .Entity<MigrationsCustomer>()
-                .MapToStoredProcedures(
-                    m =>
-                    {
-                        m.Insert(c => c.HasName("MigrationsCustomer_Insert", "foo"));
-                        m.Update(c => c.HasName("delete_it", "foo"));
-                    });
-
-            var model2 = modelBuilder.Build(ProviderInfo);
-
-            var operations
-                = new EdmModelDiffer().Diff(model1.GetModel(), model2.GetModel());
-
-            Assert.Equal(3, operations.Count());
-
-            var moveProcedureOperations
-                = operations.OfType<MoveProcedureOperation>();
-
-            Assert.True(moveProcedureOperations.All(mpo => mpo.NewSchema == "foo"));
-        }
-
-        [MigrationsTheory]
-        public void Can_detect_moved_modification_functions_when_many_to_many()
-        {
-            var commandTreeGenerator
-                = new ModificationCommandTreeGenerator(TestContext.CreateDynamicUpdateModel());
-
-            var targetModel = new TestContext_v2b().GetModel();
-
-            var moveProcedureOperations
-                = new EdmModelDiffer()
-                    .Diff(
-                        new TestContext().GetModel(),
-                        targetModel,
-                        new Lazy<ModificationCommandTreeGenerator>(() => commandTreeGenerator),
-                        new SqlServerMigrationSqlGenerator())
-                    .OfType<MoveProcedureOperation>()
-                    .ToList();
-
-            Assert.Equal(2, moveProcedureOperations.Count);
-            Assert.Equal(1, moveProcedureOperations.Count(c => c.NewSchema == "foo"));
-            Assert.Equal(1, moveProcedureOperations.Count(c => c.NewSchema == "bar"));
-        }
-
-        [MigrationsTheory]
-        public void Can_detect_renamed_modification_functions()
-        {
-            var commandTreeGenerator
-                = new ModificationCommandTreeGenerator(TestContext.CreateDynamicUpdateModel());
-
-            var targetModel = new TestContext_v2().GetModel();
-
-            var renameProcedureOperations
-                = new EdmModelDiffer()
-                    .Diff(
-                        new TestContext().GetModel(),
-                        targetModel,
-                        new Lazy<ModificationCommandTreeGenerator>(() => commandTreeGenerator),
-                        new SqlServerMigrationSqlGenerator())
-                    .OfType<RenameProcedureOperation>()
-                    .ToList();
-
-            Assert.Equal(1, renameProcedureOperations.Count);
-            Assert.Equal(1, renameProcedureOperations.Count(c => c.NewName == "sproc_A"));
-        }
-
-        [MigrationsTheory]
-        public void Can_detect_renamed_modification_functions_when_many_to_many()
-        {
-            var commandTreeGenerator
-                = new ModificationCommandTreeGenerator(TestContext.CreateDynamicUpdateModel());
-
-            var targetModel = new TestContext_v2b().GetModel();
-
-            var renameProcedureOperations
-                = new EdmModelDiffer()
-                    .Diff(
-                        new TestContext().GetModel(),
-                        targetModel,
-                        new Lazy<ModificationCommandTreeGenerator>(() => commandTreeGenerator),
-                        new SqlServerMigrationSqlGenerator())
-                    .OfType<RenameProcedureOperation>()
-                    .ToList();
-
-            Assert.Equal(1, renameProcedureOperations.Count);
-            Assert.Equal(1, renameProcedureOperations.Count(c => c.NewName == "m2m_insert"));
-        }
-
-        [MigrationsTheory]
-        public void Can_detect_removed_modification_functions()
-        {
-            var modelBuilder = new DbModelBuilder();
-
-            var model1 = modelBuilder.Build(ProviderInfo);
-
-            modelBuilder.Entity<OrderLine>().MapToStoredProcedures();
-
-            var model2 = new TestContext();
-
-            var dropProcedureOperations
-                = new EdmModelDiffer().Diff(model2.GetModel(), model1.GetModel())
-                    .OfType<DropProcedureOperation>()
-                    .ToList();
-
-            Assert.Equal(20, dropProcedureOperations.Count);
-            Assert.True(dropProcedureOperations.All(c => c.Name.Any()));
-        }
-
-        [MigrationsTheory]
-        public void Can_detect_custom_store_type()
-        {
-            var modelBuilder = new DbModelBuilder();
-
-            var model1 = modelBuilder.Build(ProviderInfo);
-
-            modelBuilder.Entity<OrderLine>();
-
-            var model2 = modelBuilder.Build(ProviderInfo);
-
-            var operations = new EdmModelDiffer().Diff(
-                model1.GetModel(), model2.GetModel());
-
-            var createTableOperation = operations.OfType<CreateTableOperation>().Single();
-
-            var column = createTableOperation.Columns.Single(c => c.Name == "Total");
-
-            Assert.Equal("money", column.StoreType);
-
-            createTableOperation.Columns.Except(new[] { column }).Each(c => Assert.Null(c.StoreType));
-        }
-
-        [MigrationsTheory]
-        public void Can_detect_added_columns()
-        {
-            var modelBuilder = new DbModelBuilder();
-
-            modelBuilder.Entity<OrderLine>();
-
-            var model2 = modelBuilder.Build(ProviderInfo);
-
-            modelBuilder.Entity<OrderLine>().Ignore(ol => ol.OrderId);
-
-            var model1 = modelBuilder.Build(ProviderInfo);
-
-            var operations = new EdmModelDiffer().Diff(
-                model1.GetModel(), model2.GetModel());
-
-            Assert.Equal(1, operations.Count());
-            var addColumnOperation = operations.OfType<AddColumnOperation>().Single();
-
-            Assert.Equal("dbo.OrderLines", addColumnOperation.Table);
-            Assert.Equal("OrderId", addColumnOperation.Column.Name);
-            Assert.Equal(PrimitiveTypeKind.Int32, addColumnOperation.Column.Type);
-            Assert.False(addColumnOperation.Column.IsNullable.Value);
-        }
-
-        [MigrationsTheory]
-        public void Can_detect_added_foreign_keys()
-        {
-            var modelBuilder = new DbModelBuilder();
-
-            var model1 = modelBuilder.Build(ProviderInfo);
-
-            modelBuilder.Entity<Order>();
-
-            var model2 = modelBuilder.Build(ProviderInfo);
-
-            var operations = new EdmModelDiffer().Diff(
-                model1.GetModel(), model2.GetModel());
-
-            Assert.Equal(4, operations.Count());
-            Assert.Equal(2, operations.OfType<CreateTableOperation>().Count());
-            Assert.Equal(1, operations.OfType<CreateIndexOperation>().Count());
-
-            // create fk indexes first
-            Assert.True(
-                operations.Select(
-                    (o, i) => new
-                              {
-                                  o,
-                                  i
-                              }).Single(a => a.o is CreateIndexOperation).i <
-                operations.Select(
-                    (o, i) => new
-                              {
-                                  o,
-                                  i
-                              }).Single(a => a.o is AddForeignKeyOperation).i);
-
-            var addForeignKeyOperation = operations.OfType<AddForeignKeyOperation>().Single();
-
-            Assert.Equal("ordering.Orders", addForeignKeyOperation.PrincipalTable);
-            Assert.Equal("OrderId", addForeignKeyOperation.PrincipalColumns.Single());
-            Assert.Equal("dbo.OrderLines", addForeignKeyOperation.DependentTable);
-            Assert.Equal("OrderId", addForeignKeyOperation.DependentColumns.Single());
-            Assert.True(addForeignKeyOperation.CascadeDelete);
-        }
-
-        [MigrationsTheory]
-        public void Can_detect_changed_foreign_keys_when_cascade()
-        {
-            var modelBuilder = new DbModelBuilder();
-
-            modelBuilder.Entity<Order>();
-
-            var model1 = modelBuilder.Build(ProviderInfo);
-
-            modelBuilder.Entity<Order>().HasMany(o => o.OrderLines).WithOptional().WillCascadeOnDelete(false);
-
-            var model2 = modelBuilder.Build(ProviderInfo);
-
-            var operations = new EdmModelDiffer().Diff(
-                model1.GetModel(), model2.GetModel());
-
-            Assert.Equal(4, operations.Count());
-            Assert.Equal(1, operations.OfType<DropForeignKeyOperation>().Count());
-            Assert.Equal(1, operations.OfType<DropIndexOperation>().Count());
-            Assert.Equal(1, operations.OfType<CreateIndexOperation>().Count());
-            var addForeignKeyOperation = operations.OfType<AddForeignKeyOperation>().Single();
-
-            Assert.Equal("ordering.Orders", addForeignKeyOperation.PrincipalTable);
-            Assert.Equal("OrderId", addForeignKeyOperation.PrincipalColumns.Single());
-            Assert.Equal("dbo.OrderLines", addForeignKeyOperation.DependentTable);
-            Assert.Equal("OrderId", addForeignKeyOperation.DependentColumns.Single());
-            Assert.False(addForeignKeyOperation.CascadeDelete);
-        }
-
-        [MigrationsTheory]
-        public void Should_not_detect_changed_foreign_keys_when_multiplicity()
-        {
-            var modelBuilder = new DbModelBuilder();
-
-            modelBuilder.Entity<Order>();
-
-            var model1 = modelBuilder.Build(ProviderInfo);
-
-            modelBuilder.Entity<Order>().HasMany(o => o.OrderLines).WithRequired();
-
-            var model2 = modelBuilder.Build(ProviderInfo);
-
-            var operations = new EdmModelDiffer().Diff(
-                model1.GetModel(), model2.GetModel());
-
-            Assert.Equal(0, operations.Count());
-        }
-
-        [MigrationsTheory]
-        public void Can_detect_removed_foreign_keys()
-        {
-            var modelBuilder = new DbModelBuilder();
-
-            var model1 = modelBuilder.Build(ProviderInfo);
-
-            modelBuilder.Entity<Order>();
-
-            var model2 = modelBuilder.Build(ProviderInfo);
-
-            var operations = new EdmModelDiffer().Diff(
-                model2.GetModel(), model1.GetModel());
-
-            Assert.Equal(4, operations.Count());
-            Assert.Equal(2, operations.OfType<DropTableOperation>().Count());
-            Assert.Equal(1, operations.OfType<DropIndexOperation>().Count());
-
-            // drop fks before indexes
-            Assert.True(
-                operations.Select(
-                    (o, i) => new
-                              {
-                                  o,
-                                  i
-                              }).Single(a => a.o is DropForeignKeyOperation).i <
-                operations.Select(
-                    (o, i) => new
-                              {
-                                  o,
-                                  i
-                              }).Single(a => a.o is DropIndexOperation).i);
-
-            var dropForeignKeyOperation = operations.OfType<DropForeignKeyOperation>().Single();
-
-            Assert.Equal("ordering.Orders", dropForeignKeyOperation.PrincipalTable);
-            Assert.Equal("dbo.OrderLines", dropForeignKeyOperation.DependentTable);
-            Assert.Equal("OrderId", dropForeignKeyOperation.DependentColumns.Single());
-
-            var inverse = (AddForeignKeyOperation)dropForeignKeyOperation.Inverse;
-
-            Assert.Equal("ordering.Orders", inverse.PrincipalTable);
-            Assert.Equal("OrderId", inverse.PrincipalColumns.Single());
-            Assert.Equal("dbo.OrderLines", inverse.DependentTable);
-            Assert.Equal("OrderId", inverse.DependentColumns.Single());
-        }
-
-        [MigrationsTheory]
-        public void Can_detect_removed_tables()
-        {
-            var modelBuilder = new DbModelBuilder();
-
-            modelBuilder.Entity<OrderLine>();
-
-            var model1 = modelBuilder.Build(ProviderInfo);
-
-            modelBuilder = new DbModelBuilder();
-
-            var model2 = modelBuilder.Build(ProviderInfo);
-
-            var operations = new EdmModelDiffer().Diff(
-                model1.GetModel(), model2.GetModel());
-
-            Assert.Equal(1, operations.Count());
-            var inverse = (CreateTableOperation)operations.OfType<DropTableOperation>().Single().Inverse;
-
-            Assert.NotNull(inverse);
-            Assert.Equal("dbo.OrderLines", inverse.Name);
-            Assert.Equal(8, inverse.Columns.Count());
-        }
-
-        [MigrationsTheory]
-        public void Can_detect_moved_tables()
-        {
-            var modelBuilder = new DbModelBuilder();
-
-            modelBuilder.Entity<MigrationsCustomer>();
-
-            var model1 = modelBuilder.Build(ProviderInfo);
-
-            modelBuilder.Entity<MigrationsCustomer>().ToTable("MigrationsCustomers", "foo");
-
-            var model2 = modelBuilder.Build(ProviderInfo);
-
-            var operations = new EdmModelDiffer().Diff(
-                model1.GetModel(), model2.GetModel());
-
-            Assert.Equal(1, operations.Count());
-            var moveTableOperation = operations.OfType<MoveTableOperation>().Single();
-
-            Assert.Equal("dbo.MigrationsCustomers", moveTableOperation.Name);
-            Assert.Equal("foo", moveTableOperation.NewSchema);
-        }
-
-        [MigrationsTheory]
-        public void Moved_tables_should_include_create_table_operation()
-        {
-            var modelBuilder = new DbModelBuilder();
-            modelBuilder.Entity<MigrationsCustomer>();
-
-            var model1 = modelBuilder.Build(ProviderInfo).GetModel();
-
-            modelBuilder = new DbModelBuilder();
-            modelBuilder.Entity<MigrationsCustomer>().ToTable("MigrationsCustomer", "foo");
-
-            var model2 = modelBuilder.Build(ProviderInfo).GetModel();
-
-            var operations = new EdmModelDiffer().Diff(model1, model2);
-
-            var moveTableOperation
-                = operations.OfType<MoveTableOperation>().Single();
-
-            Assert.NotNull(moveTableOperation.CreateTableOperation);
-            Assert.Equal("dbo.MigrationsCustomer", moveTableOperation.Name);
-            Assert.Equal("foo.MigrationsCustomer", moveTableOperation.CreateTableOperation.Name);
-        }
-
-        [MigrationsTheory]
-        public void Can_detect_simple_table_rename()
-        {
-            var modelBuilder = new DbModelBuilder();
-
-            modelBuilder.Entity<MigrationsCustomer>();
-
-            var model1 = modelBuilder.Build(ProviderInfo);
-
-            modelBuilder.Entity<MigrationsCustomer>().ToTable("Customer");
-
-            var model2 = modelBuilder.Build(ProviderInfo);
-
-            var operations = new EdmModelDiffer().Diff(
-                model1.GetModel(), model2.GetModel());
-
-            Assert.Equal(1, operations.Count());
-            var tableRename = operations.OfType<RenameTableOperation>().Single();
-
-            Assert.Equal("dbo.MigrationsCustomers", tableRename.Name);
-            Assert.Equal("Customer", tableRename.NewName);
-        }
-
-        [MigrationsTheory]
-        public void Can_detect_simple_column_rename()
-        {
-            var modelBuilder = new DbModelBuilder();
-
-            modelBuilder.Entity<MigrationsCustomer>();
-
-            var model1 = modelBuilder.Build(ProviderInfo);
-
-            modelBuilder.Entity<MigrationsCustomer>().Property(p => p.Name).HasColumnName("col_Name");
-
-            var model2 = modelBuilder.Build(ProviderInfo);
-
-            var operations = new EdmModelDiffer().Diff(
-                model1.GetModel(), model2.GetModel());
-
-            Assert.Equal(1, operations.Count());
-
-            var columnRename = operations.OfType<RenameColumnOperation>().Single();
-
-            Assert.Equal("dbo.MigrationsCustomers", columnRename.Table);
-            Assert.Equal("Name", columnRename.Name);
-            Assert.Equal("col_Name", columnRename.NewName);
-        }
-
-        [MigrationsTheory]
-        public void Can_detect_simple_column_rename_when_entity_split()
-        {
-            var modelBuilder = new DbModelBuilder();
-
-            modelBuilder.Entity<MigrationsCustomer>()
-                .Map(
-                    mc =>
-                    {
-                        mc.Properties(
-                            c => new
-                                 {
-                                     c.Id,
-                                     c.FullName,
-                                     c.HomeAddress,
-                                     c.WorkAddress
-                                 });
-                        mc.ToTable("MigrationsCustomers");
-                    })
-                .Map(
-                    mc =>
-                    {
-                        mc.Properties(
-                            c => new
-                                 {
-                                     c.Name
-                                 });
-                        mc.ToTable("Customers_Split");
-                    });
-
-            var model1 = modelBuilder.Build(ProviderInfo);
-
-            modelBuilder.Entity<MigrationsCustomer>().Property(p => p.Name).HasColumnName("col_Name");
-
-            var model2 = modelBuilder.Build(ProviderInfo);
-
-            var operations = new EdmModelDiffer().Diff(
-                model1.GetModel(), model2.GetModel());
-
-            Assert.Equal(1, operations.Count());
-
-            var columnRename = operations.OfType<RenameColumnOperation>().Single();
-
-            Assert.Equal("dbo.Customers_Split", columnRename.Table);
-            Assert.Equal("Name", columnRename.Name);
-            Assert.Equal("col_Name", columnRename.NewName);
-        }
-
-        [MigrationsTheory]
-        public void Can_detect_complex_column_rename()
-        {
-            var modelBuilder = new DbModelBuilder();
-
-            modelBuilder.Entity<MigrationsCustomer>();
-
-            var model1 = modelBuilder.Build(ProviderInfo);
-
-            modelBuilder.Entity<MigrationsCustomer>().Property(p => p.HomeAddress.City).HasColumnName("HomeCity");
-            modelBuilder.Entity<MigrationsCustomer>().Property(p => p.WorkAddress.City).HasColumnName("WorkCity");
-
-            var model2 = modelBuilder.Build(ProviderInfo);
-
-            var operations = new EdmModelDiffer().Diff(
-                model1.GetModel(), model2.GetModel());
-
-            Assert.Equal(2, operations.Count());
-
-            var columnRename = operations.OfType<RenameColumnOperation>().ElementAt(0);
-
-            Assert.Equal("dbo.MigrationsCustomers", columnRename.Table);
-            Assert.Equal("HomeAddress_City", columnRename.Name);
-            Assert.Equal("HomeCity", columnRename.NewName);
-
-            columnRename = operations.OfType<RenameColumnOperation>().ElementAt(1);
-
-            Assert.Equal("dbo.MigrationsCustomers", columnRename.Table);
-            Assert.Equal("WorkAddress_City", columnRename.Name);
-            Assert.Equal("WorkCity", columnRename.NewName);
-        }
-
-        [MigrationsTheory]
-        public void Can_detect_ia_column_rename()
-        {
-            var modelBuilder = new DbModelBuilder();
-
-            modelBuilder.Entity<MigrationsCustomer>();
-            modelBuilder.Entity<MigrationsCustomer>().HasKey(
-                p => new
-                     {
-                         p.Id,
-                         p.Name
-                     });
-
-            var model1 = modelBuilder.Build(ProviderInfo);
-
-            modelBuilder.Entity<MigrationsCustomer>()
-                .HasMany(p => p.Orders)
-                .WithOptional()
-                .Map(c => c.MapKey("CustomerId", "CustomerName"));
-
-            var model2 = modelBuilder.Build(ProviderInfo);
-
-            var operations = new EdmModelDiffer().Diff(
-                model1.GetModel(), model2.GetModel());
-
-            Assert.Equal(2, operations.Count());
-
-            var columnRename = operations.OfType<RenameColumnOperation>().ElementAt(0);
-
-            Assert.Equal("ordering.Orders", columnRename.Table);
-            Assert.Equal("MigrationsCustomer_Id", columnRename.Name);
-            Assert.Equal("CustomerId", columnRename.NewName);
-
-            columnRename = operations.OfType<RenameColumnOperation>().ElementAt(1);
-
-            Assert.Equal("ordering.Orders", columnRename.Table);
-            Assert.Equal("MigrationsCustomer_Name", columnRename.Name);
-            Assert.Equal("CustomerName", columnRename.NewName);
-        }
-
-        public class SelfRef
-        {
-            public int Id { get; set; }
-            public int Fk { get; set; }
-            public ICollection<SelfRef> Children { get; set; }
-        }
-
-        [MigrationsTheory]
-        public void Can_detect_fk_column_rename_when_self_ref()
-        {
-            var modelBuilder = new DbModelBuilder();
-
-            modelBuilder
-                .Entity<SelfRef>()
-                .HasMany(s => s.Children)
-                .WithOptional()
-                .HasForeignKey(s => s.Fk);
-
-            var model1 = modelBuilder.Build(ProviderInfo);
-
-            modelBuilder
-                .Entity<SelfRef>()
-                .Property(s => s.Fk)
-                .HasColumnName("changed");
-
-            var model2 = modelBuilder.Build(ProviderInfo);
-
-            var operations
-                = new EdmModelDiffer().Diff(model1.GetModel(), model2.GetModel());
-
-            Assert.Equal(5, operations.Count());
-
-            var renameColumnOperation
-                = operations.OfType<RenameColumnOperation>().Single();
-
-            Assert.Equal("Fk", renameColumnOperation.Name);
-            Assert.Equal("changed", renameColumnOperation.NewName);
-        }
-
-        [MigrationsTheory]
-        public void Should_only_detect_single_column_rename_when_fk_association()
-        {
-            var modelBuilder = new DbModelBuilder();
-
-            modelBuilder.Entity<Order>();
-
-            var model1 = modelBuilder.Build(ProviderInfo);
-
-            modelBuilder.Entity<OrderLine>().Property(ol => ol.OrderId).HasColumnName("Order_Id");
-
-            var model2 = modelBuilder.Build(ProviderInfo);
-
-            var operations = new EdmModelDiffer().Diff(
-                model1.GetModel(), model2.GetModel());
-
-            Assert.Equal(1, operations.Count());
-
-            var columnRename = operations.OfType<RenameColumnOperation>().ElementAt(0);
-
-            Assert.Equal("dbo.OrderLines", columnRename.Table);
-            Assert.Equal("OrderId", columnRename.Name);
-            Assert.Equal("Order_Id", columnRename.NewName);
-        }
-
-        [MigrationsTheory]
-        public void Should_only_detect_single_column_rename_when_ia_to_fk_association()
-        {
-            var modelBuilder = new DbModelBuilder();
-
-            modelBuilder.Entity<Comment>().Ignore(c => c.MigrationsBlogId); // IA
-
-            var model1 = modelBuilder.Build(ProviderInfo);
-
-            modelBuilder = new DbModelBuilder();
-
-            modelBuilder.Entity<Comment>();
-
-            var model2 = modelBuilder.Build(ProviderInfo);
-
-            var operations = new EdmModelDiffer().Diff(
-                model1.GetModel(), model2.GetModel());
-
-            Assert.Equal(1, operations.Count());
-
-            var columnRename = operations.OfType<RenameColumnOperation>().ElementAt(0);
-
-            Assert.Equal("dbo.Comments", columnRename.Table);
-            Assert.Equal("Blog_MigrationsBlogId", columnRename.Name);
-            Assert.Equal("MigrationsBlogId", columnRename.NewName);
-        }
-
-        [MigrationsTheory]
-        public void Should_detect_fk_drop_create_when_ia_to_fk_association_and_cascade_changes()
-        {
-            var modelBuilder = new DbModelBuilder();
-
-            modelBuilder.Entity<Comment>().Ignore(c => c.MigrationsBlogId); // IA
-
-            var model1 = modelBuilder.Build(ProviderInfo);
-
-            modelBuilder = new DbModelBuilder();
-
-            modelBuilder.Entity<Comment>().HasOptional(c => c.Blog).WithMany().WillCascadeOnDelete();
-
-            var model2 = modelBuilder.Build(ProviderInfo);
-
-            var operations = new EdmModelDiffer().Diff(
-                model1.GetModel(), model2.GetModel());
-
-            Assert.Equal(5, operations.Count());
-
-            var dropForeignKeyOperation = operations.OfType<DropForeignKeyOperation>().Single();
-
-            Assert.Equal("dbo.Comments", dropForeignKeyOperation.DependentTable);
-            Assert.Equal("Blog_MigrationsBlogId", dropForeignKeyOperation.DependentColumns.Single());
-
-            var dropForeignKeyOperationInverse = (AddForeignKeyOperation)dropForeignKeyOperation.Inverse;
-
-            Assert.Equal("dbo.Comments", dropForeignKeyOperationInverse.DependentTable);
-            Assert.Equal("Blog_MigrationsBlogId", dropForeignKeyOperationInverse.DependentColumns.Single());
-
-            var dropIndexOperation = operations.OfType<DropIndexOperation>().Single();
-
-            Assert.Equal("dbo.Comments", dropIndexOperation.Table);
-            Assert.Equal("Blog_MigrationsBlogId", dropIndexOperation.Columns.Single());
-
-            var dropIndexOperationInverse = (CreateIndexOperation)dropIndexOperation.Inverse;
-
-            Assert.Equal("dbo.Comments", dropIndexOperationInverse.Table);
-            Assert.Equal("Blog_MigrationsBlogId", dropIndexOperationInverse.Columns.Single());
-        }
-
-        [MigrationsTheory]
-        public void Can_detect_discriminator_column_rename()
-        {
-            var modelBuilder = new DbModelBuilder();
-
-            modelBuilder
-                .Entity<MigrationsCustomer>()
-                .Map(
-                    c =>
-                    {
-                        c.Requires("disc0").HasValue("2");
-                        c.Requires("disc1").HasValue("PC");
-                    });
-
-            var model1 = modelBuilder.Build(ProviderInfo);
-
-            modelBuilder = new DbModelBuilder();
-
-            modelBuilder
-                .Entity<MigrationsCustomer>()
-                .Map(
-                    c =>
-                    {
-                        c.Requires("new_disc1").HasValue("PC");
-                        c.Requires("new_disc0").HasValue("2");
-                    });
-
-            var model2 = modelBuilder.Build(ProviderInfo);
-
-            var operations = new EdmModelDiffer().Diff(
-                model1.GetModel(), model2.GetModel());
-
-            Assert.Equal(2, operations.Count());
-
-            var columnRename = operations.OfType<RenameColumnOperation>().ElementAt(0);
-
-            Assert.Equal("dbo.MigrationsCustomers", columnRename.Table);
-            Assert.Equal("disc0", columnRename.Name);
-            Assert.Equal("new_disc0", columnRename.NewName);
-
-            columnRename = operations.OfType<RenameColumnOperation>().ElementAt(1);
-
-            Assert.Equal("dbo.MigrationsCustomers", columnRename.Table);
-            Assert.Equal("disc1", columnRename.Name);
-            Assert.Equal("new_disc1", columnRename.NewName);
-        }
-
-        [MigrationsTheory]
-        public void Should_not_detect_diffs_when_models_are_identical()
-        {
-            var modelBuilder = new DbModelBuilder();
-
-            modelBuilder.Entity<MigrationsCustomer>();
-
-            var model1 = modelBuilder.Build(ProviderInfo);
-
-            modelBuilder.Entity<MigrationsCustomer>();
-
-            var model2 = modelBuilder.Build(ProviderInfo);
-
-            var operations = new EdmModelDiffer().Diff(
-                model1.GetModel(), model2.GetModel());
-
-            Assert.Equal(0, operations.Count());
-        }
-
-        [MigrationsTheory]
-        public void CodePlex951_should_not_detect_discriminator_column_diffs()
-        {
-            XDocument model;
-            using (var context = new CodePlex951Context())
-            {
-                model = context.GetModel();
-            }
-
-            var operations = new EdmModelDiffer().Diff(model, model);
-
-            Assert.Equal(0, operations.Count());
-        }
-
-        public class CodePlex951Context : DbContext
-        {
-            public DbSet<Parent> Entities { get; set; }
-
-            static CodePlex951Context()
-            {
-                Database.SetInitializer<CodePlex951Context>(null);
-            }
-
-            protected override void OnModelCreating(DbModelBuilder modelBuilder)
-            {
-                modelBuilder.Entity<Child1>().Map(
-                    m =>
-                    {
-                        m.Requires("Disc1").HasValue(true);
-                        m.Requires("Disc2").HasValue(false);
-                    });
-
-                modelBuilder.Entity<Child2>().Map(
-                    m =>
-                    {
-                        m.Requires("Disc2").HasValue(true);
-                        m.Requires("Disc1").HasValue(false);
-                    });
-            }
-        }
-
-        public abstract class Parent
-        {
-            public int Id { get; set; }
-        }
-
-        public class Child1 : Parent
-        {
-        }
-
-        public class Child2 : Parent
-        {
-        }
-    }
-}
->>>>>>> b1a13653
+}