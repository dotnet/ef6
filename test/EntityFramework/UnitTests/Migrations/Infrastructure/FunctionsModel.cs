<<<<<<< HEAD
﻿// Copyright (c) Microsoft Open Technologies, Inc. All rights reserved. See License.txt in the project root for license information.

namespace System.Data.Entity.Migrations.Infrastructure.FunctionsModel
{
    using System.Collections.Generic;
    using System.ComponentModel.DataAnnotations;
    using System.ComponentModel.DataAnnotations.Schema;
    using System.Data.Entity.Core.Mapping;
    using System.Data.Entity.Core.Metadata.Edm;
    using System.Data.Entity.Infrastructure;
    using System.Data.Entity.TestHelpers;
    using System.Linq;

    public class Customer
    {
        public int CustomerId { get; set; }
        public string Name { get; set; }
    }

    public class Order
    {
        [DatabaseGenerated(DatabaseGeneratedOption.Identity)]
        public Guid Key { get; set; }

        [DatabaseGenerated(DatabaseGeneratedOption.Identity)]
        public int Id { get; set; }

        public string Code { get; set; }

        public byte[] Signature { get; set; }

        [DatabaseGenerated(DatabaseGeneratedOption.Computed)]
        public string OrderNo { get; set; }

        [ConcurrencyCheck]
        public string Name { get; set; }

        public Customer Customer { get; set; }
        public Address Address { get; set; }
        public int OrderGroupId { get; set; }
        public byte[] RowVersion { get; set; }

        public ICollection<OrderThing> OrderThings { get; set; }
    }

    public class OrderThing
    {
        public byte[] Id { get; set; }
        public ICollection<Order> Orders { get; set; }
    }

    public class SpecialOrder : Order
    {
        public Address OtherAddress { get; set; }
        public Customer OtherCustomer { get; set; }

        [DatabaseGenerated(DatabaseGeneratedOption.Computed)]
        public Guid MagicOrderToken { get; set; }
    }

    public class ExtraSpecialOrder : SpecialOrder
    {
        [DatabaseGenerated(DatabaseGeneratedOption.Computed)]
        public string FairyDust { get; set; }

        public int TheSpecialist { get; set; }
    }

    public class OrderGroup
    {
        public int OrderGroupId { get; set; }
        public ICollection<Order> Orders { get; set; }
    }

    public class Address
    {
        public string Street { get; set; }
        public string City { get; set; }
        public CountryOrRegion CountryOrRegion { get; set; }
    }

    [ComplexType]
    public class CountryOrRegion
    {
        public string Name { get; set; }
    }

    public class Vehicle
    {
        public int Id { get; set; }
    }

    public class Car : Vehicle
    {
        public string Name { get; set; }
    }

    public class TestContext : DbContext
    {
        static TestContext()
        {
            Database.SetInitializer(new DropCreateDatabaseIfModelChanges<TestContext>());
        }

        public static DbModel CreateDynamicUpdateModel()
        {
            using (var context = new TestContext())
            {
                var providerInfo = DatabaseTestHelpers.IsSqlAzure(context.Database.Connection.ConnectionString)
                                       ? ProviderRegistry.SqlAzure2012_ProviderInfo
                                       : ProviderRegistry.Sql2008_ProviderInfo;
                                                   
                return context
                    .InternalContext
                    .CodeFirstModel
                    .CachedModelBuilder
                    .BuildDynamicUpdateModel(providerInfo);
            }
        }

        internal static Tuple<EntityTypeModificationFunctionMapping, EntityContainerMapping>
            GetModificationFunctionMapping(string entityName)
        {
            MetadataWorkspace metadataWorkspace;

            using (var context = new TestContext())
            {
                metadataWorkspace = ((IObjectContextAdapter)context).ObjectContext.MetadataWorkspace;
            }

            var entityContainer
                = metadataWorkspace
                    .GetItems<EntityContainer>(DataSpace.CSpace)
                    .Single();

            var entityType
                = metadataWorkspace
                    .GetItem<EntityType>(typeof(TestContext).Namespace + "." + entityName, DataSpace.CSpace);

            var entityContainerMapping
                = (EntityContainerMapping)metadataWorkspace.GetMap(entityContainer, DataSpace.CSSpace);

            var modificationFunctionMapping
                = entityContainerMapping
                    .EntitySetMappings
                    .SelectMany(esm => esm.ModificationFunctionMappings)
                    .Single(mfm => mfm.EntityType == entityType);

            return Tuple.Create(modificationFunctionMapping, entityContainerMapping);
        }

        internal static Tuple<AssociationSetModificationFunctionMapping, EntityContainerMapping>
            GetAssociationModificationFunctionMapping(string associationName)
        {
            MetadataWorkspace metadataWorkspace;

            using (var context = new TestContext())
            {
                metadataWorkspace = ((IObjectContextAdapter)context).ObjectContext.MetadataWorkspace;
            }

            var entityContainer
                = metadataWorkspace
                    .GetItems<EntityContainer>(DataSpace.CSpace)
                    .Single();

            var associationType
                = metadataWorkspace
                    .GetItem<AssociationType>(typeof(TestContext).Namespace + "." + associationName, DataSpace.CSpace);

            var entityContainerMapping
                = (EntityContainerMapping)metadataWorkspace.GetMap(entityContainer, DataSpace.CSSpace);

            var modificationFunctionMapping
                = entityContainerMapping
                    .AssociationSetMappings
                    .Select(esm => esm.ModificationFunctionMapping)
                    .Single(
                        mfm => mfm != null
                               && mfm.AssociationSet.ElementType == associationType);

            return Tuple.Create(modificationFunctionMapping, entityContainerMapping);
        }

        protected override void OnModelCreating(DbModelBuilder modelBuilder)
        {
            modelBuilder
                .Entity<Order>()
                .HasKey(
                    o => new
                             {
                                 o.Id,
                                 o.Key,
                                 o.Code,
                                 o.Signature
                             })
                .MapToStoredProcedures()
                .Property(so => so.Id)
                .HasColumnName("order_id");

            modelBuilder
                .Entity<Order>()
                .Property(o => o.RowVersion)
                .IsRowVersion();

            modelBuilder
                .Entity<OrderGroup>();

            modelBuilder
                .Entity<OrderThing>()
                .HasMany(ot => ot.Orders)
                .WithMany(o => o.OrderThings)
                .MapToStoredProcedures(
                    m =>
                        {
                            m.Insert(
                                c =>
                                    {
                                        c.LeftKeyParameter(o => o.Id, "order_thing_id");
                                        c.RightKeyParameter(o => o.Code, "teh_codez_bro");
                                    });

                            m.Delete(
                                c =>
                                    {
                                        c.LeftKeyParameter(o => o.Id, "order_thing_id");
                                        c.RightKeyParameter(o => o.Code, "teh_codez_bro");
                                    });
                        }
                );

            modelBuilder
                .Entity<SpecialOrder>()
                .ToTable("special_orders")
                .Property(so => so.Key)
                .HasColumnName("so_key");

            modelBuilder
                .Entity<ExtraSpecialOrder>()
                .ToTable("xspecial_orders")
                .MapToStoredProcedures(
                    m =>
                        {
                            m.Insert(
                                c =>
                                    {
                                        c.Parameter(o => o.Name, "the_name");
                                        c.Parameter(o => o.Code, "teh_codez");
                                        c.Result(o => o.Key, "key_result");
                                    });
                            m.Update(
                                c =>
                                    {
                                        c.Parameter(o => o.Key, "key_for_update");
                                        c.Result(o => o.OrderNo, "order_fu");
                                    });
                            m.Delete(c => { c.Parameter(o => o.Key, "key_for_delete"); });
                        })
                .Property(so => so.Id)
                .HasColumnName("xid");

            modelBuilder
                .Entity<Customer>()
                .MapToStoredProcedures();

            modelBuilder
                .Entity<Vehicle>()
                .MapToStoredProcedures();
        }
    }

    internal class TestContext_v2 : TestContext
    {
        protected override void OnModelCreating(DbModelBuilder modelBuilder)
        {
            base.OnModelCreating(modelBuilder);

            modelBuilder
                .Entity<Order>()
                .MapToStoredProcedures(
                    m =>
                        {
                            m.Insert(c => c.HasName("sproc_A"));
                            m.Update(c => c.Parameter(o => o.Key, "key_for_update2"));
                            m.Delete(c => c.RowsAffectedParameter("affected_rows"));
                        });

            modelBuilder
                .Entity<SpecialOrder>()
                .MapToStoredProcedures(
                    m => { m.Insert(c => c.Result(o => o.OrderNo, "order_fu2")); });
        }
    }

    internal class TestContext_v2b : TestContext
    {
        protected override void OnModelCreating(DbModelBuilder modelBuilder)
        {
            base.OnModelCreating(modelBuilder);

            modelBuilder
                .Entity<OrderThing>()
                .HasMany(ot => ot.Orders)
                .WithMany(o => o.OrderThings)
                .MapToStoredProcedures(
                    m =>
                        {
                            m.Insert(
                                c =>
                                    {
                                        c.HasName("m2m_insert", "foo");
                                        c.LeftKeyParameter(o => o.Id, "order_thing_id2");
                                    });

                            m.Delete(
                                c =>
                                    {
                                        c.HasName("OrderThingOrder_Delete", "bar");
                                        c.RightKeyParameter(o => o.Id, "order_id");
                                    });
                        }
                );
        }
    }
}
=======
﻿// Copyright (c) Microsoft Open Technologies, Inc. All rights reserved. See License.txt in the project root for license information.

namespace System.Data.Entity.Migrations.Infrastructure.FunctionsModel
{
    using System.Collections.Generic;
    using System.ComponentModel.DataAnnotations;
    using System.ComponentModel.DataAnnotations.Schema;
    using System.Data.Entity.Core.Mapping;
    using System.Data.Entity.Core.Metadata.Edm;
    using System.Data.Entity.Infrastructure;
    using System.Linq;

    public class Customer
    {
        public int CustomerId { get; set; }
        public string Name { get; set; }
    }

    public class Order
    {
        [DatabaseGenerated(DatabaseGeneratedOption.Identity)]
        public Guid Key { get; set; }

        [DatabaseGenerated(DatabaseGeneratedOption.Identity)]
        public int Id { get; set; }

        public string Code { get; set; }

        public byte[] Signature { get; set; }

        [DatabaseGenerated(DatabaseGeneratedOption.Computed)]
        public string OrderNo { get; set; }

        [ConcurrencyCheck]
        public string Name { get; set; }

        public Customer Customer { get; set; }
        public Address Address { get; set; }
        public int OrderGroupId { get; set; }
        public byte[] RowVersion { get; set; }

        public ICollection<OrderThing> OrderThings { get; set; }
    }

    public class OrderThing
    {
        public byte[] Id { get; set; }
        public ICollection<Order> Orders { get; set; }
    }

    public class SpecialOrder : Order
    {
        public Address OtherAddress { get; set; }
        public Customer OtherCustomer { get; set; }

        [DatabaseGenerated(DatabaseGeneratedOption.Computed)]
        public Guid MagicOrderToken { get; set; }
    }

    public class ExtraSpecialOrder : SpecialOrder
    {
        [DatabaseGenerated(DatabaseGeneratedOption.Computed)]
        public string FairyDust { get; set; }

        public int TheSpecialist { get; set; }
    }

    public class OrderGroup
    {
        public int OrderGroupId { get; set; }
        public ICollection<Order> Orders { get; set; }
    }

    public class Address
    {
        public string Street { get; set; }
        public string City { get; set; }
        public CountryOrRegion CountryOrRegion { get; set; }
    }

    [ComplexType]
    public class CountryOrRegion
    {
        public string Name { get; set; }
    }

    public class Vehicle
    {
        public int Id { get; set; }
    }

    public class Car : Vehicle
    {
        public string Name { get; set; }
    }

    public class TestContext : DbContext
    {
        static TestContext()
        {
            Database.SetInitializer(new DropCreateDatabaseIfModelChanges<TestContext>());
        }

        public static DbModel CreateDynamicUpdateModel()
        {
            using (var context = new TestContext())
            {
                return context
                    .InternalContext
                    .CodeFirstModel
                    .CachedModelBuilder
                    .BuildDynamicUpdateModel(ProviderRegistry.Sql2008_ProviderInfo);
            }
        }

        internal static Tuple<StorageEntityTypeModificationFunctionMapping, StorageEntityContainerMapping>
            GetModificationFunctionMapping(string entityName)
        {
            MetadataWorkspace metadataWorkspace;

            using (var context = new TestContext())
            {
                metadataWorkspace = ((IObjectContextAdapter)context).ObjectContext.MetadataWorkspace;
            }

            var entityContainer
                = metadataWorkspace
                    .GetItems<EntityContainer>(DataSpace.CSpace)
                    .Single();

            var entityType
                = metadataWorkspace
                    .GetItem<EntityType>(typeof(TestContext).Namespace + "." + entityName, DataSpace.CSpace);

            var storageEntityContainerMapping
                = (StorageEntityContainerMapping)metadataWorkspace.GetMap(entityContainer, DataSpace.CSSpace);

            var modificationFunctionMapping
                = storageEntityContainerMapping
                    .EntitySetMappings
                    .SelectMany(esm => esm.ModificationFunctionMappings)
                    .Single(mfm => mfm.EntityType == entityType);

            return Tuple.Create(modificationFunctionMapping, storageEntityContainerMapping);
        }

        internal static Tuple<StorageAssociationSetModificationFunctionMapping, StorageEntityContainerMapping>
            GetAssociationModificationFunctionMapping(string associationName)
        {
            MetadataWorkspace metadataWorkspace;

            using (var context = new TestContext())
            {
                metadataWorkspace = ((IObjectContextAdapter)context).ObjectContext.MetadataWorkspace;
            }

            var entityContainer
                = metadataWorkspace
                    .GetItems<EntityContainer>(DataSpace.CSpace)
                    .Single();

            var associationType
                = metadataWorkspace
                    .GetItem<AssociationType>(typeof(TestContext).Namespace + "." + associationName, DataSpace.CSpace);

            var storageEntityContainerMapping
                = (StorageEntityContainerMapping)metadataWorkspace.GetMap(entityContainer, DataSpace.CSSpace);

            var modificationFunctionMapping
                = storageEntityContainerMapping
                    .AssociationSetMappings
                    .Select(esm => esm.ModificationFunctionMapping)
                    .Single(
                        mfm => mfm != null
                               && mfm.AssociationSet.ElementType == associationType);

            return Tuple.Create(modificationFunctionMapping, storageEntityContainerMapping);
        }

        protected override void OnModelCreating(DbModelBuilder modelBuilder)
        {
            modelBuilder
                .Entity<Order>()
                .HasKey(
                    o => new
                             {
                                 o.Id,
                                 o.Key,
                                 o.Code,
                                 o.Signature
                             })
                .MapToStoredProcedures()
                .Property(so => so.Id)
                .HasColumnName("order_id");

            modelBuilder
                .Entity<Order>()
                .Property(o => o.RowVersion)
                .IsRowVersion();

            modelBuilder
                .Entity<OrderGroup>();

            modelBuilder
                .Entity<OrderThing>()
                .HasMany(ot => ot.Orders)
                .WithMany(o => o.OrderThings)
                .MapToStoredProcedures(
                    m =>
                        {
                            m.Insert(
                                c =>
                                    {
                                        c.LeftKeyParameter(o => o.Id, "order_thing_id");
                                        c.RightKeyParameter(o => o.Code, "teh_codez_bro");
                                    });

                            m.Delete(
                                c =>
                                    {
                                        c.LeftKeyParameter(o => o.Id, "order_thing_id");
                                        c.RightKeyParameter(o => o.Code, "teh_codez_bro");
                                    });
                        }
                );

            modelBuilder
                .Entity<SpecialOrder>()
                .ToTable("special_orders")
                .Property(so => so.Key)
                .HasColumnName("so_key");

            modelBuilder
                .Entity<ExtraSpecialOrder>()
                .ToTable("xspecial_orders")
                .MapToStoredProcedures(
                    m =>
                        {
                            m.Insert(
                                c =>
                                    {
                                        c.Parameter(o => o.Name, "the_name");
                                        c.Parameter(o => o.Code, "teh_codez");
                                        c.Result(o => o.Key, "key_result");
                                    });
                            m.Update(
                                c =>
                                    {
                                        c.Parameter(o => o.Key, "key_for_update");
                                        c.Result(o => o.OrderNo, "order_fu");
                                    });
                            m.Delete(c => { c.Parameter(o => o.Key, "key_for_delete"); });
                        })
                .Property(so => so.Id)
                .HasColumnName("xid");

            modelBuilder
                .Entity<Customer>()
                .MapToStoredProcedures();

            modelBuilder
                .Entity<Vehicle>()
                .MapToStoredProcedures();
        }
    }

    internal class TestContext_v2 : TestContext
    {
        protected override void OnModelCreating(DbModelBuilder modelBuilder)
        {
            base.OnModelCreating(modelBuilder);

            modelBuilder
                .Entity<Order>()
                .MapToStoredProcedures(
                    m =>
                        {
                            m.Insert(c => c.HasName("sproc_A"));
                            m.Update(c => c.Parameter(o => o.Key, "key_for_update2"));
                            m.Delete(c => c.RowsAffectedParameter("affected_rows"));
                        });

            modelBuilder
                .Entity<SpecialOrder>()
                .MapToStoredProcedures(
                    m => { m.Insert(c => c.Result(o => o.OrderNo, "order_fu2")); });
        }
    }

    internal class TestContext_v2b : TestContext
    {
        protected override void OnModelCreating(DbModelBuilder modelBuilder)
        {
            base.OnModelCreating(modelBuilder);

            modelBuilder
                .Entity<OrderThing>()
                .HasMany(ot => ot.Orders)
                .WithMany(o => o.OrderThings)
                .MapToStoredProcedures(
                    m =>
                        {
                            m.Insert(
                                c =>
                                    {
                                        c.HasName("m2m_insert", "foo");
                                        c.LeftKeyParameter(o => o.Id, "order_thing_id2");
                                    });

                            m.Delete(
                                c =>
                                    {
                                        c.HasName("OrderThingOrder_Delete", "bar");
                                        c.RightKeyParameter(o => o.Id, "order_id");
                                    });
                        }
                );
        }
    }
}
>>>>>>> b1a13653
<|MERGE_RESOLUTION|>--- conflicted
+++ resolved
@@ -1,4 +1,3 @@
-<<<<<<< HEAD
 ﻿// Copyright (c) Microsoft Open Technologies, Inc. All rights reserved. See License.txt in the project root for license information.
 
 namespace System.Data.Entity.Migrations.Infrastructure.FunctionsModel
@@ -323,326 +322,4 @@
                 );
         }
     }
-}
-=======
-﻿// Copyright (c) Microsoft Open Technologies, Inc. All rights reserved. See License.txt in the project root for license information.
-
-namespace System.Data.Entity.Migrations.Infrastructure.FunctionsModel
-{
-    using System.Collections.Generic;
-    using System.ComponentModel.DataAnnotations;
-    using System.ComponentModel.DataAnnotations.Schema;
-    using System.Data.Entity.Core.Mapping;
-    using System.Data.Entity.Core.Metadata.Edm;
-    using System.Data.Entity.Infrastructure;
-    using System.Linq;
-
-    public class Customer
-    {
-        public int CustomerId { get; set; }
-        public string Name { get; set; }
-    }
-
-    public class Order
-    {
-        [DatabaseGenerated(DatabaseGeneratedOption.Identity)]
-        public Guid Key { get; set; }
-
-        [DatabaseGenerated(DatabaseGeneratedOption.Identity)]
-        public int Id { get; set; }
-
-        public string Code { get; set; }
-
-        public byte[] Signature { get; set; }
-
-        [DatabaseGenerated(DatabaseGeneratedOption.Computed)]
-        public string OrderNo { get; set; }
-
-        [ConcurrencyCheck]
-        public string Name { get; set; }
-
-        public Customer Customer { get; set; }
-        public Address Address { get; set; }
-        public int OrderGroupId { get; set; }
-        public byte[] RowVersion { get; set; }
-
-        public ICollection<OrderThing> OrderThings { get; set; }
-    }
-
-    public class OrderThing
-    {
-        public byte[] Id { get; set; }
-        public ICollection<Order> Orders { get; set; }
-    }
-
-    public class SpecialOrder : Order
-    {
-        public Address OtherAddress { get; set; }
-        public Customer OtherCustomer { get; set; }
-
-        [DatabaseGenerated(DatabaseGeneratedOption.Computed)]
-        public Guid MagicOrderToken { get; set; }
-    }
-
-    public class ExtraSpecialOrder : SpecialOrder
-    {
-        [DatabaseGenerated(DatabaseGeneratedOption.Computed)]
-        public string FairyDust { get; set; }
-
-        public int TheSpecialist { get; set; }
-    }
-
-    public class OrderGroup
-    {
-        public int OrderGroupId { get; set; }
-        public ICollection<Order> Orders { get; set; }
-    }
-
-    public class Address
-    {
-        public string Street { get; set; }
-        public string City { get; set; }
-        public CountryOrRegion CountryOrRegion { get; set; }
-    }
-
-    [ComplexType]
-    public class CountryOrRegion
-    {
-        public string Name { get; set; }
-    }
-
-    public class Vehicle
-    {
-        public int Id { get; set; }
-    }
-
-    public class Car : Vehicle
-    {
-        public string Name { get; set; }
-    }
-
-    public class TestContext : DbContext
-    {
-        static TestContext()
-        {
-            Database.SetInitializer(new DropCreateDatabaseIfModelChanges<TestContext>());
-        }
-
-        public static DbModel CreateDynamicUpdateModel()
-        {
-            using (var context = new TestContext())
-            {
-                return context
-                    .InternalContext
-                    .CodeFirstModel
-                    .CachedModelBuilder
-                    .BuildDynamicUpdateModel(ProviderRegistry.Sql2008_ProviderInfo);
-            }
-        }
-
-        internal static Tuple<StorageEntityTypeModificationFunctionMapping, StorageEntityContainerMapping>
-            GetModificationFunctionMapping(string entityName)
-        {
-            MetadataWorkspace metadataWorkspace;
-
-            using (var context = new TestContext())
-            {
-                metadataWorkspace = ((IObjectContextAdapter)context).ObjectContext.MetadataWorkspace;
-            }
-
-            var entityContainer
-                = metadataWorkspace
-                    .GetItems<EntityContainer>(DataSpace.CSpace)
-                    .Single();
-
-            var entityType
-                = metadataWorkspace
-                    .GetItem<EntityType>(typeof(TestContext).Namespace + "." + entityName, DataSpace.CSpace);
-
-            var storageEntityContainerMapping
-                = (StorageEntityContainerMapping)metadataWorkspace.GetMap(entityContainer, DataSpace.CSSpace);
-
-            var modificationFunctionMapping
-                = storageEntityContainerMapping
-                    .EntitySetMappings
-                    .SelectMany(esm => esm.ModificationFunctionMappings)
-                    .Single(mfm => mfm.EntityType == entityType);
-
-            return Tuple.Create(modificationFunctionMapping, storageEntityContainerMapping);
-        }
-
-        internal static Tuple<StorageAssociationSetModificationFunctionMapping, StorageEntityContainerMapping>
-            GetAssociationModificationFunctionMapping(string associationName)
-        {
-            MetadataWorkspace metadataWorkspace;
-
-            using (var context = new TestContext())
-            {
-                metadataWorkspace = ((IObjectContextAdapter)context).ObjectContext.MetadataWorkspace;
-            }
-
-            var entityContainer
-                = metadataWorkspace
-                    .GetItems<EntityContainer>(DataSpace.CSpace)
-                    .Single();
-
-            var associationType
-                = metadataWorkspace
-                    .GetItem<AssociationType>(typeof(TestContext).Namespace + "." + associationName, DataSpace.CSpace);
-
-            var storageEntityContainerMapping
-                = (StorageEntityContainerMapping)metadataWorkspace.GetMap(entityContainer, DataSpace.CSSpace);
-
-            var modificationFunctionMapping
-                = storageEntityContainerMapping
-                    .AssociationSetMappings
-                    .Select(esm => esm.ModificationFunctionMapping)
-                    .Single(
-                        mfm => mfm != null
-                               && mfm.AssociationSet.ElementType == associationType);
-
-            return Tuple.Create(modificationFunctionMapping, storageEntityContainerMapping);
-        }
-
-        protected override void OnModelCreating(DbModelBuilder modelBuilder)
-        {
-            modelBuilder
-                .Entity<Order>()
-                .HasKey(
-                    o => new
-                             {
-                                 o.Id,
-                                 o.Key,
-                                 o.Code,
-                                 o.Signature
-                             })
-                .MapToStoredProcedures()
-                .Property(so => so.Id)
-                .HasColumnName("order_id");
-
-            modelBuilder
-                .Entity<Order>()
-                .Property(o => o.RowVersion)
-                .IsRowVersion();
-
-            modelBuilder
-                .Entity<OrderGroup>();
-
-            modelBuilder
-                .Entity<OrderThing>()
-                .HasMany(ot => ot.Orders)
-                .WithMany(o => o.OrderThings)
-                .MapToStoredProcedures(
-                    m =>
-                        {
-                            m.Insert(
-                                c =>
-                                    {
-                                        c.LeftKeyParameter(o => o.Id, "order_thing_id");
-                                        c.RightKeyParameter(o => o.Code, "teh_codez_bro");
-                                    });
-
-                            m.Delete(
-                                c =>
-                                    {
-                                        c.LeftKeyParameter(o => o.Id, "order_thing_id");
-                                        c.RightKeyParameter(o => o.Code, "teh_codez_bro");
-                                    });
-                        }
-                );
-
-            modelBuilder
-                .Entity<SpecialOrder>()
-                .ToTable("special_orders")
-                .Property(so => so.Key)
-                .HasColumnName("so_key");
-
-            modelBuilder
-                .Entity<ExtraSpecialOrder>()
-                .ToTable("xspecial_orders")
-                .MapToStoredProcedures(
-                    m =>
-                        {
-                            m.Insert(
-                                c =>
-                                    {
-                                        c.Parameter(o => o.Name, "the_name");
-                                        c.Parameter(o => o.Code, "teh_codez");
-                                        c.Result(o => o.Key, "key_result");
-                                    });
-                            m.Update(
-                                c =>
-                                    {
-                                        c.Parameter(o => o.Key, "key_for_update");
-                                        c.Result(o => o.OrderNo, "order_fu");
-                                    });
-                            m.Delete(c => { c.Parameter(o => o.Key, "key_for_delete"); });
-                        })
-                .Property(so => so.Id)
-                .HasColumnName("xid");
-
-            modelBuilder
-                .Entity<Customer>()
-                .MapToStoredProcedures();
-
-            modelBuilder
-                .Entity<Vehicle>()
-                .MapToStoredProcedures();
-        }
-    }
-
-    internal class TestContext_v2 : TestContext
-    {
-        protected override void OnModelCreating(DbModelBuilder modelBuilder)
-        {
-            base.OnModelCreating(modelBuilder);
-
-            modelBuilder
-                .Entity<Order>()
-                .MapToStoredProcedures(
-                    m =>
-                        {
-                            m.Insert(c => c.HasName("sproc_A"));
-                            m.Update(c => c.Parameter(o => o.Key, "key_for_update2"));
-                            m.Delete(c => c.RowsAffectedParameter("affected_rows"));
-                        });
-
-            modelBuilder
-                .Entity<SpecialOrder>()
-                .MapToStoredProcedures(
-                    m => { m.Insert(c => c.Result(o => o.OrderNo, "order_fu2")); });
-        }
-    }
-
-    internal class TestContext_v2b : TestContext
-    {
-        protected override void OnModelCreating(DbModelBuilder modelBuilder)
-        {
-            base.OnModelCreating(modelBuilder);
-
-            modelBuilder
-                .Entity<OrderThing>()
-                .HasMany(ot => ot.Orders)
-                .WithMany(o => o.OrderThings)
-                .MapToStoredProcedures(
-                    m =>
-                        {
-                            m.Insert(
-                                c =>
-                                    {
-                                        c.HasName("m2m_insert", "foo");
-                                        c.LeftKeyParameter(o => o.Id, "order_thing_id2");
-                                    });
-
-                            m.Delete(
-                                c =>
-                                    {
-                                        c.HasName("OrderThingOrder_Delete", "bar");
-                                        c.RightKeyParameter(o => o.Id, "order_id");
-                                    });
-                        }
-                );
-        }
-    }
-}
->>>>>>> b1a13653
+}