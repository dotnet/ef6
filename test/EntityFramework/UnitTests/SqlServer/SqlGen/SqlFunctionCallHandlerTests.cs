--- conflicted
+++ resolved
@@ -1,362 +1,358 @@
-﻿// Copyright (c) Microsoft Open Technologies, Inc. All rights reserved. See License.txt in the project root for license information.
-
-namespace System.Data.Entity.SqlServer.SqlGen
-{
-    using System.Data.Entity.Core.Common;
-    using System.Data.Entity.Core.Common.CommandTrees;
-    using System.Data.Entity.Core.Metadata.Edm;
-    using System.Data.Entity.SqlServer.Resources;
-    using System.Linq;
-    using System.Text;
-    using Moq;
-    using Xunit;
-    using System.Data.Entity.Core.Common.CommandTrees.ExpressionBuilder;
-    using System.Globalization;
-
-    public class SqlFunctionCallHandlerTests
-    {
-        public class CastReturnTypeToInt16
-        {
-            [Fact]
-            public void CastReturnTypeToInt16_returns_false_when_function_is_not_in_list_that_needs_this_cast()
-            {
-                Assert.False(
-                    SqlFunctionCallHandler.CastReturnTypeToInt16(
-                        CreateMockDbFunctionExpression("Edm.NotOnYourNelly", PrimitiveTypeKind.Int16).Object));
-            }
-
-            [Fact]
-            public void CastReturnTypeToInt16_returns_true_when_function_is_in_list_to_need_cast()
-            {
-                Assert.True(
-                    SqlFunctionCallHandler.CastReturnTypeToInt16(CreateMockDbFunctionExpression("Edm.Abs", PrimitiveTypeKind.Int16).Object));
-            }
-
-            [Fact]
-            public void CastReturnTypeToInt16_returns_false_when_function_is_in_list_to_need_cast_but_return_type_does_not_match()
-            {
-                Assert.False(
-                    SqlFunctionCallHandler.CastReturnTypeToInt16(CreateMockDbFunctionExpression("Edm.Abs", PrimitiveTypeKind.Int32).Object));
-            }
-        }
-
-        public class CastReturnTypeToSingle
-        {
-            [Fact]
-            public void CastReturnTypeToSingle_returns_false_when_function_is_not_in_list_that_needs_this_cast()
-            {
-                Assert.False(
-                    SqlFunctionCallHandler.CastReturnTypeToSingle(
-                        CreateMockDbFunctionExpression("Edm.NotOnYourNelly", PrimitiveTypeKind.Single).Object));
-            }
-
-            [Fact]
-            public void CastReturnTypeToSingle_returns_true_when_function_is_in_list_to_need_cast()
-            {
-                Assert.True(
-                    SqlFunctionCallHandler.CastReturnTypeToSingle(
-                        CreateMockDbFunctionExpression("Edm.Floor", PrimitiveTypeKind.Single).Object));
-            }
-
-            [Fact]
-            public void CastReturnTypeToSingle_returns_false_when_function_is_in_list_to_need_cast_but_return_type_does_not_match()
-            {
-                Assert.False(
-                    SqlFunctionCallHandler.CastReturnTypeToSingle(
-                        CreateMockDbFunctionExpression("Edm.Floor", PrimitiveTypeKind.Double).Object));
-            }
-        }
-
-        public class CastReturnTypeToInt64
-        {
-            [Fact]
-            public void CastReturnTypeToInt64_returns_false_when_function_is_not_in_list_that_needs_this_cast()
-            {
-                Assert.False(
-                    SqlFunctionCallHandler.CastReturnTypeToInt64(
-                        CreateMockDbFunctionExpression("Edm.NotOnYourNelly", PrimitiveTypeKind.Int64).Object));
-            }
-
-            [Fact]
-            public void CastReturnTypeToInt64_returns_true_when_function_is_in_list_to_need_cast()
-            {
-                Assert.True(
-                    SqlFunctionCallHandler.CastReturnTypeToInt64(
-                        CreateMockDbFunctionExpression("SqlServer.CHARINDEX", PrimitiveTypeKind.Int64).Object));
-            }
-
-            [Fact]
-            public void CastReturnTypeToInt64_returns_false_when_function_is_in_list_to_need_cast_but_return_type_does_not_match()
-            {
-                Assert.False(
-                    SqlFunctionCallHandler.CastReturnTypeToInt64(
-                        CreateMockDbFunctionExpression("SqlServer.CHARINDEX", PrimitiveTypeKind.Int32).Object));
-            }
-        }
-
-        public class CastReturnTypeToInt32
-        {
-            [Fact]
-            public void CastReturnTypeToInt32_returns_false_when_function_is_not_in_list_that_needs_this_cast()
-            {
-                Assert.False(
-                    SqlFunctionCallHandler.CastReturnTypeToInt32(
-                        new SqlGenerator(), CreateMockDbFunctionExpression("Edm.NotOnYourNelly", PrimitiveTypeKind.Int32).Object));
-            }
-
-            [Fact]
-            public void CastReturnTypeToInt32_returns_true_when_function_is_in_list_to_need_cast()
-            {
-                Assert.True(
-                    SqlFunctionCallHandler.CastReturnTypeToInt32(
-                        CreateMockSqlGenerator("ntext").Object,
-                        CreateMockDbFunctionExpression("SqlServer.PATINDEX", PrimitiveTypeKind.Int32).Object));
-            }
-
-            [Fact]
-            public void CastReturnTypeToInt32_returns_false_when_function_is_in_list_to_need_cast_but_return_type_does_not_match()
-            {
-                Assert.False(
-                    SqlFunctionCallHandler.CastReturnTypeToInt32(
-                        CreateMockSqlGenerator("nope").Object,
-                        CreateMockDbFunctionExpression("SqlServer.PATINDEX", PrimitiveTypeKind.Int32).Object));
-            }
-        }
-
-        public class HandleDatepartDateFunction
-        {
-            [Fact]
-            public void HandleDatepartDateFunction_throws_when_argument_is_not_a_constant()
-            {
-                var mockExpression = new Mock<DbFunctionExpression>();
-                mockExpression.Setup(m => m.Function).Returns(CreateMockEdmFunction("My.Function").Object);
-                mockExpression.Setup(m => m.Arguments).Returns(new[] { new Mock<DbExpression>().Object });
-
-                Assert.Equal(
-                    Strings.SqlGen_InvalidDatePartArgumentExpression("My", "Function"),
-                    Assert.Throws<InvalidOperationException>(
-                        () => SqlFunctionCallHandler.HandleDatepartDateFunction(null, mockExpression.Object)).Message);
-            }
-
-            [Fact]
-            public void HandleDatepartDateFunction_throws_when_argument_is_not_a_string()
-            {
-                Assert.Equal(
-                    Strings.SqlGen_InvalidDatePartArgumentExpression("My", "Function"),
-                    Assert.Throws<InvalidOperationException>(
-                        () =>
-                        SqlFunctionCallHandler.HandleDatepartDateFunction(
-                            null, CreateMockDbFunctionExpression("My.Function", PrimitiveTypeKind.String, 69).Object)).Message);
-            }
-
-            [Fact]
-            public void HandleDatepartDateFunction_throws_when_argument_does_not_contain_a_valid_date_part()
-            {
-                Assert.Equal(
-                    Strings.SqlGen_InvalidDatePartArgumentValue("mp4-27", "My", "Function"),
-                    Assert.Throws<InvalidOperationException>(
-                        () =>
-                        SqlFunctionCallHandler.HandleDatepartDateFunction(
-                            null, CreateMockDbFunctionExpression("My.Function", PrimitiveTypeKind.String, "mp4-27").Object)).Message);
-            }
-
-            [Fact]
-            public void HandleDatepartDateFunction_builds_SQL_for_the_given_date_part()
-            {
-                var builder = new StringBuilder();
-                using (var writer = new SqlWriter(builder))
-                {
-                    SqlFunctionCallHandler.HandleDatepartDateFunction(
-                        null, CreateMockDbFunctionExpression("My.Function", PrimitiveTypeKind.String, "iso_week").Object)
-                        .WriteSql(writer, null);
-
-                    Assert.Equal("[My].[Function](iso_week)", builder.ToString());
-                }
-            }
-
-            [Fact]
-            public void HandleDatepartDateFunction_builds_SQL_for_the_given_date_part_with_arguments()
-            {
-                var builder = new StringBuilder();
-                using (var writer = new SqlWriter(builder))
-                {
-                    SqlFunctionCallHandler.HandleDatepartDateFunction(
-                        null, CreateMockDbFunctionExpression("My.Function", PrimitiveTypeKind.String, "iso_week", "One", "Two").Object)
-                        .WriteSql(writer, null);
-
-                    Assert.Equal("[My].[Function](iso_week, One, Two)", builder.ToString());
-                }
-            }
-        }
-
-        [Fact]
-        public void GenerateFunctionCallSql_generates_expected_sql_for_CreateDateTime()
-        {
-            var dateTime = new DateTime(2012, 2, 29, 6, 12, 37);
-
-            const string expectedSqlFormat = 
-"convert ({0}," 
-    + "right('000' + convert(varchar(255), 2012), 4) + '-' + convert(varchar(255), 2) + '-' + convert(varchar(255), 29) + ' ' + "
-    + "convert(varchar(255), 6) + ':' + convert(varchar(255), 12) + ':' + str(37, {1}, {2}), 121)";
-
-            var expectedSql1 = String.Format(CultureInfo.InvariantCulture, expectedSqlFormat, "datetime", 6, 3);
-            var expectedSql2 = String.Format(CultureInfo.InvariantCulture, expectedSqlFormat, "datetime2", 10, 7);
-
-            Assert.Equal(expectedSql1, BuildSqlForDateTime(dateTime, SqlVersion.Sql8));
-            Assert.Equal(expectedSql1, BuildSqlForDateTime(dateTime, SqlVersion.Sql9));
-            Assert.Equal(expectedSql2, BuildSqlForDateTime(dateTime, SqlVersion.Sql10));
-            Assert.Equal(expectedSql2, BuildSqlForDateTime(dateTime, SqlVersion.Sql11));
-        }
-
-        [Fact]
-        public void GenerateFunctionCallSql_generates_expected_sql_for_CreateDateTimeOffset()
-        {
-            var dateTimeOffset = new DateTimeOffset(2012, 2, 29, 6, 12, 37, TimeSpan.FromHours(3));
-
-            const string expectedSql=
-"convert (datetimeoffset,"
-    + "right('000' + convert(varchar(255), 2012), 4) + '-' + convert(varchar(255), 2) + '-' + convert(varchar(255), 29) + ' ' + "
-    + "convert(varchar(255), 6) + ':' + convert(varchar(255), 12) + ':' + str(37, 10, 7) + "
-    + "(CASE WHEN 180 >= 0 THEN '+' ELSE '-' END) + convert(varchar(255), ABS(180/60)) + ':' + convert(varchar(255), ABS(180%60)), 121)";
-
-            Assert.Equal(expectedSql, BuildSqlForDateTimeOffset(dateTimeOffset, SqlVersion.Sql10));
-            Assert.Equal(expectedSql, BuildSqlForDateTimeOffset(dateTimeOffset, SqlVersion.Sql11));
-        }
-
-        private static string BuildSqlForDateTime(DateTime dateTime, SqlVersion sqlVersion)
-        {
-            var builder = new StringBuilder();
-
-            var sqlGenerator = new SqlGenerator(sqlVersion);
-
-            var functionExpression = EdmFunctions.CreateDateTime(
-                DbExpression.FromInt32(dateTime.Year),
-                DbExpression.FromInt32(dateTime.Month),
-                DbExpression.FromInt32(dateTime.Day),
-                DbExpression.FromInt32(dateTime.Hour),
-                DbExpression.FromInt32(dateTime.Minute),
-                DbExpression.FromInt32(dateTime.Second));
-
-            var sqlFragment = SqlFunctionCallHandler.GenerateFunctionCallSql(
-                sqlGenerator, functionExpression);
-
-            using (var sqlWriter = new SqlWriter(builder))
-            {
-                sqlFragment.WriteSql(sqlWriter, sqlGenerator);
-            }
-
-            return builder.ToString();
-        }
-
-        private static string BuildSqlForDateTimeOffset(DateTimeOffset dateTimeOffset, SqlVersion sqlVersion)
-        {
-            var builder = new StringBuilder();
-
-            var sqlGenerator = new SqlGenerator(sqlVersion);
-
-            var functionExpression = EdmFunctions.CreateDateTimeOffset(
-                DbExpression.FromInt32(dateTimeOffset.Year),
-                DbExpression.FromInt32(dateTimeOffset.Month),
-                DbExpression.FromInt32(dateTimeOffset.Day),
-                DbExpression.FromInt32(dateTimeOffset.Hour),
-                DbExpression.FromInt32(dateTimeOffset.Minute),
-                DbExpression.FromInt32(dateTimeOffset.Second),
-                DbExpression.FromInt32(Convert.ToInt32(dateTimeOffset.Offset.TotalMinutes)));
-
-            var sqlFragment = SqlFunctionCallHandler.GenerateFunctionCallSql(
-                sqlGenerator, functionExpression);
-
-            using (var sqlWriter = new SqlWriter(builder))
-            {
-                sqlFragment.WriteSql(sqlWriter, sqlGenerator);
-            }
-
-            return builder.ToString();
-        }
-
-        private static Mock<SqlGenerator> CreateMockSqlGenerator(string storeType)
-        {
-            var mockEdmType = new Mock<EdmType>();
-            mockEdmType.Setup(m => m.Name).Returns(storeType);
-
-            var mockStoreType = new Mock<TypeUsage>();
-            mockStoreType.Setup(m => m.EdmType).Returns(mockEdmType.Object);
-
-            var mockStoreProviderManifest = new Mock<DbProviderManifest>();
-            mockStoreProviderManifest.Setup(m => m.GetStoreType(It.IsAny<TypeUsage>())).Returns(mockStoreType.Object);
-
-            var mockStoreItemCollection = new Mock<StoreItemCollection>();
-            mockStoreItemCollection.Setup(m => m.ProviderManifest).Returns(mockStoreProviderManifest.Object);
-
-            var mockSqlGenerator = new Mock<SqlGenerator>();
-            mockSqlGenerator.Setup(m => m.StoreItemCollection).Returns(mockStoreItemCollection.Object);
-
-            return mockSqlGenerator;
-        }
-
-        private static Mock<DbFunctionExpression> CreateMockDbFunctionExpression(
-            string functionName,
-            PrimitiveTypeKind returnType,
-            object argumentValue = null,
-            params string[] additionalArguments)
-        {
-            additionalArguments = additionalArguments ?? new string[0];
-
-            var mockEdmType = new Mock<PrimitiveType>();
-            mockEdmType.Setup(m => m.BuiltInTypeKind).Returns(BuiltInTypeKind.PrimitiveType);
-            mockEdmType.Setup(m => m.PrimitiveTypeKind).Returns(returnType);
-
-            var mockTypeUsage = new Mock<TypeUsage>();
-            mockTypeUsage.Setup(m => m.EdmType).Returns(mockEdmType.Object);
-
-            var mockArgument = new Mock<DbConstantExpression>();
-            mockArgument.Setup(m => m.ResultType).Returns(mockTypeUsage.Object);
-            mockArgument.Setup(m => m.Value).Returns(argumentValue);
-
-            var arguments = new DbExpression[] { mockArgument.Object }.Concat(
-                additionalArguments.Select(
-                    a =>
-                        {
-                            var mockSqlWriter = new Mock<ISqlFragment>();
-                            mockSqlWriter.Setup(m => m.WriteSql(It.IsAny<SqlWriter>(), It.IsAny<SqlGenerator>()))
-                                .Callback((SqlWriter writer, SqlGenerator generator) => writer.Write(a));
-
-                            var mockAdditionalArgument = new Mock<DbConstantExpression>();
-                            mockAdditionalArgument.Setup(m => m.ResultType).Returns(mockTypeUsage.Object);
-                            mockAdditionalArgument.Setup(m => m.Value).Returns("Value");
-                            mockAdditionalArgument.Setup(m => m.Accept(It.IsAny<DbExpressionVisitor<ISqlFragment>>()))
-                                .Returns(mockSqlWriter.Object);
-
-                            return mockAdditionalArgument.Object;
-                        }));
-
-            var mockExpression = new Mock<DbFunctionExpression>();
-            mockExpression.Setup(m => m.Function).Returns(CreateMockEdmFunction(functionName).Object);
-            mockExpression.Setup(m => m.Arguments).Returns(arguments.ToArray());
-
-            return mockExpression;
-        }
-
-        private static Mock<EdmFunction> CreateMockEdmFunction(string functionName)
-        {
-            var mockProperty = new Mock<MetadataProperty>();
-            mockProperty.Setup(m => m.Name).Returns("DataSpace");
-<<<<<<< HEAD
-            mockProperty.Setup(m => m.Identity).Returns("DataSpace");
-=======
-            mockProperty.Setup(m => m.Identity).Returns("DataSpace"); 
->>>>>>> d461b272
-            mockProperty.Setup(m => m.Value).Returns(DataSpace.CSpace);
-
-            var mockEdmFunction = new Mock<EdmFunction>("F", "N", DataSpace.SSpace);
-            mockEdmFunction.Setup(m => m.FullName).Returns(functionName);
-            mockEdmFunction.Setup(m => m.NamespaceName).Returns(functionName.Split('.')[0]);
-            mockEdmFunction.Setup(m => m.Name).Returns(functionName.Split('.')[1]);
-            mockEdmFunction.Setup(m => m.DataSpace).Returns(DataSpace.CSpace);
-            mockEdmFunction.Setup(m => m.MetadataProperties).Returns(
-                new ReadOnlyMetadataCollection<MetadataProperty>(new[] { mockProperty.Object }));
-
-            return mockEdmFunction;
-        }
-    }
-}
+﻿// Copyright (c) Microsoft Open Technologies, Inc. All rights reserved. See License.txt in the project root for license information.
+
+namespace System.Data.Entity.SqlServer.SqlGen
+{
+    using System.Data.Entity.Core.Common;
+    using System.Data.Entity.Core.Common.CommandTrees;
+    using System.Data.Entity.Core.Metadata.Edm;
+    using System.Data.Entity.SqlServer.Resources;
+    using System.Linq;
+    using System.Text;
+    using Moq;
+    using Xunit;
+    using System.Data.Entity.Core.Common.CommandTrees.ExpressionBuilder;
+    using System.Globalization;
+
+    public class SqlFunctionCallHandlerTests
+    {
+        public class CastReturnTypeToInt16
+        {
+            [Fact]
+            public void CastReturnTypeToInt16_returns_false_when_function_is_not_in_list_that_needs_this_cast()
+            {
+                Assert.False(
+                    SqlFunctionCallHandler.CastReturnTypeToInt16(
+                        CreateMockDbFunctionExpression("Edm.NotOnYourNelly", PrimitiveTypeKind.Int16).Object));
+            }
+
+            [Fact]
+            public void CastReturnTypeToInt16_returns_true_when_function_is_in_list_to_need_cast()
+            {
+                Assert.True(
+                    SqlFunctionCallHandler.CastReturnTypeToInt16(CreateMockDbFunctionExpression("Edm.Abs", PrimitiveTypeKind.Int16).Object));
+            }
+
+            [Fact]
+            public void CastReturnTypeToInt16_returns_false_when_function_is_in_list_to_need_cast_but_return_type_does_not_match()
+            {
+                Assert.False(
+                    SqlFunctionCallHandler.CastReturnTypeToInt16(CreateMockDbFunctionExpression("Edm.Abs", PrimitiveTypeKind.Int32).Object));
+            }
+        }
+
+        public class CastReturnTypeToSingle
+        {
+            [Fact]
+            public void CastReturnTypeToSingle_returns_false_when_function_is_not_in_list_that_needs_this_cast()
+            {
+                Assert.False(
+                    SqlFunctionCallHandler.CastReturnTypeToSingle(
+                        CreateMockDbFunctionExpression("Edm.NotOnYourNelly", PrimitiveTypeKind.Single).Object));
+            }
+
+            [Fact]
+            public void CastReturnTypeToSingle_returns_true_when_function_is_in_list_to_need_cast()
+            {
+                Assert.True(
+                    SqlFunctionCallHandler.CastReturnTypeToSingle(
+                        CreateMockDbFunctionExpression("Edm.Floor", PrimitiveTypeKind.Single).Object));
+            }
+
+            [Fact]
+            public void CastReturnTypeToSingle_returns_false_when_function_is_in_list_to_need_cast_but_return_type_does_not_match()
+            {
+                Assert.False(
+                    SqlFunctionCallHandler.CastReturnTypeToSingle(
+                        CreateMockDbFunctionExpression("Edm.Floor", PrimitiveTypeKind.Double).Object));
+            }
+        }
+
+        public class CastReturnTypeToInt64
+        {
+            [Fact]
+            public void CastReturnTypeToInt64_returns_false_when_function_is_not_in_list_that_needs_this_cast()
+            {
+                Assert.False(
+                    SqlFunctionCallHandler.CastReturnTypeToInt64(
+                        CreateMockDbFunctionExpression("Edm.NotOnYourNelly", PrimitiveTypeKind.Int64).Object));
+            }
+
+            [Fact]
+            public void CastReturnTypeToInt64_returns_true_when_function_is_in_list_to_need_cast()
+            {
+                Assert.True(
+                    SqlFunctionCallHandler.CastReturnTypeToInt64(
+                        CreateMockDbFunctionExpression("SqlServer.CHARINDEX", PrimitiveTypeKind.Int64).Object));
+            }
+
+            [Fact]
+            public void CastReturnTypeToInt64_returns_false_when_function_is_in_list_to_need_cast_but_return_type_does_not_match()
+            {
+                Assert.False(
+                    SqlFunctionCallHandler.CastReturnTypeToInt64(
+                        CreateMockDbFunctionExpression("SqlServer.CHARINDEX", PrimitiveTypeKind.Int32).Object));
+            }
+        }
+
+        public class CastReturnTypeToInt32
+        {
+            [Fact]
+            public void CastReturnTypeToInt32_returns_false_when_function_is_not_in_list_that_needs_this_cast()
+            {
+                Assert.False(
+                    SqlFunctionCallHandler.CastReturnTypeToInt32(
+                        new SqlGenerator(), CreateMockDbFunctionExpression("Edm.NotOnYourNelly", PrimitiveTypeKind.Int32).Object));
+            }
+
+            [Fact]
+            public void CastReturnTypeToInt32_returns_true_when_function_is_in_list_to_need_cast()
+            {
+                Assert.True(
+                    SqlFunctionCallHandler.CastReturnTypeToInt32(
+                        CreateMockSqlGenerator("ntext").Object,
+                        CreateMockDbFunctionExpression("SqlServer.PATINDEX", PrimitiveTypeKind.Int32).Object));
+            }
+
+            [Fact]
+            public void CastReturnTypeToInt32_returns_false_when_function_is_in_list_to_need_cast_but_return_type_does_not_match()
+            {
+                Assert.False(
+                    SqlFunctionCallHandler.CastReturnTypeToInt32(
+                        CreateMockSqlGenerator("nope").Object,
+                        CreateMockDbFunctionExpression("SqlServer.PATINDEX", PrimitiveTypeKind.Int32).Object));
+            }
+        }
+
+        public class HandleDatepartDateFunction
+        {
+            [Fact]
+            public void HandleDatepartDateFunction_throws_when_argument_is_not_a_constant()
+            {
+                var mockExpression = new Mock<DbFunctionExpression>();
+                mockExpression.Setup(m => m.Function).Returns(CreateMockEdmFunction("My.Function").Object);
+                mockExpression.Setup(m => m.Arguments).Returns(new[] { new Mock<DbExpression>().Object });
+
+                Assert.Equal(
+                    Strings.SqlGen_InvalidDatePartArgumentExpression("My", "Function"),
+                    Assert.Throws<InvalidOperationException>(
+                        () => SqlFunctionCallHandler.HandleDatepartDateFunction(null, mockExpression.Object)).Message);
+            }
+
+            [Fact]
+            public void HandleDatepartDateFunction_throws_when_argument_is_not_a_string()
+            {
+                Assert.Equal(
+                    Strings.SqlGen_InvalidDatePartArgumentExpression("My", "Function"),
+                    Assert.Throws<InvalidOperationException>(
+                        () =>
+                        SqlFunctionCallHandler.HandleDatepartDateFunction(
+                            null, CreateMockDbFunctionExpression("My.Function", PrimitiveTypeKind.String, 69).Object)).Message);
+            }
+
+            [Fact]
+            public void HandleDatepartDateFunction_throws_when_argument_does_not_contain_a_valid_date_part()
+            {
+                Assert.Equal(
+                    Strings.SqlGen_InvalidDatePartArgumentValue("mp4-27", "My", "Function"),
+                    Assert.Throws<InvalidOperationException>(
+                        () =>
+                        SqlFunctionCallHandler.HandleDatepartDateFunction(
+                            null, CreateMockDbFunctionExpression("My.Function", PrimitiveTypeKind.String, "mp4-27").Object)).Message);
+            }
+
+            [Fact]
+            public void HandleDatepartDateFunction_builds_SQL_for_the_given_date_part()
+            {
+                var builder = new StringBuilder();
+                using (var writer = new SqlWriter(builder))
+                {
+                    SqlFunctionCallHandler.HandleDatepartDateFunction(
+                        null, CreateMockDbFunctionExpression("My.Function", PrimitiveTypeKind.String, "iso_week").Object)
+                        .WriteSql(writer, null);
+
+                    Assert.Equal("[My].[Function](iso_week)", builder.ToString());
+                }
+            }
+
+            [Fact]
+            public void HandleDatepartDateFunction_builds_SQL_for_the_given_date_part_with_arguments()
+            {
+                var builder = new StringBuilder();
+                using (var writer = new SqlWriter(builder))
+                {
+                    SqlFunctionCallHandler.HandleDatepartDateFunction(
+                        null, CreateMockDbFunctionExpression("My.Function", PrimitiveTypeKind.String, "iso_week", "One", "Two").Object)
+                        .WriteSql(writer, null);
+
+                    Assert.Equal("[My].[Function](iso_week, One, Two)", builder.ToString());
+                }
+            }
+        }
+
+        [Fact]
+        public void GenerateFunctionCallSql_generates_expected_sql_for_CreateDateTime()
+        {
+            var dateTime = new DateTime(2012, 2, 29, 6, 12, 37);
+
+            const string expectedSqlFormat = 
+"convert ({0}," 
+    + "right('000' + convert(varchar(255), 2012), 4) + '-' + convert(varchar(255), 2) + '-' + convert(varchar(255), 29) + ' ' + "
+    + "convert(varchar(255), 6) + ':' + convert(varchar(255), 12) + ':' + str(37, {1}, {2}), 121)";
+
+            var expectedSql1 = String.Format(CultureInfo.InvariantCulture, expectedSqlFormat, "datetime", 6, 3);
+            var expectedSql2 = String.Format(CultureInfo.InvariantCulture, expectedSqlFormat, "datetime2", 10, 7);
+
+            Assert.Equal(expectedSql1, BuildSqlForDateTime(dateTime, SqlVersion.Sql8));
+            Assert.Equal(expectedSql1, BuildSqlForDateTime(dateTime, SqlVersion.Sql9));
+            Assert.Equal(expectedSql2, BuildSqlForDateTime(dateTime, SqlVersion.Sql10));
+            Assert.Equal(expectedSql2, BuildSqlForDateTime(dateTime, SqlVersion.Sql11));
+        }
+
+        [Fact]
+        public void GenerateFunctionCallSql_generates_expected_sql_for_CreateDateTimeOffset()
+        {
+            var dateTimeOffset = new DateTimeOffset(2012, 2, 29, 6, 12, 37, TimeSpan.FromHours(3));
+
+            const string expectedSql=
+"convert (datetimeoffset,"
+    + "right('000' + convert(varchar(255), 2012), 4) + '-' + convert(varchar(255), 2) + '-' + convert(varchar(255), 29) + ' ' + "
+    + "convert(varchar(255), 6) + ':' + convert(varchar(255), 12) + ':' + str(37, 10, 7) + "
+    + "(CASE WHEN 180 >= 0 THEN '+' ELSE '-' END) + convert(varchar(255), ABS(180/60)) + ':' + convert(varchar(255), ABS(180%60)), 121)";
+
+            Assert.Equal(expectedSql, BuildSqlForDateTimeOffset(dateTimeOffset, SqlVersion.Sql10));
+            Assert.Equal(expectedSql, BuildSqlForDateTimeOffset(dateTimeOffset, SqlVersion.Sql11));
+        }
+
+        private static string BuildSqlForDateTime(DateTime dateTime, SqlVersion sqlVersion)
+        {
+            var builder = new StringBuilder();
+
+            var sqlGenerator = new SqlGenerator(sqlVersion);
+
+            var functionExpression = EdmFunctions.CreateDateTime(
+                DbExpression.FromInt32(dateTime.Year),
+                DbExpression.FromInt32(dateTime.Month),
+                DbExpression.FromInt32(dateTime.Day),
+                DbExpression.FromInt32(dateTime.Hour),
+                DbExpression.FromInt32(dateTime.Minute),
+                DbExpression.FromInt32(dateTime.Second));
+
+            var sqlFragment = SqlFunctionCallHandler.GenerateFunctionCallSql(
+                sqlGenerator, functionExpression);
+
+            using (var sqlWriter = new SqlWriter(builder))
+            {
+                sqlFragment.WriteSql(sqlWriter, sqlGenerator);
+            }
+
+            return builder.ToString();
+        }
+
+        private static string BuildSqlForDateTimeOffset(DateTimeOffset dateTimeOffset, SqlVersion sqlVersion)
+        {
+            var builder = new StringBuilder();
+
+            var sqlGenerator = new SqlGenerator(sqlVersion);
+
+            var functionExpression = EdmFunctions.CreateDateTimeOffset(
+                DbExpression.FromInt32(dateTimeOffset.Year),
+                DbExpression.FromInt32(dateTimeOffset.Month),
+                DbExpression.FromInt32(dateTimeOffset.Day),
+                DbExpression.FromInt32(dateTimeOffset.Hour),
+                DbExpression.FromInt32(dateTimeOffset.Minute),
+                DbExpression.FromInt32(dateTimeOffset.Second),
+                DbExpression.FromInt32(Convert.ToInt32(dateTimeOffset.Offset.TotalMinutes)));
+
+            var sqlFragment = SqlFunctionCallHandler.GenerateFunctionCallSql(
+                sqlGenerator, functionExpression);
+
+            using (var sqlWriter = new SqlWriter(builder))
+            {
+                sqlFragment.WriteSql(sqlWriter, sqlGenerator);
+            }
+
+            return builder.ToString();
+        }
+
+        private static Mock<SqlGenerator> CreateMockSqlGenerator(string storeType)
+        {
+            var mockEdmType = new Mock<EdmType>();
+            mockEdmType.Setup(m => m.Name).Returns(storeType);
+
+            var mockStoreType = new Mock<TypeUsage>();
+            mockStoreType.Setup(m => m.EdmType).Returns(mockEdmType.Object);
+
+            var mockStoreProviderManifest = new Mock<DbProviderManifest>();
+            mockStoreProviderManifest.Setup(m => m.GetStoreType(It.IsAny<TypeUsage>())).Returns(mockStoreType.Object);
+
+            var mockStoreItemCollection = new Mock<StoreItemCollection>();
+            mockStoreItemCollection.Setup(m => m.ProviderManifest).Returns(mockStoreProviderManifest.Object);
+
+            var mockSqlGenerator = new Mock<SqlGenerator>();
+            mockSqlGenerator.Setup(m => m.StoreItemCollection).Returns(mockStoreItemCollection.Object);
+
+            return mockSqlGenerator;
+        }
+
+        private static Mock<DbFunctionExpression> CreateMockDbFunctionExpression(
+            string functionName,
+            PrimitiveTypeKind returnType,
+            object argumentValue = null,
+            params string[] additionalArguments)
+        {
+            additionalArguments = additionalArguments ?? new string[0];
+
+            var mockEdmType = new Mock<PrimitiveType>();
+            mockEdmType.Setup(m => m.BuiltInTypeKind).Returns(BuiltInTypeKind.PrimitiveType);
+            mockEdmType.Setup(m => m.PrimitiveTypeKind).Returns(returnType);
+
+            var mockTypeUsage = new Mock<TypeUsage>();
+            mockTypeUsage.Setup(m => m.EdmType).Returns(mockEdmType.Object);
+
+            var mockArgument = new Mock<DbConstantExpression>();
+            mockArgument.Setup(m => m.ResultType).Returns(mockTypeUsage.Object);
+            mockArgument.Setup(m => m.Value).Returns(argumentValue);
+
+            var arguments = new DbExpression[] { mockArgument.Object }.Concat(
+                additionalArguments.Select(
+                    a =>
+                        {
+                            var mockSqlWriter = new Mock<ISqlFragment>();
+                            mockSqlWriter.Setup(m => m.WriteSql(It.IsAny<SqlWriter>(), It.IsAny<SqlGenerator>()))
+                                .Callback((SqlWriter writer, SqlGenerator generator) => writer.Write(a));
+
+                            var mockAdditionalArgument = new Mock<DbConstantExpression>();
+                            mockAdditionalArgument.Setup(m => m.ResultType).Returns(mockTypeUsage.Object);
+                            mockAdditionalArgument.Setup(m => m.Value).Returns("Value");
+                            mockAdditionalArgument.Setup(m => m.Accept(It.IsAny<DbExpressionVisitor<ISqlFragment>>()))
+                                .Returns(mockSqlWriter.Object);
+
+                            return mockAdditionalArgument.Object;
+                        }));
+
+            var mockExpression = new Mock<DbFunctionExpression>();
+            mockExpression.Setup(m => m.Function).Returns(CreateMockEdmFunction(functionName).Object);
+            mockExpression.Setup(m => m.Arguments).Returns(arguments.ToArray());
+
+            return mockExpression;
+        }
+
+        private static Mock<EdmFunction> CreateMockEdmFunction(string functionName)
+        {
+            var mockProperty = new Mock<MetadataProperty>();
+            mockProperty.Setup(m => m.Name).Returns("DataSpace");
+            mockProperty.Setup(m => m.Identity).Returns("DataSpace"); 
+            mockProperty.Setup(m => m.Value).Returns(DataSpace.CSpace);
+
+            var mockEdmFunction = new Mock<EdmFunction>("F", "N", DataSpace.SSpace);
+            mockEdmFunction.Setup(m => m.FullName).Returns(functionName);
+            mockEdmFunction.Setup(m => m.NamespaceName).Returns(functionName.Split('.')[0]);
+            mockEdmFunction.Setup(m => m.Name).Returns(functionName.Split('.')[1]);
+            mockEdmFunction.Setup(m => m.DataSpace).Returns(DataSpace.CSpace);
+            mockEdmFunction.Setup(m => m.MetadataProperties).Returns(
+                new ReadOnlyMetadataCollection<MetadataProperty>(new[] { mockProperty.Object }));
+
+            return mockEdmFunction;
+        }
+    }
+}