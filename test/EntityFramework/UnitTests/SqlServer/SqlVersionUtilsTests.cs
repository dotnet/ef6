<<<<<<< HEAD
// Copyright (c) Microsoft Open Technologies, Inc. All rights reserved. See License.txt in the project root for license information.

namespace System.Data.Entity.SqlServer
{
    using System.Collections.Generic;
    using System.Data.Common;
    using System.Data.Entity.Infrastructure;
    using System.Data.Entity.Infrastructure.Interception;
    using System.Data.Entity.SqlServer.Resources;
    using System.Linq;
    using Moq;
    using Moq.Protected;
    using Xunit;
    using System.Data.Entity.TestHelpers;

    public class SqlVersionUtilsTests
    {
        public class GetSqlVersion
        {
            [Fact]
            public void GetSqlVersion_returns_Sql11_for_server_version_string_greater_than_or_equal_to_11()
            {
                Assert.Equal(SqlVersion.Sql11, SqlVersionUtils.GetSqlVersion(CreateConnectionForVersion("11.12.1234")));
                Assert.Equal(SqlVersion.Sql11, SqlVersionUtils.GetSqlVersion(CreateConnectionForVersion("12.12.1234")));
            }

            [Fact]
            public void GetSqlVersion_returns_Sql10_for_server_version_string_greater_equal_to_10()
            {
                Assert.Equal(SqlVersion.Sql10, SqlVersionUtils.GetSqlVersion(CreateConnectionForVersion("10.12.1234")));
            }

            [Fact]
            public void GetSqlVersion_returns_Sql9_for_server_version_string_greater_equal_to_9()
            {
                Assert.Equal(SqlVersion.Sql9, SqlVersionUtils.GetSqlVersion(CreateConnectionForVersion("09.12.1234")));
            }

            [Fact]
            public void GetSqlVersion_returns_Sql8_for_server_version_string_greater_equal_to_8()
            {
                Assert.Equal(SqlVersion.Sql8, SqlVersionUtils.GetSqlVersion(CreateConnectionForVersion("08.12.1234")));
            }

            [Fact]
            public void GetSqlVersion_returns_correct_version_for_manifest_token()
            {
                Assert.Equal(SqlVersion.Sql8, SqlVersionUtils.GetSqlVersion("2000"));
                Assert.Equal(SqlVersion.Sql9, SqlVersionUtils.GetSqlVersion("2005"));
                Assert.Equal(SqlVersion.Sql10, SqlVersionUtils.GetSqlVersion("2008"));
                Assert.Equal(SqlVersion.Sql11, SqlVersionUtils.GetSqlVersion("2012"));
                Assert.Equal(SqlVersion.Sql11, SqlVersionUtils.GetSqlVersion("2012.Azure"));
            }

            [Fact]
            public void GetSqlVersion_throws_for_unknown_version()
            {
                Assert.Equal(
                    Strings.UnableToDetermineStoreVersion,
                    Assert.Throws<ArgumentException>(() => SqlVersionUtils.GetSqlVersion("2014")).Message);
            }

            private static DbConnection CreateConnectionForVersion(string version)
            {
                var mockConnection = new Mock<DbConnection>();
                mockConnection.Setup(m => m.State).Returns(ConnectionState.Open);
                mockConnection.Setup(m => m.ServerVersion).Returns(version);

                return mockConnection.Object;
            }
        }

        public class GetVersionHint
        {
            [Fact]
            public void GetVersionHint_returns_correct_manifest_token_for_version()
            {
                Assert.Equal("2000", SqlVersionUtils.GetVersionHint(SqlVersion.Sql8, ServerType.OnPremises));
                Assert.Equal("2005", SqlVersionUtils.GetVersionHint(SqlVersion.Sql9, ServerType.OnPremises));
                Assert.Equal("2008", SqlVersionUtils.GetVersionHint(SqlVersion.Sql10, ServerType.OnPremises));
                Assert.Equal("2012", SqlVersionUtils.GetVersionHint(SqlVersion.Sql11, ServerType.OnPremises));
                Assert.Equal("2012.Azure", SqlVersionUtils.GetVersionHint(SqlVersion.Sql11, ServerType.Cloud));
            }

            [Fact]
            public void GetVersionHint_throws_for_unknown_version()
            {
                Assert.Equal(
                    Strings.UnableToDetermineStoreVersion,
                    Assert.Throws<ArgumentException>(() => SqlVersionUtils.GetVersionHint((SqlVersion)120, ServerType.OnPremises)).Message);
            }
        }

        public class GetServerType
        {
            [Fact]
            public void GetServerType_returns_OnPremises_for_server_with_EngineEdtion_not_equal_to_five()
            {
                Assert.Equal(ServerType.OnPremises, SqlVersionUtils.GetServerType(CreateConnectionForAzureQuery(1).Object));
            }

            [Fact]
            public void GetServerType_returns_Cloud_for_server_with_EngineEdtion_equal_to_five()
            {
                Assert.Equal(ServerType.Cloud, SqlVersionUtils.GetServerType(CreateConnectionForAzureQuery(5).Object));
            }

            private static Mock<DbConnection> CreateConnectionForAzureQuery(int engineEdition)
            {
                var mockReader = new Mock<DbDataReader>();
                mockReader.Setup(m => m.GetInt32(0)).Returns(engineEdition);

                var mockCommand = new Mock<DbCommand>();
                mockCommand.Protected().Setup<DbDataReader>("ExecuteDbDataReader", CommandBehavior.Default).Returns(mockReader.Object);

                var mockConnection = new Mock<DbConnection>();
                mockConnection.Setup(m => m.State).Returns(ConnectionState.Open);
                mockConnection.Protected().Setup<DbCommand>("CreateDbCommand").Returns(mockCommand.Object);
                return mockConnection;
            }

            [Fact]
            public void GetServerType_returns_correct_ServerType_for_real_test_database()
            {
                using (var context = new RealDatabase())
                {
                    context.Database.CreateIfNotExists();

                    var connection = context.Database.Connection;
                    connection.Open();

                    var expectedServerType = DatabaseTestHelpers.IsSqlAzure(connection.ConnectionString) ? ServerType.Cloud : ServerType.OnPremises;
                    Assert.Equal(expectedServerType, SqlVersionUtils.GetServerType(connection));

                    connection.Close();
                }
            }

            public class RealDatabase : DbContext 
            {
            }

            [Fact]
            public void GetServerType_dispatches_commands_to_interceptors()
            {
                var connection = CreateConnectionForAzureQuery(5).Object;

                var interceptor = new TestReaderInterceptor();
                DbInterception.Add(interceptor);
                try
                {
                    SqlVersionUtils.GetServerType(connection);
                }
                finally
                {
                    DbInterception.Remove(interceptor);
                }

                Assert.Equal(1, interceptor.Commands.Count);
                Assert.Same(connection.CreateCommand(), interceptor.Commands.Single());
            }

            public class TestReaderInterceptor : DbCommandInterceptor
            {
                public readonly List<DbCommand> Commands = new List<DbCommand>();

                public override void ReaderExecuting(DbCommand command, DbCommandInterceptionContext<DbDataReader> interceptionContext)
                {
                    Commands.Add(command);

                    Assert.Empty(interceptionContext.DbContexts);
                    Assert.Empty(interceptionContext.ObjectContexts);
                }
            }
        }
    }
}
=======
// Copyright (c) Microsoft Open Technologies, Inc. All rights reserved. See License.txt in the project root for license information.

namespace System.Data.Entity.SqlServer
{
    using System.Collections.Generic;
    using System.Data.Common;
    using System.Data.Entity.Infrastructure;
    using System.Data.Entity.Infrastructure.Interception;
    using System.Data.Entity.SqlServer.Resources;
    using System.Linq;
    using Moq;
    using Moq.Protected;
    using Xunit;

    public class SqlVersionUtilsTests
    {
        public class GetSqlVersion
        {
            [Fact]
            public void GetSqlVersion_returns_Sql11_for_server_version_string_greater_than_or_equal_to_11()
            {
                Assert.Equal(SqlVersion.Sql11, SqlVersionUtils.GetSqlVersion(CreateConnectionForVersion("11.12.1234")));
                Assert.Equal(SqlVersion.Sql11, SqlVersionUtils.GetSqlVersion(CreateConnectionForVersion("12.12.1234")));
            }

            [Fact]
            public void GetSqlVersion_returns_Sql10_for_server_version_string_greater_equal_to_10()
            {
                Assert.Equal(SqlVersion.Sql10, SqlVersionUtils.GetSqlVersion(CreateConnectionForVersion("10.12.1234")));
            }

            [Fact]
            public void GetSqlVersion_returns_Sql9_for_server_version_string_greater_equal_to_9()
            {
                Assert.Equal(SqlVersion.Sql9, SqlVersionUtils.GetSqlVersion(CreateConnectionForVersion("09.12.1234")));
            }

            [Fact]
            public void GetSqlVersion_returns_Sql8_for_server_version_string_greater_equal_to_8()
            {
                Assert.Equal(SqlVersion.Sql8, SqlVersionUtils.GetSqlVersion(CreateConnectionForVersion("08.12.1234")));
            }

            [Fact]
            public void GetSqlVersion_returns_correct_version_for_manifest_token()
            {
                Assert.Equal(SqlVersion.Sql8, SqlVersionUtils.GetSqlVersion("2000"));
                Assert.Equal(SqlVersion.Sql9, SqlVersionUtils.GetSqlVersion("2005"));
                Assert.Equal(SqlVersion.Sql10, SqlVersionUtils.GetSqlVersion("2008"));
                Assert.Equal(SqlVersion.Sql11, SqlVersionUtils.GetSqlVersion("2012"));
                Assert.Equal(SqlVersion.Sql11, SqlVersionUtils.GetSqlVersion("2012.Azure"));
            }

            [Fact]
            public void GetSqlVersion_throws_for_unknown_version()
            {
                Assert.Equal(
                    Strings.UnableToDetermineStoreVersion,
                    Assert.Throws<ArgumentException>(() => SqlVersionUtils.GetSqlVersion("2014")).Message);
            }

            private static DbConnection CreateConnectionForVersion(string version)
            {
                var mockConnection = new Mock<DbConnection>();
                mockConnection.Setup(m => m.State).Returns(ConnectionState.Open);
                mockConnection.Setup(m => m.ServerVersion).Returns(version);

                return mockConnection.Object;
            }
        }

        public class GetVersionHint
        {
            [Fact]
            public void GetVersionHint_returns_correct_manifest_token_for_version()
            {
                Assert.Equal("2000", SqlVersionUtils.GetVersionHint(SqlVersion.Sql8, ServerType.OnPremises));
                Assert.Equal("2005", SqlVersionUtils.GetVersionHint(SqlVersion.Sql9, ServerType.OnPremises));
                Assert.Equal("2008", SqlVersionUtils.GetVersionHint(SqlVersion.Sql10, ServerType.OnPremises));
                Assert.Equal("2012", SqlVersionUtils.GetVersionHint(SqlVersion.Sql11, ServerType.OnPremises));
                Assert.Equal("2012.Azure", SqlVersionUtils.GetVersionHint(SqlVersion.Sql11, ServerType.Cloud));
            }

            [Fact]
            public void GetVersionHint_throws_for_unknown_version()
            {
                Assert.Equal(
                    Strings.UnableToDetermineStoreVersion,
                    Assert.Throws<ArgumentException>(() => SqlVersionUtils.GetVersionHint((SqlVersion)120, ServerType.OnPremises)).Message);
            }
        }

        public class GetServerType
        {
            [Fact]
            public void GetServerType_returns_OnPremises_for_server_with_EngineEdtion_not_equal_to_five()
            {
                Assert.Equal(ServerType.OnPremises, SqlVersionUtils.GetServerType(CreateConnectionForAzureQuery(1).Object));
            }

            [Fact]
            public void GetServerType_returns_Cloud_for_server_with_EngineEdtion_equal_to_five()
            {
                Assert.Equal(ServerType.Cloud, SqlVersionUtils.GetServerType(CreateConnectionForAzureQuery(5).Object));
            }

            private static Mock<DbConnection> CreateConnectionForAzureQuery(int engineEdition)
            {
                var mockReader = new Mock<DbDataReader>();
                mockReader.Setup(m => m.GetInt32(0)).Returns(engineEdition);

                var mockCommand = new Mock<DbCommand>();
                mockCommand.Protected().Setup<DbDataReader>("ExecuteDbDataReader", CommandBehavior.Default).Returns(mockReader.Object);

                var mockConnection = new Mock<DbConnection>();
                mockConnection.Setup(m => m.State).Returns(ConnectionState.Open);
                mockConnection.Protected().Setup<DbCommand>("CreateDbCommand").Returns(mockCommand.Object);
                return mockConnection;
            }

            [Fact]
            public void GetServerType_returns_OnPremises_for_real_local_test_database()
            {
                using (var context = new RealDatabase())
                {
                    context.Database.CreateIfNotExists();

                    var connection = context.Database.Connection;
                    connection.Open();

                    Assert.Equal(ServerType.OnPremises, SqlVersionUtils.GetServerType(connection));

                    connection.Close();
                }
            }

            public class RealDatabase : DbContext 
            {
            }

            [Fact]
            public void GetServerType_dispatches_commands_to_interceptors()
            {
                var connection = CreateConnectionForAzureQuery(5).Object;

                var interceptor = new TestReaderInterceptor();
                DbInterception.Add(interceptor);
                try
                {
                    SqlVersionUtils.GetServerType(connection);
                }
                finally
                {
                    DbInterception.Remove(interceptor);
                }

                Assert.Equal(1, interceptor.Commands.Count);
                Assert.Same(connection.CreateCommand(), interceptor.Commands.Single());
            }

            public class TestReaderInterceptor : DbCommandInterceptor
            {
                public readonly List<DbCommand> Commands = new List<DbCommand>();

                public override void ReaderExecuting(DbCommand command, DbCommandInterceptionContext<DbDataReader> interceptionContext)
                {
                    Commands.Add(command);

                    Assert.Empty(interceptionContext.DbContexts);
                    Assert.Empty(interceptionContext.ObjectContexts);
                }
            }
        }
    }
}
>>>>>>> b1a13653
<|MERGE_RESOLUTION|>--- conflicted
+++ resolved
@@ -1,4 +1,3 @@
-<<<<<<< HEAD
 // Copyright (c) Microsoft Open Technologies, Inc. All rights reserved. See License.txt in the project root for license information.
 
 namespace System.Data.Entity.SqlServer
@@ -175,181 +174,4 @@
             }
         }
     }
-}
-=======
-// Copyright (c) Microsoft Open Technologies, Inc. All rights reserved. See License.txt in the project root for license information.
-
-namespace System.Data.Entity.SqlServer
-{
-    using System.Collections.Generic;
-    using System.Data.Common;
-    using System.Data.Entity.Infrastructure;
-    using System.Data.Entity.Infrastructure.Interception;
-    using System.Data.Entity.SqlServer.Resources;
-    using System.Linq;
-    using Moq;
-    using Moq.Protected;
-    using Xunit;
-
-    public class SqlVersionUtilsTests
-    {
-        public class GetSqlVersion
-        {
-            [Fact]
-            public void GetSqlVersion_returns_Sql11_for_server_version_string_greater_than_or_equal_to_11()
-            {
-                Assert.Equal(SqlVersion.Sql11, SqlVersionUtils.GetSqlVersion(CreateConnectionForVersion("11.12.1234")));
-                Assert.Equal(SqlVersion.Sql11, SqlVersionUtils.GetSqlVersion(CreateConnectionForVersion("12.12.1234")));
-            }
-
-            [Fact]
-            public void GetSqlVersion_returns_Sql10_for_server_version_string_greater_equal_to_10()
-            {
-                Assert.Equal(SqlVersion.Sql10, SqlVersionUtils.GetSqlVersion(CreateConnectionForVersion("10.12.1234")));
-            }
-
-            [Fact]
-            public void GetSqlVersion_returns_Sql9_for_server_version_string_greater_equal_to_9()
-            {
-                Assert.Equal(SqlVersion.Sql9, SqlVersionUtils.GetSqlVersion(CreateConnectionForVersion("09.12.1234")));
-            }
-
-            [Fact]
-            public void GetSqlVersion_returns_Sql8_for_server_version_string_greater_equal_to_8()
-            {
-                Assert.Equal(SqlVersion.Sql8, SqlVersionUtils.GetSqlVersion(CreateConnectionForVersion("08.12.1234")));
-            }
-
-            [Fact]
-            public void GetSqlVersion_returns_correct_version_for_manifest_token()
-            {
-                Assert.Equal(SqlVersion.Sql8, SqlVersionUtils.GetSqlVersion("2000"));
-                Assert.Equal(SqlVersion.Sql9, SqlVersionUtils.GetSqlVersion("2005"));
-                Assert.Equal(SqlVersion.Sql10, SqlVersionUtils.GetSqlVersion("2008"));
-                Assert.Equal(SqlVersion.Sql11, SqlVersionUtils.GetSqlVersion("2012"));
-                Assert.Equal(SqlVersion.Sql11, SqlVersionUtils.GetSqlVersion("2012.Azure"));
-            }
-
-            [Fact]
-            public void GetSqlVersion_throws_for_unknown_version()
-            {
-                Assert.Equal(
-                    Strings.UnableToDetermineStoreVersion,
-                    Assert.Throws<ArgumentException>(() => SqlVersionUtils.GetSqlVersion("2014")).Message);
-            }
-
-            private static DbConnection CreateConnectionForVersion(string version)
-            {
-                var mockConnection = new Mock<DbConnection>();
-                mockConnection.Setup(m => m.State).Returns(ConnectionState.Open);
-                mockConnection.Setup(m => m.ServerVersion).Returns(version);
-
-                return mockConnection.Object;
-            }
-        }
-
-        public class GetVersionHint
-        {
-            [Fact]
-            public void GetVersionHint_returns_correct_manifest_token_for_version()
-            {
-                Assert.Equal("2000", SqlVersionUtils.GetVersionHint(SqlVersion.Sql8, ServerType.OnPremises));
-                Assert.Equal("2005", SqlVersionUtils.GetVersionHint(SqlVersion.Sql9, ServerType.OnPremises));
-                Assert.Equal("2008", SqlVersionUtils.GetVersionHint(SqlVersion.Sql10, ServerType.OnPremises));
-                Assert.Equal("2012", SqlVersionUtils.GetVersionHint(SqlVersion.Sql11, ServerType.OnPremises));
-                Assert.Equal("2012.Azure", SqlVersionUtils.GetVersionHint(SqlVersion.Sql11, ServerType.Cloud));
-            }
-
-            [Fact]
-            public void GetVersionHint_throws_for_unknown_version()
-            {
-                Assert.Equal(
-                    Strings.UnableToDetermineStoreVersion,
-                    Assert.Throws<ArgumentException>(() => SqlVersionUtils.GetVersionHint((SqlVersion)120, ServerType.OnPremises)).Message);
-            }
-        }
-
-        public class GetServerType
-        {
-            [Fact]
-            public void GetServerType_returns_OnPremises_for_server_with_EngineEdtion_not_equal_to_five()
-            {
-                Assert.Equal(ServerType.OnPremises, SqlVersionUtils.GetServerType(CreateConnectionForAzureQuery(1).Object));
-            }
-
-            [Fact]
-            public void GetServerType_returns_Cloud_for_server_with_EngineEdtion_equal_to_five()
-            {
-                Assert.Equal(ServerType.Cloud, SqlVersionUtils.GetServerType(CreateConnectionForAzureQuery(5).Object));
-            }
-
-            private static Mock<DbConnection> CreateConnectionForAzureQuery(int engineEdition)
-            {
-                var mockReader = new Mock<DbDataReader>();
-                mockReader.Setup(m => m.GetInt32(0)).Returns(engineEdition);
-
-                var mockCommand = new Mock<DbCommand>();
-                mockCommand.Protected().Setup<DbDataReader>("ExecuteDbDataReader", CommandBehavior.Default).Returns(mockReader.Object);
-
-                var mockConnection = new Mock<DbConnection>();
-                mockConnection.Setup(m => m.State).Returns(ConnectionState.Open);
-                mockConnection.Protected().Setup<DbCommand>("CreateDbCommand").Returns(mockCommand.Object);
-                return mockConnection;
-            }
-
-            [Fact]
-            public void GetServerType_returns_OnPremises_for_real_local_test_database()
-            {
-                using (var context = new RealDatabase())
-                {
-                    context.Database.CreateIfNotExists();
-
-                    var connection = context.Database.Connection;
-                    connection.Open();
-
-                    Assert.Equal(ServerType.OnPremises, SqlVersionUtils.GetServerType(connection));
-
-                    connection.Close();
-                }
-            }
-
-            public class RealDatabase : DbContext 
-            {
-            }
-
-            [Fact]
-            public void GetServerType_dispatches_commands_to_interceptors()
-            {
-                var connection = CreateConnectionForAzureQuery(5).Object;
-
-                var interceptor = new TestReaderInterceptor();
-                DbInterception.Add(interceptor);
-                try
-                {
-                    SqlVersionUtils.GetServerType(connection);
-                }
-                finally
-                {
-                    DbInterception.Remove(interceptor);
-                }
-
-                Assert.Equal(1, interceptor.Commands.Count);
-                Assert.Same(connection.CreateCommand(), interceptor.Commands.Single());
-            }
-
-            public class TestReaderInterceptor : DbCommandInterceptor
-            {
-                public readonly List<DbCommand> Commands = new List<DbCommand>();
-
-                public override void ReaderExecuting(DbCommand command, DbCommandInterceptionContext<DbDataReader> interceptionContext)
-                {
-                    Commands.Add(command);
-
-                    Assert.Empty(interceptionContext.DbContexts);
-                    Assert.Empty(interceptionContext.ObjectContexts);
-                }
-            }
-        }
-    }
-}
->>>>>>> b1a13653
+}