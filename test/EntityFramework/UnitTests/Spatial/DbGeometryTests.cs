--- conflicted
+++ resolved
@@ -1,4 +1,3 @@
-<<<<<<< HEAD
 ﻿// Copyright (c) Microsoft Open Technologies, Inc. All rights reserved. See License.txt in the project root for license information.
 
 namespace System.Data.Entity.Spatial
@@ -183,79 +182,4 @@
             spatialProviderMock.Verify(verification, Times.Once());
         }
     }
-}
-=======
-﻿// Copyright (c) Microsoft Open Technologies, Inc. All rights reserved. See License.txt in the project root for license information.
-
-namespace System.Data.Entity.Spatial
-{
-    using Moq;
-    using Xunit;
-
-    public class DbGeometryTests
-    {
-        [Fact]
-        public void Provider_property_returns_spatial_provider_being_used()
-        {
-            var provider = new Mock<DbSpatialServices>();
-
-            Assert.Same(provider.Object, new DbGeometry(provider.Object, "Foo").Provider);
-        }
-
-        [Fact]
-        public void Public_members_check_for_null_arguments()
-        {
-            TestNullArgument("wellKnownBinary", () => DbGeometry.FromBinary(null));
-            TestNullArgument("wellKnownBinary", () => DbGeometry.FromBinary(null, 1));
-            TestNullArgument("lineWellKnownBinary", () => DbGeometry.LineFromBinary(null, 1));
-            TestNullArgument("pointWellKnownBinary", () => DbGeometry.PointFromBinary(null, 1));
-            TestNullArgument("polygonWellKnownBinary", () => DbGeometry.PolygonFromBinary(null, 1));
-            TestNullArgument("multiLineWellKnownBinary", () => DbGeometry.MultiLineFromBinary(null, 1));
-            TestNullArgument("multiPointWellKnownBinary", () => DbGeometry.MultiPointFromBinary(null, 1));
-            TestNullArgument("multiPolygonWellKnownBinary", () => DbGeometry.MultiPolygonFromBinary(null, 1));
-            TestNullArgument("geometryCollectionWellKnownBinary", () => DbGeometry.GeometryCollectionFromBinary(null, 1));
-
-            TestNullArgument("geometryMarkup", () => DbGeometry.FromGml(null));
-            TestNullArgument("geometryMarkup", () => DbGeometry.FromGml(null, 1));
-
-            TestNullArgument("wellKnownText", () => DbGeometry.FromText(null));
-            TestNullArgument("wellKnownText", () => DbGeometry.FromText(null, 1));
-            TestNullArgument("lineWellKnownText", () => DbGeometry.LineFromText(null, 1));
-            TestNullArgument("pointWellKnownText", () => DbGeometry.PointFromText(null, 1));
-            TestNullArgument("polygonWellKnownText", () => DbGeometry.PolygonFromText(null, 1));
-            TestNullArgument("multiLineWellKnownText", () => DbGeometry.MultiLineFromText(null, 1));
-            TestNullArgument("multiPointWellKnownText", () => DbGeometry.MultiPointFromText(null, 1));
-            TestNullArgument("multiPolygonWellKnownText", () => DbGeometry.MultiPolygonFromText(null, 1));
-            TestNullArgument("geometryCollectionWellKnownText", () => DbGeometry.GeometryCollectionFromText(null, 1));
-
-            TestNullArgument("other", s => s.SpatialEquals(null));
-            TestNullArgument("other", s => s.Disjoint(null));
-            TestNullArgument("other", s => s.Intersects(null));
-            TestNullArgument("other", s => s.Touches(null));
-            TestNullArgument("other", s => s.Crosses(null));
-            TestNullArgument("other", s => s.Within(null));
-            TestNullArgument("other", s => s.Contains(null));
-            TestNullArgument("other", s => s.Overlaps(null));
-            TestNullArgument("other", s => s.Relate(null, "Foo"));
-            TestNullArgument("matrix", s => s.Relate(new DbGeometry(), null));
-
-            TestNullArgument("distance", s => s.Buffer(null));
-            TestNullArgument("other", s => s.Distance(null));
-            TestNullArgument("other", s => s.Intersection(null));
-            TestNullArgument("other", s => s.Union(null));
-            TestNullArgument("other", s => s.Difference(null));
-            TestNullArgument("other", s => s.SymmetricDifference(null));
-        }
-
-        private void TestNullArgument(string parameterName, Action test)
-        {
-            Assert.Equal(parameterName, Assert.Throws<ArgumentNullException>(() => test()).ParamName);
-        }
-
-        private void TestNullArgument(string parameterName, Action<DbGeometry> test)
-        {
-            Assert.Equal(parameterName, Assert.Throws<ArgumentNullException>(() => test(new DbGeometry())).ParamName);
-        }
-    }
-}
->>>>>>> b1a13653
+}