--- conflicted
+++ resolved
@@ -1,4 +1,3 @@
-<<<<<<< HEAD
 // Copyright (c) Microsoft Open Technologies, Inc. All rights reserved. See License.txt in the project root for license information.
 
 namespace System.Data.Entity.Utilities
@@ -130,41 +129,4 @@
             }
         }
     }
-}
-=======
-// Copyright (c) Microsoft Open Technologies, Inc. All rights reserved. See License.txt in the project root for license information.
-
-namespace System.Data.Entity.Utilities
-{
-    using Xunit;
-
-    public class MemberInfoExtensionsTests
-    {
-        [Fact]
-        public void GetValue_returns_value_of_static_property()
-        {
-            Assert.Equal(
-                "People Are People",
-                typeof(FakeForGetValue).GetProperty("Property").GetValue());
-        }
-
-        [Fact]
-        public void GetValue_returns_value_of_static_field()
-        {
-            Assert.Equal(
-                "People Are People",
-                typeof(FakeForGetValue).GetField("Field").GetValue());
-        }
-
-        public class FakeForGetValue
-        {
-            public static readonly string Field = "People Are People";
-
-            public static string Property
-            {
-                get { return Field; }
-            }
-        }
-    }
-}
->>>>>>> b1a13653
+}