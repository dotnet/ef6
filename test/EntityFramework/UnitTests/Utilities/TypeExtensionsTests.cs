--- conflicted
+++ resolved
@@ -1,4 +1,3 @@
-<<<<<<< HEAD
 // Copyright (c) Microsoft Open Technologies, Inc. All rights reserved. See License.txt in the project root for license information.
 
 namespace System.Data.Entity.Utilities
@@ -1601,587 +1600,4 @@
     public class Nested
     {
     }
-}
-=======
-// Copyright (c) Microsoft Open Technologies, Inc. All rights reserved. See License.txt in the project root for license information.
-
-namespace System.Data.Entity.Utilities
-{
-    using System.Collections;
-    using System.Collections.Generic;
-    using System.Collections.ObjectModel;
-    using System.Data.Entity.Core;
-    using System.Data.Entity.Core.Objects.DataClasses;
-    using System.Data.Entity.Migrations;
-    using System.Data.Entity.Migrations.Infrastructure;
-    using System.Data.Entity.Migrations.Sql;
-    using System.Data.Entity.Resources;
-    using System.Linq;
-    using System.Reflection;
-    using Moq.Protected;
-    using Xunit;
-
-    public sealed class TypeExtensionsTests
-    {
-        public class IsValidStructuralType
-        {
-            [Fact]
-            public void IsValidStructuralType_should_return_false_for_invalid_types()
-            {
-                Assert.True(
-                    new List<Type>
-                        {
-                            typeof(object),
-                            typeof(string),
-                            typeof(ComplexObject),
-                            typeof(EntityObject),
-                            typeof(StructuralObject),
-                            typeof(EntityKey),
-                            typeof(EntityReference)
-                        }.TrueForAll(t => !t.IsValidStructuralType()));
-            }
-
-            [Fact]
-            public void IsValidStructuralType_should_return_false_for_generic_types()
-            {
-                var mockType = new MockType();
-                mockType.SetupGet(t => t.IsGenericType).Returns(true);
-
-                Assert.False(mockType.Object.IsValidStructuralType());
-            }
-
-            [Fact]
-            public void IsValidStructuralType_should_return_false_for_generic_type_definitions()
-            {
-                var mockType = new MockType();
-                mockType.SetupGet(t => t.IsGenericTypeDefinition).Returns(true);
-
-                Assert.False(mockType.Object.IsValidStructuralType());
-            }
-
-            [Fact]
-            public void IsValidStructuralType_should_return_false_for_arrays()
-            {
-                var mockType = new MockType();
-                mockType.Protected().Setup<bool>("IsArrayImpl").Returns(true);
-
-                Assert.False(mockType.Object.IsValidStructuralType());
-            }
-
-            [Fact]
-            public void IsValidStructuralType_should_return_true_for_enums()
-            {
-                var mockType = new MockType();
-                mockType.SetupGet(t => t.IsEnum).Returns(true);
-
-                Assert.True(mockType.Object.IsValidStructuralType());
-            }
-
-            [Fact]
-            public void IsValidStructuralType_should_return_false_for_value_types()
-            {
-                var mockType = new MockType();
-                mockType.Protected().Setup<bool>("IsValueTypeImpl").Returns(true);
-
-                Assert.False(mockType.Object.IsValidStructuralType());
-            }
-
-            [Fact]
-            public void IsValidStructuralType_should_return_false_for_interfaces()
-            {
-                var mockType = new MockType().TypeAttributes(TypeAttributes.Interface);
-
-                Assert.False(mockType.Object.IsValidStructuralType());
-            }
-
-            [Fact]
-            public void IsValidStructuralType_should_return_false_for_primitive_types()
-            {
-                Assert.False(typeof(int).IsValidStructuralType());
-            }
-
-            [Fact]
-            public void IsValidStructuralType_should_return_true_for_nested_types()
-            {
-                var mockType = new MockType();
-                mockType.SetupGet(t => t.DeclaringType).Returns(typeof(object));
-
-                Assert.True(mockType.Object.IsValidStructuralType());
-            }
-        }
-
-        public class GetNonIndexerProperties
-        {
-            [Fact]
-            public void Should_exclude_indexers()
-            {
-                Assert.Equal("Length", typeof(string).GetNonIndexerProperties().Single().Name);
-            }
-        }
-
-        public class TryUnwrapNullableType
-        {
-            [Fact]
-            public void NullableType_should_correctly_detect_nullable_type_and_return_underlying_type()
-            {
-                Type underlyingType;
-                Assert.True(typeof(int?).TryUnwrapNullableType(out underlyingType));
-                Assert.Equal(typeof(int), underlyingType);
-                Assert.False(typeof(int).TryUnwrapNullableType(out underlyingType));
-                Assert.Equal(typeof(int), underlyingType);
-            }
-        }
-
-        public class IsCollection
-        {
-            [Fact]
-            public void IsCollection_should_correctly_detect_collections()
-            {
-                Assert.True(typeof(ICollection<string>).IsCollection());
-                Assert.True(typeof(IList<string>).IsCollection());
-                Assert.True(typeof(List<int>).IsCollection());
-                Assert.True(typeof(ICollection_should_correctly_detect_collections_fixture).IsCollection());
-                Assert.False(typeof(object).IsCollection());
-                Assert.False(typeof(ICollection).IsCollection());
-            }
-
-            [Fact]
-            public void IsCollection_should_return_collection_element_type()
-            {
-                Type elementType;
-
-                Assert.True(typeof(ICollection<string>).IsCollection(out elementType));
-                Assert.Equal(typeof(string), elementType);
-                Assert.True(typeof(IList<object>).IsCollection(out elementType));
-                Assert.Equal(typeof(object), elementType);
-                Assert.True(typeof(List<int>).IsCollection(out elementType));
-                Assert.Equal(typeof(int), elementType);
-                Assert.True(typeof(ICollection_should_correctly_detect_collections_fixture).IsCollection(out elementType));
-                Assert.Equal(typeof(bool), elementType);
-            }
-        }
-
-        private sealed class ICollection_should_correctly_detect_collections_fixture : List<bool>
-        {
-        }
-
-        public class TryGetElementType
-        {
-            [Fact]
-            public void TryGetElementType_returns_element_type_for_given_interface()
-            {
-                Assert.Same(typeof(string), typeof(ICollection<string>).TryGetElementType(typeof(ICollection<>)));
-                Assert.Same(typeof(DbContext), typeof(IDatabaseInitializer<DbContext>).TryGetElementType(typeof(IDatabaseInitializer<>)));
-                Assert.Same(typeof(int), typeof(List<int>).TryGetElementType(typeof(IList<>)));
-                Assert.Same(
-                    typeof(DbContext), typeof(MultipleImplementor<DbContext, string>).TryGetElementType(typeof(IDatabaseInitializer<>)));
-                Assert.Same(typeof(string), typeof(MultipleImplementor<DbContext, string>).TryGetElementType(typeof(IEnumerable<>)));
-            }
-
-            public void TryGetElementType_returns_element_type_for_given_class()
-            {
-                Assert.Same(typeof(string), typeof(Collection<string>).TryGetElementType(typeof(Collection<>)));
-                Assert.Same(typeof(int), typeof(List<int>).TryGetElementType(typeof(List<>)));
-            }
-
-            [Fact]
-            public void TryGetElementType_returns_null_if_type_is_generic_type_definition()
-            {
-                Assert.Null(typeof(ICollection<>).TryGetElementType(typeof(ICollection<>)));
-            }
-
-            [Fact]
-            public void TryGetElementType_returns_null_if_type_doesnt_implement_interface()
-            {
-                Assert.Null(typeof(ICollection<string>).TryGetElementType(typeof(IDatabaseInitializer<>)));
-                Assert.Null(typeof(Random).TryGetElementType(typeof(IDatabaseInitializer<>)));
-            }
-
-            [Fact]
-            public void TryGetElementType_returns_null_if_type_doesnt_implement_class()
-            {
-                Assert.Null(typeof(ICollection<string>).TryGetElementType(typeof(List<>)));
-                Assert.Null(typeof(Random).TryGetElementType(typeof(Collection<>)));
-            }
-
-            public class MultipleImplementor<TContext, TElement> : IDatabaseInitializer<TContext>, IEnumerable<TElement>
-                where TContext : DbContext
-            {
-                public void InitializeDatabase(TContext context)
-                {
-                }
-
-                public IEnumerator<TElement> GetEnumerator()
-                {
-                    throw new NotImplementedException();
-                }
-
-                IEnumerator IEnumerable.GetEnumerator()
-                {
-                    return GetEnumerator();
-                }
-            }
-        }
-
-        public class GetBaseTypes
-        {
-            [Fact]
-            public void GetBaseTypes_return_all_base_types()
-            {
-                Assert.Equal(3, typeof(MultipleHierarchy).GetBaseTypes().Count());
-                Assert.True(typeof(MultipleHierarchy).GetBaseTypes().Contains(typeof(Some)));
-                Assert.True(typeof(MultipleHierarchy).GetBaseTypes().Contains(typeof(Base)));
-                Assert.True(typeof(MultipleHierarchy).GetBaseTypes().Contains(typeof(object)));
-            }
-
-            [Fact]
-            public void GetBaseTypes_return_empty_if_no_base_type_exists()
-            {
-                Assert.False(typeof(object).GetBaseTypes().Any());
-            }
-
-            public class MultipleHierarchy : Some
-            {
-            }
-
-            public class Some : Base
-            {
-            }
-
-            public class Base
-            {
-            }
-        }
-
-        public class CreateInstance
-        {
-            [Fact]
-            public void CreateInstance_throws_if_type_does_not_have_parameterless_constructor()
-            {
-                Assert.Equal(
-                    Strings.CreateInstance_NoParameterlessConstructor(typeof(BadConstructorConfiguration)),
-                    Assert.Throws<InvalidOperationException>(
-                        () => typeof(BadConstructorConfiguration)
-                                  .CreateInstance<DbConfiguration>()).Message);
-            }
-
-            [Fact]
-            public void CreateInstance_throws_if_type_is_abstract()
-            {
-                Assert.Equal(
-                    Strings.CreateInstance_AbstractType(typeof(AbstractConfiguration)),
-                    Assert.Throws<InvalidOperationException>(
-                        () => typeof(AbstractConfiguration)
-                                  .CreateInstance<DbConfiguration>()).Message);
-            }
-
-            [Fact]
-            public void CreateInstance_throws_if_type_is_generic_type()
-            {
-                Assert.Equal(
-                    Strings.CreateInstance_GenericType(typeof(GenericConfiguration<>)),
-                    Assert.Throws<InvalidOperationException>(
-                        () => typeof(GenericConfiguration<>)
-                                  .CreateInstance<DbConfiguration>()).Message);
-            }
-
-            [Fact]
-            public void CreateInstance_throws_expected_message_if_type_has_bad_base_type()
-            {
-                Assert.Equal(
-                    Strings.CreateInstance_BadSqlGeneratorType(typeof(object).ToString(), typeof(MigrationSqlGenerator).ToString()),
-                    Assert.Throws<InvalidOperationException>(
-                        () => typeof(object)
-                                  .CreateInstance<MigrationSqlGenerator>(Strings.CreateInstance_BadSqlGeneratorType)).Message);
-            }
-
-            [Fact]
-            public void CreateInstance_throws_expected_exception_type_if_type_does_not_have_parameterless_constructor()
-            {
-                Assert.Equal(
-                    Strings.CreateInstance_NoParameterlessConstructor(typeof(BadConstructorConfiguration)),
-                    Assert.Throws<MigrationsException>(
-                        () => typeof(BadConstructorConfiguration)
-                                  .CreateInstance<DbConfiguration>(s => new MigrationsException(s))).Message);
-            }
-
-            public abstract class BadConstructorConfiguration : DbConfiguration
-            {
-                protected BadConstructorConfiguration(int _)
-                {
-                }
-            }
-
-            [Fact]
-            public void CreateInstance_throws_expected_exception_type_if_type_is_abstract()
-            {
-                Assert.Equal(
-                    Strings.CreateInstance_AbstractType(typeof(AbstractConfiguration)),
-                    Assert.Throws<MigrationsException>(
-                        () => typeof(AbstractConfiguration)
-                                  .CreateInstance<DbConfiguration>(s => new MigrationsException(s))).Message);
-            }
-
-            public abstract class AbstractConfiguration : DbConfiguration
-            {
-                public AbstractConfiguration()
-                {
-                    // prevent code cleanup removal
-                    DoStuff();
-                }
-
-                private void DoStuff()
-                {
-                }
-            }
-
-            [Fact]
-            public void CreateInstance_throws_expected_exception_type_if_type_is_generic_type()
-            {
-                Assert.Equal(
-                    Strings.CreateInstance_GenericType(typeof(GenericConfiguration<>)),
-                    Assert.Throws<MigrationsException>(
-                        () => typeof(GenericConfiguration<>)
-                                  .CreateInstance<DbConfiguration>(s => new MigrationsException(s))).Message);
-            }
-
-            public class GenericConfiguration<T> : DbConfiguration
-            {
-            }
-
-            [Fact]
-            public void CreateInstance_throws_expected_exception_type_and_expected_message_if_type_has_bad_base_type()
-            {
-                Assert.Equal(
-                    Strings.CreateInstance_BadMigrationsConfigurationType(
-                        typeof(object).ToString(),
-                        typeof(DbMigrationsConfiguration).ToString()),
-                    Assert.Throws<MigrationsException>(
-                        () => typeof(object)
-                                  .CreateInstance<DbMigrationsConfiguration>(
-                                      Strings.CreateInstance_BadMigrationsConfigurationType,
-                                      s => new MigrationsException(s))).Message);
-            }
-        }
-
-        public class NestingNamespace
-        {
-            [Fact]
-            public void NestingNamespace_returns_simple_namespace_for_non_nested_type()
-            {
-                Assert.Equal("System.Data.Entity.Utilities", typeof(TypeExtensionsTests).NestingNamespace());
-            }
-
-            [Fact]
-            public void NestingNamespace_returns_correct_namespace_for_nested_type()
-            {
-                Assert.Equal("System.Data.Entity.Utilities.TypeExtensionsTests", typeof(NestingNamespace).NestingNamespace());
-            }
-
-            public class MoreNested
-            {
-            }
-
-            [Fact]
-            public void NestingNamespace_returns_correct_namespace_for_double_nested_type()
-            {
-                Assert.Equal("System.Data.Entity.Utilities.TypeExtensionsTests.NestingNamespace", typeof(MoreNested).NestingNamespace());
-            }
-
-            [Fact]
-            public void NestingNamespace_returns_null_for_non_nested_type_not_in_a_namespace()
-            {
-                Assert.Null(typeof(NoNamespaceClass).NestingNamespace());
-            }
-
-            [Fact]
-            public void NestingNamespace_returns_correct_namespace_for_nested_type_not_in_a_namespace()
-            {
-                Assert.Equal("NoNamespaceClass", typeof(NoNamespaceClass.Nested).NestingNamespace());
-            }
-        }
-
-        public class FullNameWithNesting
-        {
-            [Fact]
-            public void FullNameWithNesting_returns_simple_name_for_non_nested_type()
-            {
-                Assert.Equal("System.Data.Entity.Utilities.TypeExtensionsTests", typeof(TypeExtensionsTests).FullNameWithNesting());
-            }
-
-            [Fact]
-            public void FullNameWithNesting_returns_correct_name_for_nested_type()
-            {
-                Assert.Equal(
-                    "System.Data.Entity.Utilities.TypeExtensionsTests.FullNameWithNesting",
-                    typeof(FullNameWithNesting).FullNameWithNesting());
-            }
-
-            public class MoreNested
-            {
-            }
-
-            [Fact]
-            public void FullNameWithNesting_returns_correct_name_for_double_nested_type()
-            {
-                Assert.Equal(
-                    "System.Data.Entity.Utilities.TypeExtensionsTests.FullNameWithNesting.MoreNested",
-                    typeof(MoreNested).FullNameWithNesting());
-            }
-
-            [Fact]
-            public void FullNameWithNesting_returns_correct_name_for_non_nested_type_not_in_a_namespace()
-            {
-                Assert.Equal("NoNamespaceClass", typeof(NoNamespaceClass).FullNameWithNesting());
-            }
-
-            [Fact]
-            public void FullNameWithNesting_returns_correct_name_for_nested_type_not_in_a_namespace()
-            {
-                Assert.Equal("NoNamespaceClass.Nested", typeof(NoNamespaceClass.Nested).FullNameWithNesting());
-            }
-        }
-
-        public class OverridesEqualsOrGetHashCode
-        {
-            [Fact]
-            public void Check_returns_false_for_object()
-            {
-                Assert.False(typeof(object).OverridesEqualsOrGetHashCode());
-            }
-
-            public class NoOverride
-            {
-            }
-
-            [Fact]
-            public void Check_returns_false_for_class_that_does_not_override_Equals_or_GetHashCode()
-            {
-                Assert.False(typeof(NoOverride).OverridesEqualsOrGetHashCode());
-            }
-
-            public class NewMethods
-            {
-                public virtual new bool Equals(object obj)
-                {
-                    return base.Equals(obj);
-                }
-
-                public virtual new int GetHashCode()
-                {
-                    return base.GetHashCode();
-                }
-            }
-
-            [Fact]
-            public void Check_returns_false_for_class_that_has_new_Equals_and_GetHashCode()
-            {
-                Assert.False(typeof(NewMethods).OverridesEqualsOrGetHashCode());
-            }
-
-            public class OverrideNewMethods : NewMethods
-            {
-                public override bool Equals(object obj)
-                {
-                    return base.Equals(obj);
-                }
-
-                public override int GetHashCode()
-                {
-                    return base.GetHashCode();
-                }
-            }
-
-            [Fact]
-            public void Check_returns_false_for_class_that_overrides_new_Equals_and_GetHashCode()
-            {
-                Assert.False(typeof(OverrideNewMethods).OverridesEqualsOrGetHashCode());
-            }
-
-            public class DifferentMethods : NewMethods
-            {
-                public bool Equals(DifferentMethods obj)
-                {
-                    return base.Equals(obj);
-                }
-
-                public int GetHashCode(int foo)
-                {
-                    return base.GetHashCode();
-                }
-            }
-
-            [Fact]
-            public void Check_returns_false_for_class_that_has_differnt_Equals_and_GetHashCode_signatures()
-            {
-                Assert.False(typeof(DifferentMethods).OverridesEqualsOrGetHashCode());
-            }
-
-#pragma warning disable 659
-            public class OverridesEquals
-            {
-                public override bool Equals(object obj)
-                {
-                    return base.Equals(obj);
-                }
-            }
-#pragma warning restore 659
-
-            [Fact]
-            public void Check_returns_true_for_class_that_overrides_Equals()
-            {
-                Assert.True(typeof(OverridesEquals).OverridesEqualsOrGetHashCode());
-            }
-
-            public class OverridesGetHashCode
-            {
-                public override int GetHashCode()
-                {
-                    return base.GetHashCode();
-                }
-            }
-
-            [Fact]
-            public void Check_returns_true_for_class_that_overrides_GetHashCode()
-            {
-                Assert.True(typeof(OverridesGetHashCode).OverridesEqualsOrGetHashCode());
-            }
-
-            public class HidesEquals : OverridesEquals
-            {
-                public new bool Equals(object obj)
-                {
-                    return base.Equals(obj);
-                }
-            }
-
-            [Fact]
-            public void Check_returns_true_for_class_that_overrides_Equals_but_then_hides_it()
-            {
-                Assert.True(typeof(HidesEquals).OverridesEqualsOrGetHashCode());
-            }
-
-            public class HidesGetHashCode : OverridesGetHashCode
-            {
-                public new int GetHashCode()
-                {
-                    return base.GetHashCode();
-                }
-            }
-
-            [Fact]
-            public void Check_returns_true_for_class_that_overrides_GetHashCode_but_then_hides_it()
-            {
-                Assert.True(typeof(HidesGetHashCode).OverridesEqualsOrGetHashCode());
-            }
-        }
-    }
-}
-
-public class NoNamespaceClass
-{
-    public class Nested
-    {
-    }
-}
->>>>>>> b1a13653
+}