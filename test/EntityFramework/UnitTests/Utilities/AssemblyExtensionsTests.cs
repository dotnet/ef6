--- conflicted
+++ resolved
@@ -1,4 +1,3 @@
-<<<<<<< HEAD
 ﻿// Copyright (c) Microsoft Open Technologies, Inc. All rights reserved. See License.txt in the project root for license information.
 
 [assembly: System.Data.Entity.Utilities.AssemblyExtensionsTests.Laundering]
@@ -37,25 +36,4 @@
         {
         }
     }
-}
-=======
-﻿// Copyright (c) Microsoft Open Technologies, Inc. All rights reserved. See License.txt in the project root for license information.
-
-namespace System.Data.Entity.Utilities
-{
-    using System.Data.Entity.Migrations;
-    using Xunit;
-
-    public class AssemblyExtensionsTests
-    {
-        public class GetInformationalVersion : TestBase
-        {
-            [Fact]
-            public void GetInformationalVersion_returns_the_informational_version()
-            {
-                Assert.True(typeof(DbMigrator).Assembly.GetInformationalVersion().StartsWith("6.0.0"));
-            }
-        }
-    }
-}
->>>>>>> b1a13653
+}