--- conflicted
+++ resolved
@@ -1,4 +1,3 @@
-<<<<<<< HEAD
 ﻿// Copyright (c) Microsoft Open Technologies, Inc. All rights reserved. See License.txt in the project root for license information.
 
 namespace System.Data.Entity.Core.Objects.Internal
@@ -97,99 +96,4 @@
             }
         }
     }
-}
-=======
-﻿// Copyright (c) Microsoft Open Technologies, Inc. All rights reserved. See License.txt in the project root for license information.
-
-namespace System.Data.Entity.Core.Objects.Internal
-{
-    using System.Data.Entity.Core.Objects.DataClasses;
-    using Moq;
-    using Xunit;
-
-    public class EntityWrapperFactoryTests
-    {
-        [Fact]
-        public void Factory_sets_override_flag_appropriately_for_IPOCO_EntityObject_entities()
-        {
-            var wrappedEntity = EntityWrapperFactory.CreateNewWrapper(new Mock<EntityObject>().Object, new EntityKey());
-            Assert.Same(typeof(LightweightEntityWrapper<>), wrappedEntity.GetType().GetGenericTypeDefinition());
-            Assert.False(wrappedEntity.OverridesEqualsOrGetHashCode);
-
-            wrappedEntity = EntityWrapperFactory.CreateNewWrapper(new Mock<EntityObjectWithEquals>().Object, new EntityKey());
-            Assert.Same(typeof(LightweightEntityWrapper<>), wrappedEntity.GetType().GetGenericTypeDefinition());
-            Assert.True(wrappedEntity.OverridesEqualsOrGetHashCode);
-        }
-
-        public class EntityObjectWithEquals : EntityObject
-        {
-            public override bool Equals(object obj)
-            {
-                return base.Equals(obj);
-            }
-
-            public override int GetHashCode()
-            {
-                return base.GetHashCode();
-            }
-        }
-
-        [Fact]
-        public void Factory_sets_override_flag_appropriately_for_entities_with_relationships()
-        {
-            var mockWithRelationships = new Mock<IEntityWithRelationships>();
-            mockWithRelationships.Setup(m => m.RelationshipManager).Returns(RelationshipManager.Create(mockWithRelationships.Object));
-            var wrappedEntity = EntityWrapperFactory.CreateNewWrapper(mockWithRelationships.Object, new EntityKey());
-            Assert.Same(typeof(EntityWrapperWithRelationships<>), wrappedEntity.GetType().GetGenericTypeDefinition());
-            Assert.False(wrappedEntity.OverridesEqualsOrGetHashCode);
-
-            wrappedEntity = EntityWrapperFactory.CreateNewWrapper(new Mock<EntityWithRelationshipsAndEquals>().Object, new EntityKey());
-            Assert.Same(typeof(EntityWrapperWithRelationships<>), wrappedEntity.GetType().GetGenericTypeDefinition());
-            Assert.True(wrappedEntity.OverridesEqualsOrGetHashCode);
-        }
-
-        public class EntityWithRelationshipsAndEquals : IEntityWithRelationships
-        {
-            public override bool Equals(object obj)
-            {
-                return base.Equals(obj);
-            }
-
-            public override int GetHashCode()
-            {
-                return base.GetHashCode();
-            }
-
-            public RelationshipManager RelationshipManager
-            {
-                get { return RelationshipManager.Create(this); }
-            }
-        }
-
-        [Fact]
-        public void Factory_sets_override_flag_appropriately_for_pure_POCO_entities()
-        {
-            var wrappedEntity = EntityWrapperFactory.CreateNewWrapper(new object(), new EntityKey());
-            Assert.Same(typeof(EntityWrapperWithoutRelationships<>), wrappedEntity.GetType().GetGenericTypeDefinition());
-            Assert.False(wrappedEntity.OverridesEqualsOrGetHashCode);
-
-            wrappedEntity = EntityWrapperFactory.CreateNewWrapper(new Mock<PocoWithEquals>().Object, new EntityKey());
-            Assert.Same(typeof(EntityWrapperWithoutRelationships<>), wrappedEntity.GetType().GetGenericTypeDefinition());
-            Assert.True(wrappedEntity.OverridesEqualsOrGetHashCode);
-        }
-
-        public class PocoWithEquals
-        {
-            public override bool Equals(object obj)
-            {
-                return base.Equals(obj);
-            }
-
-            public override int GetHashCode()
-            {
-                return base.GetHashCode();
-            }
-        }
-    }
-}
->>>>>>> b1a13653
+}