<<<<<<< HEAD
﻿// Copyright (c) Microsoft Open Technologies, Inc. All rights reserved. See License.txt in the project root for license information.

namespace System.Data.Entity.Core
{
    using System.Data.Entity.Core.Common.EntitySql;
    using System.Data.Entity.Resources;
    using System.Data.Entity.Utilities;
    using System.Reflection;
    using Xunit;

    public class EntitySqlExceptionTests
    {
        private static readonly PropertyInfo _hResultProperty = typeof(Exception).GetDeclaredProperty("HResult");
        private const int HResultInvalidQuery = -2146232006;

        [Fact]
        public void Constructors_allow_for_null_message_and_inner_exception()
        {
            Assert.True(new EntitySqlException(null).Message.Contains("System.Data.Entity.Core.EntitySqlException"));
            Assert.True(new EntitySqlException(null, null).Message.Contains("System.Data.Entity.Core.EntitySqlException"));
            Assert.Null(new EntitySqlException(null, null).InnerException);
        }

        [Fact]
        public void Parameterless_constructor_uses_general_message_and_sets_up_serialization()
        {
            var exception = new EntitySqlException();

            Assert.Equal(Strings.GeneralQueryError, exception.Message);
            Assert.Equal(HResultInvalidQuery, GetHResult(exception));
            Assert.Equal("", exception.ErrorContext);
            Assert.Equal("", exception.ErrorDescription);
            Assert.Equal(0, exception.Line);
            Assert.Equal(0, exception.Column);

            exception = ExceptionHelpers.SerializeAndDeserialize(exception);

            Assert.Equal(Strings.GeneralQueryError, exception.Message);
            Assert.Equal(HResultInvalidQuery, GetHResult(exception));
            Assert.Equal("", exception.ErrorContext);
            Assert.Equal("", exception.ErrorDescription);
            Assert.Equal(0, exception.Line);
            Assert.Equal(0, exception.Column);
        }

        [Fact]
        public void Constructor_uses_given_message_and_sets_up_serialization()
        {
            var exception = new EntitySqlException("What is this eSQL of which you speak?");

            Assert.Equal("What is this eSQL of which you speak?", exception.Message);
            Assert.Equal(HResultInvalidQuery, GetHResult(exception));
            Assert.Equal("", exception.ErrorContext);
            Assert.Equal("", exception.ErrorDescription);
            Assert.Equal(0, exception.Line);
            Assert.Equal(0, exception.Column);

            exception = ExceptionHelpers.SerializeAndDeserialize(exception);

            Assert.Equal("What is this eSQL of which you speak?", exception.Message);
            Assert.Equal(HResultInvalidQuery, GetHResult(exception));
            Assert.Equal("", exception.ErrorContext);
            Assert.Equal("", exception.ErrorDescription);
            Assert.Equal(0, exception.Line);
            Assert.Equal(0, exception.Column);
        }

        [Fact]
        public void Constructor_uses_given_message_and_inner_exception_and_sets_up_serialization()
        {
            var innerException = new Exception("I'm in here.");
            var exception = new EntitySqlException("I knoweth not, good sir.", innerException);

            Assert.Equal("I knoweth not, good sir.", exception.Message);
            Assert.Same(innerException, exception.InnerException);
            Assert.Equal(HResultInvalidQuery, GetHResult(exception));
            Assert.Equal("", exception.ErrorContext);
            Assert.Equal("", exception.ErrorDescription);
            Assert.Equal(0, exception.Line);
            Assert.Equal(0, exception.Column);

            exception = ExceptionHelpers.SerializeAndDeserialize(exception);

            Assert.Equal("I knoweth not, good sir.", exception.Message);
            Assert.Equal(innerException.Message, exception.InnerException.Message);
            Assert.Equal(HResultInvalidQuery, GetHResult(exception));
            Assert.Equal("", exception.ErrorContext);
            Assert.Equal("", exception.ErrorDescription);
            Assert.Equal(0, exception.Line);
            Assert.Equal(0, exception.Column);
        }

        [Fact]
        public void Create_uses_given_message_inner_exception_and_error_context_and_sets_up_serialization()
        {
            var innerException = new Exception("Hello");
            var exception = EntitySqlException.Create(
                new ErrorContext
                    {
                        CommandText = "select redHook\n from\n breweries",
                        ErrorContextInfo = "Hubcap emotional barometer is peaking",
                        InputPosition = 22,
                        UseContextInfoAsResourceIdentifier = false
                    },
                "Why not use LINQ like everyone else?",
                innerException);

            Assert.True(exception.Message.StartsWith("Why not use LINQ like everyone else?"));
            Assert.True(exception.Message.Contains("Hubcap emotional barometer is peaking"));
            Assert.Same(innerException, exception.InnerException);
            Assert.Equal(HResultInvalidQuery, GetHResult(exception));
            Assert.True(exception.ErrorContext.StartsWith("Hubcap emotional barometer is peaking"));
            Assert.Equal("Why not use LINQ like everyone else?", exception.ErrorDescription);
            Assert.Equal(3, exception.Line);
            Assert.Equal(2, exception.Column);

            exception = ExceptionHelpers.SerializeAndDeserialize(exception);

            Assert.True(exception.Message.StartsWith("Why not use LINQ like everyone else?"));
            Assert.True(exception.Message.Contains("Hubcap emotional barometer is peaking"));
            Assert.Equal(innerException.Message, exception.InnerException.Message);
            Assert.Equal(HResultInvalidQuery, GetHResult(exception));
            Assert.True(exception.ErrorContext.StartsWith("Hubcap emotional barometer is peaking"));
            Assert.Equal("Why not use LINQ like everyone else?", exception.ErrorDescription);
            Assert.Equal(3, exception.Line);
            Assert.Equal(2, exception.Column);
        }

        [Fact]
        public void Create_allows_all_state_to_be_set_and_sets_up_serialization()
        {
            var innerException = new Exception("Green Giant");
            var exception = EntitySqlException.Create(
                commandText: "select brandy\n from\n spirits",
                errorDescription: "This isn't the vodka I ordered.",
                errorPosition: 17,
                errorContextInfo: "It's Polish plum brandy, dude!",
                loadErrorContextInfoFromResource: true,
                innerException: innerException);

            Assert.True(exception.Message.StartsWith("This isn't the vodka I ordered."));
            Assert.Same(innerException, exception.InnerException);
            Assert.Equal(HResultInvalidQuery, GetHResult(exception));
            Assert.Equal("This isn't the vodka I ordered.", exception.ErrorDescription);
            Assert.Equal(2, exception.Line);
            Assert.Equal(4, exception.Column);

            exception = ExceptionHelpers.SerializeAndDeserialize(exception);

            Assert.True(exception.Message.StartsWith("This isn't the vodka I ordered."));
            Assert.Equal(innerException.Message, exception.InnerException.Message);
            Assert.Equal(HResultInvalidQuery, GetHResult(exception));
            Assert.Equal("This isn't the vodka I ordered.", exception.ErrorDescription);
            Assert.Equal(2, exception.Line);
            Assert.Equal(4, exception.Column);
        }

        [Fact] // CodePlex 1107
        public void Deserialized_exception_can_be_serialized_and_deserialized_again()
        {
            var exception = ExceptionHelpers.SerializeAndDeserialize(
                ExceptionHelpers.SerializeAndDeserialize(
                    new EntitySqlException("What is this eSQL of which you speak?")));

            Assert.Equal("What is this eSQL of which you speak?", exception.Message);
            Assert.Equal(HResultInvalidQuery, GetHResult(exception));
        }

        private static int GetHResult(Exception ex)
        {
            return (int)_hResultProperty.GetValue(ex, null);
        }
    }
}
=======
﻿// Copyright (c) Microsoft Open Technologies, Inc. All rights reserved. See License.txt in the project root for license information.

namespace System.Data.Entity.Core
{
    using System.Data.Entity.Core.Common.EntitySql;
    using System.Data.Entity.Resources;
    using System.Reflection;
    using Xunit;

    public class EntitySqlExceptionTests
    {
        private static readonly PropertyInfo _hResultProperty = typeof(Exception).GetProperty(
            "HResult", BindingFlags.NonPublic | BindingFlags.Public | BindingFlags.Instance);

        private const int HResultInvalidQuery = -2146232006;

        [Fact]
        public void Constructors_allow_for_null_message_and_inner_exception()
        {
            Assert.True(new EntitySqlException(null).Message.Contains("'System.Data.Entity.Core.EntitySqlException'"));
            Assert.True(new EntitySqlException(null, null).Message.Contains("'System.Data.Entity.Core.EntitySqlException'"));
            Assert.Null(new EntitySqlException(null, null).InnerException);
        }

        [Fact]
        public void Parameterless_constructor_uses_general_message_and_sets_up_serialization()
        {
            var exception = new EntitySqlException();

            Assert.Equal(Strings.GeneralQueryError, exception.Message);
            Assert.Equal(HResultInvalidQuery, GetHResult(exception));
            Assert.Equal("", exception.ErrorContext);
            Assert.Equal("", exception.ErrorDescription);
            Assert.Equal(0, exception.Line);
            Assert.Equal(0, exception.Column);

            exception = ExceptionHelpers.SerializeAndDeserialize(exception);

            Assert.Equal(Strings.GeneralQueryError, exception.Message);
            Assert.Equal(HResultInvalidQuery, GetHResult(exception));
            Assert.Equal("", exception.ErrorContext);
            Assert.Equal("", exception.ErrorDescription);
            Assert.Equal(0, exception.Line);
            Assert.Equal(0, exception.Column);
        }

        [Fact]
        public void Constructor_uses_given_message_and_sets_up_serialization()
        {
            var exception = new EntitySqlException("What is this eSQL of which you speak?");

            Assert.Equal("What is this eSQL of which you speak?", exception.Message);
            Assert.Equal(HResultInvalidQuery, GetHResult(exception));
            Assert.Equal("", exception.ErrorContext);
            Assert.Equal("", exception.ErrorDescription);
            Assert.Equal(0, exception.Line);
            Assert.Equal(0, exception.Column);

            exception = ExceptionHelpers.SerializeAndDeserialize(exception);

            Assert.Equal("What is this eSQL of which you speak?", exception.Message);
            Assert.Equal(HResultInvalidQuery, GetHResult(exception));
            Assert.Equal("", exception.ErrorContext);
            Assert.Equal("", exception.ErrorDescription);
            Assert.Equal(0, exception.Line);
            Assert.Equal(0, exception.Column);
        }

        [Fact]
        public void Constructor_uses_given_message_and_inner_exception_and_sets_up_serialization()
        {
            var innerException = new Exception("I'm in here.");
            var exception = new EntitySqlException("I knoweth not, good sir.", innerException);

            Assert.Equal("I knoweth not, good sir.", exception.Message);
            Assert.Same(innerException, exception.InnerException);
            Assert.Equal(HResultInvalidQuery, GetHResult(exception));
            Assert.Equal("", exception.ErrorContext);
            Assert.Equal("", exception.ErrorDescription);
            Assert.Equal(0, exception.Line);
            Assert.Equal(0, exception.Column);

            exception = ExceptionHelpers.SerializeAndDeserialize(exception);

            Assert.Equal("I knoweth not, good sir.", exception.Message);
            Assert.Equal(innerException.Message, exception.InnerException.Message);
            Assert.Equal(HResultInvalidQuery, GetHResult(exception));
            Assert.Equal("", exception.ErrorContext);
            Assert.Equal("", exception.ErrorDescription);
            Assert.Equal(0, exception.Line);
            Assert.Equal(0, exception.Column);
        }

        [Fact]
        public void Create_uses_given_message_inner_exception_and_error_context_and_sets_up_serialization()
        {
            var innerException = new Exception("Hello");
            var exception = EntitySqlException.Create(
                new ErrorContext
                    {
                        CommandText = "select redHook\n from\n breweries",
                        ErrorContextInfo = "Hubcap emotional barometer is peaking",
                        InputPosition = 22,
                        UseContextInfoAsResourceIdentifier = false
                    },
                "Why not use LINQ like everyone else?",
                innerException);

            Assert.Equal(
                "Why not use LINQ like everyone else? Near Hubcap emotional barometer is peaking, line 3, column 2.", exception.Message);
            Assert.Same(innerException, exception.InnerException);
            Assert.Equal(HResultInvalidQuery, GetHResult(exception));
            Assert.Equal("Hubcap emotional barometer is peaking, line 3, column 2", exception.ErrorContext);
            Assert.Equal("Why not use LINQ like everyone else?", exception.ErrorDescription);
            Assert.Equal(3, exception.Line);
            Assert.Equal(2, exception.Column);

            exception = ExceptionHelpers.SerializeAndDeserialize(exception);

            Assert.Equal(
                "Why not use LINQ like everyone else? Near Hubcap emotional barometer is peaking, line 3, column 2.", exception.Message);
            Assert.Equal(innerException.Message, exception.InnerException.Message);
            Assert.Equal(HResultInvalidQuery, GetHResult(exception));
            Assert.Equal("Hubcap emotional barometer is peaking, line 3, column 2", exception.ErrorContext);
            Assert.Equal("Why not use LINQ like everyone else?", exception.ErrorDescription);
            Assert.Equal(3, exception.Line);
            Assert.Equal(2, exception.Column);
        }

        [Fact]
        public void Create_allows_all_state_to_be_set_and_sets_up_serialization()
        {
            var innerException = new Exception("Green Giant");
            var exception = EntitySqlException.Create(
                commandText: "select brandy\n from\n spirits",
                errorDescription: "This isn't the vodka I ordered.",
                errorPosition: 17,
                errorContextInfo: "It's Polish plum brandy, dude!",
                loadErrorContextInfoFromResource: true,
                innerException: innerException);

            Assert.Equal("This isn't the vodka I ordered. Near line 2, column 4.", exception.Message);
            Assert.Same(innerException, exception.InnerException);
            Assert.Equal(HResultInvalidQuery, GetHResult(exception));
            Assert.Equal("line 2, column 4", exception.ErrorContext);
            Assert.Equal("This isn't the vodka I ordered.", exception.ErrorDescription);
            Assert.Equal(2, exception.Line);
            Assert.Equal(4, exception.Column);

            exception = ExceptionHelpers.SerializeAndDeserialize(exception);

            Assert.Equal("This isn't the vodka I ordered. Near line 2, column 4.", exception.Message);
            Assert.Equal(innerException.Message, exception.InnerException.Message);
            Assert.Equal(HResultInvalidQuery, GetHResult(exception));
            Assert.Equal("line 2, column 4", exception.ErrorContext);
            Assert.Equal("This isn't the vodka I ordered.", exception.ErrorDescription);
            Assert.Equal(2, exception.Line);
            Assert.Equal(4, exception.Column);
        }

        [Fact] // CodePlex 1107
        public void Deserialized_exception_can_be_serialized_and_deserialized_again()
        {
            var exception = ExceptionHelpers.SerializeAndDeserialize(
                ExceptionHelpers.SerializeAndDeserialize(
                    new EntitySqlException("What is this eSQL of which you speak?")));

            Assert.Equal("What is this eSQL of which you speak?", exception.Message);
            Assert.Equal(HResultInvalidQuery, GetHResult(exception));
        }

        private static int GetHResult(Exception ex)
        {
            return (int)_hResultProperty.GetValue(ex, null);
        }
    }
}
>>>>>>> b1a13653
<|MERGE_RESOLUTION|>--- conflicted
+++ resolved
@@ -1,4 +1,3 @@
-<<<<<<< HEAD
 ﻿// Copyright (c) Microsoft Open Technologies, Inc. All rights reserved. See License.txt in the project root for license information.
 
 namespace System.Data.Entity.Core
@@ -172,183 +171,4 @@
             return (int)_hResultProperty.GetValue(ex, null);
         }
     }
-}
-=======
-﻿// Copyright (c) Microsoft Open Technologies, Inc. All rights reserved. See License.txt in the project root for license information.
-
-namespace System.Data.Entity.Core
-{
-    using System.Data.Entity.Core.Common.EntitySql;
-    using System.Data.Entity.Resources;
-    using System.Reflection;
-    using Xunit;
-
-    public class EntitySqlExceptionTests
-    {
-        private static readonly PropertyInfo _hResultProperty = typeof(Exception).GetProperty(
-            "HResult", BindingFlags.NonPublic | BindingFlags.Public | BindingFlags.Instance);
-
-        private const int HResultInvalidQuery = -2146232006;
-
-        [Fact]
-        public void Constructors_allow_for_null_message_and_inner_exception()
-        {
-            Assert.True(new EntitySqlException(null).Message.Contains("'System.Data.Entity.Core.EntitySqlException'"));
-            Assert.True(new EntitySqlException(null, null).Message.Contains("'System.Data.Entity.Core.EntitySqlException'"));
-            Assert.Null(new EntitySqlException(null, null).InnerException);
-        }
-
-        [Fact]
-        public void Parameterless_constructor_uses_general_message_and_sets_up_serialization()
-        {
-            var exception = new EntitySqlException();
-
-            Assert.Equal(Strings.GeneralQueryError, exception.Message);
-            Assert.Equal(HResultInvalidQuery, GetHResult(exception));
-            Assert.Equal("", exception.ErrorContext);
-            Assert.Equal("", exception.ErrorDescription);
-            Assert.Equal(0, exception.Line);
-            Assert.Equal(0, exception.Column);
-
-            exception = ExceptionHelpers.SerializeAndDeserialize(exception);
-
-            Assert.Equal(Strings.GeneralQueryError, exception.Message);
-            Assert.Equal(HResultInvalidQuery, GetHResult(exception));
-            Assert.Equal("", exception.ErrorContext);
-            Assert.Equal("", exception.ErrorDescription);
-            Assert.Equal(0, exception.Line);
-            Assert.Equal(0, exception.Column);
-        }
-
-        [Fact]
-        public void Constructor_uses_given_message_and_sets_up_serialization()
-        {
-            var exception = new EntitySqlException("What is this eSQL of which you speak?");
-
-            Assert.Equal("What is this eSQL of which you speak?", exception.Message);
-            Assert.Equal(HResultInvalidQuery, GetHResult(exception));
-            Assert.Equal("", exception.ErrorContext);
-            Assert.Equal("", exception.ErrorDescription);
-            Assert.Equal(0, exception.Line);
-            Assert.Equal(0, exception.Column);
-
-            exception = ExceptionHelpers.SerializeAndDeserialize(exception);
-
-            Assert.Equal("What is this eSQL of which you speak?", exception.Message);
-            Assert.Equal(HResultInvalidQuery, GetHResult(exception));
-            Assert.Equal("", exception.ErrorContext);
-            Assert.Equal("", exception.ErrorDescription);
-            Assert.Equal(0, exception.Line);
-            Assert.Equal(0, exception.Column);
-        }
-
-        [Fact]
-        public void Constructor_uses_given_message_and_inner_exception_and_sets_up_serialization()
-        {
-            var innerException = new Exception("I'm in here.");
-            var exception = new EntitySqlException("I knoweth not, good sir.", innerException);
-
-            Assert.Equal("I knoweth not, good sir.", exception.Message);
-            Assert.Same(innerException, exception.InnerException);
-            Assert.Equal(HResultInvalidQuery, GetHResult(exception));
-            Assert.Equal("", exception.ErrorContext);
-            Assert.Equal("", exception.ErrorDescription);
-            Assert.Equal(0, exception.Line);
-            Assert.Equal(0, exception.Column);
-
-            exception = ExceptionHelpers.SerializeAndDeserialize(exception);
-
-            Assert.Equal("I knoweth not, good sir.", exception.Message);
-            Assert.Equal(innerException.Message, exception.InnerException.Message);
-            Assert.Equal(HResultInvalidQuery, GetHResult(exception));
-            Assert.Equal("", exception.ErrorContext);
-            Assert.Equal("", exception.ErrorDescription);
-            Assert.Equal(0, exception.Line);
-            Assert.Equal(0, exception.Column);
-        }
-
-        [Fact]
-        public void Create_uses_given_message_inner_exception_and_error_context_and_sets_up_serialization()
-        {
-            var innerException = new Exception("Hello");
-            var exception = EntitySqlException.Create(
-                new ErrorContext
-                    {
-                        CommandText = "select redHook\n from\n breweries",
-                        ErrorContextInfo = "Hubcap emotional barometer is peaking",
-                        InputPosition = 22,
-                        UseContextInfoAsResourceIdentifier = false
-                    },
-                "Why not use LINQ like everyone else?",
-                innerException);
-
-            Assert.Equal(
-                "Why not use LINQ like everyone else? Near Hubcap emotional barometer is peaking, line 3, column 2.", exception.Message);
-            Assert.Same(innerException, exception.InnerException);
-            Assert.Equal(HResultInvalidQuery, GetHResult(exception));
-            Assert.Equal("Hubcap emotional barometer is peaking, line 3, column 2", exception.ErrorContext);
-            Assert.Equal("Why not use LINQ like everyone else?", exception.ErrorDescription);
-            Assert.Equal(3, exception.Line);
-            Assert.Equal(2, exception.Column);
-
-            exception = ExceptionHelpers.SerializeAndDeserialize(exception);
-
-            Assert.Equal(
-                "Why not use LINQ like everyone else? Near Hubcap emotional barometer is peaking, line 3, column 2.", exception.Message);
-            Assert.Equal(innerException.Message, exception.InnerException.Message);
-            Assert.Equal(HResultInvalidQuery, GetHResult(exception));
-            Assert.Equal("Hubcap emotional barometer is peaking, line 3, column 2", exception.ErrorContext);
-            Assert.Equal("Why not use LINQ like everyone else?", exception.ErrorDescription);
-            Assert.Equal(3, exception.Line);
-            Assert.Equal(2, exception.Column);
-        }
-
-        [Fact]
-        public void Create_allows_all_state_to_be_set_and_sets_up_serialization()
-        {
-            var innerException = new Exception("Green Giant");
-            var exception = EntitySqlException.Create(
-                commandText: "select brandy\n from\n spirits",
-                errorDescription: "This isn't the vodka I ordered.",
-                errorPosition: 17,
-                errorContextInfo: "It's Polish plum brandy, dude!",
-                loadErrorContextInfoFromResource: true,
-                innerException: innerException);
-
-            Assert.Equal("This isn't the vodka I ordered. Near line 2, column 4.", exception.Message);
-            Assert.Same(innerException, exception.InnerException);
-            Assert.Equal(HResultInvalidQuery, GetHResult(exception));
-            Assert.Equal("line 2, column 4", exception.ErrorContext);
-            Assert.Equal("This isn't the vodka I ordered.", exception.ErrorDescription);
-            Assert.Equal(2, exception.Line);
-            Assert.Equal(4, exception.Column);
-
-            exception = ExceptionHelpers.SerializeAndDeserialize(exception);
-
-            Assert.Equal("This isn't the vodka I ordered. Near line 2, column 4.", exception.Message);
-            Assert.Equal(innerException.Message, exception.InnerException.Message);
-            Assert.Equal(HResultInvalidQuery, GetHResult(exception));
-            Assert.Equal("line 2, column 4", exception.ErrorContext);
-            Assert.Equal("This isn't the vodka I ordered.", exception.ErrorDescription);
-            Assert.Equal(2, exception.Line);
-            Assert.Equal(4, exception.Column);
-        }
-
-        [Fact] // CodePlex 1107
-        public void Deserialized_exception_can_be_serialized_and_deserialized_again()
-        {
-            var exception = ExceptionHelpers.SerializeAndDeserialize(
-                ExceptionHelpers.SerializeAndDeserialize(
-                    new EntitySqlException("What is this eSQL of which you speak?")));
-
-            Assert.Equal("What is this eSQL of which you speak?", exception.Message);
-            Assert.Equal(HResultInvalidQuery, GetHResult(exception));
-        }
-
-        private static int GetHResult(Exception ex)
-        {
-            return (int)_hResultProperty.GetValue(ex, null);
-        }
-    }
-}
->>>>>>> b1a13653
+}