--- conflicted
+++ resolved
@@ -1,4 +1,3 @@
-<<<<<<< HEAD
 ﻿// Copyright (c) Microsoft Open Technologies, Inc. All rights reserved. See License.txt in the project root for license information.
 
 namespace System.Data.Entity.Core.Common.CommandTrees
@@ -2818,2705 +2817,4 @@
 namespace System.Data.Entity.Core.Common.CommandTrees.Enums.SwapedMembersValues
 {
     public enum CardSuite : byte { Clubs, Spades, Diamonds, Hearts };
-}
-=======
-﻿// Copyright (c) Microsoft Open Technologies, Inc. All rights reserved. See License.txt in the project root for license information.
-
-namespace System.Data.Entity.Core.Common.CommandTrees
-{
-    using Moq;
-    using System.Collections.Generic;
-    using System.Data.Entity.Core.Common.CommandTrees.ExpressionBuilder;
-    using System.Data.Entity.Core.Common.CommandTrees.Internal;
-    using System.Data.Entity.Core.Mapping;
-    using System.Data.Entity.Core.Metadata.Edm;
-    using System.Data.Entity.Resources;
-    using System.Data.Entity.Spatial;
-    using System.IO;
-    using System.Linq;
-    using System.Xml;
-    using Xunit;
-
-    public partial class DbExpressionBuilderTests : IUseFixture<DbExpressionBuilderFixture>
-    {
-        private MetadataWorkspace workspace;
-        private TypeUsage stringTypeUsage;
-        private TypeUsage booleanTypeUsage;
-        private TypeUsage integerTypeUsage;
-        private TypeUsage geographyTypeUsage;
-        private TypeUsage geometryTypeUsage;
-        private TypeUsage enumTypeUsage;
-        private TypeUsage enumTypeUsage2;
-        private TypeUsage productTypeUsage;
-        private TypeUsage discontinuedProductTypeUsage;
-        private TypeUsage categoryTypeUsage;
-        private EntitySet productsEntitySet;
-        private EntitySet categoriesEntitySet;
-
-        #region Arithmetic
-
-        [Fact]
-        public void Plus_same_types()
-        {
-            TestArithmeticExpression(2, 40, (l, r) => DbExpressionBuilder.Plus(l, r), DbExpressionKind.Plus, "Edm.Int32");
-        }
-
-        [Fact]
-        public void Minus_directly_promotable_types()
-        {
-            TestArithmeticExpression((short)2, 40, (l, r) => DbExpressionBuilder.Minus(l, r), DbExpressionKind.Minus, "Edm.Int32");
-        }
-
-        [Fact]
-        public void Multiply_indirectly_promotable_types()
-        {
-            TestArithmeticExpression((long)2, (float)40f, (l, r) => DbExpressionBuilder.Multiply(l, r), DbExpressionKind.Multiply, "Edm.Single");
-        }
-
-        [Fact]
-        public void Divide_basic_test()
-        {
-            TestArithmeticExpression(2, 40, (l, r) => DbExpressionBuilder.Divide(l, r), DbExpressionKind.Divide, "Edm.Int32");
-        }
-
-        [Fact]
-        public void Modulo_basic_test()
-        {
-            TestArithmeticExpression(2, 40, (l, r) => DbExpressionBuilder.Modulo(l, r), DbExpressionKind.Modulo, "Edm.Int32");
-        }
-
-        [Fact]
-        public void UnaryMinus()
-        {
-            var arg = DbExpressionBuilder.Constant((Int64)120205);
-            var expression = DbExpressionBuilder.UnaryMinus(arg);
-
-            Assert.NotNull(expression);
-            Assert.IsType<DbArithmeticExpression>(expression);
-            Assert.Equal(DbExpressionKind.UnaryMinus, expression.ExpressionKind);
-            Assert.Same(arg, expression.Arguments[0]);
-            Assert.Equal("Edm.Int64", expression.ResultType.EdmType.FullName);
-        }
-
-        private void TestArithmeticExpression(
-            object leftValue, 
-            object rightValue, 
-            Func<DbExpression, DbExpression, DbArithmeticExpression> expressionCreation, 
-            DbExpressionKind expressionKind,
-            string expectedResultType)
-        {
-            var left = DbExpressionBuilder.Constant(leftValue);
-            var right = DbExpressionBuilder.Constant(rightValue);
-            var expression = expressionCreation(left, right);
-
-            Assert.NotNull(expression);
-            Assert.Same(left, expression.Arguments[0]);
-            Assert.Same(right, expression.Arguments[1]);
-            Assert.Equal(expectedResultType, expression.ResultType.EdmType.FullName);
-
-            var message = Assert.Throws<ArgumentException>(() => expressionCreation(
-                DbExpressionBuilder.Constant((Int32)5),
-                DbExpressionBuilder.Constant((string)"27"))).Message;
-
-            Assert.True(message.Contains(Strings.Cqt_Arithmetic_NumericCommonType));
-        }
-
-        #endregion
-
-        #region Comparison
-
-        [Fact]
-        public void Equal_same_types()
-        {
-            TestComparisonExpression(12, 12, (l, r) => DbExpressionBuilder.Equal(l, r), DbExpressionKind.Equals);
-        }
-
-        [Fact]
-        public void Equal_same_enum_types()
-        {
-            var left = DbExpressionBuilder.Constant(this.enumTypeUsage, CardSuite.Clubs);
-            var right = DbExpressionBuilder.Constant(this.enumTypeUsage, CardSuite.Hearts);
-            var expression = DbExpressionBuilder.Equal(left, right);
-
-            Assert.NotNull(expression);
-            Assert.Same(left, expression.Left);
-            Assert.Same(right, expression.Right);
-            Assert.Equal("Edm.Boolean", expression.ResultType.EdmType.FullName);
-            Assert.Equal(DbExpressionKind.Equals, expression.ExpressionKind);
-        }
-
-        [Fact]
-        public void Equal_different_enum_types_throws()
-        {
-            var left = DbExpressionBuilder.Constant(this.enumTypeUsage, CardSuite.Clubs);
-            var right = DbExpressionBuilder.Constant(this.enumTypeUsage2, CardSuite.Hearts);
-
-            var message = Assert.Throws<ArgumentException>(() => DbExpressionBuilder.Equal(left, right)).Message;
-            Assert.True(message.Contains(Strings.Cqt_Comparison_ComparableRequired));
-        }
-
-        [Fact]
-        public void Equal_enum_and_number_throws()
-        {
-            var left = DbExpressionBuilder.Constant(this.enumTypeUsage, CardSuite.Clubs);
-            var right = DbExpressionBuilder.Constant(1);
-
-            var message = Assert.Throws<ArgumentException>(() => DbExpressionBuilder.Equal(left, right)).Message;
-            Assert.True(message.Contains(Strings.Cqt_Comparison_ComparableRequired));
-
-            var message2 = Assert.Throws<ArgumentException>(() => DbExpressionBuilder.Equal(right, left)).Message;
-            Assert.True(message2.Contains(Strings.Cqt_Comparison_ComparableRequired));
-        }
-
-        [Fact]
-        public void NotEqual_promotable_types()
-        {
-            TestComparisonExpression(12, (float)12f, (l, r) => DbExpressionBuilder.NotEqual(l, r), DbExpressionKind.NotEquals);
-        }
-
-        [Fact]
-        public void LessThan_basic()
-        {
-            TestComparisonExpression(12, 12, (l, r) => DbExpressionBuilder.LessThan(l, r), DbExpressionKind.LessThan);
-        }
-
-        [Fact]
-        public void LessThan_same_enum_types()
-        {
-            var left = DbExpressionBuilder.Constant(this.enumTypeUsage, CardSuite.Clubs);
-            var right = DbExpressionBuilder.Constant(this.enumTypeUsage, CardSuite.Hearts);
-            var expression = DbExpressionBuilder.LessThan(left, right);
-
-            Assert.NotNull(expression);
-            Assert.Same(left, expression.Left);
-            Assert.Same(right, expression.Right);
-            Assert.Equal("Edm.Boolean", expression.ResultType.EdmType.FullName);
-            Assert.Equal(DbExpressionKind.LessThan, expression.ExpressionKind);
-        }
-
-        [Fact]
-        public void LessThan_different_enum_types_throws()
-        {
-            var left = DbExpressionBuilder.Constant(this.enumTypeUsage, CardSuite.Clubs);
-            var right = DbExpressionBuilder.Constant(this.enumTypeUsage2, CardSuite.Hearts);
-
-            var message = Assert.Throws<ArgumentException>(() => DbExpressionBuilder.LessThan(left, right)).Message;
-            Assert.True(message.Contains(Strings.Cqt_Comparison_ComparableRequired));
-        }
-
-        [Fact]
-        public void LessThan_enum_and_number_throws()
-        {
-            var left = DbExpressionBuilder.Constant(this.enumTypeUsage, CardSuite.Clubs);
-            var right = DbExpressionBuilder.Constant(1);
-
-            var message = Assert.Throws<ArgumentException>(() => DbExpressionBuilder.LessThan(left, right)).Message;
-            Assert.True(message.Contains(Strings.Cqt_Comparison_ComparableRequired));
-
-            var message2 = Assert.Throws<ArgumentException>(() => DbExpressionBuilder.LessThan(right, left)).Message;
-            Assert.True(message2.Contains(Strings.Cqt_Comparison_ComparableRequired));
-        }
-
-        [Fact]
-        public void LessThanOrEqual_basic()
-        {
-            TestComparisonExpression(12, 12, (l, r) => DbExpressionBuilder.LessThanOrEqual(l, r), DbExpressionKind.LessThanOrEquals);
-        }
-
-        [Fact]
-        public void GreaterThan_basic()
-        {
-            TestComparisonExpression(12, 12, (l, r) => DbExpressionBuilder.GreaterThan(l, r), DbExpressionKind.GreaterThan);
-        }
-
-        [Fact]
-        public void GreaterThanOrEqual_basic()
-        {
-            TestComparisonExpression(12, 12, (l, r) => DbExpressionBuilder.GreaterThanOrEqual(l, r), DbExpressionKind.GreaterThanOrEquals);
-        }
-
-        [Fact]
-        public void Comparing_non_comparable_types_throws()
-        {
-            var left = DbExpressionBuilder.Constant(12);
-            var right = DbExpressionBuilder.Constant("Bar");
-
-            var expressionCreationMethods = new List<Func<DbExpression, DbExpression, DbComparisonExpression>>
-            {
-                (l, r) => DbExpressionBuilder.Equal(l, r),
-                (l, r) => DbExpressionBuilder.NotEqual(l, r),
-                (l, r) => DbExpressionBuilder.GreaterThan(l, r),
-                (l, r) => DbExpressionBuilder.GreaterThanOrEqual(l, r),
-                (l, r) => DbExpressionBuilder.LessThan(l, r),
-                (l, r) => DbExpressionBuilder.LessThanOrEqual(l, r),
-            };
-
-            foreach (var expressionCreationMethod in expressionCreationMethods)
-            {
-                var message = Assert.Throws<ArgumentException>(() => expressionCreationMethod(left, right)).Message;
-                Assert.True(message.Contains(Strings.Cqt_Comparison_ComparableRequired));
-            }
-        }
-
-        private void TestComparisonExpression(
-            object leftValue, 
-            object rightValue, 
-            Func<DbExpression, DbExpression, DbComparisonExpression> expressionCreation, 
-            DbExpressionKind expressionKind)
-        {
-            var left = DbExpressionBuilder.Constant(leftValue);
-            var right = DbExpressionBuilder.Constant(rightValue);
-            var expression = expressionCreation(left, right);
-
-            Assert.NotNull(expression);
-            Assert.Same(left, expression.Left);
-            Assert.Same(right, expression.Right);
-            Assert.Equal("Edm.Boolean", expression.ResultType.EdmType.FullName);
-            Assert.Equal(expressionKind, expression.ExpressionKind);
-
-            var invalidLeft = DbExpressionBuilder.Constant(12);
-            var invalidRight = DbExpressionBuilder.Constant("Bar");
-
-            Assert.Throws<ArgumentException>(() => expressionCreation(invalidLeft, invalidRight));
-        }
-
-        #endregion
-
-        #region Logical
-        
-        [Fact]
-        public void And_basic_test()
-        {
-            var left = DbExpressionBuilder.True;
-            var right = DbExpressionBuilder.False;
-            var expression = DbExpressionBuilder.And(left, right);
-
-            Assert.NotNull(expression);
-            Assert.IsType<DbAndExpression>(expression);
-            Assert.Same(left, expression.Left);
-            Assert.Same(right, expression.Right);
-            Assert.Equal("Edm.Boolean", expression.ResultType.EdmType.FullName);
-            Assert.Equal(DbExpressionKind.And, expression.ExpressionKind);
-        }
-
-        [Fact]
-        public void And_no_common_boolean_result_type_throws()
-        {
-            var message = Assert.Throws<ArgumentException>(() =>
-                DbExpressionBuilder.And(DbExpressionBuilder.True, DbExpressionBuilder.Constant(1))).Message;
-
-            Assert.True(message.Contains(Strings.Cqt_And_BooleanArgumentsRequired));
-        }
-
-        [Fact]
-        public void Or_basic_test()
-        {
-            var left = DbExpressionBuilder.True;
-            var right = DbExpressionBuilder.False;
-            var expression = DbExpressionBuilder.Or(left, right);
-
-            Assert.NotNull(expression);
-            Assert.IsType<DbOrExpression>(expression);
-            Assert.Same(left, expression.Left);
-            Assert.Same(right, expression.Right);
-            Assert.Equal("Edm.Boolean", expression.ResultType.EdmType.FullName);
-            Assert.Equal(DbExpressionKind.Or, expression.ExpressionKind);
-        }
-
-        [Fact]
-        public void Or_no_common_boolean_result_type_throws()
-        {
-            var message = Assert.Throws<ArgumentException>(() =>
-                DbExpressionBuilder.Or(DbExpressionBuilder.True, DbExpressionBuilder.Constant(1))).Message;
-
-            Assert.True(message.Contains(Strings.Cqt_Or_BooleanArgumentsRequired));
-        }
-
-        [Fact]
-        public void Not_basic_test()
-        {
-            var argument = DbExpressionBuilder.True;
-            var expression = DbExpressionBuilder.Not(argument);
-
-            Assert.NotNull(expression);
-            Assert.IsType<DbNotExpression>(expression);
-            Assert.Same(argument, expression.Argument);
-            Assert.Equal("Edm.Boolean", expression.ResultType.EdmType.FullName);
-            Assert.Equal(DbExpressionKind.Not, expression.ExpressionKind);
-        }
-
-        [Fact]
-        public void Not_non_boolean_result_type_throws()
-        {
-            var message = Assert.Throws<ArgumentException>(() =>
-                DbExpressionBuilder.Not(DbExpressionBuilder.Constant(1))).Message;
-
-            Assert.True(message.Contains(Strings.Cqt_Not_BooleanArgumentRequired));
-        }
-
-        #endregion
-
-        #region IsNull
-
-        [Fact]
-        public void IsNull_basic()
-        {
-            var argument = DbExpressionBuilder.Constant("NullableValue");
-            var expression = DbExpressionBuilder.IsNull(argument);
-
-            VerifyIsNull(expression, argument);
-        }
-
-        [Fact]
-        public void IsNull_null_expression()
-        {
-            var argument = DbExpressionBuilder.Null(this.stringTypeUsage);
-            var expression = DbExpressionBuilder.IsNull(argument);
-
-            VerifyIsNull(expression, argument);
-        }
-
-        [Fact]
-        public void DbIsNull_member_based_enum_value()
-        {
-            var argument = DbExpressionBuilder.Constant(this.enumTypeUsage, CardSuite.Diamonds);
-            var expression = DbExpressionBuilder.IsNull(argument);
-
-            VerifyIsNull(expression, argument);
-        }
-
-        [Fact]
-        public void DbIsNull_number_based_enum_value()
-        {
-            var argument = DbExpressionBuilder.Constant(this.enumTypeUsage, (byte)1);
-            var expression = DbExpressionBuilder.IsNull(argument);
-
-            VerifyIsNull(expression, argument);
-        }
-
-        [Fact]
-        public void IsNull_RowType()
-        {
-            var argument = new Row(((DbExpression)"columnValue").As("C1"));
-            var message = Assert.Throws<ArgumentException>(() => DbExpressionBuilder.IsNull(argument)).Message;
-
-            Assert.True(message.Contains(Strings.Cqt_IsNull_InvalidType));
-        }
-
-        private void VerifyIsNull(DbIsNullExpression expression, DbExpression argument)
-        {
-            Assert.NotNull(expression);
-            Assert.Same(argument, expression.Argument);
-            Assert.Equal("Edm.Boolean", expression.ResultType.EdmType.FullName);
-            Assert.Equal(DbExpressionKind.IsNull, expression.ExpressionKind);
-        }
-
-        #endregion
-
-        #region Like
-
-        [Fact]
-        public void Like_without_escape()
-        {
-            var argument = DbExpressionBuilder.Constant("TestString");
-            var pattern = DbExpressionBuilder.Constant("%stStr%");
-            var expression = DbExpressionBuilder.Like(argument, pattern);
-
-            Assert.NotNull(expression);
-            Assert.IsType<DbLikeExpression>(expression);
-            Assert.Same(argument, expression.Argument);
-            Assert.Same(pattern, expression.Pattern);
-            Assert.Equal("Edm.Boolean", expression.ResultType.EdmType.FullName);
-            Assert.Equal(DbExpressionKind.Like, expression.ExpressionKind);
-        }
-
-        [Fact]
-        public void Like_with_escape()
-        {
-            var argument = DbExpressionBuilder.Constant("TestString");
-            var pattern = DbExpressionBuilder.Constant("%stStr%");
-            var escape = DbExpressionBuilder.Constant("%");
-            var expression = DbExpressionBuilder.Like(argument, pattern, escape);
-
-            Assert.NotNull(expression);
-            Assert.IsType<DbLikeExpression>(expression);
-            Assert.Same(argument, expression.Argument);
-            Assert.Same(pattern, expression.Pattern);
-            Assert.Same(escape, expression.Escape);
-            Assert.Equal("Edm.Boolean", expression.ResultType.EdmType.FullName);
-            Assert.Equal(DbExpressionKind.Like, expression.ExpressionKind);
-        }
-
-        #endregion
-
-        #region Constant
-
-        [Fact]
-        public void Constant_true()
-        {
-            ValidateConstant(DbExpressionBuilder.True, true, "Edm.Boolean");
-        }
-
-        [Fact]
-        public void Constant_false()
-        {
-            ValidateConstant(DbExpressionBuilder.False, false, "Edm.Boolean");
-        }
-
-        [Fact]
-        public void Constant_boolean_value_true()
-        {
-            ValidateConstant(DbExpressionBuilder.Constant(true), true, "Edm.Boolean");
-        }
-
-        [Fact]
-        public void Constant_boolean_value_false()
-        {
-            ValidateConstant(DbExpressionBuilder.Constant(false), false, "Edm.Boolean");
-        }
-
-        [Fact]
-        public void Constant_string_value()
-        {
-            string value = "Test";
-            ValidateConstant(DbExpressionBuilder.Constant(value), value, "Edm.String");
-        }
-
-        [Fact]
-        public void Constant_int_value()
-        {
-            var value = 42;
-            ValidateConstant(DbExpressionBuilder.Constant(value), value, "Edm.Int32");
-        }
-
-        [Fact]
-        public void Constant_Guid_value()
-        {
-            var value = Guid.NewGuid();
-            ValidateConstant(DbExpressionBuilder.Constant(value), value, "Edm.Guid");
-        }
-
-        [Fact]
-        public void Constant_Geography_value()
-        {
-            var value = DbGeography.FromText("POINT(12 57)", 4957);
-            ValidateConstant(DbExpressionBuilder.Constant(value), value, "Edm.Geography");
-        }
-
-        [Fact]
-        public void Constant_null_argument_throws()
-        {
-            Assert.Throws<ArgumentNullException>(() => DbExpressionBuilder.Constant(null));
-        }
-
-        [Fact]
-        public void Constant_invalid_argument_throws()
-        {
-            Assert.True(
-                Assert.Throws<ArgumentException>(() => DbExpressionBuilder.Constant(new List<string>())).Message.Contains(Strings.Cqt_Constant_InvalidType));
-        }
-
-        [Fact]
-        public void Constant_string_value_string_type()
-        {
-            var value = "Test";
-            ValidateConstant(DbExpressionBuilder.Constant(this.stringTypeUsage, value), value, "Edm.String");
-        }
-
-        [Fact]
-        public void Constant_string_value_bool_type_throws()
-        {
-            var message = Assert.Throws<ArgumentException>(() => DbExpressionBuilder.Constant(this.booleanTypeUsage, "Test")).Message;
-            Assert.True(message.Contains(Strings.Cqt_Constant_InvalidValueForType("Edm.Boolean")));
-        }
-
-        [Fact]
-        public void Constant_string_value_entity_type_throws()
-        {
-            var message = Assert.Throws<ArgumentException>(() => DbExpressionBuilder.Constant(this.productTypeUsage, "Test")).Message;
-            Assert.True(message.Contains(Strings.Cqt_Constant_InvalidConstantType("MyModel.Product")));
-        }
-
-        [Fact]
-        public void Constant_invalid_value_valid_type_throws()
-        {
-            var message = Assert.Throws<ArgumentException>(() => DbExpressionBuilder.Constant(this.stringTypeUsage, new List<string>())).Message;
-            Assert.True(message.Contains(Strings.Cqt_Constant_InvalidValueForType("Edm.String")));
-        }
-
-        [Fact]
-        public void Constant_passing_enum_value_without_type_throws()
-        {
-            var message = Assert.Throws<ArgumentException>(() => DbExpressionBuilder.Constant(CardSuite.Spades)).Message;
-            Assert.True(message.Contains(Strings.Cqt_Constant_InvalidType));
-        }
-
-        [Fact]
-        public void Constant_enum_with_numeric_value_and_enum_type()
-        {
-            byte enumConstValue = 3;
-            var expression = DbExpressionBuilder.Constant(this.enumTypeUsage, enumConstValue);
-
-            ValidateConstant(expression, enumConstValue, "MyModel.CardSuite");
-        }
-
-        [Fact]
-        public void Constant_enum_with_clr_enum_value_and_enum_type()
-        {
-            var enumConstValue = CardSuite.Clubs;
-            var expression = DbExpressionBuilder.Constant(this.enumTypeUsage, enumConstValue);
-
-            ValidateConstant(expression, enumConstValue, "MyModel.CardSuite");
-        }
-
-        [Fact]
-        public void Constant_value_of_different_type_than_underlying_enum_value_throws()
-        {
-            var message = Assert.Throws<ArgumentException>(() => DbExpressionBuilder.Constant(this.enumTypeUsage, (long)3)).Message;
-            Assert.True(message.Contains(Strings.Cqt_Constant_ClrEnumTypeDoesNotMatchEdmEnumType("Int64", "CardSuite", "Byte")));
-        }
-
-        [Fact]
-        public void Constant_clr_enum_of_different_type_than_edm_enum_type_throws()
-        {
-            var message = Assert.Throws<ArgumentException>(() => DbExpressionBuilder.Constant(this.enumTypeUsage, FileOptions.None)).Message;
-            Assert.True(message.Contains(Strings.Cqt_Constant_ClrEnumTypeDoesNotMatchEdmEnumType("FileOptions", "CardSuite", "Byte")));
-        }
-
-        [Fact]
-        public void Constant_clr_enum_with_missing_value_throws()
-        {
-            var message = Assert.Throws<ArgumentException>(() => DbExpressionBuilder.Constant(this.enumTypeUsage, Enums.MissingMember.CardSuite.Clubs)).Message;
-            Assert.True(message.Contains(Strings.Cqt_Constant_ClrEnumTypeDoesNotMatchEdmEnumType("CardSuite", "CardSuite", "Byte")));
-        }
-
-        [Fact]
-        public void Constant_clr_enum_with_additional_value_does_not_throw()
-        {
-            Assert.DoesNotThrow(() => DbExpressionBuilder.Constant(this.enumTypeUsage, Enums.AdditionalMember.CardSuite.Diamonds));
-        }
-
-        [Fact]
-        public void Constant_clr_enum_with_diffrent_underlying_type_throws()
-        {
-            var message = Assert.Throws<ArgumentException>(() => DbExpressionBuilder.Constant(this.enumTypeUsage, Enums.DifferentUnderlyingTypes.CardSuite.Hearts)).Message;
-            Assert.True(message.Contains(Strings.Cqt_Constant_ClrEnumTypeDoesNotMatchEdmEnumType("CardSuite", "CardSuite", "Byte")));
-        }
-
-        [Fact]
-        public void Constant_clr_enum_with_non_edm_underlying_type_throws()
-        {
-            var message = Assert.Throws<ArgumentException>(() => DbExpressionBuilder.Constant(this.enumTypeUsage, Enums.NonEdmCompatibleUnderlyingType.CardSuite.Hearts)).Message;
-            Assert.True(message.Contains(Strings.Cqt_Constant_ClrEnumTypeDoesNotMatchEdmEnumType("CardSuite", "CardSuite", "Byte")));
-        }
-
-        [Fact]
-        public void Constant_clr_enum_with_value_not_existant_in_edm_throws()
-        {
-            var message = Assert.Throws<ArgumentException>(() => DbExpressionBuilder.Constant(this.enumTypeUsage, Enums.NonExistingMember.CardSuite.Trump)).Message;
-            Assert.True(message.Contains(Strings.Cqt_Constant_ClrEnumTypeDoesNotMatchEdmEnumType("CardSuite", "CardSuite", "Byte")));
-        }
-
-        [Fact]
-        public void Constant_clr_enum_with_underlying_numeric_value_different_than_edm_throws()
-        {
-            var message = Assert.Throws<ArgumentException>(() => DbExpressionBuilder.Constant(this.enumTypeUsage, Enums.DifferentMemberValue.CardSuite.Hearts)).Message;
-            Assert.True(message.Contains(Strings.Cqt_Constant_ClrEnumTypeDoesNotMatchEdmEnumType("CardSuite", "CardSuite", "Byte")));
-        }
-
-        [Fact]
-        public void Constant_clr_enum_with_underlying_numeric_values_swapped_throws()
-        {
-            var message = Assert.Throws<ArgumentException>(() => DbExpressionBuilder.Constant(this.enumTypeUsage, Enums.SwapedMembersValues.CardSuite.Hearts)).Message;
-            Assert.True(message.Contains(Strings.Cqt_Constant_ClrEnumTypeDoesNotMatchEdmEnumType("CardSuite", "CardSuite", "Byte")));
-        }
-
-        [Fact]
-        public void Constant_with_enum_with_same_values()
-        {
-            string csdl = 
-@"<?xml version=""1.0"" encoding=""utf-8""?>
-<Schema xmlns=""http://schemas.microsoft.com/ado/2009/11/edm"" Namespace=""MyModel"">
-  <EnumType Name=""CardSuite"" UnderlyingType=""Byte"">
-    <Member Name=""Clubs"" Value=""1""/>
-    <Member Name=""Diamonds"" Value=""1""/>
-    <Member Name=""Hearts"" Value=""1""/>
-    <Member Name=""Spades"" Value=""1""/>
-  </EnumType>
-</Schema>";
-
-            var enumConstValue = Enums.MembersWithSameValues.CardSuite.Diamonds;
-            var edmCollection = new EdmItemCollection(new[] { XmlReader.Create(new StringReader(csdl)) });
-            var enumType = TypeUsage.Create(edmCollection.GetType("CardSuite", "MyModel"));
-            var expression = DbExpressionBuilder.Constant(enumType, enumConstValue);
-
-            ValidateConstant(expression, enumConstValue, "MyModel.CardSuite");
-        }
-
-        private void ValidateConstant(DbConstantExpression expression, object expectedValue, string expectedResultTypeName)
-        {
-            Assert.NotNull(expression);
-            Assert.Equal(DbExpressionKind.Constant, expression.ExpressionKind);
-            Assert.Equal(expectedResultTypeName, expression.ResultType.EdmType.FullName);
-            Assert.Equal(expectedValue, expression.Value);
-        }
-
-        #endregion
-
-        #region FromType
-
-        [Fact]
-        public void FromBinary_basic_test()
-        {
-            TestFromType(new byte[] { 1, 2, 3 }, v => DbExpression.FromBinary(v), "Edm.Binary");
-        }
-
-        [Fact]
-        public void FromBoolean_basic_test()
-        {
-            TestFromType(true, v => DbExpression.FromBoolean(v), "Edm.Boolean");
-        }
-
-        [Fact]
-        public void FromByte_basic_test()
-        {
-            TestFromType((byte)1, v => DbExpression.FromByte(v), "Edm.Byte");
-        }
-
-        [Fact]
-        public void FromDateTime_basic_test()
-        {
-            TestFromType(DateTime.Now, v => DbExpression.FromDateTime(v), "Edm.DateTime");
-        }
-
-        [Fact]
-        public void FromDateTimeOffset_basic_test()
-        {
-            TestFromType(DateTimeOffset.Now, v => DbExpression.FromDateTimeOffset(v), "Edm.DateTimeOffset");
-        }
-
-        [Fact]
-        public void FromDecimal_basic_test()
-        {
-            TestFromType(123.45m, v => DbExpression.FromDecimal(v), "Edm.Decimal");
-        }
-
-        [Fact]
-        public void FromDouble_basic_test()
-        {
-            TestFromType(123.45d, v => DbExpression.FromDouble(v), "Edm.Double");
-        }
-
-        [Fact]
-        public void FromGeometry_basic_test()
-        {
-            TestFromType(DbGeometry.FromText("POINT(8 47)", 0), v => DbExpression.FromGeometry(v), "Edm.Geometry");
-        }
-
-        [Fact]
-        public void FromGeography_basic_test()
-        {
-            TestFromType(DbGeography.FromText("POINT(8 47)", 4957), v => DbExpression.FromGeography(v), "Edm.Geography");
-        }
-
-        [Fact]
-        public void FromGuid_basic_test()
-        {
-            TestFromType(Guid.NewGuid(), v => DbExpression.FromGuid(v), "Edm.Guid");
-        }
-
-        [Fact]
-        public void FromInt16_basic_test()
-        {
-            TestFromType((short)123, v => DbExpression.FromInt16(v), "Edm.Int16");
-        }
-
-        [Fact]
-        public void FromInt32_basic_test()
-        {
-            TestFromType(123, v => DbExpression.FromInt32(v), "Edm.Int32");
-        }
-
-        [Fact]
-        public void FromInt64_basic_test()
-        {
-            TestFromType((long)123, v => DbExpression.FromInt64(v), "Edm.Int64");
-        }
-
-        [Fact]
-        public void FromSingle_basic_test()
-        {
-            TestFromType((float)123.45f, v => DbExpression.FromSingle(v), "Edm.Single");
-        }
-
-        [Fact]
-        public void FromString_basic_test()
-        {
-            TestFromType("Foo", v => DbExpression.FromString(v), "Edm.String");
-        }
-
-        [Fact]
-        public void FromBinary_null()
-        {
-            TestFromTypeNull(DbExpression.FromBinary((byte[])null), "Edm.Binary");
-        }
-
-        [Fact]
-        public void FromByte_null()
-        {
-            TestFromTypeNull(DbExpression.FromByte((byte?)null), "Edm.Byte");
-        }
-
-        [Fact]
-        public void FromDateTime_null()
-        {
-            TestFromTypeNull(DbExpression.FromDateTime((DateTime?)null), "Edm.DateTime");
-        }
-
-        [Fact]
-        public void FromDateTimeOffset_null()
-        {
-            TestFromTypeNull(DbExpression.FromDateTimeOffset((DateTimeOffset?)null), "Edm.DateTimeOffset");
-        }
-
-        [Fact]
-        public void FromDecimal_null()
-        {
-            TestFromTypeNull(DbExpression.FromDecimal((decimal?)null), "Edm.Decimal");
-        }
-
-        [Fact]
-        public void FromDouble_null()
-        {
-            TestFromTypeNull(DbExpression.FromDouble((double?)null), "Edm.Double");
-        }
-
-        [Fact]
-        public void FromGeometry_null()
-        {
-            TestFromTypeNull(DbExpression.FromGeometry((DbGeometry)null), "Edm.Geometry");
-        }
-
-        [Fact]
-        public void FromGeography_null()
-        {
-            TestFromTypeNull(DbExpression.FromGeography((DbGeography)null), "Edm.Geography");
-        }
-
-        [Fact]
-        public void FromGuid_null()
-        {
-            TestFromTypeNull(DbExpression.FromGuid((Guid?)null), "Edm.Guid");
-        }
-
-        [Fact]
-        public void FromInt16_null()
-        {
-            TestFromTypeNull(DbExpression.FromInt16((short?)null), "Edm.Int16");
-        }
-
-        [Fact]
-        public void FromInt32_null()
-        {
-            TestFromTypeNull(DbExpression.FromInt32((int?)null), "Edm.Int32");
-        }
-
-        [Fact]
-        public void FromInt64_null()
-        {
-            TestFromTypeNull(DbExpression.FromInt64((long?)null), "Edm.Int64");
-        }
-
-        [Fact]
-        public void FromSingle_null()
-        {
-            TestFromTypeNull(DbExpression.FromSingle((float?)null), "Edm.Single");
-        }
-
-        [Fact]
-        public void FromString_null()
-        {
-            TestFromTypeNull(DbExpression.FromString((string)null), "Edm.String");
-        }
-
-        private void TestFromType<TValue>(TValue value, Func<TValue, DbExpression> expressionCreation, string expectedEdmTypeName)
-        {
-            var expression = expressionCreation(value);
-
-            Assert.IsType<DbConstantExpression>(expression);
-            Assert.Equal(DbExpressionKind.Constant, expression.ExpressionKind);
-            Assert.Equal(expectedEdmTypeName, expression.ResultType.EdmType.FullName);
-            Assert.Equal(value, ((DbConstantExpression)expression).Value);
-        }
-
-        private void TestFromTypeNull(DbExpression expression, string expectedEdmTypeName)
-        {
-            Assert.IsType<DbNullExpression>(expression);
-            Assert.Equal(DbExpressionKind.Null, expression.ExpressionKind);
-            Assert.Equal(expectedEdmTypeName, expression.ResultType.EdmType.FullName);
-        }
-
-        #endregion
-
-        #region Implicit cast operator
-
-        [Fact]
-        public void Implicit_cast_from_Binary()
-        {
-            var value = new byte[] { 1, 2, 3 };
-            DbExpression expression = value;
-            VerifyImplicitCast(value, expression, "Edm.Binary");
-        }
-
-        [Fact]
-        public void Implicit_cast_from_Boolean()
-        {
-            var value = true;
-            DbExpression expression = value;
-            VerifyImplicitCast(value, expression, "Edm.Boolean");
-        }
-
-        [Fact]
-        public void Implicit_cast_from_Byte()
-        {
-            var value = (byte)1;
-            DbExpression expression = value;
-            VerifyImplicitCast(value, expression, "Edm.Byte");
-        }
-
-        [Fact]
-        public void Implicit_cast_from_DateTime()
-        {
-            var value = DateTime.Now;
-            DbExpression expression = value;
-            VerifyImplicitCast(value, expression, "Edm.DateTime");
-        }
-
-        [Fact]
-        public void Implicit_cast_from_DateTimeOffset()
-        {
-            var value = DateTimeOffset.Now;
-            DbExpression expression = value;
-            VerifyImplicitCast(value, expression, "Edm.DateTimeOffset");
-        }
-
-        [Fact]
-        public void Implicit_cast_from_Decimal()
-        {
-            var value = 123.45m;
-            DbExpression expression = value;
-            VerifyImplicitCast(value, expression, "Edm.Decimal");
-        }
-
-        [Fact]
-        public void Implicit_cast_from_Double()
-        {
-            var value = 123.45d;
-            DbExpression expression = value;
-            VerifyImplicitCast(value, expression, "Edm.Double");
-        }
-
-        [Fact]
-        public void Implicit_cast_from_Geometry()
-        {
-            var value = DbGeometry.FromText("POINT(8 47)", 0);
-            DbExpression expression = value;
-            VerifyImplicitCast(value, expression, "Edm.Geometry");
-        }
-
-        [Fact]
-        public void Implicit_cast_from_Geography()
-        {
-            var value = DbGeography.FromText("POINT(8 47)", 4957);
-            DbExpression expression = value;
-            VerifyImplicitCast(value, expression, "Edm.Geography");
-        }
-
-        [Fact]
-        public void Implicit_cast_from_Guid()
-        {
-            var value = Guid.NewGuid();
-            DbExpression expression = value;
-            VerifyImplicitCast(value, expression, "Edm.Guid");
-        }
-
-        [Fact]
-        public void Implicit_cast_from_Int16()
-        {
-            var value = (short)123;
-            DbExpression expression = value;
-            VerifyImplicitCast(value, expression, "Edm.Int16");
-        }
-
-        [Fact]
-        public void Implicit_cast_from_Int32()
-        {
-            var value = 123;
-            DbExpression expression = value;
-            VerifyImplicitCast(value, expression, "Edm.Int32");
-        }
-
-        [Fact]
-        public void Implicit_cast_from_Int64()
-        {
-            var value = (long)123;
-            DbExpression expression = value;
-            VerifyImplicitCast(value, expression, "Edm.Int64");
-        }
-
-        [Fact]
-        public void Implicit_cast_from_Single()
-        {
-            var value = (float)123.45f;
-            DbExpression expression = value;
-            VerifyImplicitCast(value, expression, "Edm.Single");
-        }
-
-        [Fact]
-        public void Implicit_cast_from_String()
-        {
-            var value = "Foo";
-            DbExpression expression = value;
-            VerifyImplicitCast(value, expression, "Edm.String");
-        }
-
-        [Fact]
-        public void Implicit_cast_from_null_Binary()
-        {
-            DbExpression expression = (byte[])null;
-            VerifyNullImplicitCast(expression, "Edm.Binary");
-        }
-
-        [Fact]
-        public void Implicit_cast_from_null_Byte()
-        {
-            DbExpression expression = (byte?)null;
-            VerifyNullImplicitCast(expression, "Edm.Byte");
-        }
-
-        [Fact]
-        public void Implicit_cast_from_null_DateTime()
-        {
-            DbExpression expression = (DateTime?)null;
-            VerifyNullImplicitCast(expression, "Edm.DateTime");
-        }
-
-        [Fact]
-        public void Implicit_cast_from_null_DateTimeOffset()
-        {
-            DbExpression expression = (DateTimeOffset?)null;
-            VerifyNullImplicitCast(expression, "Edm.DateTimeOffset");
-        }
-
-        [Fact]
-        public void Implicit_cast_from_null_Decimal()
-        {
-            DbExpression expression = (decimal?)null;
-            VerifyNullImplicitCast(expression, "Edm.Decimal");
-        }
-
-        [Fact]
-        public void Implicit_cast_from_null_Double()
-        {
-            DbExpression expression = (double?)null;
-            VerifyNullImplicitCast(expression, "Edm.Double");
-        }
-
-        [Fact]
-        public void Implicit_cast_from_null_Geometry()
-        {
-            DbExpression expression = (DbGeometry)null;
-            VerifyNullImplicitCast(expression, "Edm.Geometry");
-        }
-
-        [Fact]
-        public void Implicit_cast_from_null_Geography()
-        {
-            DbExpression expression = (DbGeography)null;
-            VerifyNullImplicitCast(expression, "Edm.Geography");
-        }
-
-        [Fact]
-        public void Implicit_cast_from_null_Guid()
-        {
-            DbExpression expression = (Guid?)null;
-            VerifyNullImplicitCast(expression, "Edm.Guid");
-        }
-
-        [Fact]
-        public void Implicit_cast_from_null_Int16()
-        {
-            DbExpression expression = (short?)null;
-            VerifyNullImplicitCast(expression, "Edm.Int16");
-        }
-
-        [Fact]
-        public void Implicit_cast_from_null_Int32()
-        {
-            DbExpression expression = (int?)null;
-            VerifyNullImplicitCast(expression, "Edm.Int32");
-        }
-
-        [Fact]
-        public void Implicit_cast_from_null_Int64()
-        {
-            DbExpression expression = (long?)null;
-            VerifyNullImplicitCast(expression, "Edm.Int64");
-        }
-
-        [Fact]
-        public void Implicit_cast_from_null_Single()
-        {
-            DbExpression expression = (float?)null;
-            VerifyNullImplicitCast(expression, "Edm.Single");
-        }
-
-        [Fact]
-        public void Implicit_cast_from_null_String()
-        {
-            DbExpression expression = (string)null;
-            VerifyNullImplicitCast(expression, "Edm.String");
-        }
-
-        private void VerifyImplicitCast(object value, DbExpression expression, string expectedEdmTypeName)
-        {
-            Assert.IsType<DbConstantExpression>(expression);
-            Assert.Equal(DbExpressionKind.Constant, expression.ExpressionKind);
-            Assert.Equal(expectedEdmTypeName, expression.ResultType.EdmType.FullName);
-            Assert.Equal(value, ((DbConstantExpression)expression).Value);
-        }
-
-        private void VerifyNullImplicitCast(DbExpression expression, string expectedEdmTypeName)
-        {
-            Assert.IsType<DbNullExpression>(expression);
-            Assert.Equal(DbExpressionKind.Null, expression.ExpressionKind);
-            Assert.Equal(expectedEdmTypeName, expression.ResultType.EdmType.FullName);
-        }
-
-        #endregion
-
-        #region Parameter
-            
-        [Fact]
-        public void Basic_parameter_test()
-        {
-            string parameterName = "prm";
-            var expression = DbExpressionBuilder.Parameter(this.stringTypeUsage, parameterName);
-
-            Assert.NotNull(expression);
-            Assert.IsType<DbParameterReferenceExpression>(expression);
-            Assert.Equal(DbExpressionKind.ParameterReference, expression.ExpressionKind);
-            Assert.Equal(parameterName, expression.ParameterName);
-            Assert.Equal(this.stringTypeUsage, expression.ResultType);
-        }
-
-        [Fact]
-        public void Parameter_with_empty_name_throws()
-        {
-            var message = Assert.Throws<ArgumentException>(() => DbExpressionBuilder.Parameter(this.stringTypeUsage, string.Empty)).Message;
-            Assert.True(message.Contains(Strings.Cqt_CommandTree_InvalidParameterName(string.Empty)));
-        }
-
-        [Fact]
-        public void Parameter_with_white_spaces_for_name_throws()
-        {
-            var message = Assert.Throws<ArgumentException>(() => DbExpressionBuilder.Parameter(this.stringTypeUsage, "prm 1")).Message;
-            Assert.True(message.Contains(Strings.Cqt_CommandTree_InvalidParameterName("prm 1")));
-        }
-
-        [Fact]
-        public void Parameter_with_invalid_chars_in_name_throws()
-        {
-            var message = Assert.Throws<ArgumentException>(() => DbExpressionBuilder.Parameter(this.stringTypeUsage, "prm!@#")).Message;
-            Assert.True(message.Contains(Strings.Cqt_CommandTree_InvalidParameterName("prm!@#")));
-        }
-
-        [Fact]
-        public void Unicode_characters_in_parameter_name_are_validated()
-        {
-            // Allowed categories
-            const string Lu = "\u00d1"; // Latin capital letter N with tilde 
-            const string Ll = "\u056d"; // Armenian small letter xeh
-            const string Lt = "\u1f88"; // Greek capital letter alpha with psili and prosgegrammeni
-            const string Lm = "\u02b6"; // Modifier letter small capital inverter R
-            const string Lo = "\u05d0"; // Hebrew letter alef
-            const string Nl = "\u2160"; // Roman numeral one
-            const string Nd = "\u0660"; // Arabic-indic digit zero
-            const string Mn = "\u0300"; // Hebrew accent etnahta
-            const string Mc = "\u0982"; // Bangla sign anusvara
-            const string Pc = "\u203f"; // Undertie
-            const string Cf = "\u200f"; // Right to left mark
-
-            // Start character
-            Assert.DoesNotThrow(() => DbExpressionBuilder.Parameter(stringTypeUsage, Lu));
-            Assert.DoesNotThrow(() => DbExpressionBuilder.Parameter(stringTypeUsage, Ll));
-            Assert.DoesNotThrow(() => DbExpressionBuilder.Parameter(stringTypeUsage, Lt));
-            Assert.DoesNotThrow(() => DbExpressionBuilder.Parameter(stringTypeUsage, Lm));
-            Assert.DoesNotThrow(() => DbExpressionBuilder.Parameter(stringTypeUsage, Lo));
-            Assert.DoesNotThrow(() => DbExpressionBuilder.Parameter(stringTypeUsage, Nl));
-            Assert.DoesNotThrow(() => DbExpressionBuilder.Parameter(stringTypeUsage, "_"));
-            
-            Assert.Throws<ArgumentException>(() => DbExpressionBuilder.Parameter(stringTypeUsage, Nd));
-            Assert.Throws<ArgumentException>(() => DbExpressionBuilder.Parameter(stringTypeUsage, Mn));
-            Assert.Throws<ArgumentException>(() => DbExpressionBuilder.Parameter(stringTypeUsage, Mc));
-            Assert.Throws<ArgumentException>(() => DbExpressionBuilder.Parameter(stringTypeUsage, Pc));
-            Assert.Throws<ArgumentException>(() => DbExpressionBuilder.Parameter(stringTypeUsage, Cf));
-
-            // Following characters
-            Assert.DoesNotThrow(() => DbExpressionBuilder.Parameter(stringTypeUsage, "P" + Nd));
-            Assert.DoesNotThrow(() => DbExpressionBuilder.Parameter(stringTypeUsage, "P" + Mn));
-            Assert.DoesNotThrow(() => DbExpressionBuilder.Parameter(stringTypeUsage, "P" + Mc));
-            Assert.DoesNotThrow(() => DbExpressionBuilder.Parameter(stringTypeUsage, "P" + Pc));
-            Assert.DoesNotThrow(() => DbExpressionBuilder.Parameter(stringTypeUsage, "P" + Cf));
-            Assert.DoesNotThrow(() => DbExpressionBuilder.Parameter(stringTypeUsage, "P_"));
-        }
-
-        #endregion
-
-        #region Null
-
-        [Fact]
-        public void Null_entity()
-        {
-            var expression = DbExpressionBuilder.Null(this.productTypeUsage);
-
-            Assert.NotNull(expression);
-            Assert.IsType<DbNullExpression>(expression);
-            Assert.Equal("MyModel.Product", expression.ResultType.EdmType.FullName);
-            Assert.Equal(DbExpressionKind.Null, expression.ExpressionKind);
-        }
-
-        [Fact]
-        public void Null_int()
-        {
-            var expression = DbExpressionBuilder.Null(this.integerTypeUsage);
-
-            Assert.NotNull(expression);
-            Assert.IsType<DbNullExpression>(expression);
-            Assert.Equal("Edm.Int32", expression.ResultType.EdmType.FullName);
-            Assert.Equal(DbExpressionKind.Null, expression.ExpressionKind);
-        }
-
-        [Fact]
-        public void Null_Geography()
-        {
-            var expression = DbExpressionBuilder.Null(this.geographyTypeUsage);
-
-            Assert.NotNull(expression);
-            Assert.IsType<DbNullExpression>(expression);
-            Assert.Equal("Edm.Geography", expression.ResultType.EdmType.FullName);
-            Assert.Equal(DbExpressionKind.Null, expression.ExpressionKind);
-        }
-
-        [Fact]
-        public void Null_Geometry()
-        {
-            var expression = DbExpressionBuilder.Null(this.geometryTypeUsage);
-
-            Assert.NotNull(expression);
-            Assert.IsType<DbNullExpression>(expression);
-            Assert.Equal("Edm.Geometry", expression.ResultType.EdmType.FullName);
-            Assert.Equal(DbExpressionKind.Null, expression.ExpressionKind);
-        }
-
-        #endregion
-
-        #region VariableReference
-
-        [Fact]
-        public void VariableReference_basic_test()
-        {
-            string varName = "Var1";
-            var expression = DbExpressionBuilder.Variable(this.stringTypeUsage, varName);
-
-            Assert.NotNull(expression);
-            Assert.IsType<DbVariableReferenceExpression>(expression);
-            Assert.Equal(varName, expression.VariableName);
-            Assert.Equal("Edm.String", expression.ResultType.EdmType.FullName);
-        }
-
-        [Fact]
-        public void VariableReference_empty_name_throws()
-        {
-            var message = Assert.Throws<ArgumentException>(() => DbExpressionBuilder.Variable(this.stringTypeUsage, "")).Message;
-            Assert.True(message.Contains(Strings.ArgumentIsNullOrWhitespace("name")));
-        }
-        
-        #endregion
-
-        #region Type operators
-
-        [Fact]
-        public void Cast_basic_test()
-        {
-            var argument = DbExpressionBuilder.Constant((int)1);
-            var expression = DbExpressionBuilder.CastTo(argument, this.stringTypeUsage);
-            VerifyCast(expression, argument, "Edm.String");
-        }
-
-        [Fact]
-        public void Cast_number_to_enum()
-        {
-            var argument = DbExpressionBuilder.Constant((Int64)Int64.MaxValue);
-            var expression = DbExpressionBuilder.CastTo(argument, this.enumTypeUsage);
-            VerifyCast(expression, argument, "MyModel.CardSuite");
-        }
-
-        [Fact]
-        public void Cast_enum_to_number()
-        {
-            var argument = DbExpressionBuilder.Constant(this.enumTypeUsage, CardSuite.Hearts);
-            var expression = DbExpressionBuilder.CastTo(argument, this.stringTypeUsage);
-            VerifyCast(expression, argument, "Edm.String");
-        }
-
-        [Fact]
-        public void Cast_enum_to_itself()
-        {
-            var argument = DbExpressionBuilder.Constant(this.enumTypeUsage, CardSuite.Hearts);
-            var expression = DbExpressionBuilder.CastTo(argument, this.enumTypeUsage);
-            VerifyCast(expression, argument, "MyModel.CardSuite");
-        }
-
-        [Fact]
-        public void Cast_non_convertible()
-        {
-            var argument = DbExpressionBuilder.Constant((int)1);
-
-            var message = Assert.Throws<ArgumentException>(() => DbExpressionBuilder.CastTo(argument, this.productTypeUsage)).Message;
-            Assert.True(message.Contains(Strings.Cqt_Cast_InvalidCast("Edm.Int32", "MyModel.Product")));
-        }
-
-        [Fact]
-        public void Cast_enum_to_entity_throws()
-        {
-            var argument = DbExpressionBuilder.Constant(this.enumTypeUsage, CardSuite.Hearts);
-            var message = Assert.Throws<ArgumentException>(() => DbExpressionBuilder.CastTo(argument, this.productTypeUsage)).Message;
-            Assert.True(message.Contains(Strings.Cqt_Cast_InvalidCast("MyModel.CardSuite", "MyModel.Product")));
-        }
-
-        [Fact]
-        public void Cast_enum_to_another_enum_throws()
-        {
-            var argument = DbExpressionBuilder.Constant(this.enumTypeUsage, CardSuite.Hearts);
-            var message = Assert.Throws<ArgumentException>(() => DbExpressionBuilder.CastTo(argument, this.enumTypeUsage2)).Message;
-            Assert.True(message.Contains(Strings.Cqt_Cast_InvalidCast("MyModel.CardSuite", "Foo.CardSuite")));
-        }
-
-        private void VerifyCast(DbCastExpression expression, DbExpression argument, string expectedResultType)
-        {
-            Assert.NotNull(expression);
-            Assert.Same(argument, expression.Argument);
-            Assert.Equal(DbExpressionKind.Cast, expression.ExpressionKind);
-            Assert.Equal(expectedResultType, expression.ResultType.EdmType.FullName);
-        }
-
-        [Fact]
-        public void OfType_same_type()
-        {
-            var scan = DbExpressionBuilder.Scan(this.productsEntitySet);
-            var expression = DbExpressionBuilder.OfType(scan, this.productTypeUsage);
-
-            Assert.NotNull(expression);
-            Assert.IsType<DbOfTypeExpression>(expression);
-            Assert.Same(scan, expression.Argument);
-            Assert.Equal(DbExpressionKind.OfType, expression.ExpressionKind);
-            Assert.Equal("MyModel.Product", ((CollectionType)expression.ResultType.EdmType).TypeUsage.EdmType.FullName);
-        }
-
-        [Fact]
-        public void OfType_derived_type()
-        {
-            var scan = DbExpressionBuilder.Scan(this.productsEntitySet);
-            var expression = DbExpressionBuilder.OfType(scan, this.discontinuedProductTypeUsage);
-
-            Assert.NotNull(expression);
-            Assert.IsType<DbOfTypeExpression>(expression);
-            Assert.Same(scan, expression.Argument);
-            Assert.Equal(DbExpressionKind.OfType, expression.ExpressionKind);
-            Assert.Equal("MyModel.DiscontinuedProduct", ((CollectionType)expression.ResultType.EdmType).TypeUsage.EdmType.FullName);
-        }
-
-        [Fact]
-        public void OfType_non_polymorphic_type()
-        {
-            var message = Assert.Throws<ArgumentException>(() => DbExpressionBuilder.OfType(DbExpressionBuilder.Scan(this.productsEntitySet), this.stringTypeUsage)).Message;
-            Assert.True(message.Contains(Strings.Cqt_General_PolymorphicTypeRequired("Edm.String")));
-        }
-
-        [Fact]
-        public void OfType_non_polymorphic_argument()
-        {
-            var message = Assert.Throws<ArgumentException>(() => DbExpressionBuilder.OfType(DbExpressionBuilder.NewCollection(1, 2, 3, 4, 5), this.productTypeUsage)).Message;
-            Assert.True(message.Contains(Strings.Cqt_General_PolymorphicArgRequired("DbOfTypeExpression")));
-        }
-
-        [Fact]
-        public void OfType_unrelated_type()
-        {
-            var scan = DbExpressionBuilder.Scan(this.productsEntitySet);
-            var message = Assert.Throws<ArgumentException>(() => DbExpressionBuilder.OfType(scan, this.categoryTypeUsage)).Message;
-            Assert.True(message.Contains(Strings.Cqt_General_PolymorphicArgRequired("DbOfTypeExpression")));
-        }
-
-        [Fact]
-        public void OfTypeOnly_same_type()
-        {
-            var scan = DbExpressionBuilder.Scan(this.productsEntitySet);
-            var expression = DbExpressionBuilder.OfTypeOnly(scan, this.productTypeUsage);
-
-            Assert.NotNull(expression);
-            Assert.IsType<DbOfTypeExpression>(expression);
-            Assert.Same(scan, expression.Argument);
-            Assert.Equal(DbExpressionKind.OfTypeOnly, expression.ExpressionKind);
-            Assert.Equal("MyModel.Product", ((CollectionType)expression.ResultType.EdmType).TypeUsage.EdmType.FullName);
-        }
-
-        [Fact]
-        public void OfTypeOnly_derived_type()
-        {
-            var scan = DbExpressionBuilder.Scan(this.productsEntitySet);
-            var expression = DbExpressionBuilder.OfTypeOnly(scan, this.discontinuedProductTypeUsage);
-
-            Assert.NotNull(expression);
-            Assert.IsType<DbOfTypeExpression>(expression);
-            Assert.Same(scan, expression.Argument);
-            Assert.Equal(DbExpressionKind.OfTypeOnly, expression.ExpressionKind);
-            Assert.Equal("MyModel.DiscontinuedProduct", ((CollectionType)expression.ResultType.EdmType).TypeUsage.EdmType.FullName);
-        }
-
-        [Fact]
-        public void TreatAs_same_type()
-        {
-            var scan = DbExpressionBuilder.Scan(this.productsEntitySet);
-            var argument = scan.Element();
-            var expression = DbExpressionBuilder.TreatAs(argument, this.productTypeUsage);
-
-            Assert.NotNull(expression);
-            Assert.IsType<DbTreatExpression>(expression);
-            Assert.Same(argument, expression.Argument);
-            Assert.Equal(DbExpressionKind.Treat, expression.ExpressionKind);
-            Assert.Equal("MyModel.Product", expression.ResultType.EdmType.FullName);
-        }
-
-        [Fact]
-        public void TreatAs_non_polymorphic()
-        {
-            var scan = DbExpressionBuilder.Scan(this.productsEntitySet);
-            var message = Assert.Throws<ArgumentException>(() => DbExpressionBuilder.TreatAs(scan.Element(), this.stringTypeUsage)).Message;
-            Assert.True(message.Contains(Strings.Cqt_General_PolymorphicTypeRequired("Edm.String")));
-        }
-
-        [Fact]
-        public void TreatAs_unrelated()
-        {
-            var scan = DbExpressionBuilder.Scan(this.productsEntitySet);
-            var message = Assert.Throws<ArgumentException>(() => DbExpressionBuilder.TreatAs(scan.Element(), this.categoryTypeUsage)).Message;
-
-            Assert.True(message.Contains(Strings.Cqt_General_PolymorphicArgRequired("DbTreatExpression")));
-        }
-
-        [Fact]
-        public void IsOf_basic_test()
-        {
-            var argument = this.productsEntitySet.Scan().Element();
-            var expression = DbExpressionBuilder.IsOf(argument, argument.ResultType);
-
-            Assert.NotNull(expression);
-            Assert.IsType<DbIsOfExpression>(expression);
-            Assert.Same(argument, expression.Argument);
-            Assert.Equal(DbExpressionKind.IsOf, expression.ExpressionKind);
-            Assert.Equal("Edm.Boolean", expression.ResultType.EdmType.FullName);
-        }
-
-        [Fact]
-        public void IsOf_non_polymorphic_type()
-        {
-            var argument = this.productsEntitySet.Scan().Element();
-            var message = Assert.Throws<ArgumentException>(() => DbExpressionBuilder.IsOf(argument, this.stringTypeUsage)).Message;
-
-            Assert.True(message.Contains(Strings.Cqt_General_PolymorphicTypeRequired("Edm.String")));
-        }
-
-        [Fact]
-        public void IsOf_unrelated_type()
-        {
-            var argument = this.productsEntitySet.Scan().Element();
-            var message = Assert.Throws<ArgumentException>(() => DbExpressionBuilder.IsOf(argument, this.categoryTypeUsage)).Message;
-
-            Assert.True(message.Contains(Strings.Cqt_General_PolymorphicArgRequired("DbIsOfExpression")));
-        }
-
-        [Fact]
-        public void IsOfOnly_basic_test()
-        {
-            var argument = this.productsEntitySet.Scan().Element();
-            var expression = DbExpressionBuilder.IsOfOnly(argument, argument.ResultType);
-
-            Assert.NotNull(expression);
-            Assert.IsType<DbIsOfExpression>(expression);
-            Assert.Same(argument, expression.Argument);
-            Assert.Equal(DbExpressionKind.IsOfOnly, expression.ExpressionKind);
-            Assert.Equal("Edm.Boolean", expression.ResultType.EdmType.FullName);
-        }
-
-        #endregion
-
-        #region Relational operators
-
-        [Fact]
-        public void CrossApply_basic_test()
-        {
-            var inputBinding = DbExpressionBuilder.BindAs(DbExpressionBuilder.Scan(this.productsEntitySet), "Input");
-            var applyBinding = DbExpressionBuilder.BindAs(DbExpressionBuilder.NewCollection(1, 2, 3, 5, 8, 13, 21), "Apply");
-            var expression = DbExpressionBuilder.CrossApply(inputBinding, applyBinding);
-
-            Assert.NotNull(expression);
-            Assert.IsType<DbApplyExpression>(expression);
-            Assert.Same(inputBinding, expression.Input);
-            Assert.Same(applyBinding, expression.Apply);
-            Assert.Equal(DbExpressionKind.CrossApply, expression.ExpressionKind);
-        }
-
-        [Fact]
-        public void OuterApply_basic_test()
-        {
-            var inputBinding = DbExpressionBuilder.BindAs(DbExpressionBuilder.Scan(this.productsEntitySet), "Input");
-            var applyBinding = DbExpressionBuilder.BindAs(DbExpressionBuilder.NewCollection(1, 2, 3, 5, 8, 13, 21), "Apply");
-            var expression = DbExpressionBuilder.OuterApply(inputBinding, applyBinding);
-
-            Assert.NotNull(expression);
-            Assert.IsType<DbApplyExpression>(expression);
-            Assert.Same(inputBinding, expression.Input);
-            Assert.Same(applyBinding, expression.Apply);
-            Assert.Equal(DbExpressionKind.OuterApply, expression.ExpressionKind);
-        }
-
-        [Fact]
-        public void CrossApply_duplicate_name_throws()
-        {
-            var inputBinding = DbExpressionBuilder.BindAs(DbExpressionBuilder.Scan(this.productsEntitySet), "Input");
-            var applyBinding = DbExpressionBuilder.BindAs(DbExpressionBuilder.NewCollection(1, 2, 3, 5, 8, 13, 21), "Input");
-
-            var message = Assert.Throws<ArgumentException>(() => DbExpressionBuilder.CrossApply(inputBinding, applyBinding)).Message;
-            Assert.True(message.Contains(Strings.Cqt_Apply_DuplicateVariableNames));
-        }
-
-        [Fact]
-        public void Filter_basic_test()
-        {
-            var input = DbExpressionBuilder.NewCollection(21, 42, 84, 1, 7, 2, 9).BindAs("x");
-            var predicate = input.Variable.GreaterThan(5);
-            var expression = DbExpressionBuilder.Filter(input, predicate);
-
-            Assert.NotNull(expression);
-            Assert.IsType<DbFilterExpression>(expression);
-            Assert.Same(input, expression.Input);
-            Assert.Same(predicate, expression.Predicate);
-        }
-
-        [Fact]
-        public void Filter_non_boolean_predicate_throws()
-        {
-            var input = this.productsEntitySet.Scan().BindAs("Input");
-            var predicate = "Non-Boolean expression";
-
-            var message = Assert.Throws<ArgumentException>(() => input.Filter(predicate)).Message;
-            Assert.True(message.Contains(Strings.Cqt_ExpressionLink_TypeMismatch("String", "Boolean")));
-        }
-
-        [Fact]
-        public void Project_constant_from_entity_set()
-        {
-            var input = this.productsEntitySet.Scan().BindAs("p");
-            var projection = DbExpressionBuilder.Constant(42);
-            var expression = DbExpressionBuilder.Project(input, projection);
-
-            Assert.NotNull(expression);
-            Assert.IsType<DbProjectExpression>(expression);
-            Assert.Same(input, expression.Input);
-            Assert.Same(projection, expression.Projection);
-            Assert.Equal(DbExpressionKind.Project, expression.ExpressionKind);
-            Assert.Equal("Edm.Int32", ((CollectionType)expression.ResultType.EdmType).TypeUsage.EdmType.FullName);
-        }
-
-        [Fact]
-        public void Project_row_from_entity_set()
-        {
-            var input = this.productsEntitySet.Scan().BindAs("p");
-            var r1 = new KeyValuePair<string, DbExpression>("p1", input.Variable);
-            var r2 = new KeyValuePair<string, DbExpression>("p2", input.Variable.Property("ProductID"));
-            var r3 = new KeyValuePair<string, DbExpression>("p3", 42);
-            var projection = DbExpressionBuilder.NewRow(new[] { r1, r2, r3 });
-            var expression = input.Project(projection);
-
-            Assert.NotNull(expression);
-            Assert.IsType<DbProjectExpression>(expression);
-            Assert.Same(input, expression.Input);
-            Assert.Same(projection, expression.Projection);
-            Assert.Equal(DbExpressionKind.Project, expression.ExpressionKind);
-            Assert.IsType<RowType>(((CollectionType)expression.ResultType.EdmType).TypeUsage.EdmType);
-        }
-
-        [Fact]
-        public void Sort_one_key_without_collation()
-        {
-            var input = this.productsEntitySet.Scan().BindAs("p");
-            var id = input.Variable.Property("ProductID");
-            var sortKey = new DbSortClause(id, true, string.Empty);
-            var expression = input.Sort(new[] { sortKey });
-
-            Assert.NotNull(expression);
-            Assert.IsType<DbSortExpression>(expression);
-            Assert.Same(input, expression.Input);
-            Assert.Equal(1, expression.SortOrder.Count);
-            Assert.Same(sortKey, expression.SortOrder[0]);
-            Assert.Equal(DbExpressionKind.Sort, expression.ExpressionKind);
-            Assert.Equal("Product", ((CollectionType)expression.ResultType.EdmType).TypeUsage.EdmType.Name);
-        }
-
-        #endregion
-
-        #region Joins
-
-        [Fact]
-        public void CrossJoin_basic_test()
-        {
-            var input1 = DbExpressionBuilder.BindAs(DbExpressionBuilder.Scan(this.productsEntitySet), "products");
-            var input2 = DbExpressionBuilder.NewCollection(new DbExpression[] { "Foo", "Bar", "Baz" }).BindAs("foos");
-            var input3 = DbExpressionBuilder.NewCollection(new DbExpression[] { 2, 4, 6, 8 }).BindAs("ints");
-            var expression = DbExpressionBuilder.CrossJoin(new[] { input1, input2, input3 });
-
-            Assert.NotNull(expression);
-            Assert.IsType<DbCrossJoinExpression>(expression);
-            Assert.Equal(3, expression.Inputs.Count);
-            Assert.Same(input1, expression.Inputs[0]);
-            Assert.Same(input2, expression.Inputs[1]);
-            Assert.Same(input3, expression.Inputs[2]);
-            Assert.Equal(DbExpressionKind.CrossJoin, expression.ExpressionKind);
-            Assert.IsType<RowType>(((CollectionType)expression.ResultType.EdmType).TypeUsage.EdmType);
-        }
-
-        [Fact]
-        public void CrossJoin_duplicate_variable_name_throws()
-        {
-            var input1 = DbExpressionBuilder.NewCollection(new DbExpression[] { 2, 4, 6, 8 }).BindAs("foo");
-            var input2 = DbExpressionBuilder.NewCollection(new DbExpression[] { "Foo", "Bar", "Baz" }).BindAs("foo");
-            var message = Assert.Throws<ArgumentException>(() => DbExpressionBuilder.CrossJoin(new[] { input1, input2 })).Message;
-
-            Assert.True(message.Contains(Strings.Cqt_CrossJoin_DuplicateVariableNames(0, 1, "foo")));
-        }
-
-        [Fact]
-        public void CrossJoin_with_one_input_throws()
-        {
-            var input = DbExpressionBuilder.NewCollection(new DbExpression[] { 2, 4, 6, 8 }).BindAs("foo");
-            var message = Assert.Throws<ArgumentException>(() => DbExpressionBuilder.CrossJoin(new[] { input })).Message;
-
-            Assert.True(message.Contains(Strings.Cqt_CrossJoin_AtLeastTwoInputs));
-        }
-
-        [Fact]
-        public void LeftOuterJoin_basic_test()
-        {
-            var left = DbExpressionBuilder.BindAs(DbExpressionBuilder.Scan(this.productsEntitySet), "products");
-            var right = DbExpressionBuilder.NewCollection(new DbExpression[] { "Foo", "Bar", "Baz" }).BindAs("foos");
-            var joinCondition = DbExpressionBuilder.Constant(true);
-            var expression = left.LeftOuterJoin(right, joinCondition);
-
-            Assert.NotNull(expression);
-            Assert.IsType<DbJoinExpression>(expression);
-            Assert.Equal(DbExpressionKind.LeftOuterJoin, expression.ExpressionKind);
-            Assert.Same(left, expression.Left);
-            Assert.Same(right, expression.Right);
-            Assert.Same(joinCondition, expression.JoinCondition);
-            Assert.IsType<RowType>(((CollectionType)expression.ResultType.EdmType).TypeUsage.EdmType);
-        }
-
-        [Fact]
-        public void InnerJoin_basic_test()
-        {
-            var left = DbExpressionBuilder.BindAs(DbExpressionBuilder.Scan(this.productsEntitySet), "products");
-            var right = DbExpressionBuilder.NewCollection(new DbExpression[] { 1, 2, 3 }).BindAs("ints");
-            var joinCondition = left.Variable.Property("ProductID").Equal(right.Variable);
-            var expression = left.InnerJoin(right, joinCondition);
-
-            Assert.NotNull(expression);
-            Assert.IsType<DbJoinExpression>(expression);
-            Assert.Equal(DbExpressionKind.InnerJoin, expression.ExpressionKind);
-            Assert.Same(left, expression.Left);
-            Assert.Same(right, expression.Right);
-            Assert.Same(joinCondition, expression.JoinCondition);
-            Assert.IsType<RowType>(((CollectionType)expression.ResultType.EdmType).TypeUsage.EdmType);
-        }
-
-        [Fact]
-        public void InnerJoin_duplicate_variable_name_throws()
-        {
-            var left = DbExpressionBuilder.NewCollection(new DbExpression[] { 2, 4, 6, 8 }).BindAs("foo");
-            var right = DbExpressionBuilder.NewCollection(new DbExpression[] { "Foo", "Bar", "Baz" }).BindAs("foo");
-            var message = Assert.Throws<ArgumentException>(() => left.InnerJoin(right,  true)).Message;
-
-            Assert.True(message.Contains(Strings.Cqt_Join_DuplicateVariableNames));
-
-        }
-
-        #endregion
-
-        #region Set Operators
-
-        [Fact]
-        public void UnionAll_two_collections_with_common_type()
-        {
-            var left = DbExpressionBuilder.NewCollection(1, 2, 3, 4, 5);
-            var right = DbExpressionBuilder.NewCollection(6.1f, 7.2f, 8.3f, 9.4f, 10.5f);
-            var expression = left.UnionAll(right);
-
-            VerifyUnionAll(expression, left, right, "Edm.Single");
-        }
-
-        [Fact]
-        public void UnionAll_matching_enum_types()
-        {
-            var left = DbExpressionBuilder.NewCollection(DbExpressionBuilder.Constant(enumTypeUsage, CardSuite.Hearts));
-            var right = DbExpressionBuilder.NewCollection(DbExpressionBuilder.Constant(enumTypeUsage, CardSuite.Diamonds));
-            var expression = left.UnionAll(right);
-
-            VerifyUnionAll(expression, left, right, "MyModel.CardSuite");
-        }
-
-        [Fact]
-        public void UnionAll_non_collection_input_throws()
-        {
-            var left = DbExpressionBuilder.NewCollection(1, 2, 3, 4, 5);
-            var right = DbExpressionBuilder.Constant(6.1f);
-            
-            var message = Assert.Throws<ArgumentException>(() => left.UnionAll(right)).Message;
-            Assert.True(message.Contains(Strings.Cqt_Binary_CollectionsRequired("DbUnionAllExpression")));
-        }
-
-        [Fact]
-        public void UnionAll_non_compatible_input_types_throws()
-        {
-            var left = DbExpressionBuilder.NewCollection(1);
-            var right = DbExpressionBuilder.NewCollection("Right");
-
-            var message = Assert.Throws<ArgumentException>(() => left.UnionAll(right)).Message;
-            Assert.True(message.Contains(Strings.Cqt_Binary_CollectionsRequired("DbUnionAllExpression")));
-        }
-
-        [Fact]
-        public void UnionAll_enums_and_numbers_throws()
-        {
-            var left = DbExpressionBuilder.NewCollection(DbExpressionBuilder.Constant(enumTypeUsage, CardSuite.Hearts));
-            var right = DbExpressionBuilder.NewCollection(1);
-
-            var message = Assert.Throws<ArgumentException>(() => left.UnionAll(right)).Message;
-            Assert.True(message.Contains(Strings.Cqt_Binary_CollectionsRequired("DbUnionAllExpression")));
-            
-            var message2 = Assert.Throws<ArgumentException>(() => right.UnionAll(left)).Message;
-            Assert.True(message2.Contains(Strings.Cqt_Binary_CollectionsRequired("DbUnionAllExpression")));
-        }
-
-        [Fact]
-        public void UnionAll_non_matching_enum_types_throws()
-        {
-            var left = DbExpressionBuilder.NewCollection(DbExpressionBuilder.Constant(enumTypeUsage, CardSuite.Hearts));
-            var right = DbExpressionBuilder.NewCollection(DbExpressionBuilder.Constant(enumTypeUsage2, CardSuite.Hearts));
-
-            var message = Assert.Throws<ArgumentException>(() => left.UnionAll(right)).Message;
-            Assert.True(message.Contains(Strings.Cqt_Binary_CollectionsRequired("DbUnionAllExpression")));
-        }
-
-        private void VerifyUnionAll(DbUnionAllExpression expression, DbExpression left, DbExpression right, string expectedResultType)
-        {
-            Assert.NotNull(expression);
-            Assert.Equal(DbExpressionKind.UnionAll, expression.ExpressionKind);
-            Assert.Same(left, expression.Left);
-            Assert.Same(right, expression.Right);
-            Assert.Equal(expectedResultType, ((CollectionType)expression.ResultType.EdmType).TypeUsage.EdmType.FullName);
-        }
-
-        [Fact]
-        public void Intersect_basic_test()
-        {
-            var left = DbExpressionBuilder.Scan(this.productsEntitySet);
-            var right = DbExpressionBuilder.Scan(this.productsEntitySet);
-            var expression = DbExpressionBuilder.Intersect(left, right);
-
-            Assert.NotNull(expression);
-            Assert.IsType<DbIntersectExpression>(expression);
-            Assert.Equal(DbExpressionKind.Intersect, expression.ExpressionKind);
-            Assert.Same(left, expression.Left);
-            Assert.Same(right, expression.Right);
-            Assert.Equal("Product", ((CollectionType)expression.ResultType.EdmType).TypeUsage.EdmType.Name);
-        }
-
-        [Fact]
-        public void Intersect_incomparable_input_types_throws()
-        {
-            var left = DbExpressionBuilder.Scan(this.productsEntitySet);
-            var right = DbExpressionBuilder.NewCollection(1, 2, 3, 4, 5);
-
-            var message = Assert.Throws<ArgumentException>(() => left.Intersect(right)).Message;
-            Assert.True(message.Contains(Strings.Cqt_Binary_CollectionsRequired("DbIntersectExpression")));
-        }
-
-        [Fact]
-        public void Except_basic_test()
-        {
-            var left = DbExpressionBuilder.Scan(this.productsEntitySet);
-            var right = DbExpressionBuilder.Scan(this.productsEntitySet);
-            var expression = DbExpressionBuilder.Except(left, right);
-
-            Assert.NotNull(expression);
-            Assert.IsType<DbExceptExpression>(expression);
-            Assert.Equal(DbExpressionKind.Except, expression.ExpressionKind);
-            Assert.Same(left, expression.Left);
-            Assert.Same(right, expression.Right);
-            Assert.Equal("Product", ((CollectionType)expression.ResultType.EdmType).TypeUsage.EdmType.Name);
-        }
-
-        [Fact]
-        public void Distinct_on_collection_of_entities()
-        {
-            var argument = this.productsEntitySet.Scan();
-            var expression = DbExpressionBuilder.Distinct(argument);
-
-            Assert.NotNull(expression);
-            Assert.IsType<DbDistinctExpression>(expression);
-            Assert.Equal(DbExpressionKind.Distinct, expression.ExpressionKind);
-            Assert.Same(argument, expression.Argument);
-            Assert.Equal("Product", ((CollectionType)expression.ResultType.EdmType).TypeUsage.EdmType.Name);
-        }
-
-        [Fact]
-        public void Distinct_on_collection_of_records()
-        {
-
-            var col1 = DbExpressionBuilder.NewCollection(1, 2, 3, 4, 5, 6).BindAs("ints");
-            var col2 = DbExpressionBuilder.NewCollection("1", "2", "3", "4", "5", "6").BindAs("strings");
-            var argument = DbExpressionBuilder.CrossJoin(new[] { col1, col2 });
-            var expression = DbExpressionBuilder.Distinct(argument);
-
-            Assert.NotNull(expression);
-            Assert.IsType<DbDistinctExpression>(expression);
-            Assert.Equal(DbExpressionKind.Distinct, expression.ExpressionKind);
-            Assert.Same(argument, expression.Argument);
-            Assert.IsType<RowType>(((CollectionType)expression.ResultType.EdmType).TypeUsage.EdmType);
-        }
-
-        [Fact]
-        public void Distinct_on_collection_of_non_comparable_types_throws()
-        {
-            var argument = DbExpressionBuilder.NewCollection(DbExpressionBuilder.NewCollection(1, 2, 3, 4));
-            var message = Assert.Throws<ArgumentException>(() => argument.Distinct()).Message;
-
-            Assert.True(message.Contains(Strings.Cqt_Distinct_InvalidCollection));
-        }
-
-        [Fact]
-        public void Element_basic_test()
-        {
-            var argument = this.productsEntitySet.Scan();
-            var expression = DbExpressionBuilder.Element(argument);
-
-            Assert.NotNull(expression);
-            Assert.IsType<DbElementExpression>(expression);
-            Assert.Equal(DbExpressionKind.Element, expression.ExpressionKind);
-            Assert.Same(argument, expression.Argument);
-            Assert.Equal("Product", expression.ResultType.EdmType.Name);
-        }
-
-        [Fact]
-        public void Element_on_non_collection_throws()
-        {
-            var message = Assert.Throws<ArgumentException>(() => DbExpressionBuilder.Constant(1).Element()).Message;
-            Assert.True(message.Contains(Strings.Cqt_Unary_CollectionRequired("DbElementExpression")));
-        }
-
-        [Fact]
-        public void IsEmpty_basic_test()
-        {
-            var argument = this.productsEntitySet.Scan();
-            var expression = DbExpressionBuilder.IsEmpty(argument);
-
-            Assert.NotNull(expression);
-            Assert.IsType<DbIsEmptyExpression>(expression);
-            Assert.Equal(DbExpressionKind.IsEmpty, expression.ExpressionKind);
-            Assert.Same(argument, expression.Argument);
-            Assert.Equal("Edm.Boolean", expression.ResultType.EdmType.FullName);
-        }
-
-        #endregion
-
-        #region Property
-
-        [Fact]
-        public void Property_from_edm_property()
-        {
-            var instance = this.productsEntitySet.Scan().Element();
-            var edmProperty = (EdmProperty)((StructuralType)this.productTypeUsage.EdmType).Members["ProductID"];
-            var expression = instance.Property(edmProperty);
-
-            Assert.NotNull(expression);
-            Assert.IsType<DbPropertyExpression>(expression);
-            Assert.Equal(DbExpressionKind.Property, expression.ExpressionKind);
-            Assert.Same(instance, expression.Instance);
-            Assert.Same(edmProperty, expression.Property);
-            Assert.Equal("Edm.Int32", expression.ResultType.EdmType.FullName);
-        }
-
-        [Fact]
-        public void Property_from_navigation()
-        {
-            var instance = this.categoriesEntitySet.Scan().Element();
-            var navigationProperty = (NavigationProperty)((StructuralType)this.categoryTypeUsage.EdmType).Members["Products"];
-            var expression = instance.Property(navigationProperty);
-
-            Assert.NotNull(expression);
-            Assert.IsType<DbPropertyExpression>(expression);
-            Assert.Equal(DbExpressionKind.Property, expression.ExpressionKind);
-            Assert.Same(instance, expression.Instance);
-            Assert.Same(navigationProperty, expression.Property);
-            Assert.Equal("Product", ((CollectionType)expression.ResultType.EdmType).TypeUsage.EdmType.Name);
-        }
-
-        [Fact]
-        public void Property_from_entity_reference()
-        {
-            var instance = this.productsEntitySet.Scan().Element();
-            var navigationProperty = (NavigationProperty)((StructuralType)this.productTypeUsage.EdmType).Members["Category"];
-            var expression = instance.Property(navigationProperty);
-
-            Assert.NotNull(expression);
-            Assert.IsType<DbPropertyExpression>(expression);
-            Assert.Equal(DbExpressionKind.Property, expression.ExpressionKind);
-            Assert.Same(instance, expression.Instance);
-            Assert.Same(navigationProperty, expression.Property);
-            Assert.Equal("Category", expression.ResultType.EdmType.Name);
-        }
-
-        [Fact]
-        public void Property_from_string()
-        {
-            var instance = this.productsEntitySet.Scan().Element();
-            var expression = instance.Property("ProductID");
-
-            Assert.NotNull(expression);
-            Assert.IsType<DbPropertyExpression>(expression);
-            Assert.Equal(DbExpressionKind.Property, expression.ExpressionKind);
-            Assert.Same(instance, expression.Instance);
-            Assert.Equal("ProductID", expression.Property.Name);
-            Assert.Equal("Edm.Int32", expression.ResultType.EdmType.FullName);
-        }
-
-        [Fact]
-        public void Property_non_existant_property_throws()
-        {
-            var message = Assert.Throws<ArgumentOutOfRangeException>(() => this.productsEntitySet.Scan().Element().Property("Foo")).Message;
-            Assert.True(message.Contains(Strings.NoSuchProperty("Foo", "MyModel.Product")));
-        }
-
-        [Fact]
-        public void Property_property_is_case_sensitive()
-        {
-            var message = Assert.Throws<ArgumentOutOfRangeException>(() => this.productsEntitySet.Scan().Element().Property("PRODUCTid")).Message;
-            Assert.True(message.Contains(Strings.NoSuchProperty("PRODUCTid", "MyModel.Product")));
-        }
-
-        #endregion
-
-        #region Case
-
-        [Fact]
-        public void Case_basic_test()
-        {
-            var when = this.productsEntitySet.Scan().Element().Property("ProductID").Equal(1);
-            var then = DbExpressionBuilder.Constant((int)10);
-            var elseExpr = DbExpressionBuilder.Constant((byte)5);
-
-            DbCaseExpression expression = DbExpressionBuilder.Case(
-                new DbExpression[] { when },
-                new DbExpression[] { then },
-                elseExpr
-            );
-
-            Assert.NotNull(expression);
-            Assert.IsType<DbCaseExpression>(expression);
-            Assert.Equal(1, expression.When.Count);
-            Assert.Equal(1, expression.Then.Count);
-            Assert.Same(when, expression.When[0]);
-            Assert.Same(then, expression.Then[0]);
-            Assert.Same(elseExpr, expression.Else);
-            Assert.Equal(DbExpressionKind.Case, expression.ExpressionKind);
-            Assert.Equal("Edm.Int32", expression.ResultType.EdmType.FullName);
-        }
-
-        [Fact]
-        public void Case_non_boolean_when_throws()
-        {
-            var when = "x > 5";
-            var then = DbExpressionBuilder.Constant((int)10);
-            var elseExpr = DbExpressionBuilder.Constant((int)5);
-
-            var message = Assert.Throws<ArgumentException>(
-                () => DbExpressionBuilder.Case(new DbExpression[] { when }, new DbExpression[] { then }, elseExpr)).Message;
-
-            Assert.True(message.Contains(Strings.Cqt_ExpressionLink_TypeMismatch("String", "Boolean")));
-        }
-
-        [Fact]
-        public void Case_no_common_type_between_then_arguments_throws()
-        {
-            var whens = new DbExpression[] { DbExpressionBuilder.True, DbExpressionBuilder.False };
-            var thens = new DbExpression[] { 10, "Foo" };
-            DbExpression elseExpr = 30;
-            
-            var message = Assert.Throws<ArgumentException>(() => DbExpressionBuilder.Case(whens, thens, elseExpr)).Message;
-            Assert.True(message.Contains(Strings.Cqt_Case_InvalidResultType));
-        }
-
-        [Fact]
-        public void Case_no_common_type_between_then_and_else_arguments_throws()
-        {
-            var whens = new DbExpression[] { DbExpressionBuilder.True, DbExpressionBuilder.False };
-            var thens = new DbExpression[] { 10, 20 };
-            DbExpression elseExpr = "Foo";
-            
-            var message = Assert.Throws<ArgumentException>(() => DbExpressionBuilder.Case(whens, thens, elseExpr)).Message;
-            Assert.True(message.Contains(Strings.Cqt_Case_InvalidResultType));
-        }
-
-        [Fact]
-        public void Case_when_and_then_count_mismatch_throws()
-        {
-            var whens = new DbExpression[] { DbExpressionBuilder.True, DbExpressionBuilder.False };
-            var thens = new DbExpression[] { 10 };
-            DbExpression elseExpr = 20;
-
-            var message = Assert.Throws<ArgumentException>(() => DbExpressionBuilder.Case(whens, thens, elseExpr)).Message;
-            Assert.True(message.Contains(Strings.Cqt_Case_WhensMustEqualThens));
-        }
-
-        #endregion
-
-        #region Paging
-
-        [Fact]
-        public void Limit_basic_test()
-        {
-            var argument = this.productsEntitySet.Scan();
-            var limit = DbExpressionBuilder.Constant((long)5);
-            var expression = DbExpressionBuilder.Limit(argument, limit);
-
-            Assert.NotNull(expression);
-            Assert.IsType<DbLimitExpression>(expression);
-            Assert.Equal(DbExpressionKind.Limit, expression.ExpressionKind);
-            Assert.Same(argument, expression.Argument);
-            Assert.Same(limit, expression.Limit);
-            Assert.Equal("Product", ((CollectionType)expression.ResultType.EdmType).TypeUsage.EdmType.Name);
-        }
-
-        [Fact]
-        public void Limit_with_parameter_as_limit_value()
-        {
-            var argument = this.productsEntitySet.Scan();
-            var limit = DbExpressionBuilder.Parameter(this.integerTypeUsage, "prm");
-            var expression = DbExpressionBuilder.Limit(argument, limit);
-
-            Assert.NotNull(expression);
-            Assert.Same(limit, expression.Limit);
-        }
-
-        [Fact]
-        public void Limit_invalid_limit_expression_throws()
-        {
-            var argument = this.productsEntitySet.Scan();
-            var limit = DbExpressionBuilder.Plus(1, 1);
-            
-            var message = Assert.Throws<ArgumentException>(() => argument.Limit(limit)).Message;
-            Assert.True(message.Contains(Strings.Cqt_Limit_ConstantOrParameterRefRequired));
-        }
-
-        [Fact]
-        public void Limit_non_integer_limit_value_throws()
-        {
-            var argument = this.productsEntitySet.Scan();
-            var limit = DbExpressionBuilder.Constant(1f);
-
-            var message = Assert.Throws<ArgumentException>(() => argument.Limit(limit)).Message;
-            Assert.True(message.Contains(Strings.Cqt_Limit_IntegerRequired));
-        }
-
-        [Fact]
-        public void Limit_negative_limit_value_throws()
-        {
-            var argument = this.productsEntitySet.Scan();
-            var limit = DbExpressionBuilder.Constant(-1);
-
-            var message = Assert.Throws<ArgumentException>(() => argument.Limit(limit)).Message;
-            Assert.True(message.Contains(Strings.Cqt_Limit_NonNegativeLimitRequired));
-        }
-
-        [Fact]
-        public void Skip_basic_test()
-        {
-            var input = this.productsEntitySet.Scan().BindAs("p");
-            var sortOrder = new DbSortClause(input.Variable.Property("ProductID"), true, string.Empty);
-            var argument = input.Sort(new[] { sortOrder });
-            var count = DbExpressionBuilder.Constant(1);
-            var expression = DbExpressionBuilder.Skip(argument, count);
-
-            Assert.NotNull(expression);
-            Assert.IsType<DbSkipExpression>(expression);
-            Assert.Equal(DbExpressionKind.Skip, expression.ExpressionKind);
-            Assert.Same(input, expression.Input);
-            Assert.Same(count, expression.Count);
-            Assert.Equal("Product", ((CollectionType)expression.ResultType.EdmType).TypeUsage.EdmType.Name);
-        }
-
-        [Fact]
-        public void Skip_with_parameter_as_count_value()
-        {
-            var input = this.productsEntitySet.Scan().BindAs("p");
-            var sortOrder = new DbSortClause(input.Variable.Property("ProductID"), true, string.Empty);
-            var argument = input.Sort(new[] { sortOrder });
-            var count = DbExpressionBuilder.Parameter(this.integerTypeUsage, "prm");
-            var expression = DbExpressionBuilder.Skip(argument, count);
-
-            Assert.Same(count, expression.Count);
-        }
-
-        [Fact]
-        public void Skip_invalid_count_expression_throws()
-        {
-            var input = this.productsEntitySet.Scan().BindAs("p");
-            var sortOrder = new DbSortClause(input.Variable.Property("ProductID"), true, string.Empty);
-            var argument = input.Sort(new[] { sortOrder });
-            var limit = DbExpressionBuilder.Plus(1, 1);
-
-            var message = Assert.Throws<ArgumentException>(() => argument.Skip(limit)).Message;
-            Assert.True(message.Contains(Strings.Cqt_Skip_ConstantOrParameterRefRequired));
-        }
-
-        [Fact]
-        public void Skip_non_integer_count_value_throws()
-        {
-            var input = this.productsEntitySet.Scan().BindAs("p");
-            var sortOrder = new DbSortClause(input.Variable.Property("ProductID"), true, string.Empty);
-            var argument = input.Sort(new[] { sortOrder });
-            var limit = DbExpressionBuilder.Constant(1f);
-
-            var message = Assert.Throws<ArgumentException>(() => argument.Skip(limit)).Message;
-            Assert.True(message.Contains(Strings.Cqt_Skip_IntegerRequired));
-        }
-
-        [Fact]
-        public void Skip_negative_count_value_throws()
-        {
-            var input = this.productsEntitySet.Scan().BindAs("p");
-            var sortOrder = new DbSortClause(input.Variable.Property("ProductID"), true, string.Empty);
-            var argument = input.Sort(new[] { sortOrder });
-            var limit = DbExpressionBuilder.Constant(-1);
-
-            var message = Assert.Throws<ArgumentException>(() => argument.Skip(limit)).Message;
-            Assert.True(message.Contains(Strings.Cqt_Skip_NonNegativeCountRequired));
-        }
-
-        #endregion
-
-        #region In
-
-        [Fact]
-        public void In_returns_correct_expression_for_empty_enumerable()
-        {
-            var expression = DbExpressionBuilder.Constant(0);
-            var list = new List<DbConstantExpression>();
-            var result = expression.In(list);
-
-            Assert.Equal(expression, result.Item);
-            Assert.Equal(0, result.List.Count);
-        }
-
-        [Fact]
-        public void In_returns_correct_in_expression_for_non_empty_enumerable()
-        {
-            var expression = DbExpressionBuilder.Constant(3);
-            var list = new List<DbConstantExpression>()
-                           {
-                               DbExpressionBuilder.Constant(0),
-                               DbExpressionBuilder.Constant(1),
-                               DbExpressionBuilder.Constant(2),
-                           };
-            var result = expression.In(list);
-
-            Assert.Equal(expression, result.Item);
-            Assert.Equal(list.Count, result.List.Count);
-
-            for (var i = 0; i < list.Count; i++)
-            {
-                Assert.Equal(list[i], result.List[i]);
-            }
-        }
-
-        [Fact]
-        public void In_throws_argument_exception_for_input_expressions_with_different_result_types()
-        {
-            var list1 = new List<DbConstantExpression>()
-                           {
-                               DbExpressionBuilder.True,
-                               DbExpressionBuilder.Constant(0)
-                           };
-
-            var list2 = new List<DbConstantExpression>()
-                           {
-                               DbExpressionBuilder.True,
-                               DbExpressionBuilder.False
-                           };
-
-            Assert.Throws(typeof(ArgumentException), () => DbExpressionBuilder.False.In(list1));
-            Assert.Throws(typeof(ArgumentException), () => DbExpressionBuilder.Constant(0).In(list2));
-        }
-
-        #endregion
-
-        #region Null checks
-
-        [Fact]
-        public void Null_check_Aggregate()
-        {
-            Assert.Throws<ArgumentNullException>(() => DbExpressionBuilder.Aggregate(null, DbExpressionBuilder.True));
-            Assert.Throws<ArgumentNullException>(() => DbExpressionBuilder.Aggregate(new EdmFunction("F", "N", DataSpace.SSpace), null));
-        }
-
-        [Fact]
-        public void Null_check_AggregateDistinct()
-        {
-            Assert.Throws<ArgumentNullException>(() => DbExpressionBuilder.AggregateDistinct(null, DbExpressionBuilder.True));
-            Assert.Throws<ArgumentNullException>(() => DbExpressionBuilder.AggregateDistinct(new EdmFunction("F", "N", DataSpace.SSpace), null));
-        }
-
-        [Fact]
-        public void Null_check_All()
-        {
-            Assert.Throws<ArgumentNullException>(() => DbExpressionBuilder.All(null, e => DbExpressionBuilder.True));
-            Assert.Throws<ArgumentNullException>(() => DbExpressionBuilder.All(DbExpressionBuilder.True, null));
-            Assert.Throws<ArgumentNullException>(() => DbExpressionBuilder.All(null, DbExpressionBuilder.True));
-            Assert.Throws<ArgumentNullException>(() => DbExpressionBuilder.All(DbExpressionBuilder.NewCollection(DbExpressionBuilder.True).Bind(), null));
-        }
-
-        [Fact]
-        public void Null_check_Any()
-        {
-            Assert.Throws<ArgumentNullException>(() => DbExpressionBuilder.Any(null));
-            Assert.Throws<ArgumentNullException>(() => DbExpressionBuilder.Any(null, e => DbExpressionBuilder.True));
-            Assert.Throws<ArgumentNullException>(() => DbExpressionBuilder.Any(DbExpressionBuilder.True, null));
-            Assert.Throws<ArgumentNullException>(() => DbExpressionBuilder.Any(null, DbExpressionBuilder.True));
-            Assert.Throws<ArgumentNullException>(() => DbExpressionBuilder.Any(DbExpressionBuilder.NewCollection(DbExpressionBuilder.True).Bind(), null));
-        }
-
-        [Fact]
-        public void Null_check_Bind()
-        {
-            Assert.Throws<ArgumentNullException>(() => DbExpressionBuilder.Bind(null));
-            Assert.Throws<ArgumentNullException>(() => DbExpressionBuilder.BindAs(null, "Foo"));
-            Assert.Throws<ArgumentNullException>(() => DbExpressionBuilder.BindAs(DbExpressionBuilder.NewCollection(DbExpressionBuilder.True), null));
-
-            Assert.Throws<ArgumentNullException>(() => DbExpressionBuilder.GroupBind((null)));
-            Assert.Throws<ArgumentNullException>(() => DbExpressionBuilder.GroupBindAs(null, "Foo", "Bar"));
-            Assert.Throws<ArgumentNullException>(() => DbExpressionBuilder.GroupBindAs(DbExpressionBuilder.NewCollection(DbExpressionBuilder.True), null, "Bar"));
-            Assert.Throws<ArgumentNullException>(() => DbExpressionBuilder.GroupBindAs(DbExpressionBuilder.NewCollection(DbExpressionBuilder.True), "Foo", null));
-        }
-
-        [Fact]
-        public void Null_check_Case()
-        {
-            Assert.Throws<ArgumentNullException>(() => DbExpressionBuilder.Case(null, new[] { DbExpressionBuilder.True }, DbExpressionBuilder.True));
-            Assert.Throws<ArgumentNullException>(() => DbExpressionBuilder.Case(new[] { DbExpressionBuilder.True }, null, DbExpressionBuilder.True));
-            Assert.Throws<ArgumentNullException>(() => DbExpressionBuilder.Case(new[] { DbExpressionBuilder.True }, new[] { DbExpressionBuilder.True }, null));
-        }
-
-        [Fact]
-        public void Null_check_CastTo()
-        {
-            Assert.Throws<ArgumentNullException>(() => DbExpressionBuilder.CastTo(null, this.booleanTypeUsage));
-            Assert.Throws<ArgumentNullException>(() => DbExpressionBuilder.CastTo(DbExpressionBuilder.True, null));
-        }
-
-        [Fact]
-        public void Null_check_Constant()
-        {
-            Assert.Throws<ArgumentNullException>(() => DbExpressionBuilder.Constant(null));
-            Assert.Throws<ArgumentNullException>(() => DbExpressionBuilder.Constant(null, 1));
-            Assert.Throws<ArgumentNullException>(() => DbExpressionBuilder.Constant(this.booleanTypeUsage, null));
-        }
-
-        [Fact]
-        public void Null_check_CreateRef()
-        {
-            Assert.Throws<ArgumentNullException>(() => DbExpressionBuilder.CreateRef(null, DbExpressionBuilder.True));
-            Assert.Throws<ArgumentNullException>(() => DbExpressionBuilder.CreateRef(this.categoriesEntitySet, (DbExpression[])null));
-            Assert.Throws<ArgumentNullException>(() => DbExpressionBuilder.CreateRef(null, new List<DbExpression>().AsEnumerable()));
-            Assert.Throws<ArgumentNullException>(() => DbExpressionBuilder.CreateRef(this.categoriesEntitySet, (IEnumerable<DbExpression>)null));
-
-            Assert.Throws<ArgumentNullException>(() => DbExpressionBuilder.CreateRef(null, (EntityType)this.categoryTypeUsage.EdmType, DbExpressionBuilder.True));
-            Assert.Throws<ArgumentNullException>(() => DbExpressionBuilder.CreateRef(this.categoriesEntitySet, (EntityType)null, DbExpressionBuilder.True));
-            Assert.Throws<ArgumentNullException>(() => DbExpressionBuilder.CreateRef(this.categoriesEntitySet, (EntityType)this.categoryTypeUsage.EdmType, (DbExpression[])null));
-
-            Assert.Throws<ArgumentNullException>(() => DbExpressionBuilder.CreateRef(null, (EntityType)this.categoryTypeUsage.EdmType, new List<DbExpression>().AsEnumerable()));
-            Assert.Throws<ArgumentNullException>(() => DbExpressionBuilder.CreateRef(this.categoriesEntitySet, (EntityType)null, new List<DbExpression>().AsEnumerable()));
-            Assert.Throws<ArgumentNullException>(() => DbExpressionBuilder.CreateRef(this.categoriesEntitySet, (EntityType)this.categoryTypeUsage.EdmType, (IEnumerable<DbExpression>)null));
-        }
-
-        [Fact]
-        public void Null_check_CrossApply()
-        {
-            Assert.Throws<ArgumentNullException>(() => DbExpressionBuilder.CrossApply(null, e => new KeyValuePair<string, DbExpression>()));
-            Assert.Throws<ArgumentNullException>(() => DbExpressionBuilder.CrossApply(DbExpressionBuilder.True, null));
-            Assert.Throws<ArgumentNullException>(() => DbExpressionBuilder.CrossApply(null, DbExpressionBuilder.NewCollection(DbExpressionBuilder.True).Bind()));
-            Assert.Throws<ArgumentNullException>(() => DbExpressionBuilder.CrossApply(DbExpressionBuilder.NewCollection(DbExpressionBuilder.True).Bind(), null));
-        }
-
-        [Fact]
-        public void Null_check_Filter()
-        {
-            Assert.Throws<ArgumentNullException>(() => DbExpressionBuilder.Filter(null, DbExpressionBuilder.True));
-            Assert.Throws<ArgumentNullException>(() => DbExpressionBuilder.Filter(DbExpressionBuilder.NewCollection(DbExpressionBuilder.True).Bind(), null));
-        }
-
-        [Fact]
-        public void Null_check_FullOuterJoin()
-        {
-            Assert.Throws<ArgumentNullException>(() => DbExpressionBuilder.FullOuterJoin(null, DbExpressionBuilder.True, (l, r) => DbExpressionBuilder.True));
-            Assert.Throws<ArgumentNullException>(() => DbExpressionBuilder.FullOuterJoin(DbExpressionBuilder.True, null, (l, r) => DbExpressionBuilder.True));
-            Assert.Throws<ArgumentNullException>(() => DbExpressionBuilder.FullOuterJoin(DbExpressionBuilder.True, DbExpressionBuilder.True, null));
-            Assert.Throws<ArgumentNullException>(() => DbExpressionBuilder.FullOuterJoin(null, DbExpressionBuilder.NewCollection(DbExpressionBuilder.True).Bind(), DbExpressionBuilder.True));
-            Assert.Throws<ArgumentNullException>(() => DbExpressionBuilder.FullOuterJoin(DbExpressionBuilder.NewCollection(DbExpressionBuilder.True).Bind(), null, DbExpressionBuilder.True));
-            Assert.Throws<ArgumentNullException>(() => DbExpressionBuilder.FullOuterJoin(DbExpressionBuilder.NewCollection(DbExpressionBuilder.True).Bind(), DbExpressionBuilder.NewCollection(DbExpressionBuilder.True).Bind(), null));
-        }
-
-        [Fact]
-        public void Null_check_GroupBy()
-        {
-            Assert.Throws<ArgumentNullException>(() => DbExpressionBuilder.GroupBy(null, Enumerable.Empty<KeyValuePair<string, DbExpression>>(), Enumerable.Empty<KeyValuePair<string, DbAggregate>>()));
-            Assert.Throws<ArgumentNullException>(() => DbExpressionBuilder.GroupBy(DbExpressionBuilder.NewCollection(DbExpressionBuilder.True).GroupBind(), null, Enumerable.Empty<KeyValuePair<string, DbAggregate>>()));
-            Assert.Throws<ArgumentNullException>(() => DbExpressionBuilder.GroupBy(DbExpressionBuilder.NewCollection(DbExpressionBuilder.True).GroupBind(), Enumerable.Empty<KeyValuePair<string, DbExpression>>(), null));
-        }
-
-        [Fact]
-        public void Null_check_Join()
-        {
-            Assert.Throws<ArgumentNullException>(() => DbExpressionBuilder.Join(null, DbExpressionBuilder.True, o => DbExpressionBuilder.True, i => DbExpressionBuilder.True));
-            Assert.Throws<ArgumentNullException>(() => DbExpressionBuilder.Join(DbExpressionBuilder.True, null, o => DbExpressionBuilder.True, i => DbExpressionBuilder.True));
-            Assert.Throws<ArgumentNullException>(() => DbExpressionBuilder.Join(DbExpressionBuilder.True, DbExpressionBuilder.True, null, i => DbExpressionBuilder.True));
-            Assert.Throws<ArgumentNullException>(() => DbExpressionBuilder.Join(DbExpressionBuilder.True, DbExpressionBuilder.True, i => DbExpressionBuilder.True, null));
-
-            Assert.Throws<ArgumentNullException>(() => DbExpressionBuilder.Join(null, DbExpressionBuilder.True, o => DbExpressionBuilder.True, i => DbExpressionBuilder.True, (l, r) => DbExpressionBuilder.True));
-            Assert.Throws<ArgumentNullException>(() => DbExpressionBuilder.Join(DbExpressionBuilder.True, null, o => DbExpressionBuilder.True, i => DbExpressionBuilder.True, (l, r) => DbExpressionBuilder.True));
-            Assert.Throws<ArgumentNullException>(() => DbExpressionBuilder.Join(DbExpressionBuilder.True, DbExpressionBuilder.True, null, i => DbExpressionBuilder.True, (l, r) => DbExpressionBuilder.True));
-            Assert.Throws<ArgumentNullException>(() => DbExpressionBuilder.Join(DbExpressionBuilder.True, DbExpressionBuilder.True, i => DbExpressionBuilder.True, null, (l, r) => DbExpressionBuilder.True));
-            Assert.Throws<ArgumentNullException>(() => DbExpressionBuilder.Join(DbExpressionBuilder.True, DbExpressionBuilder.True, o => DbExpressionBuilder.True, i => DbExpressionBuilder.True, (Func<DbExpression, DbExpression, DbExpression>)null));
-
-            Assert.Throws<ArgumentNullException>(() => DbExpressionBuilder.LeftOuterJoin(null, DbExpressionBuilder.True, (l, r) => DbExpressionBuilder.True));
-            Assert.Throws<ArgumentNullException>(() => DbExpressionBuilder.LeftOuterJoin(DbExpressionBuilder.True, null, (l, r) => DbExpressionBuilder.True));
-            Assert.Throws<ArgumentNullException>(() => DbExpressionBuilder.LeftOuterJoin(DbExpressionBuilder.True, DbExpressionBuilder.True, null));
-
-            Assert.Throws<ArgumentNullException>(() => DbExpressionBuilder.LeftOuterJoin(null, DbExpressionBuilder.NewCollection(DbExpressionBuilder.True).Bind(), DbExpressionBuilder.True));
-            Assert.Throws<ArgumentNullException>(() => DbExpressionBuilder.LeftOuterJoin(DbExpressionBuilder.NewCollection(DbExpressionBuilder.True).Bind(), null, DbExpressionBuilder.True));
-            Assert.Throws<ArgumentNullException>(() => DbExpressionBuilder.LeftOuterJoin(DbExpressionBuilder.NewCollection(DbExpressionBuilder.True).Bind(), DbExpressionBuilder.NewCollection(DbExpressionBuilder.True).Bind(), null));
-
-            Assert.Throws<ArgumentNullException>(() => DbExpressionBuilder.InnerJoin(null, DbExpressionBuilder.True, (l, r) => DbExpressionBuilder.True));
-            Assert.Throws<ArgumentNullException>(() => DbExpressionBuilder.InnerJoin(DbExpressionBuilder.True, null, (l, r) => DbExpressionBuilder.True));
-            Assert.Throws<ArgumentNullException>(() => DbExpressionBuilder.InnerJoin(DbExpressionBuilder.True, DbExpressionBuilder.True, null));
-
-            Assert.Throws<ArgumentNullException>(() => DbExpressionBuilder.InnerJoin(null, DbExpressionBuilder.NewCollection(DbExpressionBuilder.True).Bind(), DbExpressionBuilder.True));
-            Assert.Throws<ArgumentNullException>(() => DbExpressionBuilder.InnerJoin(DbExpressionBuilder.NewCollection(DbExpressionBuilder.True).Bind(), null, DbExpressionBuilder.True));
-            Assert.Throws<ArgumentNullException>(() => DbExpressionBuilder.InnerJoin(DbExpressionBuilder.NewCollection(DbExpressionBuilder.True).Bind(), DbExpressionBuilder.NewCollection(DbExpressionBuilder.True).Bind(), null));
-        }
-
-        [Fact]
-        public void Null_check_IsOf()
-        {
-            Assert.Throws<ArgumentNullException>(() => DbExpressionBuilder.IsOf(null, this.integerTypeUsage));
-            Assert.Throws<ArgumentNullException>(() => DbExpressionBuilder.IsOf(DbExpressionBuilder.True, null));
-            Assert.Throws<ArgumentNullException>(() => DbExpressionBuilder.IsOfOnly(null, this.integerTypeUsage));
-            Assert.Throws<ArgumentNullException>(() => DbExpressionBuilder.IsOfOnly(DbExpressionBuilder.True, null));
-        }
-
-        [Fact]
-        public void Null_check_Lambda()
-        {
-            Assert.Throws<ArgumentNullException>(() => DbExpressionBuilder.Lambda(null, new DbVariableReferenceExpression[] { }));
-            Assert.Throws<ArgumentNullException>(() => DbExpressionBuilder.Lambda(DbExpressionBuilder.True, (DbVariableReferenceExpression[])null));
-            Assert.Throws<ArgumentNullException>(() => DbExpressionBuilder.Lambda(null, Enumerable.Empty<DbVariableReferenceExpression>()));
-            Assert.Throws<ArgumentNullException>(() => DbExpressionBuilder.Lambda(DbExpressionBuilder.True, (IEnumerable<DbVariableReferenceExpression>)null));
-        }
-
-        [Fact]
-        public void Null_check_New()
-        {
-            Assert.Throws<ArgumentNullException>(() => DbExpressionBuilder.New(null, new DbExpression[] { }));
-            Assert.Throws<ArgumentNullException>(() => DbExpressionBuilder.New(null, Enumerable.Empty<DbExpression>()));
-        }
-
-        [Fact]
-        public void Null_check_OfType()
-        {
-            Assert.Throws<ArgumentNullException>(() => DbExpressionBuilder.OfType(null, this.integerTypeUsage));
-            Assert.Throws<ArgumentNullException>(() => DbExpressionBuilder.OfType(DbExpressionBuilder.True, null));
-            Assert.Throws<ArgumentNullException>(() => DbExpressionBuilder.OfTypeOnly(null, this.integerTypeUsage));
-            Assert.Throws<ArgumentNullException>(() => DbExpressionBuilder.OfTypeOnly(DbExpressionBuilder.True, null));
-        }
-
-        [Fact]
-        public void Null_check_OrderBy()
-        {
-            Assert.Throws<ArgumentNullException>(() => DbExpressionBuilder.OrderBy(null, e => DbExpressionBuilder.True));
-            Assert.Throws<ArgumentNullException>(() => DbExpressionBuilder.OrderBy(DbExpressionBuilder.NewCollection(DbExpressionBuilder.True), null));
-            Assert.Throws<ArgumentNullException>(() => DbExpressionBuilder.OrderBy(null, e => DbExpressionBuilder.True, string.Empty));
-            Assert.Throws<ArgumentNullException>(() => DbExpressionBuilder.OrderBy(DbExpressionBuilder.True, null, string.Empty));
-
-            Assert.Throws<ArgumentNullException>(() => DbExpressionBuilder.OrderByDescending(null, e => DbExpressionBuilder.True));
-            Assert.Throws<ArgumentNullException>(() => DbExpressionBuilder.OrderByDescending(DbExpressionBuilder.True, null));
-            Assert.Throws<ArgumentNullException>(() => DbExpressionBuilder.OrderByDescending(null, e => DbExpressionBuilder.True, string.Empty));
-            Assert.Throws<ArgumentNullException>(() => DbExpressionBuilder.OrderByDescending(DbExpressionBuilder.True, null, string.Empty));
-        }
-
-        [Fact]
-        public void Null_check_OuterApply()
-        {
-            Assert.Throws<ArgumentNullException>(() => DbExpressionBuilder.OuterApply(null, e => new KeyValuePair<string, DbExpression>()));
-            Assert.Throws<ArgumentNullException>(() => DbExpressionBuilder.OuterApply(DbExpressionBuilder.True, null));
-            Assert.Throws<ArgumentNullException>(() => DbExpressionBuilder.OuterApply(null, DbExpressionBuilder.NewCollection(DbExpressionBuilder.True).Bind()));
-            Assert.Throws<ArgumentNullException>(() => DbExpressionBuilder.OuterApply(DbExpressionBuilder.NewCollection(DbExpressionBuilder.True).Bind(), null));
-        }
-
-        [Fact]
-        public void Null_check_Parameter()
-        {
-            Assert.Throws<ArgumentNullException>(() => DbExpressionBuilder.Parameter(null, string.Empty));
-            Assert.Throws<ArgumentNullException>(() => DbExpressionBuilder.Parameter(this.stringTypeUsage, null));
-        }
-
-        [Fact]
-        public void Null_check_Project()
-        {
-            Assert.Throws<ArgumentNullException>(() => DbExpressionBuilder.Project(null, DbExpressionBuilder.True));
-            Assert.Throws<ArgumentNullException>(() => DbExpressionBuilder.Project(DbExpressionBuilder.NewCollection(DbExpressionBuilder.True).Bind(), null));
-        }
-
-        [Fact]
-        public void Null_check_Property()
-        {
-            Assert.Throws<ArgumentNullException>(() => DbExpressionBuilder.Property(null, new EdmProperty("Foo")));
-            Assert.Throws<ArgumentNullException>(() => DbExpressionBuilder.Property(DbExpressionBuilder.True, (EdmProperty)null));
-            Assert.Throws<ArgumentNullException>(() => DbExpressionBuilder.Property(null, new NavigationProperty("Foo", this.productTypeUsage)));
-            Assert.Throws<ArgumentNullException>(() => DbExpressionBuilder.Property(DbExpressionBuilder.True, (NavigationProperty)null));
-            Assert.Throws<ArgumentNullException>(() => DbExpressionBuilder.Property(null, "Foo"));
-            Assert.Throws<ArgumentNullException>(() => DbExpressionBuilder.Property(DbExpressionBuilder.True, (string)null));
-        }
-
-        [Fact]
-        public void Null_check_RefFromKey()
-        {
-            Assert.Throws<ArgumentNullException>(() => DbExpressionBuilder.RefFromKey(null, DbExpressionBuilder.True));
-            Assert.Throws<ArgumentNullException>(() => DbExpressionBuilder.RefFromKey(this.productsEntitySet, null));
-            Assert.Throws<ArgumentNullException>(() => DbExpressionBuilder.RefFromKey(null, DbExpressionBuilder.True, (EntityType)this.productTypeUsage.EdmType));
-            Assert.Throws<ArgumentNullException>(() => DbExpressionBuilder.RefFromKey(this.productsEntitySet, null, (EntityType)this.productTypeUsage.EdmType));
-            Assert.Throws<ArgumentNullException>(() => DbExpressionBuilder.RefFromKey(this.productsEntitySet, DbExpressionBuilder.True, null));
-        }
-
-        [Fact]
-        public void Null_check_Select()
-        {
-            Assert.Throws<ArgumentNullException>(() => DbExpressionBuilder.Select(null, e => DbExpressionBuilder.True));
-            Assert.Throws<ArgumentNullException>(() => DbExpressionBuilder.Select(DbExpressionBuilder.True, (Func<DbExpression, DbExpression>)null));
-            Assert.Throws<ArgumentNullException>(() => DbExpressionBuilder.SelectMany(null, e => DbExpressionBuilder.True));
-            Assert.Throws<ArgumentNullException>(() => DbExpressionBuilder.SelectMany(DbExpressionBuilder.True, (Func<DbExpression, DbExpression>)null));
-            Assert.Throws<ArgumentNullException>(() => DbExpressionBuilder.SelectMany(null, e => DbExpressionBuilder.True, (e, r) => DbExpressionBuilder.True));
-            Assert.Throws<ArgumentNullException>(() => DbExpressionBuilder.SelectMany(DbExpressionBuilder.True, null, (e, r) => DbExpressionBuilder.True));
-            Assert.Throws<ArgumentNullException>(() => DbExpressionBuilder.SelectMany(DbExpressionBuilder.True, e => DbExpressionBuilder.True, (Func<DbExpression, DbExpression, DbExpression>)null));
-        }
-
-        [Fact]
-        public void Null_check_TreatAs()
-        {
-            Assert.Throws<ArgumentNullException>(() => DbExpressionBuilder.TreatAs(null, this.integerTypeUsage));
-            Assert.Throws<ArgumentNullException>(() => DbExpressionBuilder.TreatAs(DbExpressionBuilder.True, null));
-        }
-
-        [Fact]
-        public void Null_check_Variable()
-        {
-            Assert.Throws<ArgumentNullException>(() => DbExpressionBuilder.Variable(null, string.Empty));
-            Assert.Throws<ArgumentNullException>(() => DbExpressionBuilder.Variable(this.stringTypeUsage, null));
-        }
-
-        [Fact]
-        public void Null_check_Where()
-        {
-            Assert.Throws<ArgumentNullException>(() => DbExpressionBuilder.Where(null, e => DbExpressionBuilder.True));
-            Assert.Throws<ArgumentNullException>(() => DbExpressionBuilder.Where(DbExpressionBuilder.True, (Func<DbExpression, DbExpression>)null));
-        }
-
-        [Fact]
-        public void Null_check_one_argument()
-        {
-            Assert.Throws<ArgumentNullException>(() => DbExpressionBuilder.CrossJoin(null));
-            Assert.Throws<ArgumentNullException>(() => DbExpressionBuilder.Deref(null));
-            Assert.Throws<ArgumentNullException>(() => DbExpressionBuilder.Distinct(null));
-            Assert.Throws<ArgumentNullException>(() => DbExpressionBuilder.Element(null));
-            Assert.Throws<ArgumentNullException>(() => DbExpressionBuilder.Exists(null));
-            Assert.Throws<ArgumentNullException>(() => DbExpressionBuilder.GetEntityRef(null));
-            Assert.Throws<ArgumentNullException>(() => DbExpressionBuilder.GetRefKey(null));
-            Assert.Throws<ArgumentNullException>(() => DbExpressionBuilder.IsEmpty(null));
-            Assert.Throws<ArgumentNullException>(() => DbExpressionBuilder.IsNull(null));
-            Assert.Throws<ArgumentNullException>(() => DbExpressionBuilder.Negate(null));
-            Assert.Throws<ArgumentNullException>(() => DbExpressionBuilder.NewCollection(null));
-            Assert.Throws<ArgumentNullException>(() => DbExpressionBuilder.NewEmptyCollection(null));
-            Assert.Throws<ArgumentNullException>(() => DbExpressionBuilder.NewRow(null));
-            Assert.Throws<ArgumentNullException>(() => DbExpressionBuilder.Not(null));
-            Assert.Throws<ArgumentNullException>(() => DbExpressionBuilder.Null(null));
-            Assert.Throws<ArgumentNullException>(() => DbExpressionBuilder.Scan(null));
-            Assert.Throws<ArgumentNullException>(() => DbExpressionBuilder.UnaryMinus(null));
-        }
-
-        [Fact]
-        public void Null_check_two_arguments()
-        {
-            Assert.Throws<ArgumentNullException>(() => DbExpressionBuilder.And(null, DbExpressionBuilder.True));
-            Assert.Throws<ArgumentNullException>(() => DbExpressionBuilder.And(DbExpressionBuilder.True, null));
-            Assert.Throws<ArgumentNullException>(() => DbExpressionBuilder.Or(null, DbExpressionBuilder.True));
-            Assert.Throws<ArgumentNullException>(() => DbExpressionBuilder.Or(DbExpressionBuilder.True, null));
-            Assert.Throws<ArgumentNullException>(() => DbExpressionBuilder.Equal(null, DbExpressionBuilder.True));
-            Assert.Throws<ArgumentNullException>(() => DbExpressionBuilder.Equal(DbExpressionBuilder.True, null));
-            Assert.Throws<ArgumentNullException>(() => DbExpressionBuilder.NotEqual(null, DbExpressionBuilder.True));
-            Assert.Throws<ArgumentNullException>(() => DbExpressionBuilder.NotEqual(DbExpressionBuilder.True, null));
-            Assert.Throws<ArgumentNullException>(() => DbExpressionBuilder.LessThan(null, DbExpressionBuilder.True));
-            Assert.Throws<ArgumentNullException>(() => DbExpressionBuilder.LessThan(DbExpressionBuilder.True, null));
-            Assert.Throws<ArgumentNullException>(() => DbExpressionBuilder.LessThanOrEqual(null, DbExpressionBuilder.True));
-            Assert.Throws<ArgumentNullException>(() => DbExpressionBuilder.LessThanOrEqual(DbExpressionBuilder.True, null));
-            Assert.Throws<ArgumentNullException>(() => DbExpressionBuilder.GreaterThan(null, DbExpressionBuilder.True));
-            Assert.Throws<ArgumentNullException>(() => DbExpressionBuilder.GreaterThan(DbExpressionBuilder.True, null));
-            Assert.Throws<ArgumentNullException>(() => DbExpressionBuilder.GreaterThanOrEqual(null, DbExpressionBuilder.True));
-            Assert.Throws<ArgumentNullException>(() => DbExpressionBuilder.GreaterThanOrEqual(DbExpressionBuilder.True, null));
-            Assert.Throws<ArgumentNullException>(() => DbExpressionBuilder.Plus(null, DbExpressionBuilder.True));
-            Assert.Throws<ArgumentNullException>(() => DbExpressionBuilder.Plus(DbExpressionBuilder.True, null));
-            Assert.Throws<ArgumentNullException>(() => DbExpressionBuilder.Minus(null, DbExpressionBuilder.True));
-            Assert.Throws<ArgumentNullException>(() => DbExpressionBuilder.Minus(DbExpressionBuilder.True, null));
-            Assert.Throws<ArgumentNullException>(() => DbExpressionBuilder.Multiply(null, DbExpressionBuilder.True));
-            Assert.Throws<ArgumentNullException>(() => DbExpressionBuilder.Multiply(DbExpressionBuilder.True, null));
-            Assert.Throws<ArgumentNullException>(() => DbExpressionBuilder.Divide(null, DbExpressionBuilder.True));
-            Assert.Throws<ArgumentNullException>(() => DbExpressionBuilder.Divide(DbExpressionBuilder.True, null));
-            Assert.Throws<ArgumentNullException>(() => DbExpressionBuilder.Modulo(null, DbExpressionBuilder.True));
-            Assert.Throws<ArgumentNullException>(() => DbExpressionBuilder.Modulo(DbExpressionBuilder.True, null));
-            Assert.Throws<ArgumentNullException>(() => DbExpressionBuilder.Except(null, DbExpressionBuilder.True));
-            Assert.Throws<ArgumentNullException>(() => DbExpressionBuilder.Except(DbExpressionBuilder.True, null));
-            Assert.Throws<ArgumentNullException>(() => DbExpressionBuilder.Intersect(null, DbExpressionBuilder.True));
-            Assert.Throws<ArgumentNullException>(() => DbExpressionBuilder.Intersect(DbExpressionBuilder.True, null));
-            Assert.Throws<ArgumentNullException>(() => DbExpressionBuilder.Union(null, DbExpressionBuilder.True));
-            Assert.Throws<ArgumentNullException>(() => DbExpressionBuilder.Union(DbExpressionBuilder.True, null));
-            Assert.Throws<ArgumentNullException>(() => DbExpressionBuilder.UnionAll(null, DbExpressionBuilder.True));
-            Assert.Throws<ArgumentNullException>(() => DbExpressionBuilder.UnionAll(DbExpressionBuilder.True, null));
-            Assert.Throws<ArgumentNullException>(() => DbExpressionBuilder.Like(null, DbExpressionBuilder.True));
-            Assert.Throws<ArgumentNullException>(() => DbExpressionBuilder.Like(DbExpressionBuilder.True, null));
-            Assert.Throws<ArgumentNullException>(() => DbExpressionBuilder.Limit(null, DbExpressionBuilder.True));
-            Assert.Throws<ArgumentNullException>(() => DbExpressionBuilder.Limit(DbExpressionBuilder.True, null));
-            Assert.Throws<ArgumentNullException>(() => DbExpressionBuilder.Take(null, DbExpressionBuilder.True));
-            Assert.Throws<ArgumentNullException>(() => DbExpressionBuilder.Take(DbExpressionBuilder.True, null));
-        }
-
-        #endregion
-
-        public void SetFixture(DbExpressionBuilderFixture data)
-        {
-            this.workspace = data.Workspace;
-            this.stringTypeUsage = data.StringTypeUsage;
-            this.booleanTypeUsage = data.BooleanTypeUsage;
-            this.integerTypeUsage = data.IntegerTypeUsage;
-            this.geographyTypeUsage = data.GeographyTypeUsage;
-            this.geometryTypeUsage = data.GeometryTypeUsage;
-            this.enumTypeUsage = data.EnumTypeUsage;
-            this.enumTypeUsage2 = data.EnumTypeUsage2;
-            this.productTypeUsage = data.ProductTypeUsage;
-            this.discontinuedProductTypeUsage = data.DiscontinuedProductTypeUsage;
-            this.categoryTypeUsage = data.CategoryTypeUsage;
-            this.productsEntitySet = data.ProductsEntitySet;
-            this.categoriesEntitySet = data.CategoriesEntitySet;
-        }
-    }
-
-    public class DbExpressionBuilderFixture
-    {
-        private static string csdl =
-@"<?xml version=""1.0"" encoding=""utf-8""?>
-<Schema Namespace=""MyModel"" Alias=""Self"" xmlns=""http://schemas.microsoft.com/ado/2009/11/edm"">
-  <EntityContainer Name=""MyContainer"">
-    <EntitySet Name=""Products"" EntityType=""Self.Product"" />
-    <EntitySet Name=""Categories"" EntityType=""Self.Category"" />
-    <EntitySet Name=""Deck"" EntityType=""Self.Card"" />
-    <AssociationSet Name=""CategoryProducts"" Association=""Self.CategoryProduct"">
-      <End Role=""Category"" EntitySet=""Categories"" />
-      <End Role=""Product"" EntitySet=""Products"" />
-    </AssociationSet>
-  </EntityContainer>
-  <EntityType Name=""Product"">
-    <Key>
-      <PropertyRef Name=""ProductID"" />
-    </Key>
-    <Property Name=""ProductID"" Type=""Int32"" Nullable=""false"" />
-    <Property Name=""ProductName"" Type=""String"" MaxLength=""40"" />
-    <NavigationProperty Name=""Category"" Relationship=""Self.CategoryProduct"" FromRole=""Product"" ToRole=""Category"" />
-  </EntityType>
-  <EntityType Name=""Category"">
-    <Key>
-      <PropertyRef Name=""CategoryID"" />
-    </Key>
-    <Property Name=""CategoryID"" Type=""Int32"" Nullable=""false"" />
-    <Property Name=""CategoryName"" Type=""String"" MaxLength=""15"" />
-    <NavigationProperty Name=""Products"" Relationship=""Self.CategoryProduct"" FromRole=""Category"" ToRole=""Product"" />
-  </EntityType>
-  <EntityType Name=""DiscontinuedProduct"" BaseType=""Self.Product"" />
-  <EntityType Name=""Card"">
-    <Key>
-      <PropertyRef Name=""Id"" />
-    </Key>
-    <Property Name=""Id"" Nullable=""false"" Type=""Int32"" />
-    <Property Name=""Suite"" Type=""Self.CardSuite"" Nullable=""false""/>
-    <Property Name=""Number"" Type=""Byte"" Nullable=""false""/>
-  </EntityType>
-  <EnumType Name=""CardSuite"" UnderlyingType=""Byte"">
-    <Member Name=""Clubs"" Value=""0""/>
-    <Member Name=""Diamonds"" Value=""1""/>
-    <Member Name=""Hearts"" Value=""2""/>
-    <Member Name=""Spades"" Value=""3""/>
-  </EnumType>
-  <Association Name=""CategoryProduct"">
-    <End Role=""Category"" Type=""Self.Category"" Multiplicity=""1"" />
-    <End Role=""Product"" Type=""Self.Product"" Multiplicity=""*"" />
-  </Association>
-</Schema>";
-
-        public MetadataWorkspace Workspace { get; private set; }
-        public TypeUsage StringTypeUsage { get; private set; }
-        public TypeUsage BooleanTypeUsage { get; private set; }
-        public TypeUsage IntegerTypeUsage { get; private set; }
-        public TypeUsage GeographyTypeUsage { get; private set; }
-        public TypeUsage GeometryTypeUsage { get; private set; }
-        public TypeUsage EnumTypeUsage { get; private set; }
-        public TypeUsage EnumTypeUsage2 { get; private set; }
-        public TypeUsage ProductTypeUsage { get; private set; }
-        public TypeUsage DiscontinuedProductTypeUsage { get; private set; }
-        public TypeUsage CategoryTypeUsage { get; private set; }
-        public EntitySet ProductsEntitySet { get; private set; }
-        public EntitySet CategoriesEntitySet { get; private set; }
-
-        public DbExpressionBuilderFixture()
-        {
-            this.Workspace = CreateMetadataWorkspace();
-         
-            var primitiveStringType = this.Workspace.GetMappedPrimitiveType(PrimitiveTypeKind.String, DataSpace.CSpace);
-            this.StringTypeUsage = TypeUsage.CreateStringTypeUsage(primitiveStringType, true, false);
-
-            var primitiveBoolType = this.Workspace.GetMappedPrimitiveType(PrimitiveTypeKind.Boolean, DataSpace.CSpace);
-            this.BooleanTypeUsage = TypeUsage.Create(primitiveBoolType);
-
-            var primitiveIntegerType = this.Workspace.GetMappedPrimitiveType(PrimitiveTypeKind.Int32, DataSpace.CSpace);
-            this.IntegerTypeUsage = TypeUsage.Create(primitiveIntegerType);
-
-            var primitiveGeographyType = this.Workspace.GetMappedPrimitiveType(PrimitiveTypeKind.Geography, DataSpace.CSpace);
-            this.GeographyTypeUsage = TypeUsage.Create(primitiveGeographyType);
-
-            var primitiveGeometryType = this.Workspace.GetMappedPrimitiveType(PrimitiveTypeKind.Geometry, DataSpace.CSpace);
-            this.GeometryTypeUsage = TypeUsage.Create(primitiveGeometryType);
-
-            var enumType = this.Workspace.GetType("CardSuite", "MyModel", DataSpace.CSpace);
-            this.EnumTypeUsage = TypeUsage.Create(enumType);
-
-            var productType = this.Workspace.GetType("Product", "MyModel", DataSpace.CSpace);
-            this.ProductTypeUsage = TypeUsage.Create(productType);
-
-            var discontinuedProductType = this.Workspace.GetType("DiscontinuedProduct", "MyModel", DataSpace.CSpace);
-            this.DiscontinuedProductTypeUsage = TypeUsage.Create(discontinuedProductType);
-
-            var categoryType = this.Workspace.GetType("Category", "MyModel", DataSpace.CSpace);
-            this.CategoryTypeUsage = TypeUsage.Create(categoryType);
-
-            var container = this.Workspace.GetEntityContainer("MyContainer", DataSpace.CSpace);
-            this.ProductsEntitySet = container.GetEntitySetByName("Products", false);
-            this.CategoriesEntitySet = container.GetEntitySetByName("Categories", false);
-
-            string enumCsdl2 =
-@"<?xml version=""1.0"" encoding=""utf-8""?>
-<Schema xmlns=""http://schemas.microsoft.com/ado/2009/11/edm"" Namespace=""Foo"">
-  <EnumType Name=""CardSuite"" UnderlyingType=""Byte"">
-    <Member Name=""Clubs"" Value=""0""/>
-    <Member Name=""Diamonds"" Value=""1""/>
-    <Member Name=""Hearts"" Value=""2""/>
-    <Member Name=""Spades"" Value=""3""/>
-  </EnumType>
-</Schema>";
-
-            var edmCollection = new EdmItemCollection(new[] { XmlReader.Create(new StringReader(enumCsdl2)) });
-            this.EnumTypeUsage2 = TypeUsage.Create(edmCollection.GetType("CardSuite", "Foo"));
-
-        }
-
-        private static MetadataWorkspace CreateMetadataWorkspace()
-        {
-            var edmItemCollection = new EdmItemCollection(new[] { XmlReader.Create(new StringReader(csdl)) });
-            var metadataWorkspaceMock = new Mock<MetadataWorkspace>
-            {
-                CallBase = true
-            };
-
-            metadataWorkspaceMock.Setup(m => m.GetItemCollection(DataSpace.CSpace, It.IsAny<bool>())).Returns(edmItemCollection);
-            
-            return metadataWorkspaceMock.Object;
-        }
-    }
-
-    public enum CardSuite : byte { Clubs, Diamonds, Hearts, Spades };
-}
-
-namespace System.Data.Entity.Core.Common.CommandTrees.Enums.MembersWithSameValues
-{
-    public enum CardSuite : byte { Clubs = 1, Spades = 1, Diamonds = 1, Hearts = 1 };
-}
-
-namespace System.Data.Entity.Core.Common.CommandTrees.Enums.MissingMember
-{
-    public enum CardSuite : byte { Clubs, Diamonds, Hearts };
-}
-
-namespace System.Data.Entity.Core.Common.CommandTrees.Enums.AdditionalMember
-{
-    public enum CardSuite : byte { Clubs, Diamonds, Hearts, Spades, Trump };
-}
-
-namespace System.Data.Entity.Core.Common.CommandTrees.Enums.DifferentUnderlyingTypes
-{
-    public enum CardSuite : int { Clubs, Diamonds, Hearts, Spades };
-}
-
-namespace System.Data.Entity.Core.Common.CommandTrees.Enums.NonEdmCompatibleUnderlyingType
-{
-    public enum CardSuite : ulong { Clubs, Diamonds, Hearts, Spades };
-}
-
-namespace System.Data.Entity.Core.Common.CommandTrees.Enums.NonExistingMember
-{
-    public enum CardSuite : byte { Clubs, Diamonds, Hearts, Trump };
-}
-
-namespace System.Data.Entity.Core.Common.CommandTrees.Enums.DifferentMemberValue
-{
-    public enum CardSuite : byte { Clubs, Diamonds, Hearts, Spades = 15 };
-}
-
-namespace System.Data.Entity.Core.Common.CommandTrees.Enums.SwapedMembersValues
-{
-    public enum CardSuite : byte { Clubs, Spades, Diamonds, Hearts };
-}
->>>>>>> b1a13653
+}