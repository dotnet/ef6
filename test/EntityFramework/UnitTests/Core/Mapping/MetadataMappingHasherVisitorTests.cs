<<<<<<< HEAD
﻿// Copyright (c) Microsoft Open Technologies, Inc. All rights reserved. See License.txt in the project root for license information.

namespace System.Data.Entity.Core.Mapping
{
    using System.Data.Entity.Core.Metadata.Edm;
    using System.IO;
    using System.Linq;
    using System.Xml;
    using Xunit;

    public class MetadataMappingHasherVisitorTests
    {
        #region XML
        const string ssdl1 =
@"<?xml version=""1.0"" encoding=""utf-8"" ?>
<Schema Namespace=""NorthwindModel.Store"" Provider=""System.Data.SqlClient"" ProviderManifestToken=""2008"" Alias=""Self"" xmlns=""http://schemas.microsoft.com/ado/2009/11/edm/ssdl"">
  <EntityType Name=""Customers"">
    <Key>
      <PropertyRef Name=""CustomerID"" />
    </Key>
    <Property Name=""CustomerID"" Type=""nchar"" MaxLength=""5"" Nullable=""false"" />
    <Property Name=""ContactName"" Type=""nvarchar"" MaxLength=""30"" Nullable=""true"" />
  </EntityType>
  <EntityType Name=""Orders"">
    <Key>
      <PropertyRef Name=""OrderID"" />
    </Key>
    <Property Name=""OrderID"" Type=""int"" StoreGeneratedPattern=""Identity"" Nullable=""false"" />
    <Property Name=""CustomerID"" Type=""nchar"" MaxLength=""5"" Nullable=""true"" />
  </EntityType>
  <Association Name=""FK_Orders_Customers"">
    <End Role=""Customers"" Type=""Self.Customers"" Multiplicity=""0..1"" />
    <End Role=""Orders"" Type=""Self.Orders"" Multiplicity=""*"" />
    <ReferentialConstraint>
      <Principal Role=""Customers"">
        <PropertyRef Name=""CustomerID"" />
      </Principal>
      <Dependent Role=""Orders"">
        <PropertyRef Name=""CustomerID"" />
      </Dependent>
    </ReferentialConstraint>
  </Association>
  <EntityContainer Name=""NorthwindModelStoreContainer"">
    <EntitySet Name=""Customers"" EntityType=""Self.Customers"" Schema=""dbo"" p3:Type=""Tables"" xmlns:p3=""http://schemas.microsoft.com/ado/2007/12/edm/EntityStoreSchemaGenerator"" />
    <EntitySet Name=""Orders"" EntityType=""Self.Orders"" Schema=""dbo"" p3:Type=""Tables"" xmlns:p3=""http://schemas.microsoft.com/ado/2007/12/edm/EntityStoreSchemaGenerator"" />
    <AssociationSet Name=""FK_Orders_Customers"" Association=""Self.FK_Orders_Customers"">
      <End Role=""Customers"" EntitySet=""Customers"" />
      <End Role=""Orders"" EntitySet=""Orders"" />
    </AssociationSet>
  </EntityContainer>
</Schema>";

        const string ssdl2 =
@"<?xml version=""1.0"" encoding=""utf-8"" ?>
<Schema Namespace=""NorthwindModel.Store"" Provider=""System.Data.SqlClient"" ProviderManifestToken=""2008"" Alias=""Self"" xmlns=""http://schemas.microsoft.com/ado/2009/11/edm/ssdl"">
  <EntityType Name=""Orders"">
    <Key>
      <PropertyRef Name=""OrderID"" />
    </Key>
    <Property Name=""CustomerID"" Type=""nchar"" MaxLength=""5"" Nullable=""true"" />
    <Property Name=""OrderID"" Type=""int"" StoreGeneratedPattern=""Identity"" Nullable=""false"" />
  </EntityType>
  <EntityType Name=""Customers"">
    <Key>
      <PropertyRef Name=""CustomerID"" />
    </Key>
    <Property Name=""ContactName"" Type=""nvarchar"" MaxLength=""30"" Nullable=""true"" />
    <Property Name=""CustomerID"" Type=""nchar"" MaxLength=""5"" Nullable=""false"" />
  </EntityType>
  <Association Name=""FK_Orders_Customers"">
    <End Role=""Orders"" Type=""Self.Orders"" Multiplicity=""*"" />
    <End Role=""Customers"" Type=""Self.Customers"" Multiplicity=""0..1"" />
    <ReferentialConstraint>
      <Principal Role=""Customers"">
        <PropertyRef Name=""CustomerID"" />
      </Principal>
      <Dependent Role=""Orders"">
        <PropertyRef Name=""CustomerID"" />
      </Dependent>
    </ReferentialConstraint>
  </Association>
  <EntityContainer Name=""NorthwindModelStoreContainer"">
    <EntitySet Name=""Orders"" EntityType=""Self.Orders"" Schema=""dbo"" p3:Type=""Tables"" xmlns:p3=""http://schemas.microsoft.com/ado/2007/12/edm/EntityStoreSchemaGenerator"" />
    <EntitySet Name=""Customers"" EntityType=""Self.Customers"" Schema=""dbo"" p3:Type=""Tables"" xmlns:p3=""http://schemas.microsoft.com/ado/2007/12/edm/EntityStoreSchemaGenerator"" />
    <AssociationSet Name=""FK_Orders_Customers"" Association=""Self.FK_Orders_Customers"">
      <End Role=""Orders"" EntitySet=""Orders"" />
      <End Role=""Customers"" EntitySet=""Customers"" />
    </AssociationSet>
  </EntityContainer>
</Schema>";

        const string csdl1 =
@"<?xml version=""1.0"" encoding=""utf-8"" ?>
<Schema Namespace=""NorthwindModel"" Alias=""Self"" annotation:UseStrongSpatialTypes=""false"" xmlns:annotation=""http://schemas.microsoft.com/ado/2009/02/edm/annotation"" xmlns=""http://schemas.microsoft.com/ado/2009/11/edm"">
  <EntityType Name=""Customer"">
    <Key>
      <PropertyRef Name=""CustomerID"" />
    </Key>
    <Property Name=""CustomerID"" Type=""String"" MaxLength=""5"" FixedLength=""true"" Unicode=""true"" Nullable=""false"" />
    <Property Name=""ContactName"" Type=""String"" MaxLength=""30"" FixedLength=""false"" Unicode=""true"" />
    <NavigationProperty Name=""Orders"" Relationship=""Self.FK_Orders_Customers"" FromRole=""Customers"" ToRole=""Orders"" />
  </EntityType>
  <EntityType Name=""Order"">
    <Key>
      <PropertyRef Name=""OrderID"" />
    </Key>
    <Property Name=""OrderID"" Type=""Int32"" Nullable=""false"" annotation:StoreGeneratedPattern=""Identity"" />
    <Property Name=""CustomerID"" Type=""String"" MaxLength=""5"" FixedLength=""true"" Unicode=""true"" />
    <NavigationProperty Name=""Customer"" Relationship=""Self.FK_Orders_Customers"" FromRole=""Orders"" ToRole=""Customers"" />
  </EntityType>
  <Association Name=""FK_Orders_Customers"">
    <End Role=""Customers"" Type=""Self.Customer"" Multiplicity=""0..1"" />
    <End Role=""Orders"" Type=""Self.Order"" Multiplicity=""*"" />
    <ReferentialConstraint>
      <Principal Role=""Customers"">
        <PropertyRef Name=""CustomerID"" />
      </Principal>
      <Dependent Role=""Orders"">
        <PropertyRef Name=""CustomerID"" />
      </Dependent>
    </ReferentialConstraint>
  </Association>
  <EntityContainer Name=""NorthwindEntities"" annotation:LazyLoadingEnabled=""true"">
    <EntitySet Name=""Customers"" EntityType=""Self.Customer"" />
    <EntitySet Name=""Orders"" EntityType=""Self.Order"" />
    <AssociationSet Name=""FK_Orders_Customers"" Association=""Self.FK_Orders_Customers"">
      <End Role=""Customers"" EntitySet=""Customers"" />
      <End Role=""Orders"" EntitySet=""Orders"" />
    </AssociationSet>
  </EntityContainer>
</Schema>";

        const string csdl2 =
@"<?xml version=""1.0"" encoding=""utf-8"" ?>
<Schema Namespace=""NorthwindModel"" Alias=""Self"" annotation:UseStrongSpatialTypes=""false"" xmlns:annotation=""http://schemas.microsoft.com/ado/2009/02/edm/annotation"" xmlns=""http://schemas.microsoft.com/ado/2009/11/edm"">
  <EntityType Name=""Order"">
    <Key>
      <PropertyRef Name=""OrderID"" />
    </Key>
    <Property Name=""CustomerID"" Type=""String"" MaxLength=""5"" FixedLength=""true"" Unicode=""true"" />
    <Property Name=""OrderID"" Type=""Int32"" Nullable=""false"" annotation:StoreGeneratedPattern=""Identity"" />
    <NavigationProperty Name=""Customer"" Relationship=""Self.FK_Orders_Customers"" FromRole=""Orders"" ToRole=""Customers"" />
  </EntityType>
  <EntityType Name=""Customer"">
    <Key>
      <PropertyRef Name=""CustomerID"" />
    </Key>
    <Property Name=""ContactName"" Type=""String"" MaxLength=""30"" FixedLength=""false"" Unicode=""true"" />
    <Property Name=""CustomerID"" Type=""String"" MaxLength=""5"" FixedLength=""true"" Unicode=""true"" Nullable=""false"" />
    <NavigationProperty Name=""Orders"" Relationship=""Self.FK_Orders_Customers"" FromRole=""Customers"" ToRole=""Orders"" />
  </EntityType>
  <Association Name=""FK_Orders_Customers"">
    <End Role=""Orders"" Type=""Self.Order"" Multiplicity=""*"" />
    <End Role=""Customers"" Type=""Self.Customer"" Multiplicity=""0..1"" />
    <ReferentialConstraint>
      <Principal Role=""Customers"">
        <PropertyRef Name=""CustomerID"" />
      </Principal>
      <Dependent Role=""Orders"">
        <PropertyRef Name=""CustomerID"" />
      </Dependent>
    </ReferentialConstraint>
  </Association>
  <EntityContainer Name=""NorthwindEntities"" annotation:LazyLoadingEnabled=""true"">
    <EntitySet Name=""Orders"" EntityType=""Self.Order"" />
    <EntitySet Name=""Customers"" EntityType=""Self.Customer"" />
    <AssociationSet Name=""FK_Orders_Customers"" Association=""Self.FK_Orders_Customers"">
      <End Role=""Orders"" EntitySet=""Orders"" />
      <End Role=""Customers"" EntitySet=""Customers"" />
    </AssociationSet>
  </EntityContainer>
</Schema>";

        const string msl1 =
@"<?xml version=""1.0"" encoding=""utf-8""?>
<Mapping Space=""C-S"" xmlns=""http://schemas.microsoft.com/ado/2009/11/mapping/cs"">
  <EntityContainerMapping StorageEntityContainer=""NorthwindModelStoreContainer"" CdmEntityContainer=""NorthwindEntities"">
    <EntitySetMapping Name=""Customers"">
      <EntityTypeMapping TypeName=""NorthwindModel.Customer"">
        <MappingFragment StoreEntitySet=""Customers"">
          <ScalarProperty Name=""CustomerID"" ColumnName=""CustomerID"" />
          <ScalarProperty Name=""ContactName"" ColumnName=""ContactName"" />
        </MappingFragment>
      </EntityTypeMapping>
    </EntitySetMapping>
    <EntitySetMapping Name=""Orders"">
      <EntityTypeMapping TypeName=""NorthwindModel.Order"">
        <MappingFragment StoreEntitySet=""Orders"">
          <ScalarProperty Name=""OrderID"" ColumnName=""OrderID"" />
          <ScalarProperty Name=""CustomerID"" ColumnName=""CustomerID"" />
        </MappingFragment>
      </EntityTypeMapping>
    </EntitySetMapping>
  </EntityContainerMapping>
</Mapping>";

        const string msl2 =
@"<?xml version=""1.0"" encoding=""utf-8""?>
<Mapping Space=""C-S"" xmlns=""http://schemas.microsoft.com/ado/2009/11/mapping/cs"">
  <EntityContainerMapping StorageEntityContainer=""NorthwindModelStoreContainer"" CdmEntityContainer=""NorthwindEntities"">
    <EntitySetMapping Name=""Orders"">
      <EntityTypeMapping TypeName=""NorthwindModel.Order"">
        <MappingFragment StoreEntitySet=""Orders"">
          <ScalarProperty Name=""CustomerID"" ColumnName=""CustomerID"" />
          <ScalarProperty Name=""OrderID"" ColumnName=""OrderID"" />
        </MappingFragment>
      </EntityTypeMapping>
    </EntitySetMapping>
    <EntitySetMapping Name=""Customers"">
      <EntityTypeMapping TypeName=""NorthwindModel.Customer"">
        <MappingFragment StoreEntitySet=""Customers"">
          <ScalarProperty Name=""ContactName"" ColumnName=""ContactName"" />
          <ScalarProperty Name=""CustomerID"" ColumnName=""CustomerID"" />
        </MappingFragment>
      </EntityTypeMapping>
    </EntitySetMapping>
  </EntityContainerMapping>
</Mapping>";
        #endregion

        [Fact]
        public static void GetMappingClosureHash_is_impacted_by_the_order_of_elements_if_sortSequence_is_false()
        {
            var hash1 = GetMappingClosureHash(ssdl1, csdl1, msl1, sortSequence: false);
            var hash2 = GetMappingClosureHash(ssdl2, csdl1, msl1, sortSequence: false);
            Assert.NotEqual(hash1, hash2);

            hash1 = GetMappingClosureHash(ssdl1, csdl1, msl1, sortSequence: false);
            hash2 = GetMappingClosureHash(ssdl1, csdl2, msl1, sortSequence: false);
            Assert.NotEqual(hash1, hash2);

            hash1 = GetMappingClosureHash(ssdl1, csdl1, msl1, sortSequence: false);
            hash2 = GetMappingClosureHash(ssdl1, csdl1, msl2, sortSequence: false);
            Assert.NotEqual(hash1, hash2);
        }

        [Fact]
        public static void GetMappingClosureHash_is_not_impacted_by_the_order_of_elements_if_sortSequence_is_true()
        {
            var hash1 = GetMappingClosureHash(ssdl1, csdl1, msl1, sortSequence: true);
            var hash2 = GetMappingClosureHash(ssdl2, csdl2, msl2, sortSequence: true);
            Assert.Equal(hash1, hash2);
        }

        private static string GetMappingClosureHash(string ssdl, string csdl, string msl, bool sortSequence)
        {
            var mappingCollection = 
                StorageMappingItemCollectionTests.CreateStorageMappingItemCollection(ssdl, csdl, msl);

            return MetadataMappingHasherVisitor.GetMappingClosureHash(
                3.0, mappingCollection.GetItems<EntityContainerMapping>().Single(), sortSequence);
        }

        [Fact]
        public static void GetIdentity_of_StorageSetMapping_returns_expected_value()
        {
            var entityType = new EntityType("ET", "N", DataSpace.CSpace);
            var entitySet = new EntitySet("ES", "S", "T", null, entityType);
            var associationType = new AssociationType("AT", "N", false, DataSpace.CSpace);
            var associationSet = new AssociationSet("AS", associationType);
            var entitySetMapping = new EntitySetMapping(entitySet, null);
            var associationSetMapping = new AssociationSetMapping(associationSet, entitySet);

            Assert.Equal(entitySet.Identity, 
                BaseMetadataMappingVisitor.IdentityHelper.GetIdentity(entitySetMapping));
            Assert.Equal(associationSet.Identity, 
                BaseMetadataMappingVisitor.IdentityHelper.GetIdentity(associationSetMapping));
        }

        [Fact]
        public static void GetIdentity_of_StorageEntityTypeMapping_returns_expected_value()
        {
            var entityType1 = new EntityType("ET1", "N", DataSpace.CSpace);
            var entityType2 = new EntityType("ET2", "N", DataSpace.CSpace);
            var entityType3 = new EntityType("ET3", "N", DataSpace.CSpace);
            var entityType4 = new EntityType("ET4", "N", DataSpace.CSpace);
            var mapping = new EntityTypeMapping(null);
            mapping.AddType(entityType2);
            mapping.AddType(entityType1);
            mapping.AddIsOfType(entityType4);
            mapping.AddIsOfType(entityType3);

            Assert.Equal("N.ET1,N.ET2,N.ET3,N.ET4",
                BaseMetadataMappingVisitor.IdentityHelper.GetIdentity((TypeMapping)mapping));
        }

        [Fact]
        public static void GetIdentity_of_StorageAssociationTypeMapping_returns_expected_value()
        {
            var associationType = new AssociationType("AT", "N", false, DataSpace.CSpace);
            TypeMapping mapping = new AssociationTypeMapping(associationType, null);

            Assert.Equal(associationType.Identity, BaseMetadataMappingVisitor.IdentityHelper.GetIdentity(mapping));
        }

        [Fact]
        public static void GetIdentity_of_StorageComplexTypeMapping_returns_expected_value()
        {
            var complexType1 = new ComplexType("CT1", "N", DataSpace.CSpace);
            var complexType2 = new ComplexType("CT2", "N", DataSpace.CSpace);
            var complexType3 = new ComplexType("CT3", "N", DataSpace.CSpace);
            var complexType4 = new ComplexType("CT4", "N", DataSpace.CSpace);
            var property1 = new EdmProperty("A", TypeUsage.Create(complexType1));
            var property2 = new EdmProperty("B", TypeUsage.Create(complexType2));
            var propertyMapping1 = new ComplexPropertyMapping(property1);
            var propertyMapping2 = new ComplexPropertyMapping(property2);

            var mapping = new ComplexTypeMapping(false);
            mapping.AddType(complexType2);
            mapping.AddType(complexType1);
            mapping.AddIsOfType(complexType4);
            mapping.AddIsOfType(complexType3);
            mapping.AddProperty(propertyMapping2);
            mapping.AddProperty(propertyMapping1);

            Assert.Equal("ComplexProperty(Identity=A),ComplexProperty(Identity=B),N.CT1,N.CT2,N.CT3,N.CT4",
                BaseMetadataMappingVisitor.IdentityHelper.GetIdentity(mapping));
        }

        [Fact]
        public static void GetIdentity_of_StorageMappingFragment_returns_expected_value()
        {
            var entityType = new EntityType("ET", "N", DataSpace.CSpace);
            var entitySet = new EntitySet("ES", "S", "T", null, entityType);
            var entityTypeMapping = new EntityTypeMapping(null);
            entityTypeMapping.AddType(entityType);
            var mappingFragment = new MappingFragment(entitySet, entityTypeMapping, false);

            Assert.Equal(entitySet.Identity,
                BaseMetadataMappingVisitor.IdentityHelper.GetIdentity(mappingFragment));
        }

        [Fact]
        public static void GetIdentity_of_StorageScalarPropertyMapping_returns_expected_value()
        {
            var typeUsage = TypeUsage.Create(PrimitiveType.GetEdmPrimitiveType(PrimitiveTypeKind.String));
            var property1 = new EdmProperty("A", typeUsage);
            var property2 = new EdmProperty("B", typeUsage);
            PropertyMapping mapping = new ScalarPropertyMapping(property1, property2);

            Assert.Equal("ScalarProperty(Identity=A,ColumnIdentity=B)", 
                BaseMetadataMappingVisitor.IdentityHelper.GetIdentity(mapping));
        }

        [Fact]
        public static void GetIdentity_of_StorageComplexPropertyMapping_returns_expected_value()
        {
            var complexType = new ComplexType("CT", "N", DataSpace.CSpace);
            var property = new EdmProperty("A", TypeUsage.Create(complexType));
            PropertyMapping mapping = new ComplexPropertyMapping(property);

            Assert.Equal("ComplexProperty(Identity=A)", 
                BaseMetadataMappingVisitor.IdentityHelper.GetIdentity(mapping));
        }

        [Fact]
        public static void GetIdentity_of_StorageEndPropertyMapping_returns_expected_value()
        {
            var entityType = new EntityType("ET", "N", DataSpace.CSpace);
            PropertyMapping mapping = new EndPropertyMapping()
            {
                EndMember = new AssociationEndMember("AEM", entityType)
            };

            Assert.Equal("EndProperty(Identity=AEM)",
                BaseMetadataMappingVisitor.IdentityHelper.GetIdentity(mapping));
        }

        [Fact]
        public static void GetIdentity_of_StorageConditionPropertyMapping_returns_expected_value()
        {
            var typeUsage = TypeUsage.Create(PrimitiveType.GetEdmPrimitiveType(PrimitiveTypeKind.String));
            var property1 = new EdmProperty("A", typeUsage);
            var property2 = new EdmProperty("B", typeUsage);

            PropertyMapping mapping = new ConditionPropertyMapping(property1, null, "V", null);

            Assert.Equal("ConditionProperty(Identity=A)",
                BaseMetadataMappingVisitor.IdentityHelper.GetIdentity(mapping));

            mapping = new ConditionPropertyMapping(null, property2, "V", null);

            Assert.Equal("ConditionProperty(ColumnIdentity=B)",
                BaseMetadataMappingVisitor.IdentityHelper.GetIdentity(mapping));
        }
    }
}
=======
﻿// Copyright (c) Microsoft Open Technologies, Inc. All rights reserved. See License.txt in the project root for license information.

namespace System.Data.Entity.Core.Mapping
{
    using System.Data.Entity.Core.Metadata.Edm;
    using System.IO;
    using System.Linq;
    using System.Xml;
    using Xunit;

    public class MetadataMappingHasherVisitorTests
    {
        #region XML
        const string ssdl1 =
@"<?xml version=""1.0"" encoding=""utf-8"" ?>
<Schema Namespace=""NorthwindModel.Store"" Provider=""System.Data.SqlClient"" ProviderManifestToken=""2008"" Alias=""Self"" xmlns=""http://schemas.microsoft.com/ado/2009/11/edm/ssdl"">
  <EntityType Name=""Customers"">
    <Key>
      <PropertyRef Name=""CustomerID"" />
    </Key>
    <Property Name=""CustomerID"" Type=""nchar"" MaxLength=""5"" Nullable=""false"" />
    <Property Name=""ContactName"" Type=""nvarchar"" MaxLength=""30"" Nullable=""true"" />
  </EntityType>
  <EntityType Name=""Orders"">
    <Key>
      <PropertyRef Name=""OrderID"" />
    </Key>
    <Property Name=""OrderID"" Type=""int"" StoreGeneratedPattern=""Identity"" Nullable=""false"" />
    <Property Name=""CustomerID"" Type=""nchar"" MaxLength=""5"" Nullable=""true"" />
  </EntityType>
  <Association Name=""FK_Orders_Customers"">
    <End Role=""Customers"" Type=""Self.Customers"" Multiplicity=""0..1"" />
    <End Role=""Orders"" Type=""Self.Orders"" Multiplicity=""*"" />
    <ReferentialConstraint>
      <Principal Role=""Customers"">
        <PropertyRef Name=""CustomerID"" />
      </Principal>
      <Dependent Role=""Orders"">
        <PropertyRef Name=""CustomerID"" />
      </Dependent>
    </ReferentialConstraint>
  </Association>
  <EntityContainer Name=""NorthwindModelStoreContainer"">
    <EntitySet Name=""Customers"" EntityType=""Self.Customers"" Schema=""dbo"" p3:Type=""Tables"" xmlns:p3=""http://schemas.microsoft.com/ado/2007/12/edm/EntityStoreSchemaGenerator"" />
    <EntitySet Name=""Orders"" EntityType=""Self.Orders"" Schema=""dbo"" p3:Type=""Tables"" xmlns:p3=""http://schemas.microsoft.com/ado/2007/12/edm/EntityStoreSchemaGenerator"" />
    <AssociationSet Name=""FK_Orders_Customers"" Association=""Self.FK_Orders_Customers"">
      <End Role=""Customers"" EntitySet=""Customers"" />
      <End Role=""Orders"" EntitySet=""Orders"" />
    </AssociationSet>
  </EntityContainer>
</Schema>";

        const string ssdl2 =
@"<?xml version=""1.0"" encoding=""utf-8"" ?>
<Schema Namespace=""NorthwindModel.Store"" Provider=""System.Data.SqlClient"" ProviderManifestToken=""2008"" Alias=""Self"" xmlns=""http://schemas.microsoft.com/ado/2009/11/edm/ssdl"">
  <EntityType Name=""Orders"">
    <Key>
      <PropertyRef Name=""OrderID"" />
    </Key>
    <Property Name=""CustomerID"" Type=""nchar"" MaxLength=""5"" Nullable=""true"" />
    <Property Name=""OrderID"" Type=""int"" StoreGeneratedPattern=""Identity"" Nullable=""false"" />
  </EntityType>
  <EntityType Name=""Customers"">
    <Key>
      <PropertyRef Name=""CustomerID"" />
    </Key>
    <Property Name=""ContactName"" Type=""nvarchar"" MaxLength=""30"" Nullable=""true"" />
    <Property Name=""CustomerID"" Type=""nchar"" MaxLength=""5"" Nullable=""false"" />
  </EntityType>
  <Association Name=""FK_Orders_Customers"">
    <End Role=""Orders"" Type=""Self.Orders"" Multiplicity=""*"" />
    <End Role=""Customers"" Type=""Self.Customers"" Multiplicity=""0..1"" />
    <ReferentialConstraint>
      <Principal Role=""Customers"">
        <PropertyRef Name=""CustomerID"" />
      </Principal>
      <Dependent Role=""Orders"">
        <PropertyRef Name=""CustomerID"" />
      </Dependent>
    </ReferentialConstraint>
  </Association>
  <EntityContainer Name=""NorthwindModelStoreContainer"">
    <EntitySet Name=""Orders"" EntityType=""Self.Orders"" Schema=""dbo"" p3:Type=""Tables"" xmlns:p3=""http://schemas.microsoft.com/ado/2007/12/edm/EntityStoreSchemaGenerator"" />
    <EntitySet Name=""Customers"" EntityType=""Self.Customers"" Schema=""dbo"" p3:Type=""Tables"" xmlns:p3=""http://schemas.microsoft.com/ado/2007/12/edm/EntityStoreSchemaGenerator"" />
    <AssociationSet Name=""FK_Orders_Customers"" Association=""Self.FK_Orders_Customers"">
      <End Role=""Orders"" EntitySet=""Orders"" />
      <End Role=""Customers"" EntitySet=""Customers"" />
    </AssociationSet>
  </EntityContainer>
</Schema>";

        const string csdl1 =
@"<?xml version=""1.0"" encoding=""utf-8"" ?>
<Schema Namespace=""NorthwindModel"" Alias=""Self"" annotation:UseStrongSpatialTypes=""false"" xmlns:annotation=""http://schemas.microsoft.com/ado/2009/02/edm/annotation"" xmlns=""http://schemas.microsoft.com/ado/2009/11/edm"">
  <EntityType Name=""Customer"">
    <Key>
      <PropertyRef Name=""CustomerID"" />
    </Key>
    <Property Name=""CustomerID"" Type=""String"" MaxLength=""5"" FixedLength=""true"" Unicode=""true"" Nullable=""false"" />
    <Property Name=""ContactName"" Type=""String"" MaxLength=""30"" FixedLength=""false"" Unicode=""true"" />
    <NavigationProperty Name=""Orders"" Relationship=""Self.FK_Orders_Customers"" FromRole=""Customers"" ToRole=""Orders"" />
  </EntityType>
  <EntityType Name=""Order"">
    <Key>
      <PropertyRef Name=""OrderID"" />
    </Key>
    <Property Name=""OrderID"" Type=""Int32"" Nullable=""false"" annotation:StoreGeneratedPattern=""Identity"" />
    <Property Name=""CustomerID"" Type=""String"" MaxLength=""5"" FixedLength=""true"" Unicode=""true"" />
    <NavigationProperty Name=""Customer"" Relationship=""Self.FK_Orders_Customers"" FromRole=""Orders"" ToRole=""Customers"" />
  </EntityType>
  <Association Name=""FK_Orders_Customers"">
    <End Role=""Customers"" Type=""Self.Customer"" Multiplicity=""0..1"" />
    <End Role=""Orders"" Type=""Self.Order"" Multiplicity=""*"" />
    <ReferentialConstraint>
      <Principal Role=""Customers"">
        <PropertyRef Name=""CustomerID"" />
      </Principal>
      <Dependent Role=""Orders"">
        <PropertyRef Name=""CustomerID"" />
      </Dependent>
    </ReferentialConstraint>
  </Association>
  <EntityContainer Name=""NorthwindEntities"" annotation:LazyLoadingEnabled=""true"">
    <EntitySet Name=""Customers"" EntityType=""Self.Customer"" />
    <EntitySet Name=""Orders"" EntityType=""Self.Order"" />
    <AssociationSet Name=""FK_Orders_Customers"" Association=""Self.FK_Orders_Customers"">
      <End Role=""Customers"" EntitySet=""Customers"" />
      <End Role=""Orders"" EntitySet=""Orders"" />
    </AssociationSet>
  </EntityContainer>
</Schema>";

        const string csdl2 =
@"<?xml version=""1.0"" encoding=""utf-8"" ?>
<Schema Namespace=""NorthwindModel"" Alias=""Self"" annotation:UseStrongSpatialTypes=""false"" xmlns:annotation=""http://schemas.microsoft.com/ado/2009/02/edm/annotation"" xmlns=""http://schemas.microsoft.com/ado/2009/11/edm"">
  <EntityType Name=""Order"">
    <Key>
      <PropertyRef Name=""OrderID"" />
    </Key>
    <Property Name=""CustomerID"" Type=""String"" MaxLength=""5"" FixedLength=""true"" Unicode=""true"" />
    <Property Name=""OrderID"" Type=""Int32"" Nullable=""false"" annotation:StoreGeneratedPattern=""Identity"" />
    <NavigationProperty Name=""Customer"" Relationship=""Self.FK_Orders_Customers"" FromRole=""Orders"" ToRole=""Customers"" />
  </EntityType>
  <EntityType Name=""Customer"">
    <Key>
      <PropertyRef Name=""CustomerID"" />
    </Key>
    <Property Name=""ContactName"" Type=""String"" MaxLength=""30"" FixedLength=""false"" Unicode=""true"" />
    <Property Name=""CustomerID"" Type=""String"" MaxLength=""5"" FixedLength=""true"" Unicode=""true"" Nullable=""false"" />
    <NavigationProperty Name=""Orders"" Relationship=""Self.FK_Orders_Customers"" FromRole=""Customers"" ToRole=""Orders"" />
  </EntityType>
  <Association Name=""FK_Orders_Customers"">
    <End Role=""Orders"" Type=""Self.Order"" Multiplicity=""*"" />
    <End Role=""Customers"" Type=""Self.Customer"" Multiplicity=""0..1"" />
    <ReferentialConstraint>
      <Principal Role=""Customers"">
        <PropertyRef Name=""CustomerID"" />
      </Principal>
      <Dependent Role=""Orders"">
        <PropertyRef Name=""CustomerID"" />
      </Dependent>
    </ReferentialConstraint>
  </Association>
  <EntityContainer Name=""NorthwindEntities"" annotation:LazyLoadingEnabled=""true"">
    <EntitySet Name=""Orders"" EntityType=""Self.Order"" />
    <EntitySet Name=""Customers"" EntityType=""Self.Customer"" />
    <AssociationSet Name=""FK_Orders_Customers"" Association=""Self.FK_Orders_Customers"">
      <End Role=""Orders"" EntitySet=""Orders"" />
      <End Role=""Customers"" EntitySet=""Customers"" />
    </AssociationSet>
  </EntityContainer>
</Schema>";

        const string msl1 =
@"<?xml version=""1.0"" encoding=""utf-8""?>
<Mapping Space=""C-S"" xmlns=""http://schemas.microsoft.com/ado/2009/11/mapping/cs"">
  <EntityContainerMapping StorageEntityContainer=""NorthwindModelStoreContainer"" CdmEntityContainer=""NorthwindEntities"">
    <EntitySetMapping Name=""Customers"">
      <EntityTypeMapping TypeName=""NorthwindModel.Customer"">
        <MappingFragment StoreEntitySet=""Customers"">
          <ScalarProperty Name=""CustomerID"" ColumnName=""CustomerID"" />
          <ScalarProperty Name=""ContactName"" ColumnName=""ContactName"" />
        </MappingFragment>
      </EntityTypeMapping>
    </EntitySetMapping>
    <EntitySetMapping Name=""Orders"">
      <EntityTypeMapping TypeName=""NorthwindModel.Order"">
        <MappingFragment StoreEntitySet=""Orders"">
          <ScalarProperty Name=""OrderID"" ColumnName=""OrderID"" />
          <ScalarProperty Name=""CustomerID"" ColumnName=""CustomerID"" />
        </MappingFragment>
      </EntityTypeMapping>
    </EntitySetMapping>
  </EntityContainerMapping>
</Mapping>";

        const string msl2 =
@"<?xml version=""1.0"" encoding=""utf-8""?>
<Mapping Space=""C-S"" xmlns=""http://schemas.microsoft.com/ado/2009/11/mapping/cs"">
  <EntityContainerMapping StorageEntityContainer=""NorthwindModelStoreContainer"" CdmEntityContainer=""NorthwindEntities"">
    <EntitySetMapping Name=""Orders"">
      <EntityTypeMapping TypeName=""NorthwindModel.Order"">
        <MappingFragment StoreEntitySet=""Orders"">
          <ScalarProperty Name=""CustomerID"" ColumnName=""CustomerID"" />
          <ScalarProperty Name=""OrderID"" ColumnName=""OrderID"" />
        </MappingFragment>
      </EntityTypeMapping>
    </EntitySetMapping>
    <EntitySetMapping Name=""Customers"">
      <EntityTypeMapping TypeName=""NorthwindModel.Customer"">
        <MappingFragment StoreEntitySet=""Customers"">
          <ScalarProperty Name=""ContactName"" ColumnName=""ContactName"" />
          <ScalarProperty Name=""CustomerID"" ColumnName=""CustomerID"" />
        </MappingFragment>
      </EntityTypeMapping>
    </EntitySetMapping>
  </EntityContainerMapping>
</Mapping>";
        #endregion

        [Fact]
        public static void GetMappingClosureHash_is_impacted_by_the_order_of_elements_if_sortSequence_is_false()
        {
            var hash1 = GetMappingClosureHash(ssdl1, csdl1, msl1, sortSequence: false);
            var hash2 = GetMappingClosureHash(ssdl2, csdl1, msl1, sortSequence: false);
            Assert.NotEqual(hash1, hash2);

            hash1 = GetMappingClosureHash(ssdl1, csdl1, msl1, sortSequence: false);
            hash2 = GetMappingClosureHash(ssdl1, csdl2, msl1, sortSequence: false);
            Assert.NotEqual(hash1, hash2);

            hash1 = GetMappingClosureHash(ssdl1, csdl1, msl1, sortSequence: false);
            hash2 = GetMappingClosureHash(ssdl1, csdl1, msl2, sortSequence: false);
            Assert.NotEqual(hash1, hash2);
        }

        [Fact]
        public static void GetMappingClosureHash_is_not_impacted_by_the_order_of_elements_if_sortSequence_is_true()
        {
            var hash1 = GetMappingClosureHash(ssdl1, csdl1, msl1, sortSequence: true);
            var hash2 = GetMappingClosureHash(ssdl2, csdl2, msl2, sortSequence: true);
            Assert.Equal(hash1, hash2);
        }

        private static string GetMappingClosureHash(string ssdl, string csdl, string msl, bool sortSequence)
        {
            var mappingCollection = 
                StorageMappingItemCollectionTests.CreateStorageMappingItemCollection(ssdl, csdl, msl);

            return MetadataMappingHasherVisitor.GetMappingClosureHash(
                3.0, mappingCollection.GetItems<StorageEntityContainerMapping>().Single(), sortSequence);
        }

        [Fact]
        public static void GetIdentity_of_StorageSetMapping_returns_expected_value()
        {
            var entityType = new EntityType("ET", "N", DataSpace.CSpace);
            var entitySet = new EntitySet("ES", "S", "T", null, entityType);
            var associationType = new AssociationType("AT", "N", false, DataSpace.CSpace);
            var associationSet = new AssociationSet("AS", associationType);
            var entitySetMapping = new StorageEntitySetMapping(entitySet, null);
            var associationSetMapping = new StorageAssociationSetMapping(associationSet, entitySet);

            Assert.Equal(entitySet.Identity, 
                BaseMetadataMappingVisitor.IdentityHelper.GetIdentity(entitySetMapping));
            Assert.Equal(associationSet.Identity, 
                BaseMetadataMappingVisitor.IdentityHelper.GetIdentity(associationSetMapping));
        }

        [Fact]
        public static void GetIdentity_of_StorageEntityTypeMapping_returns_expected_value()
        {
            var entityType1 = new EntityType("ET1", "N", DataSpace.CSpace);
            var entityType2 = new EntityType("ET2", "N", DataSpace.CSpace);
            var entityType3 = new EntityType("ET3", "N", DataSpace.CSpace);
            var entityType4 = new EntityType("ET4", "N", DataSpace.CSpace);
            var mapping = new StorageEntityTypeMapping(null);
            mapping.AddType(entityType2);
            mapping.AddType(entityType1);
            mapping.AddIsOfType(entityType4);
            mapping.AddIsOfType(entityType3);

            Assert.Equal("N.ET1,N.ET2,N.ET3,N.ET4",
                BaseMetadataMappingVisitor.IdentityHelper.GetIdentity((StorageTypeMapping)mapping));
        }

        [Fact]
        public static void GetIdentity_of_StorageAssociationTypeMapping_returns_expected_value()
        {
            var associationType = new AssociationType("AT", "N", false, DataSpace.CSpace);
            StorageTypeMapping mapping = new StorageAssociationTypeMapping(associationType, null);

            Assert.Equal(associationType.Identity, BaseMetadataMappingVisitor.IdentityHelper.GetIdentity(mapping));
        }

        [Fact]
        public static void GetIdentity_of_StorageComplexTypeMapping_returns_expected_value()
        {
            var complexType1 = new ComplexType("CT1", "N", DataSpace.CSpace);
            var complexType2 = new ComplexType("CT2", "N", DataSpace.CSpace);
            var complexType3 = new ComplexType("CT3", "N", DataSpace.CSpace);
            var complexType4 = new ComplexType("CT4", "N", DataSpace.CSpace);
            var property1 = new EdmProperty("A", TypeUsage.Create(complexType1));
            var property2 = new EdmProperty("B", TypeUsage.Create(complexType2));
            var propertyMapping1 = new StorageComplexPropertyMapping(property1);
            var propertyMapping2 = new StorageComplexPropertyMapping(property2);

            var mapping = new StorageComplexTypeMapping(false);
            mapping.AddType(complexType2);
            mapping.AddType(complexType1);
            mapping.AddIsOfType(complexType4);
            mapping.AddIsOfType(complexType3);
            mapping.AddProperty(propertyMapping2);
            mapping.AddProperty(propertyMapping1);

            Assert.Equal("ComplexProperty(Identity=A),ComplexProperty(Identity=B),N.CT1,N.CT2,N.CT3,N.CT4",
                BaseMetadataMappingVisitor.IdentityHelper.GetIdentity(mapping));
        }

        [Fact]
        public static void GetIdentity_of_StorageMappingFragment_returns_expected_value()
        {
            var entityType = new EntityType("ET", "N", DataSpace.CSpace);
            var entitySet = new EntitySet("ES", "S", "T", null, entityType);
            var entityTypeMapping = new StorageEntityTypeMapping(null);
            entityTypeMapping.AddType(entityType);
            var mappingFragment = new StorageMappingFragment(entitySet, entityTypeMapping, false);

            Assert.Equal(entitySet.Identity,
                BaseMetadataMappingVisitor.IdentityHelper.GetIdentity(mappingFragment));
        }

        [Fact]
        public static void GetIdentity_of_StorageScalarPropertyMapping_returns_expected_value()
        {
            var typeUsage = TypeUsage.Create(PrimitiveType.GetEdmPrimitiveType(PrimitiveTypeKind.String));
            var property1 = new EdmProperty("A", typeUsage);
            var property2 = new EdmProperty("B", typeUsage);
            StoragePropertyMapping mapping = new StorageScalarPropertyMapping(property1, property2);

            Assert.Equal("ScalarProperty(Identity=A,ColumnIdentity=B)", 
                BaseMetadataMappingVisitor.IdentityHelper.GetIdentity(mapping));
        }

        [Fact]
        public static void GetIdentity_of_StorageComplexPropertyMapping_returns_expected_value()
        {
            var complexType = new ComplexType("CT", "N", DataSpace.CSpace);
            var property = new EdmProperty("A", TypeUsage.Create(complexType));
            StoragePropertyMapping mapping = new StorageComplexPropertyMapping(property);

            Assert.Equal("ComplexProperty(Identity=A)", 
                BaseMetadataMappingVisitor.IdentityHelper.GetIdentity(mapping));
        }

        [Fact]
        public static void GetIdentity_of_StorageEndPropertyMapping_returns_expected_value()
        {
            var entityType = new EntityType("ET", "N", DataSpace.CSpace);
            StoragePropertyMapping mapping = new StorageEndPropertyMapping()
            {
                EndMember = new AssociationEndMember("AEM", entityType)
            };

            Assert.Equal("EndProperty(Identity=AEM)",
                BaseMetadataMappingVisitor.IdentityHelper.GetIdentity(mapping));
        }

        [Fact]
        public static void GetIdentity_of_StorageConditionPropertyMapping_returns_expected_value()
        {
            var typeUsage = TypeUsage.Create(PrimitiveType.GetEdmPrimitiveType(PrimitiveTypeKind.String));
            var property1 = new EdmProperty("A", typeUsage);
            var property2 = new EdmProperty("B", typeUsage);

            StoragePropertyMapping mapping = new StorageConditionPropertyMapping(property1, null, "V", null);

            Assert.Equal("ConditionProperty(Identity=A)",
                BaseMetadataMappingVisitor.IdentityHelper.GetIdentity(mapping));

            mapping = new StorageConditionPropertyMapping(null, property2, "V", null);

            Assert.Equal("ConditionProperty(ColumnIdentity=B)",
                BaseMetadataMappingVisitor.IdentityHelper.GetIdentity(mapping));
        }
    }
}
>>>>>>> b1a13653
<|MERGE_RESOLUTION|>--- conflicted
+++ resolved
@@ -1,4 +1,3 @@
-<<<<<<< HEAD
 ﻿// Copyright (c) Microsoft Open Technologies, Inc. All rights reserved. See License.txt in the project root for license information.
 
 namespace System.Data.Entity.Core.Mapping
@@ -385,393 +384,4 @@
                 BaseMetadataMappingVisitor.IdentityHelper.GetIdentity(mapping));
         }
     }
-}
-=======
-﻿// Copyright (c) Microsoft Open Technologies, Inc. All rights reserved. See License.txt in the project root for license information.
-
-namespace System.Data.Entity.Core.Mapping
-{
-    using System.Data.Entity.Core.Metadata.Edm;
-    using System.IO;
-    using System.Linq;
-    using System.Xml;
-    using Xunit;
-
-    public class MetadataMappingHasherVisitorTests
-    {
-        #region XML
-        const string ssdl1 =
-@"<?xml version=""1.0"" encoding=""utf-8"" ?>
-<Schema Namespace=""NorthwindModel.Store"" Provider=""System.Data.SqlClient"" ProviderManifestToken=""2008"" Alias=""Self"" xmlns=""http://schemas.microsoft.com/ado/2009/11/edm/ssdl"">
-  <EntityType Name=""Customers"">
-    <Key>
-      <PropertyRef Name=""CustomerID"" />
-    </Key>
-    <Property Name=""CustomerID"" Type=""nchar"" MaxLength=""5"" Nullable=""false"" />
-    <Property Name=""ContactName"" Type=""nvarchar"" MaxLength=""30"" Nullable=""true"" />
-  </EntityType>
-  <EntityType Name=""Orders"">
-    <Key>
-      <PropertyRef Name=""OrderID"" />
-    </Key>
-    <Property Name=""OrderID"" Type=""int"" StoreGeneratedPattern=""Identity"" Nullable=""false"" />
-    <Property Name=""CustomerID"" Type=""nchar"" MaxLength=""5"" Nullable=""true"" />
-  </EntityType>
-  <Association Name=""FK_Orders_Customers"">
-    <End Role=""Customers"" Type=""Self.Customers"" Multiplicity=""0..1"" />
-    <End Role=""Orders"" Type=""Self.Orders"" Multiplicity=""*"" />
-    <ReferentialConstraint>
-      <Principal Role=""Customers"">
-        <PropertyRef Name=""CustomerID"" />
-      </Principal>
-      <Dependent Role=""Orders"">
-        <PropertyRef Name=""CustomerID"" />
-      </Dependent>
-    </ReferentialConstraint>
-  </Association>
-  <EntityContainer Name=""NorthwindModelStoreContainer"">
-    <EntitySet Name=""Customers"" EntityType=""Self.Customers"" Schema=""dbo"" p3:Type=""Tables"" xmlns:p3=""http://schemas.microsoft.com/ado/2007/12/edm/EntityStoreSchemaGenerator"" />
-    <EntitySet Name=""Orders"" EntityType=""Self.Orders"" Schema=""dbo"" p3:Type=""Tables"" xmlns:p3=""http://schemas.microsoft.com/ado/2007/12/edm/EntityStoreSchemaGenerator"" />
-    <AssociationSet Name=""FK_Orders_Customers"" Association=""Self.FK_Orders_Customers"">
-      <End Role=""Customers"" EntitySet=""Customers"" />
-      <End Role=""Orders"" EntitySet=""Orders"" />
-    </AssociationSet>
-  </EntityContainer>
-</Schema>";
-
-        const string ssdl2 =
-@"<?xml version=""1.0"" encoding=""utf-8"" ?>
-<Schema Namespace=""NorthwindModel.Store"" Provider=""System.Data.SqlClient"" ProviderManifestToken=""2008"" Alias=""Self"" xmlns=""http://schemas.microsoft.com/ado/2009/11/edm/ssdl"">
-  <EntityType Name=""Orders"">
-    <Key>
-      <PropertyRef Name=""OrderID"" />
-    </Key>
-    <Property Name=""CustomerID"" Type=""nchar"" MaxLength=""5"" Nullable=""true"" />
-    <Property Name=""OrderID"" Type=""int"" StoreGeneratedPattern=""Identity"" Nullable=""false"" />
-  </EntityType>
-  <EntityType Name=""Customers"">
-    <Key>
-      <PropertyRef Name=""CustomerID"" />
-    </Key>
-    <Property Name=""ContactName"" Type=""nvarchar"" MaxLength=""30"" Nullable=""true"" />
-    <Property Name=""CustomerID"" Type=""nchar"" MaxLength=""5"" Nullable=""false"" />
-  </EntityType>
-  <Association Name=""FK_Orders_Customers"">
-    <End Role=""Orders"" Type=""Self.Orders"" Multiplicity=""*"" />
-    <End Role=""Customers"" Type=""Self.Customers"" Multiplicity=""0..1"" />
-    <ReferentialConstraint>
-      <Principal Role=""Customers"">
-        <PropertyRef Name=""CustomerID"" />
-      </Principal>
-      <Dependent Role=""Orders"">
-        <PropertyRef Name=""CustomerID"" />
-      </Dependent>
-    </ReferentialConstraint>
-  </Association>
-  <EntityContainer Name=""NorthwindModelStoreContainer"">
-    <EntitySet Name=""Orders"" EntityType=""Self.Orders"" Schema=""dbo"" p3:Type=""Tables"" xmlns:p3=""http://schemas.microsoft.com/ado/2007/12/edm/EntityStoreSchemaGenerator"" />
-    <EntitySet Name=""Customers"" EntityType=""Self.Customers"" Schema=""dbo"" p3:Type=""Tables"" xmlns:p3=""http://schemas.microsoft.com/ado/2007/12/edm/EntityStoreSchemaGenerator"" />
-    <AssociationSet Name=""FK_Orders_Customers"" Association=""Self.FK_Orders_Customers"">
-      <End Role=""Orders"" EntitySet=""Orders"" />
-      <End Role=""Customers"" EntitySet=""Customers"" />
-    </AssociationSet>
-  </EntityContainer>
-</Schema>";
-
-        const string csdl1 =
-@"<?xml version=""1.0"" encoding=""utf-8"" ?>
-<Schema Namespace=""NorthwindModel"" Alias=""Self"" annotation:UseStrongSpatialTypes=""false"" xmlns:annotation=""http://schemas.microsoft.com/ado/2009/02/edm/annotation"" xmlns=""http://schemas.microsoft.com/ado/2009/11/edm"">
-  <EntityType Name=""Customer"">
-    <Key>
-      <PropertyRef Name=""CustomerID"" />
-    </Key>
-    <Property Name=""CustomerID"" Type=""String"" MaxLength=""5"" FixedLength=""true"" Unicode=""true"" Nullable=""false"" />
-    <Property Name=""ContactName"" Type=""String"" MaxLength=""30"" FixedLength=""false"" Unicode=""true"" />
-    <NavigationProperty Name=""Orders"" Relationship=""Self.FK_Orders_Customers"" FromRole=""Customers"" ToRole=""Orders"" />
-  </EntityType>
-  <EntityType Name=""Order"">
-    <Key>
-      <PropertyRef Name=""OrderID"" />
-    </Key>
-    <Property Name=""OrderID"" Type=""Int32"" Nullable=""false"" annotation:StoreGeneratedPattern=""Identity"" />
-    <Property Name=""CustomerID"" Type=""String"" MaxLength=""5"" FixedLength=""true"" Unicode=""true"" />
-    <NavigationProperty Name=""Customer"" Relationship=""Self.FK_Orders_Customers"" FromRole=""Orders"" ToRole=""Customers"" />
-  </EntityType>
-  <Association Name=""FK_Orders_Customers"">
-    <End Role=""Customers"" Type=""Self.Customer"" Multiplicity=""0..1"" />
-    <End Role=""Orders"" Type=""Self.Order"" Multiplicity=""*"" />
-    <ReferentialConstraint>
-      <Principal Role=""Customers"">
-        <PropertyRef Name=""CustomerID"" />
-      </Principal>
-      <Dependent Role=""Orders"">
-        <PropertyRef Name=""CustomerID"" />
-      </Dependent>
-    </ReferentialConstraint>
-  </Association>
-  <EntityContainer Name=""NorthwindEntities"" annotation:LazyLoadingEnabled=""true"">
-    <EntitySet Name=""Customers"" EntityType=""Self.Customer"" />
-    <EntitySet Name=""Orders"" EntityType=""Self.Order"" />
-    <AssociationSet Name=""FK_Orders_Customers"" Association=""Self.FK_Orders_Customers"">
-      <End Role=""Customers"" EntitySet=""Customers"" />
-      <End Role=""Orders"" EntitySet=""Orders"" />
-    </AssociationSet>
-  </EntityContainer>
-</Schema>";
-
-        const string csdl2 =
-@"<?xml version=""1.0"" encoding=""utf-8"" ?>
-<Schema Namespace=""NorthwindModel"" Alias=""Self"" annotation:UseStrongSpatialTypes=""false"" xmlns:annotation=""http://schemas.microsoft.com/ado/2009/02/edm/annotation"" xmlns=""http://schemas.microsoft.com/ado/2009/11/edm"">
-  <EntityType Name=""Order"">
-    <Key>
-      <PropertyRef Name=""OrderID"" />
-    </Key>
-    <Property Name=""CustomerID"" Type=""String"" MaxLength=""5"" FixedLength=""true"" Unicode=""true"" />
-    <Property Name=""OrderID"" Type=""Int32"" Nullable=""false"" annotation:StoreGeneratedPattern=""Identity"" />
-    <NavigationProperty Name=""Customer"" Relationship=""Self.FK_Orders_Customers"" FromRole=""Orders"" ToRole=""Customers"" />
-  </EntityType>
-  <EntityType Name=""Customer"">
-    <Key>
-      <PropertyRef Name=""CustomerID"" />
-    </Key>
-    <Property Name=""ContactName"" Type=""String"" MaxLength=""30"" FixedLength=""false"" Unicode=""true"" />
-    <Property Name=""CustomerID"" Type=""String"" MaxLength=""5"" FixedLength=""true"" Unicode=""true"" Nullable=""false"" />
-    <NavigationProperty Name=""Orders"" Relationship=""Self.FK_Orders_Customers"" FromRole=""Customers"" ToRole=""Orders"" />
-  </EntityType>
-  <Association Name=""FK_Orders_Customers"">
-    <End Role=""Orders"" Type=""Self.Order"" Multiplicity=""*"" />
-    <End Role=""Customers"" Type=""Self.Customer"" Multiplicity=""0..1"" />
-    <ReferentialConstraint>
-      <Principal Role=""Customers"">
-        <PropertyRef Name=""CustomerID"" />
-      </Principal>
-      <Dependent Role=""Orders"">
-        <PropertyRef Name=""CustomerID"" />
-      </Dependent>
-    </ReferentialConstraint>
-  </Association>
-  <EntityContainer Name=""NorthwindEntities"" annotation:LazyLoadingEnabled=""true"">
-    <EntitySet Name=""Orders"" EntityType=""Self.Order"" />
-    <EntitySet Name=""Customers"" EntityType=""Self.Customer"" />
-    <AssociationSet Name=""FK_Orders_Customers"" Association=""Self.FK_Orders_Customers"">
-      <End Role=""Orders"" EntitySet=""Orders"" />
-      <End Role=""Customers"" EntitySet=""Customers"" />
-    </AssociationSet>
-  </EntityContainer>
-</Schema>";
-
-        const string msl1 =
-@"<?xml version=""1.0"" encoding=""utf-8""?>
-<Mapping Space=""C-S"" xmlns=""http://schemas.microsoft.com/ado/2009/11/mapping/cs"">
-  <EntityContainerMapping StorageEntityContainer=""NorthwindModelStoreContainer"" CdmEntityContainer=""NorthwindEntities"">
-    <EntitySetMapping Name=""Customers"">
-      <EntityTypeMapping TypeName=""NorthwindModel.Customer"">
-        <MappingFragment StoreEntitySet=""Customers"">
-          <ScalarProperty Name=""CustomerID"" ColumnName=""CustomerID"" />
-          <ScalarProperty Name=""ContactName"" ColumnName=""ContactName"" />
-        </MappingFragment>
-      </EntityTypeMapping>
-    </EntitySetMapping>
-    <EntitySetMapping Name=""Orders"">
-      <EntityTypeMapping TypeName=""NorthwindModel.Order"">
-        <MappingFragment StoreEntitySet=""Orders"">
-          <ScalarProperty Name=""OrderID"" ColumnName=""OrderID"" />
-          <ScalarProperty Name=""CustomerID"" ColumnName=""CustomerID"" />
-        </MappingFragment>
-      </EntityTypeMapping>
-    </EntitySetMapping>
-  </EntityContainerMapping>
-</Mapping>";
-
-        const string msl2 =
-@"<?xml version=""1.0"" encoding=""utf-8""?>
-<Mapping Space=""C-S"" xmlns=""http://schemas.microsoft.com/ado/2009/11/mapping/cs"">
-  <EntityContainerMapping StorageEntityContainer=""NorthwindModelStoreContainer"" CdmEntityContainer=""NorthwindEntities"">
-    <EntitySetMapping Name=""Orders"">
-      <EntityTypeMapping TypeName=""NorthwindModel.Order"">
-        <MappingFragment StoreEntitySet=""Orders"">
-          <ScalarProperty Name=""CustomerID"" ColumnName=""CustomerID"" />
-          <ScalarProperty Name=""OrderID"" ColumnName=""OrderID"" />
-        </MappingFragment>
-      </EntityTypeMapping>
-    </EntitySetMapping>
-    <EntitySetMapping Name=""Customers"">
-      <EntityTypeMapping TypeName=""NorthwindModel.Customer"">
-        <MappingFragment StoreEntitySet=""Customers"">
-          <ScalarProperty Name=""ContactName"" ColumnName=""ContactName"" />
-          <ScalarProperty Name=""CustomerID"" ColumnName=""CustomerID"" />
-        </MappingFragment>
-      </EntityTypeMapping>
-    </EntitySetMapping>
-  </EntityContainerMapping>
-</Mapping>";
-        #endregion
-
-        [Fact]
-        public static void GetMappingClosureHash_is_impacted_by_the_order_of_elements_if_sortSequence_is_false()
-        {
-            var hash1 = GetMappingClosureHash(ssdl1, csdl1, msl1, sortSequence: false);
-            var hash2 = GetMappingClosureHash(ssdl2, csdl1, msl1, sortSequence: false);
-            Assert.NotEqual(hash1, hash2);
-
-            hash1 = GetMappingClosureHash(ssdl1, csdl1, msl1, sortSequence: false);
-            hash2 = GetMappingClosureHash(ssdl1, csdl2, msl1, sortSequence: false);
-            Assert.NotEqual(hash1, hash2);
-
-            hash1 = GetMappingClosureHash(ssdl1, csdl1, msl1, sortSequence: false);
-            hash2 = GetMappingClosureHash(ssdl1, csdl1, msl2, sortSequence: false);
-            Assert.NotEqual(hash1, hash2);
-        }
-
-        [Fact]
-        public static void GetMappingClosureHash_is_not_impacted_by_the_order_of_elements_if_sortSequence_is_true()
-        {
-            var hash1 = GetMappingClosureHash(ssdl1, csdl1, msl1, sortSequence: true);
-            var hash2 = GetMappingClosureHash(ssdl2, csdl2, msl2, sortSequence: true);
-            Assert.Equal(hash1, hash2);
-        }
-
-        private static string GetMappingClosureHash(string ssdl, string csdl, string msl, bool sortSequence)
-        {
-            var mappingCollection = 
-                StorageMappingItemCollectionTests.CreateStorageMappingItemCollection(ssdl, csdl, msl);
-
-            return MetadataMappingHasherVisitor.GetMappingClosureHash(
-                3.0, mappingCollection.GetItems<StorageEntityContainerMapping>().Single(), sortSequence);
-        }
-
-        [Fact]
-        public static void GetIdentity_of_StorageSetMapping_returns_expected_value()
-        {
-            var entityType = new EntityType("ET", "N", DataSpace.CSpace);
-            var entitySet = new EntitySet("ES", "S", "T", null, entityType);
-            var associationType = new AssociationType("AT", "N", false, DataSpace.CSpace);
-            var associationSet = new AssociationSet("AS", associationType);
-            var entitySetMapping = new StorageEntitySetMapping(entitySet, null);
-            var associationSetMapping = new StorageAssociationSetMapping(associationSet, entitySet);
-
-            Assert.Equal(entitySet.Identity, 
-                BaseMetadataMappingVisitor.IdentityHelper.GetIdentity(entitySetMapping));
-            Assert.Equal(associationSet.Identity, 
-                BaseMetadataMappingVisitor.IdentityHelper.GetIdentity(associationSetMapping));
-        }
-
-        [Fact]
-        public static void GetIdentity_of_StorageEntityTypeMapping_returns_expected_value()
-        {
-            var entityType1 = new EntityType("ET1", "N", DataSpace.CSpace);
-            var entityType2 = new EntityType("ET2", "N", DataSpace.CSpace);
-            var entityType3 = new EntityType("ET3", "N", DataSpace.CSpace);
-            var entityType4 = new EntityType("ET4", "N", DataSpace.CSpace);
-            var mapping = new StorageEntityTypeMapping(null);
-            mapping.AddType(entityType2);
-            mapping.AddType(entityType1);
-            mapping.AddIsOfType(entityType4);
-            mapping.AddIsOfType(entityType3);
-
-            Assert.Equal("N.ET1,N.ET2,N.ET3,N.ET4",
-                BaseMetadataMappingVisitor.IdentityHelper.GetIdentity((StorageTypeMapping)mapping));
-        }
-
-        [Fact]
-        public static void GetIdentity_of_StorageAssociationTypeMapping_returns_expected_value()
-        {
-            var associationType = new AssociationType("AT", "N", false, DataSpace.CSpace);
-            StorageTypeMapping mapping = new StorageAssociationTypeMapping(associationType, null);
-
-            Assert.Equal(associationType.Identity, BaseMetadataMappingVisitor.IdentityHelper.GetIdentity(mapping));
-        }
-
-        [Fact]
-        public static void GetIdentity_of_StorageComplexTypeMapping_returns_expected_value()
-        {
-            var complexType1 = new ComplexType("CT1", "N", DataSpace.CSpace);
-            var complexType2 = new ComplexType("CT2", "N", DataSpace.CSpace);
-            var complexType3 = new ComplexType("CT3", "N", DataSpace.CSpace);
-            var complexType4 = new ComplexType("CT4", "N", DataSpace.CSpace);
-            var property1 = new EdmProperty("A", TypeUsage.Create(complexType1));
-            var property2 = new EdmProperty("B", TypeUsage.Create(complexType2));
-            var propertyMapping1 = new StorageComplexPropertyMapping(property1);
-            var propertyMapping2 = new StorageComplexPropertyMapping(property2);
-
-            var mapping = new StorageComplexTypeMapping(false);
-            mapping.AddType(complexType2);
-            mapping.AddType(complexType1);
-            mapping.AddIsOfType(complexType4);
-            mapping.AddIsOfType(complexType3);
-            mapping.AddProperty(propertyMapping2);
-            mapping.AddProperty(propertyMapping1);
-
-            Assert.Equal("ComplexProperty(Identity=A),ComplexProperty(Identity=B),N.CT1,N.CT2,N.CT3,N.CT4",
-                BaseMetadataMappingVisitor.IdentityHelper.GetIdentity(mapping));
-        }
-
-        [Fact]
-        public static void GetIdentity_of_StorageMappingFragment_returns_expected_value()
-        {
-            var entityType = new EntityType("ET", "N", DataSpace.CSpace);
-            var entitySet = new EntitySet("ES", "S", "T", null, entityType);
-            var entityTypeMapping = new StorageEntityTypeMapping(null);
-            entityTypeMapping.AddType(entityType);
-            var mappingFragment = new StorageMappingFragment(entitySet, entityTypeMapping, false);
-
-            Assert.Equal(entitySet.Identity,
-                BaseMetadataMappingVisitor.IdentityHelper.GetIdentity(mappingFragment));
-        }
-
-        [Fact]
-        public static void GetIdentity_of_StorageScalarPropertyMapping_returns_expected_value()
-        {
-            var typeUsage = TypeUsage.Create(PrimitiveType.GetEdmPrimitiveType(PrimitiveTypeKind.String));
-            var property1 = new EdmProperty("A", typeUsage);
-            var property2 = new EdmProperty("B", typeUsage);
-            StoragePropertyMapping mapping = new StorageScalarPropertyMapping(property1, property2);
-
-            Assert.Equal("ScalarProperty(Identity=A,ColumnIdentity=B)", 
-                BaseMetadataMappingVisitor.IdentityHelper.GetIdentity(mapping));
-        }
-
-        [Fact]
-        public static void GetIdentity_of_StorageComplexPropertyMapping_returns_expected_value()
-        {
-            var complexType = new ComplexType("CT", "N", DataSpace.CSpace);
-            var property = new EdmProperty("A", TypeUsage.Create(complexType));
-            StoragePropertyMapping mapping = new StorageComplexPropertyMapping(property);
-
-            Assert.Equal("ComplexProperty(Identity=A)", 
-                BaseMetadataMappingVisitor.IdentityHelper.GetIdentity(mapping));
-        }
-
-        [Fact]
-        public static void GetIdentity_of_StorageEndPropertyMapping_returns_expected_value()
-        {
-            var entityType = new EntityType("ET", "N", DataSpace.CSpace);
-            StoragePropertyMapping mapping = new StorageEndPropertyMapping()
-            {
-                EndMember = new AssociationEndMember("AEM", entityType)
-            };
-
-            Assert.Equal("EndProperty(Identity=AEM)",
-                BaseMetadataMappingVisitor.IdentityHelper.GetIdentity(mapping));
-        }
-
-        [Fact]
-        public static void GetIdentity_of_StorageConditionPropertyMapping_returns_expected_value()
-        {
-            var typeUsage = TypeUsage.Create(PrimitiveType.GetEdmPrimitiveType(PrimitiveTypeKind.String));
-            var property1 = new EdmProperty("A", typeUsage);
-            var property2 = new EdmProperty("B", typeUsage);
-
-            StoragePropertyMapping mapping = new StorageConditionPropertyMapping(property1, null, "V", null);
-
-            Assert.Equal("ConditionProperty(Identity=A)",
-                BaseMetadataMappingVisitor.IdentityHelper.GetIdentity(mapping));
-
-            mapping = new StorageConditionPropertyMapping(null, property2, "V", null);
-
-            Assert.Equal("ConditionProperty(ColumnIdentity=B)",
-                BaseMetadataMappingVisitor.IdentityHelper.GetIdentity(mapping));
-        }
-    }
-}
->>>>>>> b1a13653
+}