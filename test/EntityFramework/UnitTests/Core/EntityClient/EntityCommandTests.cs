--- conflicted
+++ resolved
@@ -1,594 +1,482 @@
-﻿namespace System.Data.Entity.Core.EntityClient
-{
-    using System.Data.Common;
-    using System.Data.Entity.Core.Common.CommandTrees;
-    using System.Data.Entity.Core.EntityClient.Internal;
-    using System.Data.Entity.Resources;
-    using System.Linq;
-    using System.Linq.Expressions;
-    using System.Threading;
-    using System.Threading.Tasks;
-    using Moq;
-    using Xunit;
-
-    public class EntityCommandTests
-    {
-<<<<<<< HEAD
-        public class DelegationToInternalClass
-        {
-            [Fact]
-            public void Properties_delegate_to_internal_class_correctly()
-            {
-                VerifyGetter(c => c.Connection, m => m.Connection);
-                VerifySetter(c => c.Connection = default(EntityConnection), m => m.Connection = It.IsAny<EntityConnection>());
-
-                VerifyGetter(c => c.CommandText, m => m.CommandText);
-                VerifySetter(c => c.CommandText = default(string), m => m.CommandText = It.IsAny<string>());
-
-                VerifyGetter(c => c.CommandTree, m => m.CommandTree);
-                VerifySetter(c => c.CommandTree = default(DbCommandTree), m => m.CommandTree = It.IsAny<DbCommandTree>());
-
-                VerifyGetter(c => c.CommandTimeout, m => m.CommandTimeout);
-                VerifySetter(c => c.CommandTimeout = default(int), m => m.CommandTimeout = It.IsAny<int>());
-
-                VerifyGetter(c => c.CommandType, m => m.CommandType);
-                VerifySetter(c => c.CommandType = default(CommandType), m => m.CommandType = It.IsAny<CommandType>());
-
-                VerifyGetter(c => c.Parameters, m => m.Parameters);
-
-                VerifyGetter(c => c.Transaction, m => m.Transaction);
-                VerifySetter(c => c.Transaction = default(EntityTransaction), m => m.Transaction = It.IsAny<EntityTransaction>());
-
-                VerifyGetter(c => c.UpdatedRowSource, m => m.UpdatedRowSource);
-                VerifySetter(c => c.UpdatedRowSource = default(UpdateRowSource), m => m.UpdatedRowSource = It.IsAny<UpdateRowSource>());
-
-                VerifyGetter(c => c.DesignTimeVisible, m => m.DesignTimeVisible);
-                VerifySetter(c => c.DesignTimeVisible = default(bool), m => m.DesignTimeVisible = It.IsAny<bool>());
-
-                VerifyGetter(c => c.EnablePlanCaching, m => m.EnablePlanCaching);
-                VerifySetter(c => c.EnablePlanCaching = default(bool), m => m.EnablePlanCaching = It.IsAny<bool>());
-            }
-
-            [Fact]
-            public void Methods_delegate_to_internal_class_correctly()
-            {
-                VerifyMethod(c => c.ExecuteReader(default(CommandBehavior)), m => m.ExecuteReader(It.IsAny<CommandBehavior>()));
-                VerifyMethod(c => c.ExecuteReaderAsync(default(CommandBehavior)), m => m.ExecuteReaderAsync(It.IsAny<CommandBehavior>(), It.IsAny<CancellationToken>()));
-                VerifyMethod(c => c.ExecuteReaderAsync(default(CommandBehavior), default(CancellationToken)), m => m.ExecuteReaderAsync(It.IsAny<CommandBehavior>(), It.IsAny<CancellationToken>()));
-                VerifyMethod(c => c.ExecuteNonQuery(), m => m.ExecuteNonQuery());
-                VerifyMethod(c => c.ExecuteNonQueryAsync(), m => m.ExecuteNonQueryAsync(It.IsAny<CancellationToken>()));
-                VerifyMethod(c => c.ExecuteNonQueryAsync(default(CancellationToken)), m => m.ExecuteNonQueryAsync(It.IsAny<CancellationToken>()));
-                VerifyMethod(c => c.ExecuteScalar(), m => m.ExecuteScalar());
-                VerifyMethod(c => c.Unprepare(), m => m.Unprepare());
-                VerifyMethod(c => c.Prepare(), m => m.Prepare());
-                VerifyMethod(c => c.GetCommandDefinition(), m => m.GetCommandDefinition());
-                VerifyMethod(c => c.ToTraceString(), m => m.ToTraceString());
-                VerifyMethod(c => c.GetParameterTypeUsage(), m => m.GetParameterTypeUsage());
-                VerifyMethod(c => c.NotifyDataReaderClosing(), m => m.NotifyDataReaderClosing());
-                VerifyMethod(c => c.SetStoreProviderCommand(default(DbCommand)), m => m.SetStoreProviderCommand(It.IsAny<DbCommand>()));
-            }
-
-            private void VerifyGetter<TProperty>(
-                Func<EntityCommand, TProperty> getterFunc,
-                Expression<Func<InternalEntityCommand, TProperty>> mockGetterFunc)
-            {
-                Assert.NotNull(getterFunc);
-                Assert.NotNull(mockGetterFunc);
-
-                var internalCommandMock = new Mock<InternalEntityCommand>(null);
-                var command = new EntityCommand(internalCommandMock.Object);
-
-                getterFunc(command);
-                internalCommandMock.VerifyGet(mockGetterFunc, Times.Once());
-            }
-
-            private void VerifySetter<TProperty>(
-                Func<EntityCommand, TProperty> setter,
-                Action<InternalEntityCommand> mockSetter)
-            {
-                Assert.NotNull(setter);
-                Assert.NotNull(mockSetter);
-
-                var internalCommandMock = new Mock<InternalEntityCommand>(null);
-                var command = new EntityCommand(internalCommandMock.Object);
-
-                setter(command);
-                internalCommandMock.VerifySet(m => mockSetter(m), Times.Once());
-            }
-
-            private void VerifyMethod(
-                Action<EntityCommand> methodInvoke,
-                Expression<Action<InternalEntityCommand>> mockMethodInvoke)
-            {
-                Assert.NotNull(methodInvoke);
-                Assert.NotNull(mockMethodInvoke);
-
-                var internalCommandMock = new Mock<InternalEntityCommand>(null);
-                var command = new EntityCommand(internalCommandMock.Object);
-
-                methodInvoke(command);
-                internalCommandMock.Verify(mockMethodInvoke, Times.Once());
-            }
-        }
-
-=======
->>>>>>> 09ce00c4
-        public class ExecuteReader
-        {
-            [Fact]
-            public void Parameterless_ExecuteReader_calls_overload_with_CommandBehavior_Default()
-            {
-                var entityCommandMock = new Mock<EntityCommand> { CallBase = true };
-                entityCommandMock.Setup(m => m.ExecuteReader(It.IsAny<CommandBehavior>()));
-                var entityCommand = entityCommandMock.Object;
-                entityCommand.ExecuteReader();
-
-                entityCommandMock.Verify(m => m.ExecuteReader(CommandBehavior.Default), Times.Once());
-            }
-
-            [Fact]
-            public void Exception_thrown_if_EntityConnection_is_not_set()
-            {
-<<<<<<< HEAD
-                var internalEntityCommand = new InternalEntityCommand(string.Empty, default(EntityConnection));
-                var entityCommand = new EntityCommand(internalEntityCommand);
-
-=======
-                var entityCommand = new EntityCommand(string.Empty, default(EntityConnection));
-                
->>>>>>> 09ce00c4
-                Assert.Equal(
-                    Strings.EntityClient_NoConnectionForCommand,
-                    Assert.Throws<InvalidOperationException>(() => entityCommand.ExecuteReader(CommandBehavior.Default)).Message);
-            }
-
-            [Fact]
-            public void Exception_thrown_if_EntityConnection_StoreProviderFactory_is_not_set()
-            {
-                var entityConnectionMock = new Mock<EntityConnection>();
-                entityConnectionMock.SetupGet(m => m.StoreProviderFactory).Returns(default(DbProviderFactory));
-                var entityConnection = entityConnectionMock.Object;
-
-                var entityCommand = new EntityCommand(string.Empty, entityConnection);
-
-                Assert.Equal(
-                    Strings.EntityClient_ConnectionStringNeededBeforeOperation,
-                    Assert.Throws<InvalidOperationException>(() => entityCommand.ExecuteReader(CommandBehavior.Default)).Message);
-            }
-
-            [Fact]
-            public void Exception_thrown_if_EntityConnection_StoreConnection_is_not_set()
-            {
-                var providerFactory = new Mock<DbProviderFactory>(MockBehavior.Strict).Object;
-                var entityConnectionMock = new Mock<EntityConnection>();
-                entityConnectionMock.SetupGet(m => m.StoreProviderFactory).Returns(providerFactory);
-                entityConnectionMock.SetupGet(m => m.StoreConnection).Returns(default(DbConnection));
-                var entityConnection = entityConnectionMock.Object;
-
-                var entityCommand = new EntityCommand(string.Empty, entityConnection);
-
-                Assert.Equal(
-                    Strings.EntityClient_ConnectionStringNeededBeforeOperation,
-                    Assert.Throws<InvalidOperationException>(() => entityCommand.ExecuteReader(CommandBehavior.Default)).Message);
-            }
-
-            [Fact]
-            public void Exception_thrown_if_EntityConnection_State_is_Closed()
-            {
-                var providerFactory = new Mock<DbProviderFactory>(MockBehavior.Strict).Object;
-                var dbConnection = new Mock<DbConnection>(MockBehavior.Strict).Object;
-                var entityConnectionMock = new Mock<EntityConnection>();
-                entityConnectionMock.SetupGet(m => m.StoreProviderFactory).Returns(providerFactory);
-                entityConnectionMock.SetupGet(m => m.StoreConnection).Returns(dbConnection);
-                entityConnectionMock.SetupGet(m => m.State).Returns(ConnectionState.Closed);
-                var entityConnection = entityConnectionMock.Object;
-
-                var entityCommand = new EntityCommand(string.Empty, entityConnection);
-
-                Assert.Equal(
-                    Strings.EntityClient_ExecutingOnClosedConnection(Strings.EntityClient_ConnectionStateClosed),
-                    Assert.Throws<InvalidOperationException>(() => entityCommand.ExecuteReader(CommandBehavior.Default)).Message);
-            }
-
-            [Fact]
-            public void Exception_thrown_if_EntityConnection_State_is_Broken()
-            {
-                var providerFactory = new Mock<DbProviderFactory>(MockBehavior.Strict).Object;
-                var dbConnection = new Mock<DbConnection>(MockBehavior.Strict).Object;
-                var entityConnectionMock = new Mock<EntityConnection>();
-                entityConnectionMock.SetupGet(m => m.StoreProviderFactory).Returns(providerFactory);
-                entityConnectionMock.SetupGet(m => m.StoreConnection).Returns(dbConnection);
-                entityConnectionMock.SetupGet(m => m.State).Returns(ConnectionState.Broken);
-                var entityConnection = entityConnectionMock.Object;
-
-                var entityCommand = new EntityCommand(string.Empty, entityConnection);
-
-                Assert.Equal(
-                    Strings.EntityClient_ExecutingOnClosedConnection(Strings.EntityClient_ConnectionStateBroken),
-                    Assert.Throws<InvalidOperationException>(() => entityCommand.ExecuteReader(CommandBehavior.Default)).Message);
-            }
-
-            [Fact]
-            public void EntityCommandDefinition_is_executed_with_correct_EntityCommand_and_CommandBehavior()
-            {
-                var entityConnection = InitializeEntityConnection();
-                var passedEntityCommand = default(EntityCommand);
-                var passedCommandbehavior = default(CommandBehavior);
-                var storeDataReader = new Mock<DbDataReader>().Object;
-
-                var entityCommandDefinitionMock = new Mock<EntityCommandDefinition>(MockBehavior.Strict, null, null);
-                entityCommandDefinitionMock.SetupGet(m => m.Parameters).Returns(Enumerable.Empty<EntityParameter>());
-                entityCommandDefinitionMock.Setup(m => m.Execute(It.IsAny<EntityCommand>(), It.IsAny<CommandBehavior>())).
-                    Returns(storeDataReader).
-                    Callback((EntityCommand ec, CommandBehavior cb) =>
-                    {
-                        passedEntityCommand = ec;
-                        passedCommandbehavior = cb;
-                    });
-
-                var entityCommand = new EntityCommand(entityConnection, entityCommandDefinitionMock.Object);
-
-                var commandBehavior = CommandBehavior.SequentialAccess;
-                entityCommand.ExecuteReader(commandBehavior);
-
-                Assert.Same(entityCommand, passedEntityCommand);
-                Assert.Equal(passedCommandbehavior, commandBehavior);
-                entityCommandDefinitionMock.Verify(m => m.Execute(entityCommand, commandBehavior), Times.Once());
-            }
-
-            [Fact]
-            public void EntityDataReader_is_created_with_correct_EntityCommand_DbDataReader_and_CommandBehavior()
-            {
-                var entityConnection = InitializeEntityConnection();
-                var passedEntityCommand = default(EntityCommand);
-                var passedCommandbehavior = default(CommandBehavior);
-                var storeDataReader = new Mock<DbDataReader>().Object;
-
-                var entityCommandDefinitionMock = new Mock<EntityCommandDefinition>(MockBehavior.Strict, null, null);
-                entityCommandDefinitionMock.SetupGet(m => m.Parameters).Returns(Enumerable.Empty<EntityParameter>());
-                entityCommandDefinitionMock.Setup(m => m.Execute(It.IsAny<EntityCommand>(), It.IsAny<CommandBehavior>())).
-                    Returns(storeDataReader).
-                    Callback((EntityCommand ec, CommandBehavior cb) =>
-                    {
-                        passedEntityCommand = ec;
-                        passedCommandbehavior = cb;
-                    });
-
-                var entityDataReaderFactoryMock = new Mock<EntityCommand.EntityDataReaderFactory>();
-
-                var entityCommand = new EntityCommand(entityConnection, entityCommandDefinitionMock.Object, entityDataReaderFactoryMock.Object);
-                var commandBehavior = CommandBehavior.SequentialAccess;
-
-                var entityDataReader = new EntityDataReader(entityCommand, storeDataReader, commandBehavior);
-                entityDataReaderFactoryMock.Setup(m => m.CreateEntityDataReader(It.IsAny<EntityCommand>(), It.IsAny<DbDataReader>(), It.IsAny<CommandBehavior>())).
-                    Returns(entityDataReader);
-
-                var returnedReader = entityCommand.ExecuteReader(commandBehavior);
-
-                Assert.Same(entityDataReader, returnedReader);
-                entityDataReaderFactoryMock.Verify(m => m.CreateEntityDataReader(entityCommand, storeDataReader, commandBehavior), Times.Once());
-            }
-        }
-
-        public class ExecuteReaderAsync
-        {
-            [Fact]
-            public async void Parameterless_ExecuteReader_calls_overload_with_CommandBehavior_Default()
-            {
-                var internalEntityCommandMock = new Mock<InternalEntityCommand>(null);
-                internalEntityCommandMock.Setup(m => m.ExecuteReaderAsync(CommandBehavior.Default, It.IsAny<CancellationToken>())).Returns(Task.FromResult(default(EntityDataReader)));
-                var entityCommand = new EntityCommand(internalEntityCommandMock.Object);
-                await entityCommand.ExecuteReaderAsync();
-
-                internalEntityCommandMock.Verify(m => m.ExecuteReaderAsync(CommandBehavior.Default, It.IsAny<CancellationToken>()), Times.Once());
-            }
-
-            [Fact]
-            public void Exception_thrown_if_EntityConnection_is_not_set()
-            {
-                var internalEntityCommand = new InternalEntityCommand(string.Empty, default(EntityConnection));
-                var entityCommand = new EntityCommand(internalEntityCommand);
-
-                AssertThrowsInAsyncMethod<InvalidOperationException>(
-                    Strings.EntityClient_NoConnectionForCommand,
-                    () => entityCommand.ExecuteReaderAsync(CommandBehavior.Default).Wait());
-            }
-
-            [Fact]
-            public void Exception_thrown_if_EntityConnection_StoreProviderFactory_is_not_set()
-            {
-                var internalEntityConnectionMock = new Mock<InternalEntityConnection>();
-                internalEntityConnectionMock.SetupGet(m => m.StoreProviderFactory).Returns(default(DbProviderFactory));
-                var entityConnection = new EntityConnection(internalEntityConnectionMock.Object);
-
-                var internalEntityCommand = new InternalEntityCommand(string.Empty, entityConnection);
-                var entityCommand = new EntityCommand(internalEntityCommand);
-
-                AssertThrowsInAsyncMethod<InvalidOperationException>(
-                    Strings.EntityClient_ConnectionStringNeededBeforeOperation,
-                    () => entityCommand.ExecuteReaderAsync(CommandBehavior.Default).Wait());
-            }
-
-            [Fact]
-            public void Exception_thrown_if_EntityConnection_StoreConnection_is_not_set()
-            {
-                var providerFactory = new Mock<DbProviderFactory>(MockBehavior.Strict).Object;
-                var internalEntityConnectionMock = new Mock<InternalEntityConnection>();
-                internalEntityConnectionMock.SetupGet(m => m.StoreProviderFactory).Returns(providerFactory);
-                internalEntityConnectionMock.SetupGet(m => m.StoreConnection).Returns(default(DbConnection));
-                var entityConnection = new EntityConnection(internalEntityConnectionMock.Object);
-
-                var internalEntityCommand = new InternalEntityCommand(string.Empty, entityConnection);
-                var entityCommand = new EntityCommand(internalEntityCommand);
-
-                AssertThrowsInAsyncMethod<InvalidOperationException>(
-                    Strings.EntityClient_ConnectionStringNeededBeforeOperation,
-                    () => entityCommand.ExecuteReaderAsync(CommandBehavior.Default).Wait());
-            }
-
-            [Fact]
-            public void Exception_thrown_if_EntityConnection_State_is_Closed()
-            {
-                var providerFactory = new Mock<DbProviderFactory>(MockBehavior.Strict).Object;
-                var dbConnection = new Mock<DbConnection>(MockBehavior.Strict).Object;
-                var internalEntityConnectionMock = new Mock<InternalEntityConnection>();
-                internalEntityConnectionMock.SetupGet(m => m.StoreProviderFactory).Returns(providerFactory);
-                internalEntityConnectionMock.SetupGet(m => m.StoreConnection).Returns(dbConnection);
-                internalEntityConnectionMock.SetupGet(m => m.State).Returns(ConnectionState.Closed);
-                var entityConnection = new EntityConnection(internalEntityConnectionMock.Object);
-
-                var internalEntityCommand = new InternalEntityCommand(string.Empty, entityConnection);
-                var entityCommand = new EntityCommand(internalEntityCommand);
-
-                AssertThrowsInAsyncMethod<InvalidOperationException>(
-                    Strings.EntityClient_ExecutingOnClosedConnection(Strings.EntityClient_ConnectionStateClosed),
-                    () => entityCommand.ExecuteReaderAsync(CommandBehavior.Default).Wait());
-            }
-
-            [Fact]
-            public void Exception_thrown_if_EntityConnection_State_is_Broken()
-            {
-                var providerFactory = new Mock<DbProviderFactory>(MockBehavior.Strict).Object;
-                var dbConnection = new Mock<DbConnection>(MockBehavior.Strict).Object;
-                var internalEntityConnectionMock = new Mock<InternalEntityConnection>();
-                internalEntityConnectionMock.SetupGet(m => m.StoreProviderFactory).Returns(providerFactory);
-                internalEntityConnectionMock.SetupGet(m => m.StoreConnection).Returns(dbConnection);
-                internalEntityConnectionMock.SetupGet(m => m.State).Returns(ConnectionState.Broken);
-                var entityConnection = new EntityConnection(internalEntityConnectionMock.Object);
-
-                var internalEntityCommand = new InternalEntityCommand(string.Empty, entityConnection);
-                var entityCommand = new EntityCommand(internalEntityCommand);
-
-                AssertThrowsInAsyncMethod<InvalidOperationException>(
-                    Strings.EntityClient_ExecutingOnClosedConnection(Strings.EntityClient_ConnectionStateBroken),
-                    () => entityCommand.ExecuteReaderAsync(CommandBehavior.Default).Wait());
-            }
-
-            [Fact]
-            public async void EntityCommandDefinition_is_executed_with_correct_EntityCommand_and_CommandBehavior()
-            {
-                var entityConnection = InitializeEntityConnection();
-                var passedEntityCommand = default(EntityCommand);
-                var passedCommandbehavior = default(CommandBehavior);
-                var storeDataReader = new Mock<DbDataReader>().Object;
-
-                var entityCommandDefinitionMock = new Mock<EntityCommandDefinition>(MockBehavior.Strict, null, null);
-                entityCommandDefinitionMock.SetupGet(m => m.Parameters).Returns(Enumerable.Empty<EntityParameter>());
-                entityCommandDefinitionMock.Setup(m => m.ExecuteAsync(It.IsAny<EntityCommand>(), It.IsAny<CommandBehavior>(), It.IsAny<CancellationToken>())).
-                    Returns(Task.FromResult(storeDataReader)).
-                    Callback((EntityCommand ec, CommandBehavior cb, CancellationToken ct) =>
-                    {
-                        passedEntityCommand = ec;
-                        passedCommandbehavior = cb;
-                    });
-
-                var internalEntityCommand = new InternalEntityCommand(entityConnection, entityCommandDefinitionMock.Object);
-                var entityCommand = new EntityCommand(internalEntityCommand);
-
-                var commandBehavior = CommandBehavior.SequentialAccess;
-                await entityCommand.ExecuteReaderAsync(commandBehavior);
-
-                Assert.Same(entityCommand, passedEntityCommand);
-                Assert.Equal(passedCommandbehavior, commandBehavior);
-                entityCommandDefinitionMock.Verify(m => m.ExecuteAsync(entityCommand, commandBehavior, CancellationToken.None), Times.Once());
-            }
-
-            [Fact]
-            public async void EntityDataReader_is_created_with_correct_EntityCommand_DbDataReader_and_CommandBehavior()
-            {
-                var entityConnection = InitializeEntityConnection();
-                var passedEntityCommand = default(EntityCommand);
-                var passedCommandbehavior = default(CommandBehavior);
-                var storeDataReader = new Mock<DbDataReader>().Object;
-
-                var entityCommandDefinitionMock = new Mock<EntityCommandDefinition>(MockBehavior.Strict, null, null);
-                entityCommandDefinitionMock.SetupGet(m => m.Parameters).Returns(Enumerable.Empty<EntityParameter>());
-                entityCommandDefinitionMock.Setup(m => m.ExecuteAsync(It.IsAny<EntityCommand>(), It.IsAny<CommandBehavior>(), It.IsAny<CancellationToken>())).
-                    Returns(Task.FromResult(storeDataReader)).
-                    Callback((EntityCommand ec, CommandBehavior cb, CancellationToken ct) =>
-                    {
-                        passedEntityCommand = ec;
-                        passedCommandbehavior = cb;
-                    });
-
-                var entityDataReaderFactoryMock = new Mock<System.Data.Entity.Core.EntityClient.Internal.InternalEntityCommand.EntityDataReaderFactory>();
-
-                var internalEntityCommand = new InternalEntityCommand(entityConnection, entityCommandDefinitionMock.Object, entityDataReaderFactoryMock.Object);
-                var entityCommand = new EntityCommand(internalEntityCommand);
-                var commandBehavior = CommandBehavior.SequentialAccess;
-
-                var entityDataReader = new EntityDataReader(entityCommand, storeDataReader, commandBehavior);
-                entityDataReaderFactoryMock.Setup(m => m.CreateEntityDataReader(It.IsAny<EntityCommand>(), It.IsAny<DbDataReader>(), It.IsAny<CommandBehavior>())).
-                    Returns(entityDataReader);
-
-                var returnedReader = await entityCommand.ExecuteReaderAsync(commandBehavior);
-
-                Assert.Same(entityDataReader, returnedReader);
-                entityDataReaderFactoryMock.Verify(m => m.CreateEntityDataReader(entityCommand, storeDataReader, commandBehavior), Times.Once());
-            }
-        }
-
-        public class ExecuteNonQuery
-        {
-            [Fact]
-            public void Calls_ExecuteReader_with_CommandBehavior_set_to_SequentialAccess()
-            {
-                var entityConnection = InitializeEntityConnection();
-                var entityCommandDefinition = InitializeEntityCommandDefinition();
-
-                var entityDataReaderMock = new Mock<EntityDataReader>();
-                var entityDataReaderFactoryMock = new Mock<EntityCommand.EntityDataReaderFactory>();
-                entityDataReaderFactoryMock.Setup(m => m.CreateEntityDataReader(It.IsAny<EntityCommand>(), It.IsAny<DbDataReader>(), It.IsAny<CommandBehavior>())).
-                    Returns(entityDataReaderMock.Object);
-
-                var entityCommand = new EntityCommand(entityConnection, entityCommandDefinition, entityDataReaderFactoryMock.Object);
-                entityCommand.ExecuteNonQuery();
-            }
-
-            [Fact]
-            public void Iterates_over_all_results_of_EntityDataReader_without_touching_individual_rows()
-            {
-                var entityConnection = InitializeEntityConnection();
-                var entityCommandDefinition = InitializeEntityCommandDefinition();
-
-                int readNextCount = 0;
-
-                var entityDataReaderMock = new Mock<EntityDataReader>();
-                entityDataReaderMock.Setup(m => m.NextResult()).Callback(() => readNextCount++).Returns(() => readNextCount < 5);
-
-                var entityDataReaderFactoryMock = new Mock<EntityCommand.EntityDataReaderFactory>();
-                entityDataReaderFactoryMock.Setup(m => m.CreateEntityDataReader(It.IsAny<EntityCommand>(), It.IsAny<DbDataReader>(), It.IsAny<CommandBehavior>())).
-                    Returns(entityDataReaderMock.Object);
-
-                var entityCommand = new EntityCommand(entityConnection, entityCommandDefinition, entityDataReaderFactoryMock.Object);
-                entityCommand.ExecuteNonQuery();
-
-                entityDataReaderMock.Verify(m => m.NextResult(), Times.Exactly(5));
-            }
-
-            [Fact]
-            public void Returns_EntityDataReader_RecordsAffected_as_a_result()
-            {
-                var entityConnection = InitializeEntityConnection();
-                var entityCommandDefinition = InitializeEntityCommandDefinition();
-
-                int readNextCount = 0;
-
-                var entityDataReaderMock = new Mock<EntityDataReader>();
-                entityDataReaderMock.Setup(m => m.NextResult()).Callback(() => readNextCount++).Returns(() => readNextCount < 5);
-                entityDataReaderMock.SetupGet(m => m.RecordsAffected).Returns(10);
-
-                var entityDataReaderFactoryMock = new Mock<EntityCommand.EntityDataReaderFactory>();
-                entityDataReaderFactoryMock.Setup(m => m.CreateEntityDataReader(It.IsAny<EntityCommand>(), It.IsAny<DbDataReader>(), It.IsAny<CommandBehavior>())).
-                    Returns(entityDataReaderMock.Object);
-
-                var entityCommand = new EntityCommand(entityConnection, entityCommandDefinition, entityDataReaderFactoryMock.Object);
-                var result = entityCommand.ExecuteNonQuery();
-
-                Assert.Equal(10, result);
-            }
-        }
-
-        public class ExecuteNonQueryAsync
-        {
-            [Fact]
-            public async void Calls_ExecuteReaderAsync_with_CommandBehavior_set_to_SequentialAccess()
-            {
-                var entityConnection = InitializeEntityConnection();
-                var entityCommandDefinition = InitializeEntityCommandDefinition();
-
-                var entityDataReaderMock = new Mock<EntityDataReader>();
-                entityDataReaderMock.Setup(m => m.NextResultAsync(It.IsAny<CancellationToken>())).Returns(Task.FromResult(false));
-                var entityDataReaderFactoryMock = new Mock<System.Data.Entity.Core.EntityClient.Internal.InternalEntityCommand.EntityDataReaderFactory>();
-                entityDataReaderFactoryMock.Setup(m => m.CreateEntityDataReader(It.IsAny<EntityCommand>(), It.IsAny<DbDataReader>(), It.IsAny<CommandBehavior>())).
-                    Returns(entityDataReaderMock.Object);
-
-                var internalEntityCommand = new InternalEntityCommand(entityConnection, entityCommandDefinition, entityDataReaderFactoryMock.Object);
-                var entityCommand = new EntityCommand(internalEntityCommand);
-                await entityCommand.ExecuteNonQueryAsync();
-            }
-
-            [Fact]
-            public async void Iterates_over_all_results_of_EntityDataReader_without_touching_individual_rows()
-            {
-                var entityConnection = InitializeEntityConnection();
-                var entityCommandDefinition = InitializeEntityCommandDefinition();
-
-                int readNextCount = 0;
-
-                var entityDataReaderMock = new Mock<EntityDataReader>();
-                entityDataReaderMock.Setup(m => m.NextResultAsync(It.IsAny<CancellationToken>())).Callback((CancellationToken ct) => readNextCount++).Returns(() => Task.FromResult(readNextCount < 5));
-
-                var entityDataReaderFactoryMock = new Mock<System.Data.Entity.Core.EntityClient.Internal.InternalEntityCommand.EntityDataReaderFactory>();
-                entityDataReaderFactoryMock.Setup(m => m.CreateEntityDataReader(It.IsAny<EntityCommand>(), It.IsAny<DbDataReader>(), It.IsAny<CommandBehavior>())).
-                    Returns(entityDataReaderMock.Object);
-
-                var internalEntityCommand = new InternalEntityCommand(entityConnection, entityCommandDefinition, entityDataReaderFactoryMock.Object);
-                var entityCommand = new EntityCommand(internalEntityCommand);
-                await entityCommand.ExecuteNonQueryAsync();
-
-                entityDataReaderMock.Verify(m => m.NextResultAsync(It.IsAny<CancellationToken>()), Times.Exactly(5));
-            }
-
-            [Fact]
-            public async void Returns_EntityDataReader_RecordsAffected_as_a_result()
-            {
-                var entityConnection = InitializeEntityConnection();
-                var entityCommandDefinition = InitializeEntityCommandDefinition();
-
-                int readNextCount = 0;
-
-                var entityDataReaderMock = new Mock<EntityDataReader>();
-                entityDataReaderMock.Setup(m => m.NextResultAsync(It.IsAny<CancellationToken>())).Callback(() => readNextCount++).Returns(() => Task.FromResult(readNextCount < 5));
-                entityDataReaderMock.SetupGet(m => m.RecordsAffected).Returns(10);
-
-                var entityDataReaderFactoryMock = new Mock<System.Data.Entity.Core.EntityClient.Internal.InternalEntityCommand.EntityDataReaderFactory>();
-                entityDataReaderFactoryMock.Setup(m => m.CreateEntityDataReader(It.IsAny<EntityCommand>(), It.IsAny<DbDataReader>(), It.IsAny<CommandBehavior>())).
-                    Returns(entityDataReaderMock.Object);
-
-                var internalEntityCommand = new InternalEntityCommand(entityConnection, entityCommandDefinition, entityDataReaderFactoryMock.Object);
-                var entityCommand = new EntityCommand(internalEntityCommand);
-                var result = await entityCommand.ExecuteNonQueryAsync();
-
-                Assert.Equal(10, result);
-            }
-        }
-
-        private static EntityConnection InitializeEntityConnection()
-        {
-            var providerFactory = new Mock<DbProviderFactory>(MockBehavior.Strict).Object;
-            var dbConnection = new Mock<DbConnection>(MockBehavior.Strict).Object;
-
-            var entityConnectionMock = new Mock<EntityConnection>();
-            entityConnectionMock.SetupGet(m => m.StoreProviderFactory).Returns(providerFactory);
-            entityConnectionMock.SetupGet(m => m.StoreConnection).Returns(dbConnection);
-            entityConnectionMock.SetupGet(m => m.State).Returns(ConnectionState.Open);
-            var entityConnection = entityConnectionMock.Object;
-
-            return entityConnection;
-        }
-
-        private static EntityCommandDefinition InitializeEntityCommandDefinition()
-        {
-            var storeDataReaderMock = new Mock<DbDataReader>();
-            storeDataReaderMock.Setup(m => m.NextResultAsync(It.IsAny<CancellationToken>())).Returns(Task.FromResult(false));
-            var entityCommandDefinitionMock = new Mock<EntityCommandDefinition>(MockBehavior.Strict, null, null);
-            entityCommandDefinitionMock.SetupGet(m => m.Parameters).Returns(Enumerable.Empty<EntityParameter>());
-            entityCommandDefinitionMock.Setup(m => m.Execute(It.IsAny<EntityCommand>(), It.IsAny<CommandBehavior>())).
-                Returns(storeDataReaderMock.Object);
-            entityCommandDefinitionMock.Setup(m => m.ExecuteAsync(It.IsAny<EntityCommand>(), It.IsAny<CommandBehavior>(), It.IsAny<CancellationToken>())).
-                Returns((EntityCommand ec, CommandBehavior cb, CancellationToken ct) => Task.FromResult(storeDataReaderMock.Object));
-
-            return entityCommandDefinitionMock.Object;
-        }
-
-        private static void AssertThrowsInAsyncMethod<TException>(string expectedMessage, Xunit.Assert.ThrowsDelegate testCode)
-            where TException : Exception
-        {
-            var exception = Assert.Throws<AggregateException>(testCode);
-            var innerException = exception.InnerExceptions.Single();
-            Assert.IsType<TException>(innerException);
-            Assert.Equal(expectedMessage, innerException.Message);
-        }
-    }
-}
+﻿namespace System.Data.Entity.Core.EntityClient
+{
+    using System.Data.Common;
+    using System.Data.Entity.Core.Common.CommandTrees;
+    using System.Data.Entity.Core.EntityClient.Internal;
+    using System.Data.Entity.Resources;
+    using System.Linq;
+    using System.Linq.Expressions;
+    using System.Threading;
+    using System.Threading.Tasks;
+    using Moq;
+    using Xunit;
+
+    public class EntityCommandTests
+    {
+        public class ExecuteReader
+        {
+            [Fact]
+            public void Parameterless_ExecuteReader_calls_overload_with_CommandBehavior_Default()
+            {
+                var entityCommandMock = new Mock<EntityCommand> { CallBase = true };
+                entityCommandMock.Setup(m => m.ExecuteReader(It.IsAny<CommandBehavior>()));
+                var entityCommand = entityCommandMock.Object;
+                entityCommand.ExecuteReader();
+
+                entityCommandMock.Verify(m => m.ExecuteReader(CommandBehavior.Default), Times.Once());
+            }
+
+            [Fact]
+            public void Exception_thrown_if_EntityConnection_is_not_set()
+            {
+                var entityCommand = new EntityCommand(string.Empty, default(EntityConnection));
+
+                Assert.Equal(
+                    Strings.EntityClient_NoConnectionForCommand,
+                    Assert.Throws<InvalidOperationException>(() => entityCommand.ExecuteReader(CommandBehavior.Default)).Message);
+            }
+
+            [Fact]
+            public void Exception_thrown_if_EntityConnection_StoreProviderFactory_is_not_set()
+            {
+                var entityConnectionMock = new Mock<EntityConnection>();
+                entityConnectionMock.SetupGet(m => m.StoreProviderFactory).Returns(default(DbProviderFactory));
+                var entityConnection = entityConnectionMock.Object;
+
+                var entityCommand = new EntityCommand(string.Empty, entityConnection);
+
+                Assert.Equal(
+                    Strings.EntityClient_ConnectionStringNeededBeforeOperation,
+                    Assert.Throws<InvalidOperationException>(() => entityCommand.ExecuteReader(CommandBehavior.Default)).Message);
+            }
+
+            [Fact]
+            public void Exception_thrown_if_EntityConnection_StoreConnection_is_not_set()
+            {
+                var providerFactory = new Mock<DbProviderFactory>(MockBehavior.Strict).Object;
+                var entityConnectionMock = new Mock<EntityConnection>();
+                entityConnectionMock.SetupGet(m => m.StoreProviderFactory).Returns(providerFactory);
+                entityConnectionMock.SetupGet(m => m.StoreConnection).Returns(default(DbConnection));
+                var entityConnection = entityConnectionMock.Object;
+
+                var entityCommand = new EntityCommand(string.Empty, entityConnection);
+
+                Assert.Equal(
+                    Strings.EntityClient_ConnectionStringNeededBeforeOperation,
+                    Assert.Throws<InvalidOperationException>(() => entityCommand.ExecuteReader(CommandBehavior.Default)).Message);
+            }
+
+            [Fact]
+            public void Exception_thrown_if_EntityConnection_State_is_Closed()
+            {
+                var providerFactory = new Mock<DbProviderFactory>(MockBehavior.Strict).Object;
+                var dbConnection = new Mock<DbConnection>(MockBehavior.Strict).Object;
+                var entityConnectionMock = new Mock<EntityConnection>();
+                entityConnectionMock.SetupGet(m => m.StoreProviderFactory).Returns(providerFactory);
+                entityConnectionMock.SetupGet(m => m.StoreConnection).Returns(dbConnection);
+                entityConnectionMock.SetupGet(m => m.State).Returns(ConnectionState.Closed);
+                var entityConnection = entityConnectionMock.Object;
+
+                var entityCommand = new EntityCommand(string.Empty, entityConnection);
+
+                Assert.Equal(
+                    Strings.EntityClient_ExecutingOnClosedConnection(Strings.EntityClient_ConnectionStateClosed),
+                    Assert.Throws<InvalidOperationException>(() => entityCommand.ExecuteReader(CommandBehavior.Default)).Message);
+            }
+
+            [Fact]
+            public void Exception_thrown_if_EntityConnection_State_is_Broken()
+            {
+                var providerFactory = new Mock<DbProviderFactory>(MockBehavior.Strict).Object;
+                var dbConnection = new Mock<DbConnection>(MockBehavior.Strict).Object;
+                var entityConnectionMock = new Mock<EntityConnection>();
+                entityConnectionMock.SetupGet(m => m.StoreProviderFactory).Returns(providerFactory);
+                entityConnectionMock.SetupGet(m => m.StoreConnection).Returns(dbConnection);
+                entityConnectionMock.SetupGet(m => m.State).Returns(ConnectionState.Broken);
+                var entityConnection = entityConnectionMock.Object;
+
+                var entityCommand = new EntityCommand(string.Empty, entityConnection);
+
+                Assert.Equal(
+                    Strings.EntityClient_ExecutingOnClosedConnection(Strings.EntityClient_ConnectionStateBroken),
+                    Assert.Throws<InvalidOperationException>(() => entityCommand.ExecuteReader(CommandBehavior.Default)).Message);
+            }
+
+            [Fact]
+            public void EntityCommandDefinition_is_executed_with_correct_EntityCommand_and_CommandBehavior()
+            {
+                var entityConnection = InitializeEntityConnection();
+                var passedEntityCommand = default(EntityCommand);
+                var passedCommandbehavior = default(CommandBehavior);
+                var storeDataReader = new Mock<DbDataReader>().Object;
+
+                var entityCommandDefinitionMock = new Mock<EntityCommandDefinition>(MockBehavior.Strict, null, null);
+                entityCommandDefinitionMock.SetupGet(m => m.Parameters).Returns(Enumerable.Empty<EntityParameter>());
+                entityCommandDefinitionMock.Setup(m => m.Execute(It.IsAny<EntityCommand>(), It.IsAny<CommandBehavior>())).
+                    Returns(storeDataReader).
+                    Callback((EntityCommand ec, CommandBehavior cb) =>
+                    {
+                        passedEntityCommand = ec;
+                        passedCommandbehavior = cb;
+                    });
+
+                var entityCommand = new EntityCommand(entityConnection, entityCommandDefinitionMock.Object);
+
+                var commandBehavior = CommandBehavior.SequentialAccess;
+                entityCommand.ExecuteReader(commandBehavior);
+
+                Assert.Same(entityCommand, passedEntityCommand);
+                Assert.Equal(passedCommandbehavior, commandBehavior);
+                entityCommandDefinitionMock.Verify(m => m.Execute(entityCommand, commandBehavior), Times.Once());
+            }
+
+            [Fact]
+            public void EntityDataReader_is_created_with_correct_EntityCommand_DbDataReader_and_CommandBehavior()
+            {
+                var entityConnection = InitializeEntityConnection();
+                var passedEntityCommand = default(EntityCommand);
+                var passedCommandbehavior = default(CommandBehavior);
+                var storeDataReader = new Mock<DbDataReader>().Object;
+
+                var entityCommandDefinitionMock = new Mock<EntityCommandDefinition>(MockBehavior.Strict, null, null);
+                entityCommandDefinitionMock.SetupGet(m => m.Parameters).Returns(Enumerable.Empty<EntityParameter>());
+                entityCommandDefinitionMock.Setup(m => m.Execute(It.IsAny<EntityCommand>(), It.IsAny<CommandBehavior>())).
+                    Returns(storeDataReader).
+                    Callback((EntityCommand ec, CommandBehavior cb) =>
+                    {
+                        passedEntityCommand = ec;
+                        passedCommandbehavior = cb;
+                    });
+
+                var entityDataReaderFactoryMock = new Mock<EntityCommand.EntityDataReaderFactory>();
+
+                var entityCommand = new EntityCommand(entityConnection, entityCommandDefinitionMock.Object, entityDataReaderFactoryMock.Object);
+                var commandBehavior = CommandBehavior.SequentialAccess;
+
+                var entityDataReader = new EntityDataReader(entityCommand, storeDataReader, commandBehavior);
+                entityDataReaderFactoryMock.Setup(m => m.CreateEntityDataReader(It.IsAny<EntityCommand>(), It.IsAny<DbDataReader>(), It.IsAny<CommandBehavior>())).
+                    Returns(entityDataReader);
+
+                var returnedReader = entityCommand.ExecuteReader(commandBehavior);
+
+                Assert.Same(entityDataReader, returnedReader);
+                entityDataReaderFactoryMock.Verify(m => m.CreateEntityDataReader(entityCommand, storeDataReader, commandBehavior), Times.Once());
+            }
+        }
+
+        public class ExecuteReaderAsync
+        {
+            [Fact]
+            public async void Parameterless_ExecuteReader_calls_overload_with_CommandBehavior_Default()
+            {
+                var entityCommandMock = new Mock<EntityCommand>(null);
+                entityCommandMock.Setup(m => m.ExecuteReaderAsync(CommandBehavior.Default, It.IsAny<CancellationToken>())).Returns(Task.FromResult(default(EntityDataReader)));
+                await entityCommandMock.Object.ExecuteReaderAsync();
+
+                entityCommandMock.Verify(m => m.ExecuteReaderAsync(CommandBehavior.Default, It.IsAny<CancellationToken>()), Times.Once());
+            }
+
+            [Fact]
+            public void Exception_thrown_if_EntityConnection_is_not_set()
+            {
+                var entityCommand = new EntityCommand(string.Empty, default(EntityConnection));
+
+                AssertThrowsInAsyncMethod<InvalidOperationException>(
+                    Strings.EntityClient_NoConnectionForCommand,
+                    () => entityCommand.ExecuteReaderAsync(CommandBehavior.Default).Wait());
+            }
+
+            [Fact]
+            public void Exception_thrown_if_EntityConnection_StoreProviderFactory_is_not_set()
+            {
+                var entityConnectionMock = new Mock<EntityConnection>();
+                entityConnectionMock.SetupGet(m => m.StoreProviderFactory).Returns(default(DbProviderFactory));
+
+                var entityCommand = new EntityCommand(string.Empty, entityConnectionMock.Object);
+
+                AssertThrowsInAsyncMethod<InvalidOperationException>(
+                    Strings.EntityClient_ConnectionStringNeededBeforeOperation,
+                    () => entityCommand.ExecuteReaderAsync(CommandBehavior.Default).Wait());
+            }
+
+            [Fact]
+            public void Exception_thrown_if_EntityConnection_StoreConnection_is_not_set()
+            {
+                var providerFactory = new Mock<DbProviderFactory>(MockBehavior.Strict).Object;
+                var entityConnectionMock = new Mock<EntityConnection>();
+                entityConnectionMock.SetupGet(m => m.StoreProviderFactory).Returns(providerFactory);
+                entityConnectionMock.SetupGet(m => m.StoreConnection).Returns(default(DbConnection));
+
+                var entityCommand = new EntityCommand(string.Empty, entityConnectionMock.Object);
+
+                AssertThrowsInAsyncMethod<InvalidOperationException>(
+                    Strings.EntityClient_ConnectionStringNeededBeforeOperation,
+                    () => entityCommand.ExecuteReaderAsync(CommandBehavior.Default).Wait());
+            }
+
+            [Fact]
+            public void Exception_thrown_if_EntityConnection_State_is_Closed()
+            {
+                var providerFactory = new Mock<DbProviderFactory>(MockBehavior.Strict).Object;
+                var dbConnection = new Mock<DbConnection>(MockBehavior.Strict).Object;
+                var entityConnectionMock = new Mock<EntityConnection>();
+                entityConnectionMock.SetupGet(m => m.StoreProviderFactory).Returns(providerFactory);
+                entityConnectionMock.SetupGet(m => m.StoreConnection).Returns(dbConnection);
+                entityConnectionMock.SetupGet(m => m.State).Returns(ConnectionState.Closed);
+
+                var entityCommand = new EntityCommand(string.Empty, entityConnectionMock.Object);
+
+                AssertThrowsInAsyncMethod<InvalidOperationException>(
+                    Strings.EntityClient_ExecutingOnClosedConnection(Strings.EntityClient_ConnectionStateClosed),
+                    () => entityCommand.ExecuteReaderAsync(CommandBehavior.Default).Wait());
+            }
+
+            [Fact]
+            public void Exception_thrown_if_EntityConnection_State_is_Broken()
+            {
+                var providerFactory = new Mock<DbProviderFactory>(MockBehavior.Strict).Object;
+                var dbConnection = new Mock<DbConnection>(MockBehavior.Strict).Object;
+                var entityConnectionMock = new Mock<EntityConnection>();
+                entityConnectionMock.SetupGet(m => m.StoreProviderFactory).Returns(providerFactory);
+                entityConnectionMock.SetupGet(m => m.StoreConnection).Returns(dbConnection);
+                entityConnectionMock.SetupGet(m => m.State).Returns(ConnectionState.Broken);
+
+                var entityCommand = new EntityCommand(string.Empty, entityConnectionMock.Object);
+
+                AssertThrowsInAsyncMethod<InvalidOperationException>(
+                    Strings.EntityClient_ExecutingOnClosedConnection(Strings.EntityClient_ConnectionStateBroken),
+                    () => entityCommand.ExecuteReaderAsync(CommandBehavior.Default).Wait());
+            }
+
+            [Fact]
+            public async void EntityCommandDefinition_is_executed_with_correct_EntityCommand_and_CommandBehavior()
+            {
+                var entityConnection = InitializeEntityConnection();
+                var passedEntityCommand = default(EntityCommand);
+                var passedCommandbehavior = default(CommandBehavior);
+                var storeDataReader = new Mock<DbDataReader>().Object;
+
+                var entityCommandDefinitionMock = new Mock<EntityCommandDefinition>(MockBehavior.Strict, null, null);
+                entityCommandDefinitionMock.SetupGet(m => m.Parameters).Returns(Enumerable.Empty<EntityParameter>());
+                entityCommandDefinitionMock.Setup(m => m.ExecuteAsync(It.IsAny<EntityCommand>(), It.IsAny<CommandBehavior>(), It.IsAny<CancellationToken>())).
+                    Returns(Task.FromResult(storeDataReader)).
+                    Callback((EntityCommand ec, CommandBehavior cb, CancellationToken ct) =>
+                    {
+                        passedEntityCommand = ec;
+                        passedCommandbehavior = cb;
+                    });
+
+                var entityCommand = new EntityCommand(entityConnection, entityCommandDefinitionMock.Object);
+
+                var commandBehavior = CommandBehavior.SequentialAccess;
+                await entityCommand.ExecuteReaderAsync(commandBehavior);
+
+                Assert.Same(entityCommand, passedEntityCommand);
+                Assert.Equal(passedCommandbehavior, commandBehavior);
+                entityCommandDefinitionMock.Verify(m => m.ExecuteAsync(entityCommand, commandBehavior, CancellationToken.None), Times.Once());
+            }
+
+            [Fact]
+            public async void EntityDataReader_is_created_with_correct_EntityCommand_DbDataReader_and_CommandBehavior()
+            {
+                var entityConnection = InitializeEntityConnection();
+                var passedEntityCommand = default(EntityCommand);
+                var passedCommandbehavior = default(CommandBehavior);
+                var storeDataReader = new Mock<DbDataReader>().Object;
+
+                var entityCommandDefinitionMock = new Mock<EntityCommandDefinition>(MockBehavior.Strict, null, null);
+                entityCommandDefinitionMock.SetupGet(m => m.Parameters).Returns(Enumerable.Empty<EntityParameter>());
+                entityCommandDefinitionMock.Setup(m => m.ExecuteAsync(It.IsAny<EntityCommand>(), It.IsAny<CommandBehavior>(), It.IsAny<CancellationToken>())).
+                    Returns(Task.FromResult(storeDataReader)).
+                    Callback((EntityCommand ec, CommandBehavior cb, CancellationToken ct) =>
+                    {
+                        passedEntityCommand = ec;
+                        passedCommandbehavior = cb;
+                    });
+
+                var entityDataReaderFactoryMock = new Mock<EntityCommand.EntityDataReaderFactory>();
+
+                var entityCommand = new EntityCommand(entityConnection, entityCommandDefinitionMock.Object, entityDataReaderFactoryMock.Object);
+                var commandBehavior = CommandBehavior.SequentialAccess;
+
+                var entityDataReader = new EntityDataReader(entityCommand, storeDataReader, commandBehavior);
+                entityDataReaderFactoryMock.Setup(m => m.CreateEntityDataReader(It.IsAny<EntityCommand>(), It.IsAny<DbDataReader>(), It.IsAny<CommandBehavior>())).
+                    Returns(entityDataReader);
+
+                var returnedReader = await entityCommand.ExecuteReaderAsync(commandBehavior);
+
+                Assert.Same(entityDataReader, returnedReader);
+                entityDataReaderFactoryMock.Verify(m => m.CreateEntityDataReader(entityCommand, storeDataReader, commandBehavior), Times.Once());
+            }
+        }
+
+        public class ExecuteNonQuery
+        {
+            [Fact]
+            public void Calls_ExecuteReader_with_CommandBehavior_set_to_SequentialAccess()
+            {
+                var entityConnection = InitializeEntityConnection();
+                var entityCommandDefinition = InitializeEntityCommandDefinition();
+
+                var entityDataReaderMock = new Mock<EntityDataReader>();
+                var entityDataReaderFactoryMock = new Mock<EntityCommand.EntityDataReaderFactory>();
+                entityDataReaderFactoryMock.Setup(m => m.CreateEntityDataReader(It.IsAny<EntityCommand>(), It.IsAny<DbDataReader>(), It.IsAny<CommandBehavior>())).
+                    Returns(entityDataReaderMock.Object);
+
+                var entityCommand = new EntityCommand(entityConnection, entityCommandDefinition, entityDataReaderFactoryMock.Object);
+                entityCommand.ExecuteNonQuery();
+            }
+
+            [Fact]
+            public void Iterates_over_all_results_of_EntityDataReader_without_touching_individual_rows()
+            {
+                var entityConnection = InitializeEntityConnection();
+                var entityCommandDefinition = InitializeEntityCommandDefinition();
+
+                int readNextCount = 0;
+
+                var entityDataReaderMock = new Mock<EntityDataReader>();
+                entityDataReaderMock.Setup(m => m.NextResult()).Callback(() => readNextCount++).Returns(() => readNextCount < 5);
+
+                var entityDataReaderFactoryMock = new Mock<EntityCommand.EntityDataReaderFactory>();
+                entityDataReaderFactoryMock.Setup(m => m.CreateEntityDataReader(It.IsAny<EntityCommand>(), It.IsAny<DbDataReader>(), It.IsAny<CommandBehavior>())).
+                    Returns(entityDataReaderMock.Object);
+
+                var entityCommand = new EntityCommand(entityConnection, entityCommandDefinition, entityDataReaderFactoryMock.Object);
+                entityCommand.ExecuteNonQuery();
+
+                entityDataReaderMock.Verify(m => m.NextResult(), Times.Exactly(5));
+            }
+
+            [Fact]
+            public void Returns_EntityDataReader_RecordsAffected_as_a_result()
+            {
+                var entityConnection = InitializeEntityConnection();
+                var entityCommandDefinition = InitializeEntityCommandDefinition();
+
+                int readNextCount = 0;
+
+                var entityDataReaderMock = new Mock<EntityDataReader>();
+                entityDataReaderMock.Setup(m => m.NextResult()).Callback(() => readNextCount++).Returns(() => readNextCount < 5);
+                entityDataReaderMock.SetupGet(m => m.RecordsAffected).Returns(10);
+
+                var entityDataReaderFactoryMock = new Mock<EntityCommand.EntityDataReaderFactory>();
+                entityDataReaderFactoryMock.Setup(m => m.CreateEntityDataReader(It.IsAny<EntityCommand>(), It.IsAny<DbDataReader>(), It.IsAny<CommandBehavior>())).
+                    Returns(entityDataReaderMock.Object);
+
+                var entityCommand = new EntityCommand(entityConnection, entityCommandDefinition, entityDataReaderFactoryMock.Object);
+                var result = entityCommand.ExecuteNonQuery();
+
+                Assert.Equal(10, result);
+            }
+        }
+
+        public class ExecuteNonQueryAsync
+        {
+            [Fact]
+            public async void Calls_ExecuteReaderAsync_with_CommandBehavior_set_to_SequentialAccess()
+            {
+                var entityConnection = InitializeEntityConnection();
+                var entityCommandDefinition = InitializeEntityCommandDefinition();
+
+                int expectedRecordsAffected = 1;
+                var entityDataReaderMock = new Mock<EntityDataReader>();
+                entityDataReaderMock.Setup(m => m.NextResultAsync(It.IsAny<CancellationToken>())).Returns(Task.FromResult(false));
+                entityDataReaderMock.Setup(m => m.RecordsAffected).Returns(expectedRecordsAffected);
+                var entityDataReaderFactoryMock = new Mock<EntityCommand.EntityDataReaderFactory>();
+                entityDataReaderFactoryMock.Setup(m => m.CreateEntityDataReader(It.IsAny<EntityCommand>(), It.IsAny<DbDataReader>(), It.IsAny<CommandBehavior>())).
+                    Returns(entityDataReaderMock.Object);
+
+                var entityCommandMock = new Mock<EntityCommand>(
+                    entityConnection, entityCommandDefinition, entityDataReaderFactoryMock.Object)
+                                            {
+                                                CallBase = true
+                                            };
+
+                int actualRecordsAffected = await entityCommandMock.Object.ExecuteNonQueryAsync();
+
+                Assert.Equal(expectedRecordsAffected, actualRecordsAffected);
+            }
+
+            [Fact]
+            public async void Iterates_over_all_results_of_EntityDataReader_without_touching_individual_rows()
+            {
+                var entityConnection = InitializeEntityConnection();
+                var entityCommandDefinition = InitializeEntityCommandDefinition();
+
+                int readNextCount = 0;
+
+                var entityDataReaderMock = new Mock<EntityDataReader>();
+                entityDataReaderMock.Setup(m => m.NextResultAsync(It.IsAny<CancellationToken>())).Callback((CancellationToken ct) => readNextCount++).Returns(() => Task.FromResult(readNextCount < 5));
+
+                var entityDataReaderFactoryMock = new Mock<EntityCommand.EntityDataReaderFactory>();
+                entityDataReaderFactoryMock.Setup(m => m.CreateEntityDataReader(It.IsAny<EntityCommand>(), It.IsAny<DbDataReader>(), It.IsAny<CommandBehavior>())).
+                    Returns(entityDataReaderMock.Object);
+
+                var entityCommand = new EntityCommand(entityConnection, entityCommandDefinition, entityDataReaderFactoryMock.Object);
+                await entityCommand.ExecuteNonQueryAsync();
+
+                entityDataReaderMock.Verify(m => m.NextResultAsync(It.IsAny<CancellationToken>()), Times.Exactly(5));
+            }
+
+            [Fact]
+            public async void Returns_EntityDataReader_RecordsAffected_as_a_result()
+            {
+                var entityConnection = InitializeEntityConnection();
+                var entityCommandDefinition = InitializeEntityCommandDefinition();
+
+                int readNextCount = 0;
+
+                var entityDataReaderMock = new Mock<EntityDataReader>();
+                entityDataReaderMock.Setup(m => m.NextResultAsync(It.IsAny<CancellationToken>())).Callback(() => readNextCount++).Returns(() => Task.FromResult(readNextCount < 5));
+                entityDataReaderMock.SetupGet(m => m.RecordsAffected).Returns(10);
+
+                var entityDataReaderFactoryMock = new Mock<EntityCommand.EntityDataReaderFactory>();
+                entityDataReaderFactoryMock.Setup(m => m.CreateEntityDataReader(It.IsAny<EntityCommand>(), It.IsAny<DbDataReader>(), It.IsAny<CommandBehavior>())).
+                    Returns(entityDataReaderMock.Object);
+
+                var entityCommand = new EntityCommand(entityConnection, entityCommandDefinition, entityDataReaderFactoryMock.Object);
+                var result = await entityCommand.ExecuteNonQueryAsync();
+
+                Assert.Equal(10, result);
+            }
+        }
+
+        private static EntityConnection InitializeEntityConnection()
+        {
+            var providerFactory = new Mock<DbProviderFactory>(MockBehavior.Strict).Object;
+            var dbConnection = new Mock<DbConnection>(MockBehavior.Strict).Object;
+
+            var entityConnectionMock = new Mock<EntityConnection>();
+            entityConnectionMock.SetupGet(m => m.StoreProviderFactory).Returns(providerFactory);
+            entityConnectionMock.SetupGet(m => m.StoreConnection).Returns(dbConnection);
+            entityConnectionMock.SetupGet(m => m.State).Returns(ConnectionState.Open);
+            var entityConnection = entityConnectionMock.Object;
+
+            return entityConnection;
+        }
+
+        private static EntityCommandDefinition InitializeEntityCommandDefinition()
+        {
+            var storeDataReaderMock = new Mock<DbDataReader>();
+            storeDataReaderMock.Setup(m => m.NextResultAsync(It.IsAny<CancellationToken>())).Returns(Task.FromResult(false));
+            var entityCommandDefinitionMock = new Mock<EntityCommandDefinition>(MockBehavior.Strict, null, null);
+            entityCommandDefinitionMock.SetupGet(m => m.Parameters).Returns(Enumerable.Empty<EntityParameter>());
+            entityCommandDefinitionMock.Setup(m => m.Execute(It.IsAny<EntityCommand>(), It.IsAny<CommandBehavior>())).
+                Returns(storeDataReaderMock.Object);
+            entityCommandDefinitionMock.Setup(m => m.ExecuteAsync(It.IsAny<EntityCommand>(), It.IsAny<CommandBehavior>(), It.IsAny<CancellationToken>())).
+                Returns((EntityCommand ec, CommandBehavior cb, CancellationToken ct) => Task.FromResult(storeDataReaderMock.Object));
+
+            return entityCommandDefinitionMock.Object;
+        }
+
+        private static void AssertThrowsInAsyncMethod<TException>(string expectedMessage, Xunit.Assert.ThrowsDelegate testCode)
+            where TException : Exception
+        {
+            var exception = Assert.Throws<AggregateException>(testCode);
+            var innerException = exception.InnerExceptions.Single();
+            Assert.IsType<TException>(innerException);
+            Assert.Equal(expectedMessage, innerException.Message);
+        }
+    }
+}