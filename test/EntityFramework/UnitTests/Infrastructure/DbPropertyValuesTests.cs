--- conflicted
+++ resolved
@@ -1,4 +1,3 @@
-<<<<<<< HEAD
 ﻿// Copyright (c) Microsoft Open Technologies, Inc. All rights reserved. See License.txt in the project root for license information.
 
 namespace System.Data.Entity.Infrastructure
@@ -1292,1301 +1291,4 @@
 
         #endregion
     }
-}
-=======
-﻿// Copyright (c) Microsoft Open Technologies, Inc. All rights reserved. See License.txt in the project root for license information.
-
-namespace System.Data.Entity.Infrastructure
-{
-    using System;
-    using System.Collections;
-    using System.Collections.Generic;
-    using System.Data.Entity;
-    using System.Data.Entity.Internal;
-    using System.Data.Entity.Resources;
-    using System.Linq;
-    using System.Reflection;
-    using Moq;
-    using Xunit;
-
-    /// <summary>
-    /// General unit tests for DbPropertyValues and related classes/methods.
-    /// Some specific features, such as concurrency, are tested elsewhere.
-    /// </summary>
-    public class DbPropertyValuesTests : TestBase
-    {
-        #region Helper classes
-
-        private const BindingFlags PropertyBindingFlags = BindingFlags.Instance | BindingFlags.NonPublic | BindingFlags.Public;
-
-        /// <summary>
-        /// A type with a variety of different types of properties used for the tests in this class.
-        /// </summary>
-        public class FakeTypeWithProps
-        {
-            public FakeTypeWithProps()
-            {
-                PublicNonNullStringProp = "NonNullValue";
-            }
-
-            public FakeTypeWithProps(
-                int id, string publicStringProp, string privateStringProp,
-                int publicIntProp, int privateIntProp,
-                int publicIntPropWithPrivateSetter, int publicIntPropWithPrivateGetter,
-                byte[] publicBinaryProp)
-                : this()
-            {
-                Id = id;
-                PublicStringProp = publicStringProp;
-                PrivateStringProp = privateStringProp;
-                PublicIntProp = publicIntProp;
-                PrivateIntProp = privateIntProp;
-                PublicIntPropWithPrivateSetter = publicIntPropWithPrivateSetter;
-                PublicIntPropWithPrivateGetter = publicIntPropWithPrivateGetter;
-                PublicBinaryProp = publicBinaryProp;
-            }
-
-            public virtual int Id { get; set; }
-
-            public virtual string PublicStringProp { get; set; }
-            public virtual string PublicNonNullStringProp { get; set; }
-            private string PrivateStringProp { get; set; }
-
-            public virtual string PublicReadonlyStringProp
-            {
-                get { return "PublicReadonlyStringProp"; }
-            }
-
-            private string PrivateReadonlyStringProp
-            {
-                get { return "PrivateReadonlyStringProp"; }
-            }
-
-            public virtual string PublicWriteOnlyStringProp
-            {
-                set { }
-            }
-
-            private string PrivateWriteOnlyStringProp
-            {
-                set { }
-            }
-
-            public virtual int PublicIntProp { get; set; }
-            private int PrivateIntProp { get; set; }
-
-            public virtual int PublicIntPropWithPrivateSetter { get; private set; }
-            public virtual int PublicIntPropWithPrivateGetter { private get; set; }
-
-            public virtual byte[] PublicBinaryProp { get; set; }
-
-            public virtual FakeTypeWithProps NestedObject { get; set; }
-        }
-
-        public class FakeDerivedTypeWithProps : FakeTypeWithProps
-        {
-        }
-
-        #endregion
-
-        #region Tests for copying values to an object
-
-        [Fact]
-        public void Non_Generic_DbPropertyValues_uses_ToObject_on_InternalPropertyValues()
-        {
-            var properties = new Dictionary<string, object>
-                                 {
-                                     { "Id", 1 }
-                                 };
-            var values = new DbPropertyValues(new TestInternalPropertyValues<FakeTypeWithProps>(properties));
-
-            var clone = (FakeTypeWithProps)values.ToObject();
-
-            Assert.Equal(1, clone.Id);
-        }
-
-        [Fact]
-        public void ToObject_for_entity_uses_CreateObject_to_return_instance_of_correct_type()
-        {
-            var values = new TestInternalPropertyValues<FakeTypeWithProps>(null, isEntityValues: true);
-            values.MockInternalContext.Setup(c => c.CreateObject(typeof(FakeTypeWithProps))).Returns(new FakeDerivedTypeWithProps());
-
-            var clone = values.ToObject();
-
-            Assert.IsType<FakeDerivedTypeWithProps>(clone);
-        }
-
-        [Fact]
-        public void ToObject_for_complex_object_does_not_use_CreateObject_to_create_instance()
-        {
-            var values = new TestInternalPropertyValues<FakeTypeWithProps>();
-
-            var clone = values.ToObject();
-
-            values.MockInternalContext.Verify(c => c.CreateObject(typeof(FakeTypeWithProps)), Times.Never());
-            Assert.IsType<FakeTypeWithProps>(clone);
-        }
-
-        [Fact]
-        public void ToObject_sets_all_properties_from_the_dictionary_onto_the_object_including_those_with_private_setters()
-        {
-            var properties = new Dictionary<string, object>
-                                 {
-                                     { "Id", 1 },
-                                     { "PublicStringProp", "PublicStringPropValue" },
-                                     { "PrivateStringProp", "PrivateStringPropValue" },
-                                     { "PublicIntProp", 2 },
-                                     { "PrivateIntProp", 3 },
-                                     { "PublicIntPropWithPrivateSetter", 4 },
-                                     { "PublicIntPropWithPrivateGetter", 5 },
-                                     { "PublicBinaryProp", new byte[] { 3, 1, 4, 1, 5, 9 } },
-                                 };
-            var values = new TestInternalPropertyValues<FakeTypeWithProps>(properties);
-
-            var clone = (FakeTypeWithProps)values.ToObject();
-
-            Assert.Equal(1, clone.Id);
-            Assert.Equal("PublicStringPropValue", clone.PublicStringProp);
-            Assert.Equal(2, clone.PublicIntProp);
-            Assert.Equal(
-                "PrivateStringPropValue",
-                typeof(FakeTypeWithProps).GetProperty("PrivateStringProp", PropertyBindingFlags).GetValue(clone, null));
-            Assert.Equal(3, typeof(FakeTypeWithProps).GetProperty("PrivateIntProp", PropertyBindingFlags).GetValue(clone, null));
-            Assert.Equal(4, clone.PublicIntPropWithPrivateSetter);
-            Assert.Equal(
-                5, typeof(FakeTypeWithProps).GetProperty("PublicIntPropWithPrivateGetter", PropertyBindingFlags).GetValue(clone, null));
-            Assert.True(DbHelpers.KeyValuesEqual(new byte[] { 3, 1, 4, 1, 5, 9 }, clone.PublicBinaryProp));
-        }
-
-        [Fact]
-        public void ToObject_ignores_properties_that_are_conceptually_in_shadow_state()
-        {
-            var properties = new Dictionary<string, object>
-                                 {
-                                     { "Id", 1 },
-                                     { "MissingProp", "MissingPropValue" }
-                                 };
-            var values = new TestInternalPropertyValues<FakeTypeWithProps>(properties);
-
-            var clone = (FakeTypeWithProps)values.ToObject();
-
-            Assert.Equal(1, clone.Id);
-        }
-
-        [Fact]
-        public void ToObject_ignores_properties_that_are_readonly()
-        {
-            var properties = new Dictionary<string, object>
-                                 {
-                                     { "Id", 1 },
-                                     { "PublicReadonlyStringProp", "Foo" },
-                                     { "PrivateReadonlyStringProp", "Foo" }
-                                 };
-            var values = new TestInternalPropertyValues<FakeTypeWithProps>(properties);
-
-            var clone = (FakeTypeWithProps)values.ToObject();
-
-            Assert.Equal(1, clone.Id);
-            Assert.Equal("PublicReadonlyStringProp", clone.PublicReadonlyStringProp);
-            Assert.Equal(
-                "PrivateReadonlyStringProp",
-                typeof(FakeTypeWithProps).GetProperty("PrivateReadonlyStringProp", PropertyBindingFlags).GetValue(clone, null));
-        }
-
-        [Fact]
-        public void ToObject_can_set_reference_propeties_to_null()
-        {
-            var properties = new Dictionary<string, object>
-                                 {
-                                     { "PublicNonNullStringProp", null }
-                                 };
-            var values = new TestInternalPropertyValues<FakeTypeWithProps>(properties);
-
-            var clone = (FakeTypeWithProps)values.ToObject();
-
-            Assert.Null(clone.PublicNonNullStringProp);
-        }
-
-        [Fact]
-        public void ToObject_returns_nested_property_dictionary_as_cloned_object()
-        {
-            var nestedProperties = new Dictionary<string, object>
-                                       {
-                                           { "Id", 1 }
-                                       };
-            var nestedValues = new TestInternalPropertyValues<FakeTypeWithProps>(nestedProperties);
-
-            var properties = new Dictionary<string, object>
-                                 {
-                                     { "NestedObject", nestedValues }
-                                 };
-            var values = new TestInternalPropertyValues<FakeTypeWithProps>(properties, new[] { "NestedObject" });
-
-            var clone = (FakeTypeWithProps)values.ToObject();
-
-            Assert.Equal(1, clone.NestedObject.Id);
-        }
-
-        [Fact]
-        public void ToObject_ignores_null_nested_property_dictionary()
-        {
-            var properties = new Dictionary<string, object>
-                                 {
-                                     { "Id", 1 },
-                                     { "NestedObject", null }
-                                 };
-            var values = new TestInternalPropertyValues<FakeTypeWithProps>(properties, new[] { "NestedObject" });
-
-            var clone = (FakeTypeWithProps)values.ToObject();
-
-            Assert.Equal(1, clone.Id);
-            Assert.Null(clone.NestedObject);
-        }
-
-        [Fact]
-        public void ToObject_throws_when_trying_to_set_null_values_onto_non_nullable_properties()
-        {
-            var values = new TestInternalPropertyValues<FakeTypeWithProps>(
-                new Dictionary<string, object>
-                    {
-                        { "Id", 1 }
-                    });
-            values["Id"] = null;
-
-            Assert.Equal(
-                Strings.DbPropertyValues_CannotSetNullValue("Id", "Int32", "FakeTypeWithProps"),
-                Assert.Throws<InvalidOperationException>(() => values.ToObject()).Message);
-        }
-
-        #endregion
-
-        #region Tests for setting values from an object
-
-        [Fact]
-        public void Attempt_to_copy_values_from_null_object_throws()
-        {
-            var values = new DbPropertyValues(new TestInternalPropertyValues<FakeTypeWithProps>());
-
-            Assert.Equal("obj", Assert.Throws<ArgumentNullException>(() => values.SetValues((object)null)).ParamName);
-        }
-
-        [Fact]
-        public void SetValues_copies_values_from_object_to_property_dictionary()
-        {
-            var properties = new Dictionary<string, object>
-                                 {
-                                     { "Id", 0 },
-                                     { "PublicStringProp", null },
-                                     { "PrivateStringProp", null },
-                                     { "PublicIntProp", 0 },
-                                     { "PrivateIntProp", 0 },
-                                     { "PublicIntPropWithPrivateSetter", 0 },
-                                     { "PublicIntPropWithPrivateGetter", 0 },
-                                     { "PublicBinaryProp", null },
-                                 };
-            var values = new TestInternalPropertyValues<FakeTypeWithProps>(properties);
-
-            var obj = new FakeTypeWithProps(
-                1, "PublicStringPropValue", "PrivateStringPropValue", 2, 3, 4, 5, new byte[] { 3, 1, 4, 1, 5, 9 });
-
-            values.SetValues(obj);
-
-            Assert.Equal(1, values["Id"]);
-            Assert.Equal("PublicStringPropValue", values["PublicStringProp"]);
-            Assert.Equal(2, values["PublicIntProp"]);
-            Assert.Equal("PrivateStringPropValue", values["PrivateStringProp"]);
-            Assert.Equal(3, values["PrivateIntProp"]);
-            Assert.Equal(4, values["PublicIntPropWithPrivateSetter"]);
-            Assert.Equal(5, values["PublicIntPropWithPrivateGetter"]);
-            Assert.True(DbHelpers.KeyValuesEqual(new byte[] { 3, 1, 4, 1, 5, 9 }, values["PublicBinaryProp"]));
-        }
-
-        [Fact]
-        public void Attempt_to_copy_values_from_object_of_differnt_type_copies_no_properties_if_no_properties_match()
-        {
-            var properties = new Dictionary<string, object>
-                                 {
-                                     { "PublicStringProp", null },
-                                     { "PrivateStringProp", null },
-                                     { "PublicIntProp", 0 },
-                                     { "PrivateIntProp", 0 },
-                                 };
-            var values = new TestInternalPropertyValues<FakeTypeWithProps>(properties);
-
-            values.SetValues("Bang!");
-
-            Assert.Null(values["PublicStringProp"]);
-            Assert.Equal(0, values["PublicIntProp"]);
-            Assert.Null(values["PrivateStringProp"]);
-            Assert.Equal(0, values["PrivateIntProp"]);
-        }
-
-        public class FakeTypeWithSomeProps
-        {
-            public FakeTypeWithSomeProps(string publicStringProp, int privateIntProp, int someOtherIntProp)
-            {
-                PublicStringProp = publicStringProp;
-                PrivateIntProp = privateIntProp;
-                SomeOtherIntProp = someOtherIntProp;
-            }
-
-            public string PublicStringProp { get; set; }
-            private int PrivateIntProp { get; set; }
-            public int SomeOtherIntProp { get; set; }
-        }
-
-        [Fact]
-        public void Attempt_to_copy_values_from_object_of_differnt_type_copies_only_properties_that_match()
-        {
-            Attempt_to_copy_values_from_object_of_differnt_type_copies_only_properties_that_match_implementation(
-                new FakeTypeWithSomeProps("PublicStringPropValue", 3, 4));
-        }
-
-        [Fact]
-        public void Attempt_to_copy_values_from_anonymous_object_copies_only_properties_that_match()
-        {
-            var obj = new
-                          {
-                              PublicStringProp = "PublicStringPropValue",
-                              PrivateIntProp = 3,
-                              SomeDifferentIntProp = 4
-                          };
-            Attempt_to_copy_values_from_object_of_differnt_type_copies_only_properties_that_match_implementation(obj);
-        }
-
-        private void Attempt_to_copy_values_from_object_of_differnt_type_copies_only_properties_that_match_implementation(object obj)
-        {
-            var properties = new Dictionary<string, object>
-                                 {
-                                     { "Id", 0 },
-                                     { "PublicStringProp", null },
-                                     { "PrivateStringProp", null },
-                                     { "PublicIntProp", 0 },
-                                     { "PrivateIntProp", 0 },
-                                     { "PublicIntPropWithPrivateSetter", 0 },
-                                     { "PublicIntPropWithPrivateGetter", 0 },
-                                     { "PublicBinaryProp", null },
-                                 };
-            var values = new TestInternalPropertyValues<FakeTypeWithProps>(properties);
-
-            values.SetValues(obj);
-
-            Assert.Equal(0, values["Id"]);
-            Assert.Equal("PublicStringPropValue", values["PublicStringProp"]);
-            Assert.Equal(0, values["PublicIntProp"]);
-            Assert.Null(values["PrivateStringProp"]);
-            Assert.Equal(3, values["PrivateIntProp"]);
-            Assert.Equal(0, values["PublicIntPropWithPrivateSetter"]);
-            Assert.Equal(0, values["PublicIntPropWithPrivateGetter"]);
-            Assert.Null(values["PublicBinaryProp"]);
-        }
-
-        [Fact]
-        public void Non_Generic_DbPropertyValues_SetValues_works_on_the_underlying_dictionary()
-        {
-            var properties = new Dictionary<string, object>
-                                 {
-                                     { "Id", 0 }
-                                 };
-            var values = new DbPropertyValues(new TestInternalPropertyValues<FakeTypeWithProps>(properties));
-
-            values.SetValues(
-                new FakeTypeWithProps
-                    {
-                        Id = 1
-                    });
-
-            Assert.Equal(1, values["Id"]);
-        }
-
-        [Fact]
-        public void Calling_SetValues_with_instance_of_derived_type_works()
-        {
-            var properties = new Dictionary<string, object>
-                                 {
-                                     { "Id", 0 }
-                                 };
-            var values = new DbPropertyValues(new TestInternalPropertyValues<FakeTypeWithProps>(properties));
-
-            values.SetValues(
-                new FakeDerivedTypeWithProps
-                    {
-                        Id = 1
-                    });
-
-            Assert.Equal(1, values["Id"]);
-        }
-
-        [Fact]
-        public void SetValues_ignores_properties_that_are_conceptually_in_shadow_state()
-        {
-            var properties = new Dictionary<string, object>
-                                 {
-                                     { "Id", 0 },
-                                     { "MissingProp", "MissingPropValue" }
-                                 };
-            var values = new TestInternalPropertyValues<FakeTypeWithProps>(properties);
-
-            values.SetValues(
-                new FakeTypeWithProps
-                    {
-                        Id = 1
-                    });
-
-            Assert.Equal(1, values["Id"]);
-            Assert.Equal("MissingPropValue", values["MissingProp"]);
-        }
-
-        [Fact]
-        public void SetValues_ignores_properties_that_are_write_only()
-        {
-            var properties = new Dictionary<string, object>
-                                 {
-                                     { "Id", 0 },
-                                     { "PublicWriteOnlyStringProp", "Foo" },
-                                     { "PrivateWriteOnlyStringProp", "Bar" }
-                                 };
-            var values = new TestInternalPropertyValues<FakeTypeWithProps>(properties);
-
-            values.SetValues(
-                new FakeTypeWithProps
-                    {
-                        Id = 1
-                    });
-
-            Assert.Equal(1, values["Id"]);
-            Assert.Equal("Foo", values["PublicWriteOnlyStringProp"]);
-            Assert.Equal("Bar", values["PrivateWriteOnlyStringProp"]);
-        }
-
-        [Fact]
-        public void SetValues_can_set_reference_propeties_to_null()
-        {
-            var properties = new Dictionary<string, object>
-                                 {
-                                     { "Id", 0 },
-                                     { "PublicStringProp", "NonNull" }
-                                 };
-            var values = new TestInternalPropertyValues<FakeTypeWithProps>(properties);
-
-            values.SetValues(
-                new FakeTypeWithProps
-                    {
-                        Id = 1
-                    });
-
-            Assert.Equal(1, values["Id"]);
-            Assert.Null(values["PublicStringProp"]);
-        }
-
-        [Fact]
-        public void SetValues_sets_values_from_complex_object_into_nested_property_dictionary()
-        {
-            var nestedProperties = new Dictionary<string, object>
-                                       {
-                                           { "Id", 0 }
-                                       };
-            var nestedValues = new TestInternalPropertyValues<FakeTypeWithProps>(nestedProperties);
-
-            var properties = new Dictionary<string, object>
-                                 {
-                                     { "Id", 0 },
-                                     { "NestedObject", nestedValues }
-                                 };
-            var values = new TestInternalPropertyValues<FakeTypeWithProps>(properties, new[] { "NestedObject" });
-
-            values.SetValues(
-                new FakeTypeWithProps
-                    {
-                        Id = 1,
-                        NestedObject = new FakeTypeWithProps
-                                           {
-                                               Id = 2
-                                           }
-                    });
-
-            Assert.Equal(1, values["Id"]);
-            Assert.Equal(2, nestedValues["Id"]);
-        }
-
-        [Fact]
-        public void SetValues_when_complex_object_is_null_throws()
-        {
-            var nestedProperties = new Dictionary<string, object>
-                                       {
-                                           { "Id", 0 }
-                                       };
-            var nestedValues = new TestInternalPropertyValues<FakeTypeWithProps>(nestedProperties);
-
-            var properties = new Dictionary<string, object>
-                                 {
-                                     { "Id", 0 },
-                                     { "NestedObject", nestedValues }
-                                 };
-            var values = new TestInternalPropertyValues<FakeTypeWithProps>(properties, new[] { "NestedObject" });
-
-            var obj = new FakeTypeWithProps
-                          {
-                              Id = 1,
-                              NestedObject = null
-                          };
-
-            Assert.Equal(
-                Strings.DbPropertyValues_ComplexObjectCannotBeNull("NestedObject", typeof(FakeTypeWithProps).Name),
-                Assert.Throws<InvalidOperationException>(() => values.SetValues(obj)).Message);
-        }
-
-        [Fact]
-        public void SetValues_when_nested_property_dictionary_in_source_is_null_throws()
-        {
-            var properties = new Dictionary<string, object>
-                                 {
-                                     { "Id", 0 },
-                                     { "NestedObject", null }
-                                 };
-            var values = new TestInternalPropertyValues<FakeTypeWithProps>(properties, new[] { "NestedObject" });
-
-            var obj = new FakeTypeWithProps
-                          {
-                              Id = 1,
-                              NestedObject = new FakeTypeWithProps
-                                                 {
-                                                     Id = 2
-                                                 }
-                          };
-
-            Assert.Equal(
-                Strings.DbPropertyValues_NestedPropertyValuesNull("NestedObject", typeof(FakeTypeWithProps).Name),
-                Assert.Throws<InvalidOperationException>(() => values.SetValues(obj)).Message);
-        }
-
-        [Fact]
-        public void SetValues_does_not_attempt_to_set_values_that_are_not_different()
-        {
-            var properties = new Dictionary<string, object>
-                                 {
-                                     { "PublicStringProp", "PublicStringPropValue" },
-                                     { "PublicIntProp", 2 },
-                                     { "PublicBinaryProp", new byte[] { 3, 1, 4, 1, 5, 9 } },
-                                 };
-            var values = new TestInternalPropertyValues<FakeTypeWithProps>(properties);
-
-            var obj = new FakeTypeWithProps
-                          {
-                              PublicStringProp = "PublicStringPropValue",
-                              PublicIntProp = 2,
-                              PublicBinaryProp = new byte[] { 3, 1, 4, 1, 5, 9 }
-                          };
-
-            values.SetValues(obj);
-
-            values.GetMockItem("PublicStringProp").VerifySet(i => i.Value = It.IsAny<object>(), Times.Never());
-            values.GetMockItem("PublicIntProp").VerifySet(i => i.Value = It.IsAny<object>(), Times.Never());
-            values.GetMockItem("PublicBinaryProp").VerifySet(i => i.Value = It.IsAny<object>(), Times.Never());
-        }
-
-        #endregion
-
-        #region Tests for copying values to a new dictionary
-
-        [Fact]
-        public void Non_Generic_DbPropertyValues_uses_Clone_on_InternalPropertyValues()
-        {
-            var properties = new Dictionary<string, object>
-                                 {
-                                     { "Id", 1 }
-                                 };
-            var values = new DbPropertyValues(new TestInternalPropertyValues<FakeTypeWithProps>(properties));
-
-            var clone = values.Clone();
-
-            Assert.Equal(1, clone["Id"]);
-        }
-
-        [Fact]
-        public void Clone_for_an_entity_returns_a_new_dictionary_that_is_also_for_an_entity()
-        {
-            var values = new TestInternalPropertyValues<FakeTypeWithProps>(null, isEntityValues: true);
-
-            var clone = values.Clone();
-
-            Assert.True(clone.IsEntityValues);
-        }
-
-        [Fact]
-        public void Clone_for_a_complex_object_returns_a_new_dictionary_that_is_also_for_an_complex_object()
-        {
-            var values = new TestInternalPropertyValues<FakeTypeWithProps>();
-
-            var clone = values.Clone();
-
-            Assert.False(clone.IsEntityValues);
-        }
-
-        [Fact]
-        public void Clone_sets_all_properties_from_the_dictionary_into_the_new_values()
-        {
-            var properties = new Dictionary<string, object>
-                                 {
-                                     { "Id", 1 },
-                                     { "PublicStringProp", "PublicStringPropValue" },
-                                     { "PrivateStringProp", "PrivateStringPropValue" },
-                                     { "PublicIntProp", 2 },
-                                     { "PrivateIntProp", 3 },
-                                     { "PublicIntPropWithPrivateSetter", 4 },
-                                     { "PublicIntPropWithPrivateGetter", 5 },
-                                     { "PublicBinaryProp", new byte[] { 3, 1, 4, 1, 5, 9 } },
-                                 };
-            var values = new TestInternalPropertyValues<FakeTypeWithProps>(properties);
-
-            var clone = values.Clone();
-
-            Assert.Equal(1, clone["Id"]);
-            Assert.Equal("PublicStringPropValue", clone["PublicStringProp"]);
-            Assert.Equal(2, clone["PublicIntProp"]);
-            Assert.Equal("PrivateStringPropValue", clone["PrivateStringProp"]);
-            Assert.Equal(3, clone["PrivateIntProp"]);
-            Assert.Equal(4, clone["PublicIntPropWithPrivateSetter"]);
-            Assert.Equal(5, clone["PublicIntPropWithPrivateGetter"]);
-            Assert.True(DbHelpers.KeyValuesEqual(new byte[] { 3, 1, 4, 1, 5, 9 }, clone["PublicBinaryProp"]));
-        }
-
-        [Fact]
-        public void Clone_can_copy_null_properties()
-        {
-            var properties = new Dictionary<string, object>
-                                 {
-                                     { "PublicNonNullStringProp", null }
-                                 };
-            var values = new TestInternalPropertyValues<FakeTypeWithProps>(properties);
-
-            var clone = values.Clone();
-
-            Assert.Null(clone["PublicNonNullStringProp"]);
-        }
-
-        [Fact]
-        public void Clone_clones_nested_property_dictionary_into_new_cloned_nested_dictionary()
-        {
-            var nestedProperties = new Dictionary<string, object>
-                                       {
-                                           { "Id", 2 }
-                                       };
-            var nestedValues = new TestInternalPropertyValues<FakeTypeWithProps>(nestedProperties);
-
-            var properties = new Dictionary<string, object>
-                                 {
-                                     { "Id", 1 },
-                                     { "NestedObject", nestedValues }
-                                 };
-            var values = new TestInternalPropertyValues<FakeTypeWithProps>(properties, new[] { "NestedObject" });
-
-            var clone = values.Clone();
-            var nestedClone = (InternalPropertyValues)clone["NestedObject"];
-
-            Assert.Equal(1, clone["Id"]);
-            Assert.Equal(2, nestedClone["Id"]);
-
-            Assert.False(clone.GetItem("Id").IsComplex);
-            Assert.True(clone.GetItem("NestedObject").IsComplex);
-            Assert.False(nestedClone.GetItem("Id").IsComplex);
-        }
-
-        [Fact]
-        public void Clone_ignores_null_nested_property_dictionary()
-        {
-            var properties = new Dictionary<string, object>
-                                 {
-                                     { "Id", 1 },
-                                     { "NestedObject", null }
-                                 };
-            var values = new TestInternalPropertyValues<FakeTypeWithProps>(properties, new[] { "NestedObject" });
-
-            var clone = values.Clone();
-
-            Assert.Equal(1, clone["Id"]);
-            Assert.Null(clone["NestedObject"]);
-        }
-
-        [Fact]
-        public void Modifying_properties_on_cloned_dictionary_does_not_change_properties_on_original_dictionary_and_vice_versa()
-        {
-            var nestedProperties = new Dictionary<string, object>
-                                       {
-                                           { "Id", 2 }
-                                       };
-            var nestedValues = new TestInternalPropertyValues<FakeTypeWithProps>(nestedProperties);
-
-            var properties = new Dictionary<string, object>
-                                 {
-                                     { "Id", 1 },
-                                     { "NestedObject", nestedValues }
-                                 };
-            var values = new TestInternalPropertyValues<FakeTypeWithProps>(properties, new[] { "NestedObject" });
-
-            var clone = values.Clone();
-            var nestedClone = (InternalPropertyValues)clone["NestedObject"];
-
-            values["Id"] = -1;
-            nestedValues["Id"] = -2;
-            clone["Id"] = -3;
-            nestedClone["Id"] = -4;
-
-            Assert.Equal(-1, values["Id"]);
-            Assert.Equal(-2, nestedValues["Id"]);
-            Assert.Equal(-3, clone["Id"]);
-            Assert.Equal(-4, nestedClone["Id"]);
-        }
-
-        #endregion
-
-        #region Tests for setting values from another dictionary
-
-        [Fact]
-        public void Attempt_to_copy_values_from_null_dictionary_on_non_generic_DbPropertyValues_throws()
-        {
-            var values = new DbPropertyValues(new TestInternalPropertyValues<FakeTypeWithProps>());
-
-            Assert.Equal("propertyValues", Assert.Throws<ArgumentNullException>(() => values.SetValues(null)).ParamName);
-        }
-
-        [Fact]
-        public void Attempt_to_copy_values_from_dictionary_of_wrong_type_throws()
-        {
-            var values1 = new TestInternalPropertyValues<FakeDerivedTypeWithProps>();
-            var values2 = new TestInternalPropertyValues<FakeTypeWithProps>();
-
-            Assert.Equal(
-                Strings.DbPropertyValues_AttemptToSetValuesFromWrongType(
-                    typeof(FakeTypeWithProps).Name, typeof(FakeDerivedTypeWithProps).Name),
-                Assert.Throws<ArgumentException>(() => values1.SetValues(values2)).Message);
-        }
-
-        [Fact]
-        public void SetValues_copies_values_from_one_dictionary_to_another_dictionary()
-        {
-            var fromValues = CreateSimpleValues();
-            fromValues["Id"] = 1;
-            fromValues["PublicStringProp"] = "PublicStringPropValue";
-            fromValues["PrivateStringProp"] = "PrivateStringPropValue";
-            fromValues["PublicIntProp"] = 2;
-            fromValues["PrivateIntProp"] = 3;
-            fromValues["PublicIntPropWithPrivateSetter"] = 4;
-            fromValues["PublicIntPropWithPrivateGetter"] = 5;
-            fromValues["PublicBinaryProp"] = new byte[] { 3, 1, 4, 1, 5, 9 };
-
-            var toValues = CreateSimpleValues();
-
-            toValues.SetValues(fromValues);
-
-            Assert.Equal(1, toValues["Id"]);
-            Assert.Equal("PublicStringPropValue", toValues["PublicStringProp"]);
-            Assert.Equal(2, toValues["PublicIntProp"]);
-            Assert.Equal("PrivateStringPropValue", toValues["PrivateStringProp"]);
-            Assert.Equal(3, toValues["PrivateIntProp"]);
-            Assert.Equal(4, toValues["PublicIntPropWithPrivateSetter"]);
-            Assert.Equal(5, toValues["PublicIntPropWithPrivateGetter"]);
-            Assert.True(DbHelpers.KeyValuesEqual(new byte[] { 3, 1, 4, 1, 5, 9 }, toValues["PublicBinaryProp"]));
-        }
-
-        private TestInternalPropertyValues<FakeTypeWithProps> CreateSimpleValues()
-        {
-            var nestedProperties = new Dictionary<string, object>
-                                       {
-                                           { "Id", 0 }
-                                       };
-            var nestedValues = new TestInternalPropertyValues<FakeTypeWithProps>(nestedProperties);
-
-            var properties = new Dictionary<string, object>
-                                 {
-                                     { "Id", 0 },
-                                     { "PublicStringProp", null },
-                                     { "PrivateStringProp", null },
-                                     { "PublicIntProp", 0 },
-                                     { "PrivateIntProp", 0 },
-                                     { "PublicIntPropWithPrivateSetter", 0 },
-                                     { "PublicIntPropWithPrivateGetter", 0 },
-                                     { "PublicBinaryProp", null },
-                                     { "NestedObject", nestedValues },
-                                 };
-            return new TestInternalPropertyValues<FakeTypeWithProps>(properties, new[] { "NestedObject" });
-        }
-
-        [Fact]
-        public void Non_Generic_DbPropertyValues_SetValues_with_a_dictionary_works_on_the_underlying_dictionary()
-        {
-            var fromValues = new DbPropertyValues(CreateSimpleValues());
-            fromValues["Id"] = 1;
-
-            var toValues = new DbPropertyValues(CreateSimpleValues());
-
-            toValues.SetValues(fromValues);
-
-            Assert.Equal(1, toValues["Id"]);
-        }
-
-        [Fact]
-        public void Calling_SetValues_with_dictionary_of_derived_type_works()
-        {
-            var fromProperties = new Dictionary<string, object>
-                                     {
-                                         { "Id", 1 }
-                                     };
-            var fromValues = new DbPropertyValues(new TestInternalPropertyValues<FakeDerivedTypeWithProps>(fromProperties));
-
-            var toProperties = new Dictionary<string, object>
-                                   {
-                                       { "Id", 0 }
-                                   };
-            var toValues = new DbPropertyValues(new TestInternalPropertyValues<FakeTypeWithProps>(toProperties));
-
-            toValues.SetValues(fromValues);
-
-            Assert.Equal(1, toValues["Id"]);
-        }
-
-        [Fact]
-        public void SetValues_with_dictionary_works_with_null_values()
-        {
-            var fromValues = CreateSimpleValues();
-            fromValues["Id"] = 1;
-            var toValues = CreateSimpleValues();
-            toValues["PublicStringProp"] = "Non-null";
-
-            toValues.SetValues(fromValues);
-
-            Assert.Equal(1, toValues["Id"]);
-            Assert.Null(toValues["PublicStringProp"]);
-        }
-
-        [Fact]
-        public void SetValues_sets_nested_values_from_the_dictionary_into_nested_property_dictionary()
-        {
-            var fromValues = CreateSimpleValues();
-            fromValues["Id"] = 1;
-            ((InternalPropertyValues)fromValues["NestedObject"])["Id"] = 2;
-
-            var toValues = CreateSimpleValues();
-
-            toValues.SetValues(fromValues);
-
-            Assert.Equal(1, toValues["Id"]);
-            Assert.Equal(2, ((InternalPropertyValues)toValues["NestedObject"])["Id"]);
-        }
-
-        [Fact]
-        public void SetValues_when_nested_dictionary_is_for_wrong_type_throws()
-        {
-            var fromProperties = new Dictionary<string, object>
-                                     {
-                                         { "Id", 1 }
-                                     };
-            var fromValues = new DbPropertyValues(new TestInternalPropertyValues<FakeTypeWithProps>(fromProperties));
-
-            var toProperties = new Dictionary<string, object>
-                                   {
-                                       { "Id", 0 }
-                                   };
-            var toValues = new DbPropertyValues(new TestInternalPropertyValues<FakeDerivedTypeWithProps>(toProperties));
-
-            Assert.Equal(
-                Strings.DbPropertyValues_AttemptToSetValuesFromWrongType(
-                    typeof(FakeTypeWithProps).Name, typeof(FakeDerivedTypeWithProps).Name),
-                Assert.Throws<ArgumentException>(() => toValues.SetValues(fromValues)).Message);
-        }
-
-        [Fact]
-        public void SetValues_when_nested_dictionary_in_source_is_null_throws()
-        {
-            var nestedValues = new TestInternalPropertyValues<FakeTypeWithProps>();
-
-            var fromProperties = new Dictionary<string, object>
-                                     {
-                                         { "NestedObject", null }
-                                     };
-            var fromValues = new TestInternalPropertyValues<FakeTypeWithProps>(fromProperties, new[] { "NestedObject" });
-
-            var toProperties = new Dictionary<string, object>
-                                   {
-                                       { "NestedObject", nestedValues }
-                                   };
-            var toValues = new TestInternalPropertyValues<FakeTypeWithProps>(toProperties, new[] { "NestedObject" });
-
-            Assert.Equal(
-                Strings.DbPropertyValues_NestedPropertyValuesNull("NestedObject", typeof(FakeTypeWithProps).Name),
-                Assert.Throws<InvalidOperationException>(() => toValues.SetValues(fromValues)).Message);
-        }
-
-        [Fact]
-        public void SetValues_when_nested_dictionary_in_target_is_null_throws()
-        {
-            var nestedValues = new TestInternalPropertyValues<FakeTypeWithProps>();
-
-            var fromProperties = new Dictionary<string, object>
-                                     {
-                                         { "NestedObject", nestedValues }
-                                     };
-            var fromValues = new TestInternalPropertyValues<FakeTypeWithProps>(fromProperties, new[] { "NestedObject" });
-
-            var toProperties = new Dictionary<string, object>
-                                   {
-                                       { "NestedObject", null }
-                                   };
-            var toValues = new TestInternalPropertyValues<FakeTypeWithProps>(toProperties, new[] { "NestedObject" });
-
-            Assert.Equal(
-                Strings.DbPropertyValues_NestedPropertyValuesNull("NestedObject", typeof(FakeTypeWithProps).Name),
-                Assert.Throws<InvalidOperationException>(() => toValues.SetValues(fromValues)).Message);
-        }
-
-        [Fact]
-        public void SetValues_from_another_dictionary_does_not_attempt_to_set_values_that_are_not_different()
-        {
-            var fromValues = CreateSimpleValues();
-            var toValues = CreateSimpleValues();
-
-            toValues.SetValues(fromValues);
-
-            toValues.GetMockItem("PublicStringProp").VerifySet(i => i.Value = It.IsAny<object>(), Times.Never());
-            toValues.GetMockItem("PublicIntProp").VerifySet(i => i.Value = It.IsAny<object>(), Times.Never());
-            toValues.GetMockItem("PublicBinaryProp").VerifySet(i => i.Value = It.IsAny<object>(), Times.Never());
-        }
-
-        #endregion
-
-        #region Tests for reading values from dictionarys
-
-        [Fact]
-        public void Scalar_values_can_be_read_from_a_property_dictionary()
-        {
-            var properties = new Dictionary<string, object>
-                                 {
-                                     { "Id", 1 }
-                                 };
-            var values = new TestInternalPropertyValues<FakeTypeWithProps>(properties);
-
-            Assert.Equal(1, values["Id"]);
-        }
-
-        [Fact]
-        public void Complex_values_can_be_read_from_a_property_dictionary()
-        {
-            var nestedProperties = new Dictionary<string, object>
-                                       {
-                                           { "Id", 1 }
-                                       };
-            var nestedValues = new TestInternalPropertyValues<FakeTypeWithProps>(nestedProperties);
-
-            var properties = new Dictionary<string, object>
-                                 {
-                                     { "NestedObject", nestedValues }
-                                 };
-            var values = new TestInternalPropertyValues<FakeTypeWithProps>(properties, new[] { "NestedObject" });
-
-            var readValues = (InternalPropertyValues)values["NestedObject"];
-            Assert.Equal(1, readValues["Id"]);
-        }
-
-        [Fact]
-        public void Reading_values_from_non_generic_DbPropertyValues_uses_the_internal_dictionary_and_returns_a_non_generic_dictionary()
-        {
-            var properties = new Dictionary<string, object>
-                                 {
-                                     { "Id", 1 }
-                                 };
-            var values = new DbPropertyValues(new TestInternalPropertyValues<FakeTypeWithProps>(properties));
-
-            Assert.Equal(1, values["Id"]);
-        }
-
-        [Fact]
-        public void Reading_value_from_non_generic_DbPropertyValues_for_a_null_property_name_throws()
-        {
-            var values = new DbPropertyValues(CreateSimpleValues());
-
-            Assert.Equal(
-                Strings.ArgumentIsNullOrWhitespace("propertyName"),
-                Assert.Throws<ArgumentException>(() => { var _ = values[null]; }).Message);
-        }
-
-        [Fact]
-        public void Reading_value_from_non_generic_DbPropertyValues_for_an_empty_property_name_throws()
-        {
-            var values = new DbPropertyValues(CreateSimpleValues());
-
-            Assert.Equal(
-                Strings.ArgumentIsNullOrWhitespace("propertyName"), Assert.Throws<ArgumentException>(() => { var _ = values[""]; }).Message);
-        }
-
-        [Fact]
-        public void Reading_value_from_non_generic_DbPropertyValues_for_a_whitespace_property_name_throws()
-        {
-            var values = new DbPropertyValues(CreateSimpleValues());
-
-            Assert.Equal(
-                Strings.ArgumentIsNullOrWhitespace("propertyName"), Assert.Throws<ArgumentException>(() => { var _ = values[" "]; }).Message);
-        }
-
-        [Fact]
-        public void Reading_value_for_a_missing_property_name_throws()
-        {
-            var values = CreateSimpleValues();
-
-            Assert.Equal(
-                Strings.DbPropertyValues_PropertyDoesNotExist("NoSuchProperty", typeof(FakeTypeWithProps).Name),
-                Assert.Throws<ArgumentException>(() => { var _ = values["NoSuchProperty"]; }).Message);
-        }
-
-        #endregion
-
-        #region Tests for writing values into property values
-
-        [Fact]
-        public void Scalar_values_can_be_set_into_a_property_dictionary()
-        {
-            var values = new TestInternalPropertyValues<FakeTypeWithProps>(
-                new Dictionary<string, object>
-                    {
-                        { "Id", 0 }
-                    });
-
-            values["Id"] = 1;
-
-            Assert.Equal(1, values["Id"]);
-        }
-
-        [Fact]
-        public void Complex_values_can_be_set_at_the_complex_object_level_into_a_nested_property_dictionary()
-        {
-            SettingNestedValuesTest((values, nestedValues) => values["NestedObject"] = nestedValues);
-        }
-
-        [Fact]
-        public void Complex_values_can_be_set_at_the_complex_object_level_into_a_non_generic_dictionary_using_a_generic_dictionary()
-        {
-            SettingNestedValuesTest(
-                (values, nestedValues) => new DbPropertyValues(values)["NestedObject"] = new DbPropertyValues(nestedValues));
-        }
-
-        [Fact]
-        public void Complex_values_can_be_set_at_the_complex_object_level_into_a_non_generic_dictionary_using_a_non_generic_dictionary()
-        {
-            SettingNestedValuesTest(
-                (values, nestedValues) => new DbPropertyValues(values)["NestedObject"] = new DbPropertyValues(nestedValues));
-        }
-
-        private void SettingNestedValuesTest(Action<InternalPropertyValues, InternalPropertyValues> bagger)
-        {
-            var nestedProperties = new Dictionary<string, object>
-                                       {
-                                           { "Id", 0 }
-                                       };
-            var nestedValues = new TestInternalPropertyValues<FakeTypeWithProps>(nestedProperties);
-
-            var properties = new Dictionary<string, object>
-                                 {
-                                     { "NestedObject", nestedValues }
-                                 };
-            var values = new TestInternalPropertyValues<FakeTypeWithProps>(properties, new[] { "NestedObject" });
-
-            var newNestedProperties = new Dictionary<string, object>
-                                          {
-                                              { "Id", 1 }
-                                          };
-            var newNestedValues = new TestInternalPropertyValues<FakeTypeWithProps>(newNestedProperties);
-
-            bagger(values, newNestedValues);
-
-            var readValues = (InternalPropertyValues)values["NestedObject"];
-
-            Assert.Same(nestedValues, readValues); // The nested dictionary itself has not changed
-            Assert.Equal(1, readValues["Id"]); // But the values in the dictionary have been copied.
-        }
-
-        [Fact]
-        public void Complex_values_cannot_be_set_to_null_in_a_property_dictionary()
-        {
-            var values = new DbPropertyValues(CreateSimpleValues());
-
-            Assert.Equal(
-                Strings.DbPropertyValues_AttemptToSetNonValuesOnComplexProperty,
-                Assert.Throws<ArgumentException>(() => values["NestedObject"] = null).Message);
-        }
-
-        [Fact]
-        public void Complex_values_cannot_be_set_to_actual_complex_object_instance_in_a_property_dictionary()
-        {
-            var values = new DbPropertyValues(CreateSimpleValues());
-
-            Assert.Equal(
-                Strings.DbPropertyValues_AttemptToSetNonValuesOnComplexProperty,
-                Assert.Throws<ArgumentException>(() => values["NestedObject"] = new FakeTypeWithProps()).Message);
-        }
-
-        [Fact]
-        public void Writing_values_to_non_generic_DbPropertyValues_uses_the_internal_dictionary()
-        {
-            var values = new DbPropertyValues(
-                new TestInternalPropertyValues<FakeTypeWithProps>(
-                    new Dictionary<string, object>
-                        {
-                            { "Id", 0 }
-                        }));
-
-            values["Id"] = 1;
-
-            Assert.Equal(1, values["Id"]);
-        }
-
-        [Fact]
-        public void Writing_values_to_non_generic_DbPropertyValues_for_a_null_property_name_throws()
-        {
-            var values = new DbPropertyValues(CreateSimpleValues());
-
-            Assert.Equal(
-                Strings.ArgumentIsNullOrWhitespace("propertyName"), Assert.Throws<ArgumentException>(() => values[null] = 0).Message);
-        }
-
-        [Fact]
-        public void Writing_values_to_non_generic_DbPropertyValues_for_an_empty_property_name_throws()
-        {
-            var values = new DbPropertyValues(CreateSimpleValues());
-
-            Assert.Equal(Strings.ArgumentIsNullOrWhitespace("propertyName"), Assert.Throws<ArgumentException>(() => values[""] = 0).Message);
-        }
-
-        [Fact]
-        public void Writing_values_to_non_generic_DbPropertyValues_for_a_whitespace_property_name_throws()
-        {
-            var values = new DbPropertyValues(CreateSimpleValues());
-
-            Assert.Equal(
-                Strings.ArgumentIsNullOrWhitespace("propertyName"), Assert.Throws<ArgumentException>(() => values[" "] = 0).Message);
-        }
-
-        [Fact]
-        public void Writing_values_to_a_missing_property_name_throws()
-        {
-            var values = CreateSimpleValues();
-
-            Assert.Equal(
-                Strings.DbPropertyValues_PropertyDoesNotExist("NoSuchProperty", typeof(FakeTypeWithProps).Name),
-                Assert.Throws<ArgumentException>(() => values["NoSuchProperty"] = 0).Message);
-        }
-
-        #endregion
-
-        #region Tests for reading property names from a dictionary
-
-        [Fact]
-        public void Property_names_can_be_read_from_a_property_dictionary()
-        {
-            var properties = new Dictionary<string, object>
-                                 {
-                                     { "One", 1 },
-                                     { "Two", 2 },
-                                     { "Three", 3 }
-                                 };
-            var values = new TestInternalPropertyValues<FakeTypeWithProps>(properties);
-
-            var names = values.PropertyNames;
-
-            Assert.Equal(3, names.Count);
-            Assert.True(names.Contains("One"));
-            Assert.True(names.Contains("Two"));
-            Assert.True(names.Contains("Three"));
-        }
-
-        [Fact]
-        public void Property_names_are_returned_as_a_readonly_set()
-        {
-            var properties = new Dictionary<string, object>
-                                 {
-                                     { "Id", 1 }
-                                 };
-            var values = new TestInternalPropertyValues<FakeTypeWithProps>(properties);
-
-            var names = values.PropertyNames;
-
-            Assert.True(names.IsReadOnly);
-        }
-
-        [Fact]
-        public void ReadOnlyHashSet_is_readonly_and_throws_for_mutating_methods()
-        {
-            var set = new ReadOnlySet<string>(new HashSet<string>());
-
-            Assert.True(set.IsReadOnly);
-
-            Assert.Equal(
-                Strings.DbPropertyValues_PropertyValueNamesAreReadonly,
-                Assert.Throws<NotSupportedException>(() => ((ICollection<string>)set).Add("")).Message);
-            Assert.Equal(
-                Strings.DbPropertyValues_PropertyValueNamesAreReadonly, Assert.Throws<NotSupportedException>(() => set.Add("")).Message);
-            Assert.Equal(
-                Strings.DbPropertyValues_PropertyValueNamesAreReadonly, Assert.Throws<NotSupportedException>(() => set.Clear()).Message);
-            Assert.Equal(
-                Strings.DbPropertyValues_PropertyValueNamesAreReadonly, Assert.Throws<NotSupportedException>(() => set.Remove("")).Message);
-        }
-
-        [Fact]
-        public void ReadOnlyHashSet_calls_underlying_Set_methods()
-        {
-            var mockSet = new Mock<ISet<string>>();
-            var mockIEnumerable = mockSet.As<IEnumerable>();
-            var set = new ReadOnlySet<string>(mockSet.Object);
-            var other = new HashSet<string>();
-
-            var array = new string[0];
-            set.CopyTo(array, 0);
-            mockSet.Verify(s => s.CopyTo(array, 0), Times.Once());
-
-            set.ExceptWith(other);
-            mockSet.Verify(s => s.ExceptWith(other), Times.Once());
-
-            set.IntersectWith(other);
-            mockSet.Verify(s => s.IntersectWith(other), Times.Once());
-
-            set.IsProperSubsetOf(other);
-            mockSet.Verify(s => s.IsProperSubsetOf(other), Times.Once());
-
-            set.IsProperSupersetOf(other);
-            mockSet.Verify(s => s.IsProperSupersetOf(other), Times.Once());
-
-            set.IsSubsetOf(other);
-            mockSet.Verify(s => s.IsSubsetOf(other), Times.Once());
-
-            set.IsSupersetOf(other);
-            mockSet.Verify(s => s.IsSupersetOf(other), Times.Once());
-
-            set.Overlaps(other);
-            mockSet.Verify(s => s.Overlaps(other), Times.Once());
-
-            set.SetEquals(other);
-            mockSet.Verify(s => s.SetEquals(other), Times.Once());
-
-            set.SymmetricExceptWith(other);
-            mockSet.Verify(s => s.SymmetricExceptWith(other), Times.Once());
-
-            set.UnionWith(other);
-            mockSet.Verify(s => s.UnionWith(other), Times.Once());
-
-            set.Contains("Foo");
-            mockSet.Verify(s => s.Contains("Foo"), Times.Once());
-
-            var _ = set.Count;
-            mockSet.Verify(s => s.Count, Times.Exactly(1));
-
-            mockSet.Setup(s => s.GetEnumerator()).Returns(Enumerable.Empty<string>().GetEnumerator());
-            set.GetEnumerator();
-            mockSet.Verify(s => s.GetEnumerator(), Times.Once());
-
-            mockIEnumerable.Setup(s => s.GetEnumerator()).Returns(Enumerable.Empty<string>().GetEnumerator());
-            ((IEnumerable)set).GetEnumerator();
-            mockIEnumerable.Verify(s => s.GetEnumerator(), Times.Once());
-        }
-
-        #endregion
-    }
-}
->>>>>>> b1a13653
+}