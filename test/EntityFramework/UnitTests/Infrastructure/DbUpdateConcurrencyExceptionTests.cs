--- conflicted
+++ resolved
@@ -1,4 +1,3 @@
-<<<<<<< HEAD
 ﻿// Copyright (c) Microsoft Open Technologies, Inc. All rights reserved. See License.txt in the project root for license information.
 
 namespace System.Data.Entity.Infrastructure
@@ -60,66 +59,4 @@
                         new DbUpdateConcurrencyException("Riding on any wave"))).Message);
         }
     }
-}
-=======
-﻿// Copyright (c) Microsoft Open Technologies, Inc. All rights reserved. See License.txt in the project root for license information.
-
-namespace System.Data.Entity.Infrastructure
-{
-    using System.Linq;
-    using Xunit;
-
-    /// <summary>
-    /// General unit tests for concurrency exceptions.  Note that most of
-    /// the actual functionality is contained in core EF and is tested through
-    /// functional tests.
-    /// </summary>
-    public class DbUpdateConcurrencyExceptionTests : TestBase
-    {
-        #region Tests for FxCop-required constructors
-
-        [Fact]
-        public void DbUpdateConcurrencyException_exposes_public_empty_constructor()
-        {
-            new DbUpdateConcurrencyException();
-        }
-
-        [Fact]
-        public void DbUpdateConcurrencyException_exposes_public_string_constructor()
-        {
-            var ex = new DbUpdateConcurrencyException("Foo");
-
-            Assert.Equal("Foo", ex.Message);
-        }
-
-        [Fact]
-        public void DbUpdateConcurrencyException_exposes_public_string_and_inner_exception_constructor()
-        {
-            var inner = new Exception();
-
-            var ex = new DbUpdateConcurrencyException("Foo", inner);
-
-            Assert.Equal("Foo", ex.Message);
-            Assert.Same(inner, ex.InnerException);
-        }
-
-        #endregion
-
-        [Fact]
-        public void DbUpdateConcurrencyException_is_marked_as_Serializable()
-        {
-            Assert.True(typeof(DbUpdateConcurrencyException).GetCustomAttributes(typeof(SerializableAttribute), inherit: false).Any());
-        }
-
-        [Fact] // CodePlex 1107
-        public void Deserialized_exception_can_be_serialized_and_deserialized_again()
-        {
-            Assert.Equal(
-                "Riding on any wave",
-                ExceptionHelpers.SerializeAndDeserialize(
-                    ExceptionHelpers.SerializeAndDeserialize(
-                        new DbUpdateConcurrencyException("Riding on any wave"))).Message);
-        }
-    }
-}
->>>>>>> b1a13653
+}