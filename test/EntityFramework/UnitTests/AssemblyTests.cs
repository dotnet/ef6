--- conflicted
+++ resolved
@@ -1,4 +1,3 @@
-<<<<<<< HEAD
 ﻿// Copyright (c) Microsoft Open Technologies, Inc. All rights reserved. See License.txt in the project root for license information.
 
 namespace System.Data.Entity
@@ -125,134 +124,4 @@
             Assert.False(EntityFrameworkSqlServerCompactAssembly.GetCustomAttributes<SecurityRulesAttribute>().Any());
         }
     }
-}
-=======
-﻿// Copyright (c) Microsoft Open Technologies, Inc. All rights reserved. See License.txt in the project root for license information.
-
-namespace System.Data.Entity
-{
-    using System.Data.Entity.SqlServerCompact;
-    using System.Linq;
-    using System.Reflection;
-    using System.Security;
-    using Xunit;
-
-    public class AssemblyTests : TestBase
-    {
-        public static Assembly EntityFrameworkSqlServerCompactAssembly
-        {
-            get { return typeof(SqlCeProviderServices).Assembly; }
-        }
-
-        [Fact]
-        public void EntityFramework_assembly_is_CLSCompliant()
-        {
-            var attr = typeof(DbModelBuilder).Assembly.GetCustomAttributes(true).OfType<CLSCompliantAttribute>().Single();
-            Assert.True(attr.IsCompliant);
-        }
-
-        [Fact]
-        public void MaxLengthAttribute_is_type_forwarded_on_net45_but_not_on_net40()
-        {
-            AssertTypeIsInExpectedAssembly(EntityFrameworkAssembly.GetType("System.ComponentModel.DataAnnotations.MaxLengthAttribute"));
-        }
-
-        [Fact]
-        public void MinLengthAttribute_is_type_forwarded_on_net45_but_not_on_net40()
-        {
-            AssertTypeIsInExpectedAssembly(EntityFrameworkAssembly.GetType("System.ComponentModel.DataAnnotations.MinLengthAttribute"));
-        }
-
-        [Fact]
-        public void ColumnAttribute_is_type_forwarded_on_net45_but_not_on_net40()
-        {
-            AssertTypeIsInExpectedAssembly(EntityFrameworkAssembly.GetType("System.ComponentModel.DataAnnotations.Schema.ColumnAttribute"));
-        }
-
-        [Fact]
-        public void ComplexTypeAttribute_is_type_forwarded_on_net45_but_not_on_net40()
-        {
-            AssertTypeIsInExpectedAssembly(
-                EntityFrameworkAssembly.GetType("System.ComponentModel.DataAnnotations.Schema.ComplexTypeAttribute"));
-        }
-
-        [Fact]
-        public void DatabaseGeneratedAttribute_is_type_forwarded_on_net45_but_not_on_net40()
-        {
-            AssertTypeIsInExpectedAssembly(
-                EntityFrameworkAssembly.GetType("System.ComponentModel.DataAnnotations.Schema.DatabaseGeneratedAttribute"));
-        }
-
-        [Fact]
-        public void DatabaseGeneratedOption_is_type_forwarded_on_net45_but_not_on_net40()
-        {
-            AssertTypeIsInExpectedAssembly(
-                EntityFrameworkAssembly.GetType("System.ComponentModel.DataAnnotations.Schema.DatabaseGeneratedOption"));
-        }
-
-        [Fact]
-        public void ForeignKeyAttribute_is_type_forwarded_on_net45_but_not_on_net40()
-        {
-            AssertTypeIsInExpectedAssembly(
-                EntityFrameworkAssembly.GetType("System.ComponentModel.DataAnnotations.Schema.ForeignKeyAttribute"));
-        }
-
-        [Fact]
-        public void InversePropertyAttribute_is_type_forwarded_on_net45_but_not_on_net40()
-        {
-            AssertTypeIsInExpectedAssembly(
-                EntityFrameworkAssembly.GetType("System.ComponentModel.DataAnnotations.Schema.InversePropertyAttribute"));
-        }
-
-        [Fact]
-        public void NotMappedAttribute_is_type_forwarded_on_net45_but_not_on_net40()
-        {
-            AssertTypeIsInExpectedAssembly(
-                EntityFrameworkAssembly.GetType("System.ComponentModel.DataAnnotations.Schema.NotMappedAttribute"));
-        }
-
-        [Fact]
-        public void TableAttribute_is_type_forwarded_on_net45_but_not_on_net40()
-        {
-            AssertTypeIsInExpectedAssembly(EntityFrameworkAssembly.GetType("System.ComponentModel.DataAnnotations.Schema.TableAttribute"));
-        }
-
-        private void AssertTypeIsInExpectedAssembly(Type type)
-        {
-#if NET40
-            Assert.Same(EntityFrameworkAssembly, type.Assembly);
-#else
-            Assert.Same(SystemComponentModelDataAnnotationsAssembly, type.Assembly);
-#endif
-        }
-
-        [Fact]
-        public void EntityFramework_assembly_has_no_security_attributes()
-        {
-            Assert.False(EntityFrameworkAssembly.GetCustomAttributes(true).OfType<SecurityTransparentAttribute>().Any());
-            Assert.False(EntityFrameworkAssembly.GetCustomAttributes(true).OfType<SecurityCriticalAttribute>().Any());
-            Assert.False(EntityFrameworkAssembly.GetCustomAttributes(true).OfType<AllowPartiallyTrustedCallersAttribute>().Any());
-            Assert.False(EntityFrameworkAssembly.GetCustomAttributes(true).OfType<SecurityRulesAttribute>().Any());
-        }
-
-        [Fact]
-        public void EntityFramework_SqlServer_assembly_has_no_security_attributes()
-        {
-            Assert.False(EntityFrameworkSqlServerAssembly.GetCustomAttributes(true).OfType<SecurityTransparentAttribute>().Any());
-            Assert.False(EntityFrameworkSqlServerAssembly.GetCustomAttributes(true).OfType<SecurityCriticalAttribute>().Any());
-            Assert.False(EntityFrameworkSqlServerAssembly.GetCustomAttributes(true).OfType<AllowPartiallyTrustedCallersAttribute>().Any());
-            Assert.False(EntityFrameworkSqlServerAssembly.GetCustomAttributes(true).OfType<SecurityRulesAttribute>().Any());
-        }
-
-        [Fact]
-        public void EntityFramework_SqlCompact_assembly_has_no_security_attributes()
-        {
-            Assert.False(EntityFrameworkSqlServerCompactAssembly.GetCustomAttributes(true).OfType<SecurityTransparentAttribute>().Any());
-            Assert.False(EntityFrameworkSqlServerCompactAssembly.GetCustomAttributes(true).OfType<SecurityCriticalAttribute>().Any());
-            Assert.False(
-                EntityFrameworkSqlServerCompactAssembly.GetCustomAttributes(true).OfType<AllowPartiallyTrustedCallersAttribute>().Any());
-            Assert.False(EntityFrameworkSqlServerCompactAssembly.GetCustomAttributes(true).OfType<SecurityRulesAttribute>().Any());
-        }
-    }
-}
->>>>>>> b1a13653
+}