--- conflicted
+++ resolved
@@ -1,4 +1,3 @@
-<<<<<<< HEAD
 ﻿// Copyright (c) Microsoft Open Technologies, Inc. All rights reserved. See License.txt in the project root for license information.
 
 namespace System.Data.Entity
@@ -800,807 +799,4 @@
         {
         }
     }
-}
-=======
-﻿// Copyright (c) Microsoft Open Technologies, Inc. All rights reserved. See License.txt in the project root for license information.
-
-namespace System.Data.Entity
-{
-    using System;
-    using System.Data.Entity.Infrastructure;
-    using System.Data.Entity.Internal;
-    using System.Data.Entity.Migrations;
-    using System.Data.Entity.Migrations.History;
-    using System.Data.Entity.Resources;
-    using System.Data.SqlClient;
-    using Moq;
-    using Xunit;
-
-    /// <summary>
-    /// Unit tests for database initialization.
-    /// </summary>
-    public class DatabaseInitializerTests : TestBase
-    {
-        #region Helpers
-
-        /// <summary>
-        /// Used as a fake context type for tests that don't actually register a strategy.
-        /// </summary>
-        public class FakeNoRegContext : DbContext
-        {
-        }
-
-        #endregion
-
-        #region Negative initialization strategy tests
-
-        [Fact]
-        public void DropCreateDatabaseAlways_throws_when_given_a_null_context()
-        {
-            Assert.Equal(
-                "context",
-                Assert.Throws<ArgumentNullException>(() => new DropCreateDatabaseAlways<DbContext>().InitializeDatabase(null)).ParamName);
-        }
-
-        [Fact]
-        public void CreateDatabaseIfNotExists_throws_when_given_a_null_context()
-        {
-            Assert.Equal(
-                "context",
-                Assert.Throws<ArgumentNullException>(() => new CreateDatabaseIfNotExists<DbContext>().InitializeDatabase(null)).ParamName);
-        }
-
-        [Fact]
-        public void DropCreateDatabaseIfModelChanges_throws_when_given_a_null_context()
-        {
-            Assert.Equal(
-                "context",
-                Assert.Throws<ArgumentNullException>(() => new DropCreateDatabaseIfModelChanges<DbContext>().InitializeDatabase(null)).
-                    ParamName);
-        }
-
-        [Fact]
-        public void MigrateDatabaseToLatestVersion_ctor_throws_when_given_null_connection_name()
-        {
-            Assert.Equal(
-                Strings.ArgumentIsNullOrWhitespace("connectionStringName"),
-                Assert.Throws<ArgumentException>(() => new MigrateDatabaseToLatestVersion<EmptyContext, TestMigrationsConfiguration>(null)).
-                    Message);
-        }
-
-        [Fact]
-        public void MigrateDatabaseToLatestVersion_ctor_throws_when_given_empty_connection_name()
-        {
-            Assert.Equal(
-                Strings.ArgumentIsNullOrWhitespace("connectionStringName"),
-                Assert.Throws<ArgumentException>(() => new MigrateDatabaseToLatestVersion<EmptyContext, TestMigrationsConfiguration>("  ")).
-                    Message);
-        }
-
-        [Fact]
-        public void MigrateDatabaseToLatestVersion_throws_when_given_invalid_connection_name()
-        {
-            var init = new MigrateDatabaseToLatestVersion<EmptyContext, TestMigrationsConfiguration>("YouWontFindMe");
-
-            Assert.Equal(
-                Strings.DbContext_ConnectionStringNotFound("YouWontFindMe"),
-                Assert.Throws<InvalidOperationException>(() => init.InitializeDatabase(new EmptyContext())).Message);
-        }
-
-        #endregion
-
-        #region Positive DropCreateDatabaseAlways strategy tests
-
-        [Fact]
-        public void DropCreateDatabaseAlways_performs_delete_create_and_seeding()
-        {
-            var tracker = new DatabaseInitializerTracker<FakeNoRegContext, DropCreateDatabaseAlways<FakeNoRegContext>>(
-                databaseExists: false);
-
-            tracker.ExecuteStrategy();
-
-            Assert.Equal("DeleteIfExists Exists CreateDatabase Seed", tracker.Result);
-        }
-
-        [Fact]
-        public void DropCreateDatabaseAlways_performs_delete_create_and_seeding_even_if_database_exists_and_model_matches()
-        {
-            var tracker = new DatabaseInitializerTracker<FakeNoRegContext, DropCreateDatabaseAlways<FakeNoRegContext>>(
-                databaseExists: true, modelCompatible: true);
-
-            tracker.ExecuteStrategy();
-
-            Assert.Equal("DeleteIfExists Exists CreateDatabase Seed", tracker.Result);
-        }
-
-        [Fact] // CodePlex 1192
-        public void DropCreateDatabaseAlways_does_nothing_if_Migrations_is_configured_and_database_exists()
-        {
-            var tracker = new DatabaseInitializerTracker<FakeNoRegContext, DropCreateDatabaseAlways<FakeNoRegContext>>(
-                databaseExists: true, modelCompatible: true, checker: new MigrationsChecker(c => true));
-
-            tracker.ExecuteStrategy();
-
-            Assert.Equal("Exists", tracker.Result);
-        }
-
-        [Fact] // CodePlex 1192
-        public void DropCreateDatabaseAlways_throws_if_Migrations_is_configured_and_database_does_not_exist()
-        {
-            var tracker = new DatabaseInitializerTracker<FakeNoRegContext, DropCreateDatabaseAlways<FakeNoRegContext>>(
-                databaseExists: false, checker: new MigrationsChecker(c => true));
-
-            Assert.Equal(
-                Strings.DatabaseInitializationStrategy_MigrationsEnabled("FakeNoRegContextProxy"),
-                Assert.Throws<InvalidOperationException>(() => tracker.ExecuteStrategy()).Message);
-
-            Assert.Equal("Exists", tracker.Result);
-        }
-
-        #endregion
-
-        #region Positive CreateDatabaseIfNotExists strategy tests
-
-        [Fact]
-        public void CreateDatabaseIfNotExists_creates_and_seeds_database_if_not_exists()
-        {
-            var tracker =
-                new DatabaseInitializerTracker<FakeNoRegContext, CreateDatabaseIfNotExists<FakeNoRegContext>>(databaseExists: false);
-
-            tracker.ExecuteStrategy();
-
-            Assert.Equal("Exists CreateDatabase Seed", tracker.Result);
-        }
-
-        [Fact]
-        public void CreateDatabaseIfNotExists_does_nothing_if_database_exists_and_model_matches()
-        {
-            var tracker = new DatabaseInitializerTracker<FakeNoRegContext, CreateDatabaseIfNotExists<FakeNoRegContext>>(
-                databaseExists: true, modelCompatible: true);
-
-            tracker.ExecuteStrategy();
-
-            Assert.Equal("Exists", tracker.Result);
-        }
-
-        [Fact]
-        public void CreateDatabaseIfNotExists_throws_if_database_exists_and_model_does_not_match()
-        {
-            var tracker = new DatabaseInitializerTracker<FakeNoRegContext, CreateDatabaseIfNotExists<FakeNoRegContext>>(
-                databaseExists: true, modelCompatible: false);
-
-            Assert.Equal(
-                Strings.DatabaseInitializationStrategy_ModelMismatch(tracker.Context.GetType().Name),
-                Assert.Throws<InvalidOperationException>(() => tracker.ExecuteStrategy()).Message);
-        }
-
-        [Fact]
-        public void CreateDatabaseIfNotExists_does_nothing_if_database_exists_but_has_no_metadata()
-        {
-            var tracker = new DatabaseInitializerTracker<FakeNoRegContext, CreateDatabaseIfNotExists<FakeNoRegContext>>(
-                databaseExists: true, modelCompatible: true, hasMetadata: false);
-
-            tracker.ExecuteStrategy();
-
-            Assert.Equal("Exists", tracker.Result);
-        }
-
-        [Fact] // CodePlex 1192
-        public void CreateDatabaseIfNotExists_throws_if_database_does_not_exist_and_Migrations_is_enabled()
-        {
-            var tracker = new DatabaseInitializerTracker<FakeNoRegContext, CreateDatabaseIfNotExists<FakeNoRegContext>>(
-                databaseExists: false, checker: new MigrationsChecker(c => true));
-
-            Assert.Equal(
-                Strings.DatabaseInitializationStrategy_MigrationsEnabled("FakeNoRegContextProxy"),
-                Assert.Throws<InvalidOperationException>(() => tracker.ExecuteStrategy()).Message);
-
-            Assert.Equal("Exists", tracker.Result);
-        }
-
-        [Fact] // CodePlex 1192
-        public void CreateDatabaseIfNotExists_throws_if_database_exists_and_model_does_not_match_with_Migrations_enabled()
-        {
-            var tracker = new DatabaseInitializerTracker<FakeNoRegContext, CreateDatabaseIfNotExists<FakeNoRegContext>>(
-                databaseExists: true, modelCompatible: false, checker: new MigrationsChecker(c => true));
-
-            Assert.Equal(
-                Strings.DatabaseInitializationStrategy_ModelMismatch(tracker.Context.GetType().Name),
-                Assert.Throws<InvalidOperationException>(() => tracker.ExecuteStrategy()).Message);
-
-            Assert.Equal("Exists", tracker.Result);
-        }
-
-        [Fact] // CodePlex 1192
-        public void CreateDatabaseIfNotExists_does_nothing_if_database_exists_and_model_matches_with_Migrations_enabled()
-        {
-            var tracker = new DatabaseInitializerTracker<FakeNoRegContext, CreateDatabaseIfNotExists<FakeNoRegContext>>(
-                databaseExists: true, modelCompatible: true, checker: new MigrationsChecker(c => true));
-
-            tracker.ExecuteStrategy();
-
-            Assert.Equal("Exists", tracker.Result);
-        }
-
-        [Fact] // CodePlex 1192
-        public void CreateDatabaseIfNotExists_does_nothing_if_database_exists_but_has_no_metadata_with_Migrations_enabled()
-        {
-            var tracker = new DatabaseInitializerTracker<FakeNoRegContext, CreateDatabaseIfNotExists<FakeNoRegContext>>(
-                databaseExists: true, modelCompatible: true, hasMetadata: false, checker: new MigrationsChecker(c => true));
-
-            tracker.ExecuteStrategy();
-
-            Assert.Equal("Exists", tracker.Result);
-        }
-
-        #endregion
-
-        #region Positive DropCreateDatabaseIfModelChanges strategy tests
-
-        [Fact]
-        public void DropCreateDatabaseIfModelChanges_creates_and_seeds_database_if_not_exists()
-        {
-            var tracker =
-                new DatabaseInitializerTracker<FakeNoRegContext, DropCreateDatabaseIfModelChanges<FakeNoRegContext>>(databaseExists: false);
-
-            tracker.ExecuteStrategy();
-
-            Assert.Equal("Exists CreateDatabase Seed", tracker.Result);
-        }
-
-        [Fact]
-        public void DropCreateDatabaseIfModelChanges_does_nothing_if_database_exists_and_model_matches()
-        {
-            var tracker =
-                new DatabaseInitializerTracker<FakeNoRegContext, DropCreateDatabaseIfModelChanges<FakeNoRegContext>>(
-                    databaseExists: true, modelCompatible: true);
-
-            tracker.ExecuteStrategy();
-
-            Assert.Equal("Exists", tracker.Result);
-        }
-
-        [Fact]
-        public void DropCreateDatabaseIfModelChanges_recreates_database_if_database_exists_and_model_does_not_match()
-        {
-            var tracker =
-                new DatabaseInitializerTracker<FakeNoRegContext, DropCreateDatabaseIfModelChanges<FakeNoRegContext>>(
-                    databaseExists: true, modelCompatible: false);
-
-            tracker.ExecuteStrategy();
-
-            Assert.Equal("Exists DeleteIfExists CreateDatabase Seed", tracker.Result);
-        }
-
-        [Fact]
-        public void DropCreateDatabaseIfModelChanges_throws_if_database_exists_but_has_no_metadata()
-        {
-            var tracker =
-                new DatabaseInitializerTracker<FakeNoRegContext, DropCreateDatabaseIfModelChanges<FakeNoRegContext>>(
-                    databaseExists: true, modelCompatible: true, hasMetadata: false);
-
-            Assert.Equal(Strings.Database_NoDatabaseMetadata, Assert.Throws<NotSupportedException>(() => tracker.ExecuteStrategy()).Message);
-        }
-
-        [Fact] // CodePlex 1192
-        public void DropCreateDatabaseIfModelChanges_throws_if_database_does_not_exist_and_Migrations_is_enabled()
-        {
-            var tracker = new DatabaseInitializerTracker<FakeNoRegContext, DropCreateDatabaseIfModelChanges<FakeNoRegContext>>(
-                databaseExists: false, checker: new MigrationsChecker(c => true));
-
-            Assert.Equal(
-                Strings.DatabaseInitializationStrategy_MigrationsEnabled("FakeNoRegContextProxy"),
-                Assert.Throws<InvalidOperationException>(() => tracker.ExecuteStrategy()).Message);
-
-            Assert.Equal("Exists", tracker.Result);
-        }
-
-        [Fact] // CodePlex 1192
-        public void DropCreateDatabaseIfModelChanges_does_nothing_if_database_exists_and_model_is_up_to_date_with_Migrations_enabled()
-        {
-            var tracker = new DatabaseInitializerTracker<FakeNoRegContext, DropCreateDatabaseIfModelChanges<FakeNoRegContext>>(
-                databaseExists: true, modelCompatible: true, checker: new MigrationsChecker(c => true));
-
-            tracker.ExecuteStrategy();
-
-            Assert.Equal("Exists", tracker.Result);
-        }
-
-        [Fact] // CodePlex 1192
-        public void DropCreateDatabaseIfModelChanges_throws_if_database_exists_and_model_does_not_match_with_Migrations_enabled()
-        {
-            var tracker = new DatabaseInitializerTracker<FakeNoRegContext, DropCreateDatabaseIfModelChanges<FakeNoRegContext>>(
-                databaseExists: true, modelCompatible: false, checker: new MigrationsChecker(c => true));
-
-            Assert.Equal(
-                Strings.DatabaseInitializationStrategy_ModelMismatch(tracker.Context.GetType().Name),
-                Assert.Throws<InvalidOperationException>(() => tracker.ExecuteStrategy()).Message);
-
-            Assert.Equal("Exists", tracker.Result);
-        }
-
-        [Fact] // CodePlex 1192
-        public void DropCreateDatabaseIfModelChanges_throws_if_database_exists_but_has_no_metadata_with_Migrations_enabled()
-        {
-            var tracker =
-                new DatabaseInitializerTracker<FakeNoRegContext, DropCreateDatabaseIfModelChanges<FakeNoRegContext>>(
-                    databaseExists: true, modelCompatible: true, hasMetadata: false, checker: new MigrationsChecker(c => true));
-
-            Assert.Equal(
-                Strings.Database_NoDatabaseMetadata, 
-                Assert.Throws<NotSupportedException>(() => tracker.ExecuteStrategy()).Message);
-
-            Assert.Equal("Exists", tracker.Result);
-        }
-
-        #endregion
-
-        #region Positive MigrateDatabaseToLatestVersion strategy tests
-
-        public class EmptyContext : DbContext
-        {
-        }
-
-        private class TestMigrationsConfiguration : DbMigrationsConfiguration<EmptyContext>
-        {
-            public TestMigrationsConfiguration()
-            {
-                MigrationsNamespace = "You.Wont.Find.Any.Migrations.Here";
-                AutomaticMigrationsEnabled = true;
-            }
-
-            protected override void Seed(EmptyContext context)
-            {
-                SeedCalled = true;
-                SeedDatabase = context.Database.Connection.Database;
-            }
-
-            public static bool SeedCalled { get; set; }
-            public static string SeedDatabase { get; set; }
-        }
-
-        [Fact]
-        public void MigrateDatabaseToLatestVersion_invokes_migrations_pipeline_to_latest_version()
-        {
-            var init = new MigrateDatabaseToLatestVersion<EmptyContext, TestMigrationsConfiguration>();
-
-            TestMigrationsConfiguration.SeedCalled = false;
-
-            init.InitializeDatabase(new EmptyContext());
-
-            // If seed gets called we know the migrations pipeline was invoked to update to the latest version
-            Assert.True(TestMigrationsConfiguration.SeedCalled);
-        }
-
-        [Fact]
-        public void MigrateDatabaseToLatestVersion_use_connection_name_from_config_file()
-        {
-            var init =
-                new MigrateDatabaseToLatestVersion<EmptyContext, TestMigrationsConfiguration>(
-                    "MigrateDatabaseToLatestVersionNamedConnectionTest");
-
-            TestMigrationsConfiguration.SeedDatabase = null;
-
-            init.InitializeDatabase(new EmptyContext());
-
-            Assert.Equal("MigrationInitFromConfig", TestMigrationsConfiguration.SeedDatabase);
-        }
-
-        #endregion
-
-        #region Positive Database.SetInitializer tests
-
-        public class FakeForSirdi : DbContextUsingMockInternalContext
-        {
-        }
-
-        [Fact]
-        public void SetInitializer_registers_different_initializer()
-        {
-            var mockInitializer = new Mock<IDatabaseInitializer<FakeForSirdi>>();
-            Database.SetInitializer(mockInitializer.Object);
-
-            var mock = new Mock<InternalContextForMockWithRealContext<FakeForSirdi>>();
-            mock.Setup(m => m.AppConfig).Returns(new AppConfig(CreateEmptyConfig()));
-            new Database(mock.Object).Initialize(force: true);
-        }
-
-        public class FakeForSirdifdct1 : DbContextUsingMockInternalContext
-        {
-        }
-
-        public class FakeForSirdifdct2 : DbContextUsingMockInternalContext
-        {
-        }
-
-        [Fact]
-        public void SetInitializer_registers_different_initializers_for_different_context_types()
-        {
-            var mockInitializer1 = new Mock<IDatabaseInitializer<FakeForSirdifdct1>>();
-            Database.SetInitializer(mockInitializer1.Object);
-
-            var mockInitializer2 = new Mock<IDatabaseInitializer<FakeForSirdifdct2>>();
-            Database.SetInitializer(mockInitializer2.Object);
-
-            // Initialize for first type and verify correct initializer called
-            var mock = new Mock<InternalContextForMockWithRealContext<FakeForSirdifdct1>>();
-            mock.Setup(m => m.AppConfig).Returns(new AppConfig(CreateEmptyConfig()));
-            new Database(mock.Object).Initialize(force: true);
-
-            mockInitializer1.Verify(i => i.InitializeDatabase(It.IsAny<FakeForSirdifdct1>()), Times.Once());
-            mockInitializer2.Verify(i => i.InitializeDatabase(It.IsAny<FakeForSirdifdct2>()), Times.Never());
-
-            // Initialize for second type and verify correct initializer called
-            var mock2 = new Mock<InternalContextForMockWithRealContext<FakeForSirdifdct2>>();
-            mock2.Setup(m => m.AppConfig).Returns(new AppConfig(CreateEmptyConfig()));
-            new Database(mock2.Object).Initialize(force: true);
-
-            mockInitializer1.Verify(i => i.InitializeDatabase(It.IsAny<FakeForSirdifdct1>()), Times.Once());
-            mockInitializer2.Verify(i => i.InitializeDatabase(It.IsAny<FakeForSirdifdct2>()), Times.Once());
-        }
-
-        public class FakeForCsiaftsctrfi : DbContextUsingMockInternalContext
-        {
-        }
-
-        [Fact]
-        public void Calling_SetInitializer_again_for_the_same_context_type_replaces_first_initializer()
-        {
-            var mockInitializer1 = new Mock<IDatabaseInitializer<FakeForCsiaftsctrfi>>();
-            Database.SetInitializer(mockInitializer1.Object);
-
-            var mockInitializer2 = new Mock<IDatabaseInitializer<FakeForCsiaftsctrfi>>();
-            Database.SetInitializer(mockInitializer2.Object);
-
-            var mock = new Mock<InternalContextForMockWithRealContext<FakeForCsiaftsctrfi>>();
-            mock.Setup(m => m.AppConfig).Returns(new AppConfig(CreateEmptyConfig()));
-            new Database(mock.Object).Initialize(force: true);
-
-            mockInitializer1.Verify(i => i.InitializeDatabase(It.IsAny<FakeForCsiaftsctrfi>()), Times.Never());
-            mockInitializer2.Verify(i => i.InitializeDatabase(It.IsAny<FakeForCsiaftsctrfi>()), Times.Once());
-        }
-
-        public class FakeForDisicdoine : DbContext
-        {
-        }
-
-        [Fact]
-        public void Default_initialization_strategy_is_CreateDatabaseIfNotExists()
-        {
-            var tracker =
-                new DatabaseInitializerTracker<FakeForDisicdoine, DropCreateDatabaseAlways<FakeForDisicdoine>>(databaseExists: false);
-
-            tracker.Context.Database.Initialize(force: true);
-
-            Assert.Equal("UseTempObjectContext Exists CreateDatabase DisposeTempObjectContext", tracker.Result);
-        }
-
-        public class FakeForDisirbcsiwn : DbContext
-        {
-        }
-
-        [Fact]
-        public void Default_initialization_strategy_is_removed_by_calling_SetInitializer_with_null()
-        {
-            var tracker =
-                new DatabaseInitializerTracker<FakeForDisirbcsiwn, DropCreateDatabaseAlways<FakeForDisirbcsiwn>>(databaseExists: false);
-
-            var mockContextType = tracker.Context.GetType();
-            var initMethod = typeof(Database).GetMethod("SetInitializer").MakeGenericMethod(mockContextType);
-            initMethod.Invoke(null, new object[] { null });
-
-            tracker.Context.Database.Initialize(force: true);
-
-            Assert.Equal("UseTempObjectContext DisposeTempObjectContext", tracker.Result);
-        }
-
-        public class FakeForIscbrbcsin : DbContextUsingMockInternalContext
-        {
-        }
-
-        [Fact]
-        public void Initialization_strategy_can_be_removed_by_calling_SetInitializer_null()
-        {
-            var mockInitializer = new Mock<IDatabaseInitializer<FakeForIscbrbcsin>>();
-            Database.SetInitializer(mockInitializer.Object);
-            Database.SetInitializer<FakeForIscbrbcsin>(null);
-
-            var mock = new Mock<InternalContextForMockWithRealContext<FakeForIscbrbcsin>>();
-            mock.Setup(m => m.AppConfig).Returns(new AppConfig(CreateEmptyConfig()));
-            new Database(mock.Object).Initialize(force: true);
-
-            mockInitializer.Verify(i => i.InitializeDatabase(It.IsAny<FakeForIscbrbcsin>()), Times.Never());
-        }
-
-        #endregion
-
-        #region Database.Initialize (with force false) positive tests
-
-        public class FakeForEieiidhnabi : DbContext
-        {
-        }
-
-        [Fact]
-        public void Initialize_without_force_executes_initializer_if_database_has_not_already_been_initialized()
-        {
-            var mockInitializer = new Mock<IDatabaseInitializer<FakeForEieiidhnabi>>();
-            Database.SetInitializer(mockInitializer.Object);
-
-            new FakeForEieiidhnabi().Database.Initialize(force: false);
-
-            mockInitializer.Verify(i => i.InitializeDatabase(It.IsAny<FakeForEieiidhnabi>()), Times.Once());
-        }
-
-        public class FakeForEidneiidhabi : DbContext
-        {
-        }
-
-        [Fact]
-        public void Initialize_without_force_does_not_execute_initializer_if_database_has_already_been_initialized()
-        {
-            var mockInitializer = new Mock<IDatabaseInitializer<FakeForEidneiidhabi>>();
-            Database.SetInitializer(mockInitializer.Object);
-
-            // This will call the initializer
-            new FakeForEidneiidhabi().Database.Initialize(force: true);
-            mockInitializer.Verify(i => i.InitializeDatabase(It.IsAny<FakeForEidneiidhabi>()), Times.Once());
-
-            // This should not call it again
-            new FakeForEidneiidhabi().Database.Initialize(force: false);
-            mockInitializer.Verify(i => i.InitializeDatabase(It.IsAny<FakeForEidneiidhabi>()), Times.Once());
-        }
-
-        public class FakeForIeiwdhnbi : DbContext
-        {
-        }
-
-        [Fact]
-        public void Initialize_executes_initializer_when_database_has_not_been_initialized()
-        {
-            var mockInitializer = new Mock<IDatabaseInitializer<FakeForIeiwdhnbi>>();
-            Database.SetInitializer(mockInitializer.Object);
-
-            new FakeForIeiwdhnbi().Database.Initialize(force: true);
-
-            mockInitializer.Verify(i => i.InitializeDatabase(It.IsAny<FakeForIeiwdhnbi>()), Times.Once());
-        }
-
-        public class FakeForIeiewdhabi : DbContext
-        {
-        }
-
-        [Fact]
-        public void Initialize_executes_initializer_even_when_database_has_already_been_initialized()
-        {
-            var mockInitializer = new Mock<IDatabaseInitializer<FakeForIeiewdhabi>>();
-            Database.SetInitializer(mockInitializer.Object);
-
-            new FakeForIeiewdhabi().Database.Initialize(force: true);
-            mockInitializer.Verify(i => i.InitializeDatabase(It.IsAny<FakeForIeiewdhabi>()), Times.Once());
-
-            new FakeForIeiewdhabi().Database.Initialize(force: true);
-            mockInitializer.Verify(i => i.InitializeDatabase(It.IsAny<FakeForIeiewdhabi>()), Times.Exactly(2));
-        }
-
-        #endregion
-
-        #region ModelMatches positive tests
-
-        [Fact]
-        public void CompatibleWithModel_returns_true_if_model_was_not_created_with_Code_First_and_throwing_is_switched_off()
-        {
-            var mockInternalContext = new Mock<InternalContextForMock>
-                                          {
-                                              CallBase = true
-                                          };
-            mockInternalContext.Setup(c => c.CodeFirstModel).Returns((DbCompiledModel)null);
-
-            Assert.True(new Database(mockInternalContext.Object).CompatibleWithModel(throwIfNoMetadata: false));
-        }
-
-        #endregion
-
-        #region Database initialization status positive tests
-
-        internal class NonInitializingLazyInternalContext : LazyInternalContext
-        {
-            public NonInitializingLazyInternalContext(IInternalConnection internalConnection, DbCompiledModel model)
-                : base(new Mock<DbContext>().Object, internalConnection, model)
-            {
-            }
-
-            protected override void InitializeContext()
-            {
-            }
-        }
-
-        #endregion
-
-        #region TempObjectContext and GetObjectContextWithoutDatabaseInitialization positive tests
-
-        public class FakeForGocwdidnid : DbContext
-        {
-        }
-
-        [Fact]
-        public void GetObjectContextWithoutDatabaseInitialization_does_not_initialize_database()
-        {
-            var mockInitializer = new Mock<IDatabaseInitializer<FakeForGocwdidnid>>();
-            Database.SetInitializer(mockInitializer.Object);
-
-            new FakeForGocwdidnid().InternalContext.GetObjectContextWithoutDatabaseInitialization();
-
-            mockInitializer.Verify(i => i.InitializeDatabase(It.IsAny<FakeForGocwdidnid>()), Times.Never());
-        }
-
-        public class FakeForUtoccatoc : DbContext
-        {
-        }
-
-        [Fact]
-        public void UseTempObjectContext_creates_a_temporary_object_context()
-        {
-            var internalContext = new FakeForUtoccatoc().InternalContext;
-            var realContext = internalContext.GetObjectContextWithoutDatabaseInitialization();
-
-            internalContext.UseTempObjectContext();
-
-            Assert.NotSame(realContext, internalContext.GetObjectContextWithoutDatabaseInitialization());
-
-            internalContext.DisposeTempObjectContext();
-
-            Assert.Same(realContext, internalContext.GetObjectContextWithoutDatabaseInitialization());
-        }
-
-        public class FakeForUtoccmtocotoc : DbContext
-        {
-        }
-
-        [Fact]
-        public void UseTempObjectContext_called_multiple_times_only_creates_one_temporary_object_context()
-        {
-            var internalContext = new FakeForUtoccmtocotoc().InternalContext;
-            var realContext = internalContext.GetObjectContextWithoutDatabaseInitialization();
-
-            internalContext.UseTempObjectContext();
-            var fakeContext = internalContext.GetObjectContextWithoutDatabaseInitialization();
-
-            internalContext.UseTempObjectContext();
-            Assert.Same(fakeContext, internalContext.GetObjectContextWithoutDatabaseInitialization());
-
-            internalContext.UseTempObjectContext();
-            Assert.Same(fakeContext, internalContext.GetObjectContextWithoutDatabaseInitialization());
-
-            internalContext.DisposeTempObjectContext();
-            Assert.Same(fakeContext, internalContext.GetObjectContextWithoutDatabaseInitialization());
-
-            internalContext.DisposeTempObjectContext();
-            Assert.Same(fakeContext, internalContext.GetObjectContextWithoutDatabaseInitialization());
-
-            internalContext.DisposeTempObjectContext();
-            Assert.Same(realContext, internalContext.GetObjectContextWithoutDatabaseInitialization());
-        }
-
-        public class FakeForLctdtocdttc : DbContext
-        {
-        }
-
-        [Fact]
-        public void Last_call_to_DisposeTempObjectContext_disposes_the_temp_context()
-        {
-            var internalContext = new FakeForLctdtocdttc().InternalContext;
-
-            internalContext.UseTempObjectContext();
-            internalContext.UseTempObjectContext();
-
-            var fakeContext = internalContext.GetObjectContextWithoutDatabaseInitialization();
-
-            internalContext.DisposeTempObjectContext();
-            internalContext.DisposeTempObjectContext();
-
-            Assert.Equal(
-                Strings.ObjectContext_ObjectDisposed,
-                Assert.Throws<ObjectDisposedException>(() => fakeContext.SaveChanges()).Message);
-        }
-
-        #endregion
-
-        #region TryGetModelHash tests
-
-        [Fact]
-        public void TryGetModelHash_throws_when_given_null_context()
-        {
-#pragma warning disable 612,618
-            Assert.Equal("context", Assert.Throws<ArgumentNullException>(() => EdmMetadata.TryGetModelHash(null)).ParamName);
-#pragma warning restore 612,618
-        }
-
-        #endregion
-
-        #region DatabaseCreator tests
-
-        [Fact]
-        public void Database_Create_calls_CreateDatabase_if_database_does_not_exist()
-        {
-            var mockOperations = new Mock<DatabaseOperations>();
-            var mockContext = new Mock<InternalContextForMock<FakeContext>>();
-            mockContext.Setup(m => m.DatabaseOperations).Returns(mockOperations.Object);
-            mockContext.Setup(m => m.CreateObjectContextForDdlOps()).Returns(new Mock<ClonedObjectContext>().Object);
-            mockOperations.Setup(m => m.Exists(null)).Returns(false);
-
-            mockContext.Object.Owner.Database.Create();
-
-            mockContext.Verify(m => m.CreateDatabase(null), Times.Once());
-        }
-
-        [Fact]
-        public void Database_CreateIfNotExists_calls_CreateDatabase_if_database_does_not_exist()
-        {
-            var mockOperations = new Mock<DatabaseOperations>();
-            var mockContext = new Mock<InternalContextForMock<FakeContext>>();
-            mockContext.Setup(m => m.DatabaseOperations).Returns(mockOperations.Object);
-            mockContext.Setup(m => m.CreateObjectContextForDdlOps()).Returns(new Mock<ClonedObjectContext>().Object);
-            mockOperations.Setup(m => m.Exists(null)).Returns(false);
-
-            mockContext.Object.Owner.Database.CreateIfNotExists();
-
-            mockContext.Verify(m => m.CreateDatabase(null), Times.Once());
-        }
-
-        [Fact]
-        public void Database_Create_throws_and_does_not_call_CreateDatabase_if_database_exists()
-        {
-            var mockOperations = new Mock<DatabaseOperations>();
-            var mockContext = new Mock<InternalContextForMock<FakeContext>>();
-            mockContext.Setup(m => m.DatabaseOperations).Returns(mockOperations.Object);
-            mockContext.Setup(m => m.CreateObjectContextForDdlOps()).Returns(new Mock<ClonedObjectContext>().Object);
-            mockContext.Setup(m => m.Connection).Returns(new SqlConnection("Database=Foo"));
-            mockOperations.Setup(m => m.Exists(null)).Returns(true);
-
-            Assert.Equal(
-                Strings.Database_DatabaseAlreadyExists("Foo"),
-                Assert.Throws<InvalidOperationException>(() => mockContext.Object.Owner.Database.Create()).Message);
-
-            mockContext.Verify(m => m.CreateDatabase(null), Times.Never());
-        }
-
-        [Fact]
-        public void Database_CreateIfNotExists_does_not_call_CreateDatabase_if_database_exists()
-        {
-            var mockOperations = new Mock<DatabaseOperations>();
-            var mockContext = new Mock<InternalContextForMock<FakeContext>>();
-            mockContext.Setup(m => m.DatabaseOperations).Returns(mockOperations.Object);
-            mockContext.Setup(m => m.CreateObjectContextForDdlOps()).Returns(new Mock<ClonedObjectContext>().Object);
-            mockOperations.Setup(m => m.Exists(null)).Returns(true);
-
-            mockContext.Object.Owner.Database.CreateIfNotExists();
-
-            mockContext.Verify(m => m.CreateDatabase(null), Times.Never());
-        }
-
-        public class FakeContext : DbContext
-        {
-            static FakeContext()
-            {
-                Database.SetInitializer<FakeContext>(null);
-            }
-        }
-
-        #endregion
-
-        [Fact]
-        public void Initializer_never_run_automatically_for_any_history_contexts()
-        {
-            var mockInitializer = new Mock<IDatabaseInitializer<MyHistoryContext>>();
-            Database.SetInitializer(mockInitializer.Object);
-
-            new MyHistoryContext().Database.Initialize(force: false);
-            mockInitializer.Verify(i => i.InitializeDatabase(It.IsAny<MyHistoryContext>()), Times.Never());
-        }
-
-        public class MyHistoryContext : HistoryContext 
-        {
-        }
-    }
-}
->>>>>>> b1a13653
+}