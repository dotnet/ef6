<<<<<<< HEAD
﻿// Copyright (c) Microsoft Open Technologies, Inc. All rights reserved. See License.txt in the project root for license information.

namespace System.ComponentModel.DataAnnotations
{
    using System.Data.Entity.Resources;
    using Xunit;

    public class MaxLengthAttributeTests
    {
        [Fact]
        public void Length_returns_set_length()
        {
            Assert.Equal(-1, new MaxLengthAttribute().Length);
            Assert.Equal(-1, new MaxLengthAttribute(-1).Length);
            Assert.Equal(10, new MaxLengthAttribute(10).Length);

            // These only throw when IsValid is called
            Assert.Equal(0, new MaxLengthAttribute(0).Length);
            Assert.Equal(-10, new MaxLengthAttribute(-10).Length);
        }

#if NET40
        [Fact]
        public void IsValid_throws_for_negative_or_zero_lengths_other_than_negative_one()
        {
            var attribute1 = new MaxLengthAttribute(-10);
            Assert.Equal(
                Strings.MaxLengthAttribute_InvalidMaxLength,
                Assert.Throws<InvalidOperationException>(() => attribute1.IsValid("Rincewind")).Message);

            var attribute2 = new MaxLengthAttribute(0);
            Assert.Equal(
                Strings.MaxLengthAttribute_InvalidMaxLength,
                Assert.Throws<InvalidOperationException>(() => attribute2.IsValid("Twoflower")).Message);
        }
#endif

        [Fact]
        public void IsValid_throws_for_object_that_is_not_string_or_array()
        {
            Assert.Throws<InvalidCastException>(() => new MaxLengthAttribute().IsValid(new Random()));
        }

        [Fact]
        public void IsValid_returns_true_for_null()
        {
            Assert.True(new MaxLengthAttribute(10).IsValid(null));
        }

        [Fact]
        public void IsValid_validates_string_length()
        {
            Assert.True(new MaxLengthAttribute().IsValid("The Luggage"));
            Assert.True(new MaxLengthAttribute(10).IsValid("Hrun"));
            Assert.True(new MaxLengthAttribute(18).IsValid("Mr. Ronald Saveloy"));
            Assert.True(new MaxLengthAttribute(-1).IsValid("Cohen"));
            Assert.False(new MaxLengthAttribute(5).IsValid("Mad Hamish"));
        }

        [Fact]
        public void IsValid_validates_array_length()
        {
            Assert.True(new MaxLengthAttribute().IsValid(new int[500]));
            Assert.True(new MaxLengthAttribute(10).IsValid(new string[7]));
            Assert.True(new MaxLengthAttribute(10).IsValid(new string[10]));
            Assert.True(new MaxLengthAttribute(-1).IsValid(new object[500]));
            Assert.False(new MaxLengthAttribute(5).IsValid(new byte[6]));
        }
    }
}
=======
﻿// Copyright (c) Microsoft Open Technologies, Inc. All rights reserved. See License.txt in the project root for license information.

namespace System.ComponentModel.DataAnnotations
{
    using System.Data.Entity.Resources;
    using Xunit;

    public class MaxLengthAttributeTests
    {
        [Fact]
        public void Length_returns_set_length()
        {
            Assert.Equal(-1, new MaxLengthAttribute().Length);
            Assert.Equal(-1, new MaxLengthAttribute(-1).Length);
            Assert.Equal(10, new MaxLengthAttribute(10).Length);

            // These only throw when IsValid is called
            Assert.Equal(0, new MaxLengthAttribute(0).Length);
            Assert.Equal(-10, new MaxLengthAttribute(-10).Length);
        }

        [Fact]
        public void IsValid_throws_for_negative_or_zero_lengths_other_than_negative_one()
        {
            var attribute1 = new MaxLengthAttribute(-10);
            Assert.Equal(
                Strings.MaxLengthAttribute_InvalidMaxLength,
                Assert.Throws<InvalidOperationException>(() => attribute1.IsValid("Rincewind")).Message);

            var attribute2 = new MaxLengthAttribute(0);
            Assert.Equal(
                Strings.MaxLengthAttribute_InvalidMaxLength,
                Assert.Throws<InvalidOperationException>(() => attribute2.IsValid("Twoflower")).Message);
        }

        [Fact]
        public void IsValid_throws_for_object_that_is_not_string_or_array()
        {
            Assert.Throws<InvalidCastException>(() => new MaxLengthAttribute().IsValid(new Random()));
        }

        [Fact]
        public void IsValid_returns_true_for_null()
        {
            Assert.True(new MaxLengthAttribute(10).IsValid(null));
        }

        [Fact]
        public void IsValid_validates_string_length()
        {
            Assert.True(new MaxLengthAttribute().IsValid("The Luggage"));
            Assert.True(new MaxLengthAttribute(10).IsValid("Hrun"));
            Assert.True(new MaxLengthAttribute(18).IsValid("Mr. Ronald Saveloy"));
            Assert.True(new MaxLengthAttribute(-1).IsValid("Cohen"));
            Assert.False(new MaxLengthAttribute(5).IsValid("Mad Hamish"));
        }

        [Fact]
        public void IsValid_validates_array_length()
        {
            Assert.True(new MaxLengthAttribute().IsValid(new int[500]));
            Assert.True(new MaxLengthAttribute(10).IsValid(new string[7]));
            Assert.True(new MaxLengthAttribute(10).IsValid(new string[10]));
            Assert.True(new MaxLengthAttribute(-1).IsValid(new object[500]));
            Assert.False(new MaxLengthAttribute(5).IsValid(new byte[6]));
        }
    }
}
>>>>>>> b1a13653
<|MERGE_RESOLUTION|>--- conflicted
+++ resolved
@@ -1,4 +1,3 @@
-<<<<<<< HEAD
 ﻿// Copyright (c) Microsoft Open Technologies, Inc. All rights reserved. See License.txt in the project root for license information.
 
 namespace System.ComponentModel.DataAnnotations
@@ -68,74 +67,4 @@
             Assert.False(new MaxLengthAttribute(5).IsValid(new byte[6]));
         }
     }
-}
-=======
-﻿// Copyright (c) Microsoft Open Technologies, Inc. All rights reserved. See License.txt in the project root for license information.
-
-namespace System.ComponentModel.DataAnnotations
-{
-    using System.Data.Entity.Resources;
-    using Xunit;
-
-    public class MaxLengthAttributeTests
-    {
-        [Fact]
-        public void Length_returns_set_length()
-        {
-            Assert.Equal(-1, new MaxLengthAttribute().Length);
-            Assert.Equal(-1, new MaxLengthAttribute(-1).Length);
-            Assert.Equal(10, new MaxLengthAttribute(10).Length);
-
-            // These only throw when IsValid is called
-            Assert.Equal(0, new MaxLengthAttribute(0).Length);
-            Assert.Equal(-10, new MaxLengthAttribute(-10).Length);
-        }
-
-        [Fact]
-        public void IsValid_throws_for_negative_or_zero_lengths_other_than_negative_one()
-        {
-            var attribute1 = new MaxLengthAttribute(-10);
-            Assert.Equal(
-                Strings.MaxLengthAttribute_InvalidMaxLength,
-                Assert.Throws<InvalidOperationException>(() => attribute1.IsValid("Rincewind")).Message);
-
-            var attribute2 = new MaxLengthAttribute(0);
-            Assert.Equal(
-                Strings.MaxLengthAttribute_InvalidMaxLength,
-                Assert.Throws<InvalidOperationException>(() => attribute2.IsValid("Twoflower")).Message);
-        }
-
-        [Fact]
-        public void IsValid_throws_for_object_that_is_not_string_or_array()
-        {
-            Assert.Throws<InvalidCastException>(() => new MaxLengthAttribute().IsValid(new Random()));
-        }
-
-        [Fact]
-        public void IsValid_returns_true_for_null()
-        {
-            Assert.True(new MaxLengthAttribute(10).IsValid(null));
-        }
-
-        [Fact]
-        public void IsValid_validates_string_length()
-        {
-            Assert.True(new MaxLengthAttribute().IsValid("The Luggage"));
-            Assert.True(new MaxLengthAttribute(10).IsValid("Hrun"));
-            Assert.True(new MaxLengthAttribute(18).IsValid("Mr. Ronald Saveloy"));
-            Assert.True(new MaxLengthAttribute(-1).IsValid("Cohen"));
-            Assert.False(new MaxLengthAttribute(5).IsValid("Mad Hamish"));
-        }
-
-        [Fact]
-        public void IsValid_validates_array_length()
-        {
-            Assert.True(new MaxLengthAttribute().IsValid(new int[500]));
-            Assert.True(new MaxLengthAttribute(10).IsValid(new string[7]));
-            Assert.True(new MaxLengthAttribute(10).IsValid(new string[10]));
-            Assert.True(new MaxLengthAttribute(-1).IsValid(new object[500]));
-            Assert.False(new MaxLengthAttribute(5).IsValid(new byte[6]));
-        }
-    }
-}
->>>>>>> b1a13653
+}