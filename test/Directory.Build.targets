<Project>
  <Import Project="..\Directory.Build.targets" />

  <ItemGroup>
    <!-- Remove xunit.analyzers due to noise -->
<<<<<<< HEAD
    <PackageReference Remove="xunit.analyzers" />
    <!-- Fix transitive System.Net.Http reference from xunit -->
    <PackageReference Include="System.Net.Http" Version="4.3.4" />
=======
    <PackageReference Remove="xunit" />
    <PackageReference Include="xunit.core" Version="$(XUnitVersion)" />
    <PackageReference Include="xunit.assert" Version="$(XUnitVersion)" />
>>>>>>> be262e86
  </ItemGroup>
</Project><|MERGE_RESOLUTION|>--- conflicted
+++ resolved
@@ -3,14 +3,6 @@
 
   <ItemGroup>
     <!-- Remove xunit.analyzers due to noise -->
-<<<<<<< HEAD
     <PackageReference Remove="xunit.analyzers" />
-    <!-- Fix transitive System.Net.Http reference from xunit -->
-    <PackageReference Include="System.Net.Http" Version="4.3.4" />
-=======
-    <PackageReference Remove="xunit" />
-    <PackageReference Include="xunit.core" Version="$(XUnitVersion)" />
-    <PackageReference Include="xunit.assert" Version="$(XUnitVersion)" />
->>>>>>> be262e86
   </ItemGroup>
 </Project>