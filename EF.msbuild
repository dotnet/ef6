<?xml version="1.0" encoding="utf-8"?>
<Project ToolsVersion="4.0" DefaultTargets="Package;Test" xmlns="http://schemas.microsoft.com/developer/msbuild/2003">

    <PropertyGroup>
        <Configuration>Release</Configuration>
        <Platform>Any CPU</Platform>
        <SolutionFile>EntityFramework.sln</SolutionFile>
        <BuildProperties>Platform=$(Platform)</BuildProperties>
        <SolutionDir Condition="$(SolutionDir) == '' Or $(SolutionDir) == '*Undefined*'">$(MSBuildThisFileDirectory)</SolutionDir>
    </PropertyGroup>

    <Import Project="$(SolutionDir)\.nuget\nuget.targets" />

    <Target Name="Clean">
        <MSBuild Targets="Clean"
                 Projects="$(SolutionFile)"
                 Properties="Configuration=$(Configuration);$(BuildProperties)" />
        <MSBuild Targets="Clean"
                 Projects="$(SolutionFile)"
                 Properties="Configuration=ReleaseNet40;$(BuildProperties)" />
    </Target>

    <Target Name="RestorePackages">
        <PropertyGroup>
            <RequireRestoreConsent>false</RequireRestoreConsent>
        </PropertyGroup>
        <ItemGroup>
            <RestoreProjFiles Include="src\EntityFramework.SqlServerCompact\*.csproj" />
            <RestoreProjFiles Include="test\EntityFramework\FunctionalTests\*.csproj" />
            <RestoreProjFiles Include="test\EntityFramework\FunctionalTests.Transitional\*.csproj" />
            <RestoreProjFiles Include="test\EntityFramework\UnitTests\*.csproj" />
            <RestoreProjFiles Include="test\EntityFramework\VBTests\*.vbproj" />
        </ItemGroup>
        <Message Text="Restoring NuGet packages..." Importance="High" />
        <MSBuild Projects="@(RestoreProjFiles)" Targets="RestorePackages" Properties="RequireRestoreConsent=$(RequireRestoreConsent)" />
    </Target>

    <Target Name="RestoreSolutionPackages" DependsOnTargets="CheckPrerequisites" AfterTargets="RestorePackages">
        <PropertyGroup>
            <PackagesConfig>$([System.IO.Path]::Combine($(NuGetToolsPath), "packages.config"))</PackagesConfig>
            <SolutionRequireConsentSwitch Condition=" $(RequireRestoreConsent) == 'true' ">-RequireConsent</SolutionRequireConsentSwitch>
            <RestoreCommand>$(NuGetCommand) install "$(PackagesConfig)" -source "$(PackageSources)"  $(SolutionRequireConsentSwitch) -solutionDir "$(SolutionDir) "</RestoreCommand>
        </PropertyGroup>
        <Exec Command="$(RestoreCommand)"
              LogStandardErrorAsError="true" />
    </Target>

    <Target Name="Build">
        <MSBuild Targets="Build"
                 Projects="$(SolutionFile)"
                 Properties="Configuration=$(Configuration);$(BuildProperties);BuildPackages=false" />
        <MSBuild Targets="Build"
                 Projects="$(SolutionFile)"
                 Properties="Configuration=ReleaseNet40;$(BuildProperties);BuildPackages=false" />
    </Target>

    <Target Name="Rebuild">
        <MSBuild Targets="Rebuild"
                 Projects="$(SolutionFile)"
                 Properties="Configuration=$(Configuration);$(BuildProperties);BuildPackages=false" />
        <MSBuild Targets="Rebuild"
                 Projects="$(SolutionFile)"
                 Properties="Configuration=ReleaseNet40;$(BuildProperties);BuildPackages=false" />
    </Target>

    <Target Name="CheckSkipStrongNames" DependsOnTargets="RestoreSolutionPackages">
        <MSBuild Targets="CheckSkipStrongNames"
                 Projects="tools\EF.skipstrongnames.targets" />
    </Target>

    <Target Name="EnableSkipStrongNames" DependsOnTargets="RestoreSolutionPackages">
        <MSBuild Targets="EnableSkipStrongNames"
                 Projects="tools\EF.skipstrongnames.targets" />
    </Target>

    <Target Name="DisableSkipStrongNames" DependsOnTargets="RestoreSolutionPackages">
        <MSBuild Targets="DisableSkipStrongNames"
                 Projects="tools\EF.skipstrongnames.targets" />
    </Target>

    <Target Name="Test" DependsOnTargets="CheckSkipStrongNames;Rebuild">
        <MSBuild Projects="tools\EF.xunit.targets"
                 Properties="Configuration=$(Configuration);$(BuildProperties)" />
    </Target>

    <Target Name="Package" DependsOnTargets="UpdateVersionNumber;Rebuild">
        <MSBuild Targets="Rebuild"
                 Projects="src\EntityFramework.PowerShell\EntityFramework.PowerShell.csproj"
                 Properties="Configuration=$(Configuration);$(BuildProperties);Platform=AnyCPU;InternalsInvisble=true;RunCodeAnalysis=false" />
        <MSBuild Targets="Rebuild"
                 Projects="src\EntityFramework.PowerShell\EntityFramework.PowerShell.csproj"
                 Properties="Configuration=ReleaseNet40;$(BuildProperties);Platform=AnyCPU;InternalsInvisble=true;RunCodeAnalysis=false" />
    </Target>

    <Target Name="UpdateVersionNumber" Condition=" '$(BUILD_NUMBER)' != '' ">
        <PropertyGroup>
            <DatePart>2$([System.DateTime]::Now.ToString("MMdd"))</DatePart>
            <AssemblyVersion>6.0.0.0</AssemblyVersion>
            <AssemblyFileVersion>6.0.$(DatePart).$(BUILD_NUMBER)</AssemblyFileVersion>
<<<<<<< HEAD
            <AssemblyInfoVersion>6.0.1-alpha1-$(DatePart)</AssemblyInfoVersion>
=======
            <AssemblyInfoVersion>6.0.0-$(DatePart)</AssemblyInfoVersion>
            <PackageVersion>6.0.0</PackageVersion>
>>>>>>> 3bc0ffc0
        </PropertyGroup>
        <ItemGroup>
            <Lines Include="using System.Reflection%3b"/>
            <Lines Include="[assembly:AssemblyVersion(&quot;$(AssemblyVersion)&quot;)]"/>
            <Lines Include="[assembly:AssemblyFileVersion(&quot;$(AssemblyFileVersion)&quot;)]"/>
            <Lines Include="[assembly:AssemblyInformationalVersion(&quot;$(AssemblyInfoVersion)&quot;)]" />
        </ItemGroup>
        <WriteLinesToFile File="src\SharedAssemblyVersionInfo.cs"
                          Lines="@(Lines)"
                          Overwrite="true"
                          Encoding="UTF-8" />
        <XmlPoke XmlInputPath="src\NuGet\EntityFramework\EntityFramework.nuspec"
                 Query="//x:package/x:metadata/x:version"
                 Value="$(PackageVersion)"
                 Namespaces="&lt;Namespace Prefix='x' Uri='http://schemas.microsoft.com/packaging/2010/07/nuspec.xsd' /&gt;" />
        <XmlPoke XmlInputPath="src\NuGet\EntityFramework.SqlServerCompact\EntityFramework.SqlServerCompact.nuspec"
                 Query="//x:package/x:metadata/x:version"
                 Value="$(PackageVersion)"
                 Namespaces="&lt;Namespace Prefix='x' Uri='http://schemas.microsoft.com/packaging/2010/07/nuspec.xsd' /&gt;" />
    </Target>

    <Target Name="CodeCoverage" DependsOnTargets="RestoreSolutionPackages;Build">
        <MSBuild Projects="tools\EF.opencover.targets"
                 Properties="Configuration=$(Configuration);$(BuildProperties)" />
    </Target>

</Project><|MERGE_RESOLUTION|>--- conflicted
+++ resolved
@@ -1,132 +1,128 @@
-<?xml version="1.0" encoding="utf-8"?>
-<Project ToolsVersion="4.0" DefaultTargets="Package;Test" xmlns="http://schemas.microsoft.com/developer/msbuild/2003">
-
-    <PropertyGroup>
-        <Configuration>Release</Configuration>
-        <Platform>Any CPU</Platform>
-        <SolutionFile>EntityFramework.sln</SolutionFile>
-        <BuildProperties>Platform=$(Platform)</BuildProperties>
-        <SolutionDir Condition="$(SolutionDir) == '' Or $(SolutionDir) == '*Undefined*'">$(MSBuildThisFileDirectory)</SolutionDir>
-    </PropertyGroup>
-
-    <Import Project="$(SolutionDir)\.nuget\nuget.targets" />
-
-    <Target Name="Clean">
-        <MSBuild Targets="Clean"
-                 Projects="$(SolutionFile)"
-                 Properties="Configuration=$(Configuration);$(BuildProperties)" />
-        <MSBuild Targets="Clean"
-                 Projects="$(SolutionFile)"
-                 Properties="Configuration=ReleaseNet40;$(BuildProperties)" />
-    </Target>
-
-    <Target Name="RestorePackages">
-        <PropertyGroup>
-            <RequireRestoreConsent>false</RequireRestoreConsent>
-        </PropertyGroup>
-        <ItemGroup>
-            <RestoreProjFiles Include="src\EntityFramework.SqlServerCompact\*.csproj" />
-            <RestoreProjFiles Include="test\EntityFramework\FunctionalTests\*.csproj" />
-            <RestoreProjFiles Include="test\EntityFramework\FunctionalTests.Transitional\*.csproj" />
-            <RestoreProjFiles Include="test\EntityFramework\UnitTests\*.csproj" />
-            <RestoreProjFiles Include="test\EntityFramework\VBTests\*.vbproj" />
-        </ItemGroup>
-        <Message Text="Restoring NuGet packages..." Importance="High" />
-        <MSBuild Projects="@(RestoreProjFiles)" Targets="RestorePackages" Properties="RequireRestoreConsent=$(RequireRestoreConsent)" />
-    </Target>
-
-    <Target Name="RestoreSolutionPackages" DependsOnTargets="CheckPrerequisites" AfterTargets="RestorePackages">
-        <PropertyGroup>
-            <PackagesConfig>$([System.IO.Path]::Combine($(NuGetToolsPath), "packages.config"))</PackagesConfig>
-            <SolutionRequireConsentSwitch Condition=" $(RequireRestoreConsent) == 'true' ">-RequireConsent</SolutionRequireConsentSwitch>
-            <RestoreCommand>$(NuGetCommand) install "$(PackagesConfig)" -source "$(PackageSources)"  $(SolutionRequireConsentSwitch) -solutionDir "$(SolutionDir) "</RestoreCommand>
-        </PropertyGroup>
-        <Exec Command="$(RestoreCommand)"
-              LogStandardErrorAsError="true" />
-    </Target>
-
-    <Target Name="Build">
-        <MSBuild Targets="Build"
-                 Projects="$(SolutionFile)"
-                 Properties="Configuration=$(Configuration);$(BuildProperties);BuildPackages=false" />
-        <MSBuild Targets="Build"
-                 Projects="$(SolutionFile)"
-                 Properties="Configuration=ReleaseNet40;$(BuildProperties);BuildPackages=false" />
-    </Target>
-
-    <Target Name="Rebuild">
-        <MSBuild Targets="Rebuild"
-                 Projects="$(SolutionFile)"
-                 Properties="Configuration=$(Configuration);$(BuildProperties);BuildPackages=false" />
-        <MSBuild Targets="Rebuild"
-                 Projects="$(SolutionFile)"
-                 Properties="Configuration=ReleaseNet40;$(BuildProperties);BuildPackages=false" />
-    </Target>
-
-    <Target Name="CheckSkipStrongNames" DependsOnTargets="RestoreSolutionPackages">
-        <MSBuild Targets="CheckSkipStrongNames"
-                 Projects="tools\EF.skipstrongnames.targets" />
-    </Target>
-
-    <Target Name="EnableSkipStrongNames" DependsOnTargets="RestoreSolutionPackages">
-        <MSBuild Targets="EnableSkipStrongNames"
-                 Projects="tools\EF.skipstrongnames.targets" />
-    </Target>
-
-    <Target Name="DisableSkipStrongNames" DependsOnTargets="RestoreSolutionPackages">
-        <MSBuild Targets="DisableSkipStrongNames"
-                 Projects="tools\EF.skipstrongnames.targets" />
-    </Target>
-
-    <Target Name="Test" DependsOnTargets="CheckSkipStrongNames;Rebuild">
-        <MSBuild Projects="tools\EF.xunit.targets"
-                 Properties="Configuration=$(Configuration);$(BuildProperties)" />
-    </Target>
-
-    <Target Name="Package" DependsOnTargets="UpdateVersionNumber;Rebuild">
-        <MSBuild Targets="Rebuild"
-                 Projects="src\EntityFramework.PowerShell\EntityFramework.PowerShell.csproj"
-                 Properties="Configuration=$(Configuration);$(BuildProperties);Platform=AnyCPU;InternalsInvisble=true;RunCodeAnalysis=false" />
-        <MSBuild Targets="Rebuild"
-                 Projects="src\EntityFramework.PowerShell\EntityFramework.PowerShell.csproj"
-                 Properties="Configuration=ReleaseNet40;$(BuildProperties);Platform=AnyCPU;InternalsInvisble=true;RunCodeAnalysis=false" />
-    </Target>
-
-    <Target Name="UpdateVersionNumber" Condition=" '$(BUILD_NUMBER)' != '' ">
-        <PropertyGroup>
-            <DatePart>2$([System.DateTime]::Now.ToString("MMdd"))</DatePart>
-            <AssemblyVersion>6.0.0.0</AssemblyVersion>
-            <AssemblyFileVersion>6.0.$(DatePart).$(BUILD_NUMBER)</AssemblyFileVersion>
-<<<<<<< HEAD
-            <AssemblyInfoVersion>6.0.1-alpha1-$(DatePart)</AssemblyInfoVersion>
-=======
-            <AssemblyInfoVersion>6.0.0-$(DatePart)</AssemblyInfoVersion>
-            <PackageVersion>6.0.0</PackageVersion>
->>>>>>> 3bc0ffc0
-        </PropertyGroup>
-        <ItemGroup>
-            <Lines Include="using System.Reflection%3b"/>
-            <Lines Include="[assembly:AssemblyVersion(&quot;$(AssemblyVersion)&quot;)]"/>
-            <Lines Include="[assembly:AssemblyFileVersion(&quot;$(AssemblyFileVersion)&quot;)]"/>
-            <Lines Include="[assembly:AssemblyInformationalVersion(&quot;$(AssemblyInfoVersion)&quot;)]" />
-        </ItemGroup>
-        <WriteLinesToFile File="src\SharedAssemblyVersionInfo.cs"
-                          Lines="@(Lines)"
-                          Overwrite="true"
-                          Encoding="UTF-8" />
-        <XmlPoke XmlInputPath="src\NuGet\EntityFramework\EntityFramework.nuspec"
-                 Query="//x:package/x:metadata/x:version"
-                 Value="$(PackageVersion)"
-                 Namespaces="&lt;Namespace Prefix='x' Uri='http://schemas.microsoft.com/packaging/2010/07/nuspec.xsd' /&gt;" />
-        <XmlPoke XmlInputPath="src\NuGet\EntityFramework.SqlServerCompact\EntityFramework.SqlServerCompact.nuspec"
-                 Query="//x:package/x:metadata/x:version"
-                 Value="$(PackageVersion)"
-                 Namespaces="&lt;Namespace Prefix='x' Uri='http://schemas.microsoft.com/packaging/2010/07/nuspec.xsd' /&gt;" />
-    </Target>
-
-    <Target Name="CodeCoverage" DependsOnTargets="RestoreSolutionPackages;Build">
-        <MSBuild Projects="tools\EF.opencover.targets"
-                 Properties="Configuration=$(Configuration);$(BuildProperties)" />
-    </Target>
-
+<?xml version="1.0" encoding="utf-8"?>
+<Project ToolsVersion="4.0" DefaultTargets="Package;Test" xmlns="http://schemas.microsoft.com/developer/msbuild/2003">
+
+    <PropertyGroup>
+        <Configuration>Release</Configuration>
+        <Platform>Any CPU</Platform>
+        <SolutionFile>EntityFramework.sln</SolutionFile>
+        <BuildProperties>Platform=$(Platform)</BuildProperties>
+        <SolutionDir Condition="$(SolutionDir) == '' Or $(SolutionDir) == '*Undefined*'">$(MSBuildThisFileDirectory)</SolutionDir>
+    </PropertyGroup>
+
+    <Import Project="$(SolutionDir)\.nuget\nuget.targets" />
+
+    <Target Name="Clean">
+        <MSBuild Targets="Clean"
+                 Projects="$(SolutionFile)"
+                 Properties="Configuration=$(Configuration);$(BuildProperties)" />
+        <MSBuild Targets="Clean"
+                 Projects="$(SolutionFile)"
+                 Properties="Configuration=ReleaseNet40;$(BuildProperties)" />
+    </Target>
+
+    <Target Name="RestorePackages">
+        <PropertyGroup>
+            <RequireRestoreConsent>false</RequireRestoreConsent>
+        </PropertyGroup>
+        <ItemGroup>
+            <RestoreProjFiles Include="src\EntityFramework.SqlServerCompact\*.csproj" />
+            <RestoreProjFiles Include="test\EntityFramework\FunctionalTests\*.csproj" />
+            <RestoreProjFiles Include="test\EntityFramework\FunctionalTests.Transitional\*.csproj" />
+            <RestoreProjFiles Include="test\EntityFramework\UnitTests\*.csproj" />
+            <RestoreProjFiles Include="test\EntityFramework\VBTests\*.vbproj" />
+        </ItemGroup>
+        <Message Text="Restoring NuGet packages..." Importance="High" />
+        <MSBuild Projects="@(RestoreProjFiles)" Targets="RestorePackages" Properties="RequireRestoreConsent=$(RequireRestoreConsent)" />
+    </Target>
+
+    <Target Name="RestoreSolutionPackages" DependsOnTargets="CheckPrerequisites" AfterTargets="RestorePackages">
+        <PropertyGroup>
+            <PackagesConfig>$([System.IO.Path]::Combine($(NuGetToolsPath), "packages.config"))</PackagesConfig>
+            <SolutionRequireConsentSwitch Condition=" $(RequireRestoreConsent) == 'true' ">-RequireConsent</SolutionRequireConsentSwitch>
+            <RestoreCommand>$(NuGetCommand) install "$(PackagesConfig)" -source "$(PackageSources)"  $(SolutionRequireConsentSwitch) -solutionDir "$(SolutionDir) "</RestoreCommand>
+        </PropertyGroup>
+        <Exec Command="$(RestoreCommand)"
+              LogStandardErrorAsError="true" />
+    </Target>
+
+    <Target Name="Build">
+        <MSBuild Targets="Build"
+                 Projects="$(SolutionFile)"
+                 Properties="Configuration=$(Configuration);$(BuildProperties);BuildPackages=false" />
+        <MSBuild Targets="Build"
+                 Projects="$(SolutionFile)"
+                 Properties="Configuration=ReleaseNet40;$(BuildProperties);BuildPackages=false" />
+    </Target>
+
+    <Target Name="Rebuild">
+        <MSBuild Targets="Rebuild"
+                 Projects="$(SolutionFile)"
+                 Properties="Configuration=$(Configuration);$(BuildProperties);BuildPackages=false" />
+        <MSBuild Targets="Rebuild"
+                 Projects="$(SolutionFile)"
+                 Properties="Configuration=ReleaseNet40;$(BuildProperties);BuildPackages=false" />
+    </Target>
+
+    <Target Name="CheckSkipStrongNames" DependsOnTargets="RestoreSolutionPackages">
+        <MSBuild Targets="CheckSkipStrongNames"
+                 Projects="tools\EF.skipstrongnames.targets" />
+    </Target>
+
+    <Target Name="EnableSkipStrongNames" DependsOnTargets="RestoreSolutionPackages">
+        <MSBuild Targets="EnableSkipStrongNames"
+                 Projects="tools\EF.skipstrongnames.targets" />
+    </Target>
+
+    <Target Name="DisableSkipStrongNames" DependsOnTargets="RestoreSolutionPackages">
+        <MSBuild Targets="DisableSkipStrongNames"
+                 Projects="tools\EF.skipstrongnames.targets" />
+    </Target>
+
+    <Target Name="Test" DependsOnTargets="CheckSkipStrongNames;Rebuild">
+        <MSBuild Projects="tools\EF.xunit.targets"
+                 Properties="Configuration=$(Configuration);$(BuildProperties)" />
+    </Target>
+
+    <Target Name="Package" DependsOnTargets="UpdateVersionNumber;Rebuild">
+        <MSBuild Targets="Rebuild"
+                 Projects="src\EntityFramework.PowerShell\EntityFramework.PowerShell.csproj"
+                 Properties="Configuration=$(Configuration);$(BuildProperties);Platform=AnyCPU;InternalsInvisble=true;RunCodeAnalysis=false" />
+        <MSBuild Targets="Rebuild"
+                 Projects="src\EntityFramework.PowerShell\EntityFramework.PowerShell.csproj"
+                 Properties="Configuration=ReleaseNet40;$(BuildProperties);Platform=AnyCPU;InternalsInvisble=true;RunCodeAnalysis=false" />
+    </Target>
+
+    <Target Name="UpdateVersionNumber" Condition=" '$(BUILD_NUMBER)' != '' ">
+        <PropertyGroup>
+            <DatePart>2$([System.DateTime]::Now.ToString("MMdd"))</DatePart>
+            <AssemblyVersion>6.0.0.0</AssemblyVersion>
+            <AssemblyFileVersion>6.0.$(DatePart).$(BUILD_NUMBER)</AssemblyFileVersion>
+            <AssemblyInfoVersion>6.0.1-alpha1-$(DatePart)</AssemblyInfoVersion>
+            <PackageVersion>$(AssemblyInfoVersion)</PackageVersion>
+        </PropertyGroup>
+        <ItemGroup>
+            <Lines Include="using System.Reflection%3b"/>
+            <Lines Include="[assembly:AssemblyVersion(&quot;$(AssemblyVersion)&quot;)]"/>
+            <Lines Include="[assembly:AssemblyFileVersion(&quot;$(AssemblyFileVersion)&quot;)]"/>
+            <Lines Include="[assembly:AssemblyInformationalVersion(&quot;$(AssemblyInfoVersion)&quot;)]" />
+        </ItemGroup>
+        <WriteLinesToFile File="src\SharedAssemblyVersionInfo.cs"
+                          Lines="@(Lines)"
+                          Overwrite="true"
+                          Encoding="UTF-8" />
+        <XmlPoke XmlInputPath="src\NuGet\EntityFramework\EntityFramework.nuspec"
+                 Query="//x:package/x:metadata/x:version"
+                 Value="$(PackageVersion)"
+                 Namespaces="&lt;Namespace Prefix='x' Uri='http://schemas.microsoft.com/packaging/2010/07/nuspec.xsd' /&gt;" />
+        <XmlPoke XmlInputPath="src\NuGet\EntityFramework.SqlServerCompact\EntityFramework.SqlServerCompact.nuspec"
+                 Query="//x:package/x:metadata/x:version"
+                 Value="$(PackageVersion)"
+                 Namespaces="&lt;Namespace Prefix='x' Uri='http://schemas.microsoft.com/packaging/2010/07/nuspec.xsd' /&gt;" />
+    </Target>
+
+    <Target Name="CodeCoverage" DependsOnTargets="RestoreSolutionPackages;Build">
+        <MSBuild Projects="tools\EF.opencover.targets"
+                 Properties="Configuration=$(Configuration);$(BuildProperties)" />
+    </Target>
+
 </Project>