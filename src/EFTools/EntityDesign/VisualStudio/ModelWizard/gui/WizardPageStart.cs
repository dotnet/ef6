--- conflicted
+++ resolved
@@ -68,17 +68,6 @@
                 TransparentColor = Color.Magenta
             };
 
-<<<<<<< HEAD
-            var dpi = (int)DpiAwareness.GetDpi(listViewModelContents);
-            imageList.Images.Add("database.png",
-                ImageManifestUtils.Instance.GetBitmap(ImageManifestUtils.DatabaseImageMoniker, dpi, 32));
-            imageList.Images.Add("EmptyModel.png",
-                ImageManifestUtils.Instance.GetBitmap(ImageManifestUtils.EmptyModelImageMoniker, dpi, 32));
-            imageList.Images.Add("EmptyModelCodeFirst.png",
-                ImageManifestUtils.Instance.GetBitmap(ImageManifestUtils.EmptyModelCodeFirstImageMoniker, dpi, 32));
-            imageList.Images.Add("CodeFirstFromDatabase.png",
-                ImageManifestUtils.Instance.GetBitmap(ImageManifestUtils.CodeFirstFromDatabaseImageMoniker, dpi, 32));
-=======
             imageList.Images.Add("database.png", Resources.Database);
             imageList.Images.Add("EmptyModel.png", Resources.EmptyModel);
             imageList.Images.Add("EmptyModelCodeFirst.png", Resources.EmptyModelCodeFirst);
@@ -88,7 +77,6 @@
             // scale images as appropriate for screen resolution
             DpiHelper.LogicalToDeviceUnits(ref imageList);
 #pragma warning restore
->>>>>>> b6fc4a9a
 
             // Re-create ListView and add the list items so we are sure to use our string resources)
             listViewModelContents.Clear();
