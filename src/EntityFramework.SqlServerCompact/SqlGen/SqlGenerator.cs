// Copyright (c) Microsoft Open Technologies, Inc. All rights reserved. See License.txt in the project root for license information.

namespace System.Data.Entity.SqlServerCompact.SqlGen
{
    using System.Collections.Generic;
    using System.Data.Common;
    using System.Data.Entity.Core.Common.CommandTrees;
    using System.Data.Entity.Core.Common.CommandTrees.ExpressionBuilder;
    using System.Data.Entity.Core.Metadata.Edm;
    using System.Data.Entity.SqlServerCompact.Resources;
    using System.Data.Entity.SqlServerCompact.Utilities;
    using System.Diagnostics;
    using System.Diagnostics.CodeAnalysis;
    using System.Globalization;
    using System.Linq;
    using System.Text;

    // <summary>
    // Translates the command object into a SQL string that can be executed on
    // SSCE
    // </summary>
    // <remarks>
    // The translation is implemented as a visitor <see cref="DbExpressionVisitor{TResultType}" />
    // over the query tree.  It makes a single pass over the tree, collecting the sql
    // fragments for the various nodes in the tree <see cref="ISqlFragment" />.
    // The major operations are
    // <list type="bullet">
    //     <item>
    //         Select statement minimization.  Multiple nodes in the query tree
    //         that can be part of a single SQL select statement are merged. e.g. a
    //         Filter node that is the input of a Project node can typically share the
    //         same SQL statement.
    //     </item>
    //     <item>
    //         Alpha-renaming.  As a result of the statement minimization above, there
    //         could be name collisions when using correlated subqueries
    //         <example>
    //             <code>Filter(
    //                 b = Project( c.x
    //                 c = Extent(xyz)
    //                 )
    //                 exists (
    //                 Filter(
    //                 c = Extent(xyz)
    //                 b.x = c.x
    //                 )
    //                 )
    //                 )</code>
    //             The first Filter, Project and Extent will share the same SQL select statement.
    //             The alias for the Project i.e. b, will be replaced with c.
    //             If the alias c for the Filter within the exists clause is not renamed,
    //             we will get <c>c.x = c.x</c>, which is incorrect.
    //             Instead, the alias c within the second filter should be renamed to c1, to give
    //             <c>c.x = c1.x</c> i.e. b is renamed to c, and c is renamed to c1.
    //         </example>
    //     </item>
    //     <item>
    //         Join flattening.  In the query tree, a list of join nodes is typically
    //         represented as a tree of Join nodes, each with 2 children. e.g.
    //         <example>
    //             <code>a = Join(InnerJoin
    //                 b = Join(CrossJoin
    //                 c = Extent(xyz)
    //                 d = Extent(xyz)
    //                 )
    //                 e = Extent(xyz)
    //                 on b.c.x = e.x
    //                 )</code>
    //             If translated directly, this will be translated to
    //             <code>FROM ( SELECT c.*, d.*
    //                 FROM xyz as c
    //                 CROSS JOIN xyz as d) as b
    //                 INNER JOIN xyz as e on b.x' = e.x</code>
    //             It would be better to translate this as
    //             <code>FROM xyz as c
    //                 CROSS JOIN xyz as d
    //                 INNER JOIN xyz as e on c.x = e.x</code>
    //             This allows the optimizer to choose an appropriate join ordering for evaluation.
    //         </example>
    //     </item>
    //     <item>
    //         Select * and column renaming.  In the example above, we noticed that
    //         in some cases we add
    //         <c>SELECT * FROM ...</c>
    //         to complete the SQL
    //         statement. i.e. there is no explicit PROJECT list.
    //         In this case, we enumerate all the columns available in the FROM clause
    //         This is particularly problematic in the case of Join trees, since the columns
    //         from the extents joined might have the same name - this is illegal.  To solve
    //         this problem, we will have to rename columns if they are part of a SELECT *
    //         for a JOIN node - we do not need renaming in any other situation.
    //         <see cref="SqlGenerator.AddDefaultColumns" />
    //         .
    //     </item>
    // </list>
    // <para> Renaming issues. When rows or columns are renamed, we produce names that are unique globally with respect to the query. The names are derived from the original names, with an integer as a suffix. e.g. CustomerId will be renamed to CustomerId1, CustomerId2 etc. Since the names generated are globally unique, they will not conflict when the columns of a JOIN SELECT statement are joined with another JOIN. </para>
    // <para>
    //     Record flattening. SQL server does not have the concept of records. However, a join statement produces records. We have to flatten the record accesses into a simple <c>alias.column</c> form.
    //     <see
    //         cref="SqlGenerator.Visit(DbPropertyExpression)" />
    // </para>
    // <para>
    //     Building the SQL. There are 2 phases
    //     <list type="numbered">
    //         <item>
    //             Traverse the tree, producing a sql builder
    //             <see cref="SqlBuilder" />
    //         </item>
    //         <item>
    //             Write the SqlBuilder into a string, renaming the aliases and columns
    //             as needed.
    //         </item>
    //     </list>
    //     In the first phase, we traverse the tree. We cannot generate the SQL string right away, since
    //     <list
    //         type="bullet">
    //         <item>The WHERE clause has to be visited before the from clause.</item>
    //         <item>
    //             extent aliases and column aliases need to be renamed.  To minimize
    //             renaming collisions, all the names used must be known, before any renaming
    //             choice is made.
    //         </item>
    //     </list>
    //     To defer the renaming choices, we use symbols
    //     <see
    //         cref="Symbol" />
    //     . These are renamed in the second phase. Since visitor methods cannot transfer information to child nodes through parameters, we use some global stacks,
    //     <list
    //         type="bullet">
    //         <item>
    //             A stack for the current SQL select statement.  This is needed by
    //             <see cref="SqlGenerator.Visit(DbVariableReferenceExpression)" />
    //             to create a
    //             list of free variables used by a select statement.  This is needed for
    //             alias renaming.
    //         </item>
    //         <item>
    //             A stack for the join context.  When visiting an extent,
    //             we need to know whether we are inside a join or not.  If we are inside
    //             a join, we do not create a new SELECT statement.
    //         </item>
    //     </list>
    // </para>
    // <para>
    //     Global state. To enable renaming, we maintain
    //     <list type="bullet">
    //         <item>The set of all extent aliases used.</item>
    //         <item>The set of all parameter names.</item>
    //         <item>The set of all column names that may need to be renamed.</item>
    //     </list>
    //     Finally, we have a symbol table to lookup variable references. All references to the same extent have the same symbol.
    // </para>
    // <para>
    //     Sql select statement sharing. Each of the relational operator nodes
    //     <list type="bullet">
    //         <item>Project</item>
    //         <item>Filter</item>
    //         <item>GroupBy</item>
    //         <item>Sort/OrderBy</item>
    //     </list>
    //     can add its non-input (e.g. project, predicate, sort order etc.) to the SQL statement for the input, or create a new SQL statement. If it chooses to reuse the input's SQL statement, we play the following symbol table trick to accomplish renaming. The symbol table entry for the alias of the current node points to the symbol for the input in the input's SQL statement.
    //     <example>
    //         <code>Project(b.x
    //             b = Filter(
    //             c = Extent(xyz)
    //             c.x = 5)
    //             )</code>
    //         The Extent node creates a new SqlSelectStatement.  This is added to the
    //         symbol table by the Filter as {c, Symbol(c)}.  Thus, <c>c.x</c> is resolved to
    //         <c>Symbol(c).x</c>.
    //         Looking at the project node, we add {b, Symbol(c)} to the symbol table if the
    //         SQL statement is reused, and {b, Symbol(b)}, if there is no reuse.
    //         Thus, <c>b.x</c> is resolved to <c>Symbol(c).x</c> if there is reuse, and to
    //         <c>Symbol(b).x</c> if there is no reuse.
    //     </example>
    // </para>
    // </remarks>
    [SuppressMessage("Microsoft.Maintainability", "CA1506:AvoidExcessiveClassCoupling")]
    internal sealed class SqlGenerator : DbExpressionVisitor<ISqlFragment>
    {
        #region Visitor parameter stacks

        // <summary>
        // Every relational node has to pass its SELECT statement to its children
        // This allows them (DbVariableReferenceExpression eventually) to update the list of
        // outer extents (free variables) used by this select statement.
        // </summary>
        private Stack<SqlSelectStatement> selectStatementStack;

        // <summary>
        // The top of the stack
        // </summary>
        private SqlSelectStatement CurrentSelectStatement
        {
            // There is always something on the stack, so we can always Peek.
            get { return selectStatementStack.Peek(); }
        }

        // <summary>
        // Nested joins and extents need to know whether they should create
        // a new Select statement, or reuse the parent's.  This flag
        // indicates whether the parent is a join or not.
        // </summary>
        private Stack<bool> isParentAJoinStack;

        // <summary>
        // The top of the stack
        // </summary>
        private bool IsParentAJoin
        {
            // There might be no entry on the stack if a Join node has never
            // been seen, so we return false in that case.
            get { return isParentAJoinStack.Count == 0 ? false : isParentAJoinStack.Peek(); }
        }

        #endregion

        #region Global lists and state

        private Dictionary<string, int> allExtentNames;

        internal Dictionary<string, int> AllExtentNames
        {
            get { return allExtentNames; }
        }

        // For each column name, we store the last integer suffix that
        // was added to produce a unique column name.  This speeds up
        // the creation of the next unique name for this column name.
        private Dictionary<string, int> allColumnNames;

        internal Dictionary<string, int> AllColumnNames
        {
            get { return allColumnNames; }
        }

        private readonly SymbolTable symbolTable = new SymbolTable();

        // <summary>
        // VariableReferenceExpressions are allowed only as children of DbPropertyExpression
        // or MethodExpression.  The cheapest way to ensure this is to set the following
        // property in DbVariableReferenceExpression and reset it in the allowed parent expressions.
        // </summary>
        private bool isVarRefSingle;

        #endregion

        #region Statics

        private static readonly Dictionary<string, FunctionHandler> _storeFunctionHandlers = InitializeStoreFunctionHandlers();
        private static readonly Dictionary<string, FunctionHandler> _canonicalFunctionHandlers = InitializeCanonicalFunctionHandlers();
        private static readonly Dictionary<string, string> _functionNameToOperatorDictionary = InitializeFunctionNameToOperatorDictionary();
        private static readonly Dictionary<string, string> _dateAddFunctionNameToDatepartDictionary = InitializeDateAddFunctionNameToDatepartDictionary();
        private static readonly Dictionary<string, string> _dateDiffFunctionNameToDatepartDictionary = InitializeDateDiffFunctionNameToDatepartDictionary();
        private static readonly Dictionary<string, object> _datepartKeywords = InitializeDatepartKeywords();
        private static readonly char[] _hexDigits = { '0', '1', '2', '3', '4', '5', '6', '7', '8', '9', 'A', 'B', 'C', 'D', 'E', 'F' };

        private static readonly Queue<string> _functionRequiresReturnTypeCast = new Queue<string>(
            new[]
                {
                    "SqlServer.LEN",
                    "SqlServer.PATINDEX",
                    "SqlServer.CHARINDEX",
                    "SqlServer.DATALENGTH",
                    "Edm.IndexOf",
                    "Edm.Length"
                } //,
            /*StringComparer.Ordinal*/);

        private static readonly ISet<string> _functionRequiresReturnTypeCastToSingle =
            new HashSet<string>(StringComparer.OrdinalIgnoreCase)
                {
                    "Edm.Abs",
                    "Edm.Round",
                    "Edm.Floor",
                    "Edm.Ceiling"
                };

        // topElementExpression is used to detect the any occurrence of element expression which 
        // is not a child of the top level projectExpression
        private bool topElementExpression;
        // stores the list of all the scalar subquery tables names
        private readonly List<string> listOfScalarSubQueryTables = new List<string>();

        private static readonly Queue<string> _maxTypeNames = new Queue<string>(
            new[]
                {
                    "ntext",
                    "image"
                });

        private const byte defaultDecimalPrecision = 18;

        private delegate ISqlFragment FunctionHandler(SqlGenerator sqlgen, DbFunctionExpression functionExpr);

        // <summary>
        // All special store functions and their handlers
        // </summary>
        private static Dictionary<string, FunctionHandler> InitializeStoreFunctionHandlers()
        {
            var functionHandlers = new Dictionary<string, FunctionHandler>(5, StringComparer.Ordinal);
            functionHandlers.Add("CONCAT", HandleConcatFunction);
            functionHandlers.Add("DATEADD", HandleDatepartDateFunction);
            functionHandlers.Add("DATEDIFF", HandleDatepartDateFunction);
            functionHandlers.Add("DATENAME", HandleDatepartDateFunction);
            functionHandlers.Add("DATEPART", HandleDatepartDateFunction);
            return functionHandlers;
        }

        // <summary>
        // Initializes the mapping from names of canonical function for date/time addition
        // to corresponding dateparts
        // </summary>
        private static Dictionary<string, string> InitializeDateAddFunctionNameToDatepartDictionary()
        {
            var dateAddFunctionNameToDatepartDictionary = new Dictionary<string, string>(7, StringComparer.Ordinal);
            dateAddFunctionNameToDatepartDictionary.Add("AddYears", "year");
            dateAddFunctionNameToDatepartDictionary.Add("AddMonths", "month");
            dateAddFunctionNameToDatepartDictionary.Add("AddDays", "day");
            dateAddFunctionNameToDatepartDictionary.Add("AddHours", "hour");
            dateAddFunctionNameToDatepartDictionary.Add("AddMinutes", "minute");
            dateAddFunctionNameToDatepartDictionary.Add("AddSeconds", "second");
            dateAddFunctionNameToDatepartDictionary.Add("AddMilliseconds", "millisecond");
            return dateAddFunctionNameToDatepartDictionary;
        }

        // <summary>
        // Initializes the mapping from names of canonical function for date/time difference
        // to corresponding dateparts
        // </summary>
        private static Dictionary<string, string> InitializeDateDiffFunctionNameToDatepartDictionary()
        {
            var dateDiffFunctionNameToDatepartDictionary = new Dictionary<string, string>(7, StringComparer.Ordinal);
            dateDiffFunctionNameToDatepartDictionary.Add("DiffYears", "year");
            dateDiffFunctionNameToDatepartDictionary.Add("DiffMonths", "month");
            dateDiffFunctionNameToDatepartDictionary.Add("DiffDays", "day");
            dateDiffFunctionNameToDatepartDictionary.Add("DiffHours", "hour");
            dateDiffFunctionNameToDatepartDictionary.Add("DiffMinutes", "minute");
            dateDiffFunctionNameToDatepartDictionary.Add("DiffSeconds", "second");
            dateDiffFunctionNameToDatepartDictionary.Add("DiffMilliseconds", "millisecond");
            return dateDiffFunctionNameToDatepartDictionary;
        }

        // <summary>
        // All special non-aggregate canonical functions and their handlers
        // </summary>
        private static Dictionary<string, FunctionHandler> InitializeCanonicalFunctionHandlers()
        {
            var functionHandlers = new Dictionary<string, FunctionHandler>(16, StringComparer.Ordinal);
            functionHandlers.Add("Round", HandleCanonicalFunctionRound);
            functionHandlers.Add("Truncate", HandleCanonicalFunctionTruncate);
            functionHandlers.Add("IndexOf", HandleCanonicalFunctionIndexOf);
            functionHandlers.Add("Length", HandleCanonicalFunctionLength);
            functionHandlers.Add("Left", HandleCanonicalFunctionLeft);
            functionHandlers.Add("Right", HandleCanonicalFunctionRight);
            functionHandlers.Add("ToLower", HandleCanonicalFunctionToLower);
            functionHandlers.Add("ToUpper", HandleCanonicalFunctionToUpper);
            functionHandlers.Add("Trim", HandleCanonicalFunctionTrim);
            functionHandlers.Add("Contains", HandleCanonicalFunctionContains);
            functionHandlers.Add("StartsWith", HandleCanonicalFunctionStartsWith);
            functionHandlers.Add("EndsWith", HandleCanonicalFunctionEndsWith);
            functionHandlers.Add("NewGuid", HandleCanonicalFunctionNewGuid);

            //DateTime Functions
            functionHandlers.Add("Year", HandleCanonicalFunctionDatepart);
            functionHandlers.Add("Month", HandleCanonicalFunctionDatepart);
            functionHandlers.Add("Day", HandleCanonicalFunctionDatepart);
            functionHandlers.Add("Hour", HandleCanonicalFunctionDatepart);
            functionHandlers.Add("Minute", HandleCanonicalFunctionDatepart);
            functionHandlers.Add("Second", HandleCanonicalFunctionDatepart);
            functionHandlers.Add("Millisecond", HandleCanonicalFunctionDatepart);
            functionHandlers.Add("DayOfYear", HandleCanonicalFunctionDatepart);
            functionHandlers.Add("CurrentDateTime", HandleCanonicalFunctionCurrentDateTime);
            functionHandlers.Add("AddYears", HandleCanonicalFunctionDateAdd);
            functionHandlers.Add("AddMonths", HandleCanonicalFunctionDateAdd);
            functionHandlers.Add("AddDays", HandleCanonicalFunctionDateAdd);
            functionHandlers.Add("AddHours", HandleCanonicalFunctionDateAdd);
            functionHandlers.Add("AddMinutes", HandleCanonicalFunctionDateAdd);
            functionHandlers.Add("AddSeconds", HandleCanonicalFunctionDateAdd);
            functionHandlers.Add("AddMilliseconds", HandleCanonicalFunctionDateAdd);
            functionHandlers.Add("CreateDateTime", HandleCanonicalFunctionCreateDateTime);
            functionHandlers.Add("TruncateTime", HandleCanonicalFunctionTruncateTime);
            functionHandlers.Add("DiffYears", HandleCanonicalFunctionDateDiff);
            functionHandlers.Add("DiffMonths", HandleCanonicalFunctionDateDiff);
            functionHandlers.Add("DiffDays", HandleCanonicalFunctionDateDiff);
            functionHandlers.Add("DiffHours", HandleCanonicalFunctionDateDiff);
            functionHandlers.Add("DiffMinutes", HandleCanonicalFunctionDateDiff);
            functionHandlers.Add("DiffSeconds", HandleCanonicalFunctionDateDiff);
            functionHandlers.Add("DiffMilliseconds", HandleCanonicalFunctionDateDiff);

            //Functions that translate to operators
            functionHandlers.Add("Concat", HandleConcatFunction);
            functionHandlers.Add("BitwiseAnd", HandleCanonicalFunctionBitwise);
            functionHandlers.Add("BitwiseNot", HandleCanonicalFunctionBitwise);
            functionHandlers.Add("BitwiseOr", HandleCanonicalFunctionBitwise);
            functionHandlers.Add("BitwiseXor", HandleCanonicalFunctionBitwise);

            // Unsupported canonical functions
            functionHandlers.Add("StDev", HandleUnsupportedFunction);
            functionHandlers.Add("StDevP", HandleUnsupportedFunction);
            functionHandlers.Add("Var", HandleUnsupportedFunction);
            functionHandlers.Add("VarP", HandleUnsupportedFunction);
            functionHandlers.Add("Reverse", HandleUnsupportedFunction);
            functionHandlers.Add("CurrentUtcDateTime", HandleUnsupportedFunction);
            functionHandlers.Add("CurrentDateTimeOffset", HandleUnsupportedFunction);
            functionHandlers.Add("GetTotalOffsetMinutes", HandleUnsupportedFunction);
            functionHandlers.Add("AddMicroseconds", HandleUnsupportedFunction);
            functionHandlers.Add("AddNanoseconds", HandleUnsupportedFunction);
            functionHandlers.Add("CreateDateTimeOffset", HandleUnsupportedFunction);
            functionHandlers.Add("CreateTime", HandleUnsupportedFunction);
            functionHandlers.Add("DiffMicroseconds", HandleUnsupportedFunction);
            functionHandlers.Add("DiffNanoseconds", HandleUnsupportedFunction);

            return functionHandlers;
        }

        // <summary>
        // Valid datepart values
        // </summary>
        private static Dictionary<string, object> InitializeDatepartKeywords()
        {
            var datepartKeywords = new Dictionary<string, object>(30, StringComparer.OrdinalIgnoreCase);
            datepartKeywords.Add("d", null);
            datepartKeywords.Add("day", null);
            datepartKeywords.Add("dayofyear", null);
            datepartKeywords.Add("dd", null);
            datepartKeywords.Add("dw", null);
            datepartKeywords.Add("dy", null);
            datepartKeywords.Add("hh", null);
            datepartKeywords.Add("hour", null);
            datepartKeywords.Add("m", null);
            datepartKeywords.Add("mi", null);
            datepartKeywords.Add("millisecond", null);
            datepartKeywords.Add("minute", null);
            datepartKeywords.Add("mm", null);
            datepartKeywords.Add("month", null);
            datepartKeywords.Add("ms", null);
            datepartKeywords.Add("n", null);
            datepartKeywords.Add("q", null);
            datepartKeywords.Add("qq", null);
            datepartKeywords.Add("quarter", null);
            datepartKeywords.Add("s", null);
            datepartKeywords.Add("second", null);
            datepartKeywords.Add("ss", null);
            datepartKeywords.Add("week", null);
            datepartKeywords.Add("weekday", null);
            datepartKeywords.Add("wk", null);
            datepartKeywords.Add("ww", null);
            datepartKeywords.Add("y", null);
            datepartKeywords.Add("year", null);
            datepartKeywords.Add("yy", null);
            datepartKeywords.Add("yyyy", null);
            return datepartKeywords;
        }

        // <summary>
        // Initializes the mapping from functions to TSql operators
        // for all functions that translate to TSql operators
        // </summary>
        private static Dictionary<string, string> InitializeFunctionNameToOperatorDictionary()
        {
            var functionNameToOperatorDictionary = new Dictionary<string, string>(5, StringComparer.Ordinal);
            functionNameToOperatorDictionary.Add("Concat", "+"); //canonical
            functionNameToOperatorDictionary.Add("CONCAT", "+"); //store
            functionNameToOperatorDictionary.Add("BitwiseAnd", "&");
            functionNameToOperatorDictionary.Add("BitwiseNot", "~");
            functionNameToOperatorDictionary.Add("BitwiseOr", "|");
            functionNameToOperatorDictionary.Add("BitwiseXor", "^");
            return functionNameToOperatorDictionary;
        }

        #endregion

        #region Constructor

        // <summary>
        // Basic constructor. 
        // Internal for test purposes only, otherwise should be treated as private. 
        // </summary>
        internal SqlGenerator()
        {
        }

        #endregion

        #region Entry points

        // <summary>
        // General purpose static function that can be called from System.Data assembly
        // </summary>
        // <param name="tree"> command tree </param>
        // <param name="parameters"> Parameters to add to the command tree corresponding to constants in the command tree. Used only in ModificationCommandTrees. </param>
        // <returns> The string representing the SQL to be executed. </returns>
        internal static string[] GenerateSql(
            DbCommandTree tree, out List<DbParameter> parameters, out CommandType commandType, bool isLocalProvider)
        {
            SqlGenerator sqlGen;
            commandType = CommandType.Text;

            var qct = tree as DbQueryCommandTree;
            var ict = tree as DbInsertCommandTree;
            var uct = tree as DbUpdateCommandTree;
            var dct = tree as DbDeleteCommandTree;
            var fct = tree as DbFunctionCommandTree;

            if (qct != null)
            {
                sqlGen = new SqlGenerator();
                parameters = null;
                return sqlGen.GenerateSql(qct);
            }
            else if (ict != null)
            {
                return DmlSqlGenerator.GenerateInsertSql(ict, out parameters, isLocalProvider);
            }
            else if (uct != null)
            {
                return DmlSqlGenerator.GenerateUpdateSql(uct, out parameters, isLocalProvider);
            }
            else if (dct != null)
            {
                return DmlSqlGenerator.GenerateDeleteSql(dct, out parameters, isLocalProvider);
            }
            else if (fct != null)
            {
                throw ADP1.NotSupported(EntityRes.GetString(EntityRes.StoredProceduresNotSupported));
            }
            else
            {
                throw ADP1.NotImplemented(String.Empty);
            }
        }

        #endregion

        #region Driver Methods

        // <summary>
        // Translate a command tree to a SQL string.
        // The input tree could be translated to either a SQL SELECT statement
        // or a SELECT expression.  This choice is made based on the return type
        // of the expression
        // CollectionType => select statement
        // non collection type => select expression
        // </summary>
        // <returns> The string representing the SQL to be executed. </returns>
        private string[] GenerateSql(DbQueryCommandTree tree)
        {
            var targetTree = tree;
            selectStatementStack = new Stack<SqlSelectStatement>();
            isParentAJoinStack = new Stack<bool>();

            allExtentNames = new Dictionary<string, int>(StringComparer.OrdinalIgnoreCase);
            allColumnNames = new Dictionary<string, int>(StringComparer.OrdinalIgnoreCase);

            // Literals will not be converted to parameters.

            ISqlFragment result;
            if (TypeSemantics.IsCollectionType(targetTree.Query.ResultType))
            {
                var sqlStatement = VisitExpressionEnsureSqlStatement(targetTree.Query);
                Debug.Assert(sqlStatement != null, "The outer most sql statement is null");
                sqlStatement.IsTopMost = true;
                result = sqlStatement;
            }
            else
            {
                var sqlBuilder = new SqlBuilder();
                sqlBuilder.Append("SELECT ");
                sqlBuilder.Append(targetTree.Query.Accept(this));

                result = sqlBuilder;
            }

            if (isVarRefSingle)
            {
                throw ADP1.NotSupported();
                // A DbVariableReferenceExpression has to be a child of DbPropertyExpression or MethodExpression
            }

            // Check that the parameter stacks are not leaking.
            Debug.Assert(selectStatementStack.Count == 0);
            Debug.Assert(isParentAJoinStack.Count == 0);

            var builder = new StringBuilder(1024);
            using (var writer = new SqlWriter(builder))
            {
                WriteSql(writer, result);
            }

            var commandTexts = new[] { builder.ToString() };
            return commandTexts;
        }

        // <summary>
        // Convert the SQL fragments to a string. Writes a string representing the SQL to be executed
        // into the specified writer.
        // </summary>
        // <param name="sqlStatement">The fragment to be emitted</param>
        // <returns>The writer specified for fluent continuations. </returns>
        public SqlWriter WriteSql(SqlWriter writer, ISqlFragment sqlStatement)
        {
            sqlStatement.WriteSql(writer, this);
            return writer;
        }

        #endregion

        #region IExpressionVisitor Members

        // <summary>
        // Translate(left) AND Translate(right)
        // </summary>
        // <returns>
        // A <see cref="SqlBuilder" /> .
        // </returns>
        public override ISqlFragment Visit(DbAndExpression e)
        {
            Check.NotNull(e, "e");

            return VisitBinaryExpression(" AND ", DbExpressionKind.And, e.Left, e.Right);
        }

        // <summary>
        // An apply is just like a join, so it shares the common join processing
        // in <see cref="VisitJoinExpression" />
        // </summary>
        // <returns>
        // A <see cref="SqlSelectStatement" /> .
        // </returns>
        public override ISqlFragment Visit(DbApplyExpression e)
        {
            Check.NotNull(e, "e");

            var inputs = new List<DbExpressionBinding>();
            inputs.Add(e.Input);
            inputs.Add(e.Apply);

            string joinString;
            switch (e.ExpressionKind)
            {
                case DbExpressionKind.CrossApply:
                    joinString = "CROSS APPLY";
                    break;

                case DbExpressionKind.OuterApply:
                    joinString = "OUTER APPLY";
                    break;

                default:
                    Debug.Assert(false);
                    throw ADP1.InvalidOperation(String.Empty);
            }

            // The join condition does not exist in this case, so we use null.
            // WE do not have a on clause, so we use JoinType.CrossJoin.
            return VisitJoinExpression(inputs, DbExpressionKind.CrossJoin, joinString, null);
        }

        // <summary>
        // For binary expressions, we delegate to <see cref="VisitBinaryExpression" />.
        // We handle the other expressions directly.
        // </summary>
        // <returns>
        // A <see cref="SqlBuilder" />
        // </returns>
        public override ISqlFragment Visit(DbArithmeticExpression e)
        {
            Check.NotNull(e, "e");

            SqlBuilder result;

            switch (e.ExpressionKind)
            {
                case DbExpressionKind.Divide:
                    result = VisitBinaryExpression(" / ", e.ExpressionKind, e.Arguments[0], e.Arguments[1]);
                    break;
                case DbExpressionKind.Minus:
                    result = VisitBinaryExpression(" - ", e.ExpressionKind, e.Arguments[0], e.Arguments[1]);
                    break;
                case DbExpressionKind.Modulo:
                    result = VisitBinaryExpression(" % ", e.ExpressionKind, e.Arguments[0], e.Arguments[1]);
                    break;
                case DbExpressionKind.Multiply:
                    result = VisitBinaryExpression(" * ", e.ExpressionKind, e.Arguments[0], e.Arguments[1]);
                    break;
                case DbExpressionKind.Plus:
                    result = VisitBinaryExpression(" + ", e.ExpressionKind, e.Arguments[0], e.Arguments[1]);
                    break;

                case DbExpressionKind.UnaryMinus:
                    result = new SqlBuilder();
                    result.Append(" -(");
                    result.Append(e.Arguments[0].Accept(this));
                    result.Append(")");
                    break;

                default:
                    Debug.Assert(false);
                    throw ADP1.InvalidOperation(String.Empty);
            }

            return result;
        }

        // <summary>
        // If the ELSE clause is null, we do not write it out.
        // </summary>
        // <returns>
        // A <see cref="SqlBuilder" />
        // </returns>
        public override ISqlFragment Visit(DbCaseExpression e)
        {
            Check.NotNull(e, "e");

            var result = new SqlBuilder();

            Debug.Assert(e.When.Count == e.Then.Count);

            result.Append("CASE");
            for (var i = 0; i < e.When.Count; ++i)
            {
                result.Append(" WHEN (");
                result.Append(e.When[i].Accept(this));
                result.Append(") THEN ");
                result.Append(e.Then[i].Accept(this));
            }
            // REVIEW: e.Else = DbNullExpression is added by the parser if there is
            // no else clause.  So, we do not add an ELSE clause here.
            if (e.Else != null
                && !(e.Else is DbNullExpression))
            {
                result.Append(" ELSE ");
                result.Append(e.Else.Accept(this));
            }

            result.Append(" END");

            return result;
        }

        public override ISqlFragment Visit(DbCastExpression e)
        {
            Check.NotNull(e, "e");

            var result = new SqlBuilder();
            result.Append(" CAST( ");
            result.Append(e.Argument.Accept(this));
            result.Append(" AS ");
            result.Append(GetSqlPrimitiveType(e.ResultType));
            result.Append(")");

            return result;
        }

        // <summary>
        // The parser generates Not(Equals(...)) for &lt;&gt;.
        // </summary>
        // <returns>
        // A <see cref="SqlBuilder" /> .
        // </returns>
        public override ISqlFragment Visit(DbComparisonExpression e)
        {
            Check.NotNull(e, "e");

            SqlBuilder result;
            switch (e.ExpressionKind)
            {
                case DbExpressionKind.Equals:
                    result = VisitComparisonExpression(" = ", e.Left, e.Right);
                    break;
                case DbExpressionKind.LessThan:
                    result = VisitComparisonExpression(" < ", e.Left, e.Right);
                    break;
                case DbExpressionKind.LessThanOrEquals:
                    result = VisitComparisonExpression(" <= ", e.Left, e.Right);
                    break;
                case DbExpressionKind.GreaterThan:
                    result = VisitComparisonExpression(" > ", e.Left, e.Right);
                    break;
                case DbExpressionKind.GreaterThanOrEquals:
                    result = VisitComparisonExpression(" >= ", e.Left, e.Right);
                    break;
                // The parser does not generate the expression kind below.
                case DbExpressionKind.NotEquals:
                    result = VisitComparisonExpression(" <> ", e.Left, e.Right);
                    break;

                default:
                    Debug.Assert(false); // The constructor should have prevented this
                    throw ADP1.InvalidOperation(String.Empty);
            }

            return result;
        }

        // <summary>
        // Generate tsql for a constant. Avoid the explicit cast (if possible) when
        // the isCastOptional parameter is set
        // </summary>
        // <param name="e"> the constant expression </param>
        // <param name="isCastOptional"> can we avoid the CAST </param>
        // <returns> the tsql fragment </returns>
        private static ISqlFragment VisitConstant(DbConstantExpression e, bool isCastOptional)
        {
            // Constants will be send to the store as part of the generated TSQL, not as parameters

            var result = new SqlBuilder();

            PrimitiveTypeKind typeKind;
            // Model Types can be (at the time of this implementation):
            //      Binary, Boolean, Byte, DateTime, Decimal, Double, Guid, Int16, Int32, Int64,Single, String
            if (TypeHelpers.TryGetPrimitiveTypeKind(e.ResultType, out typeKind))
            {
                switch (typeKind)
                {
                    case PrimitiveTypeKind.Int32:
                        // default sql server type for integral values.
                        result.Append(e.Value.ToString());
                        break;

                    case PrimitiveTypeKind.Binary:
                        result.Append(" 0x");
                        result.Append(ByteArrayToBinaryString((Byte[])e.Value));
                        result.Append(" ");
                        break;

                    case PrimitiveTypeKind.Boolean:
                        // Bugs 450277, 430294: Need to preserve the boolean type-ness of
                        // this value for round-trippability
                        WrapWithCastIfNeeded(!isCastOptional, (bool)e.Value ? "1" : "0", "bit", result);
                        break;

                    case PrimitiveTypeKind.Byte:
                        WrapWithCastIfNeeded(!isCastOptional, e.Value.ToString(), "tinyint", result);
                        break;

                    case PrimitiveTypeKind.DateTime:
                        result.Append("convert(");
                        result.Append("datetime");
                        result.Append(", ");
                        result.Append(
                            EscapeSingleQuote(
                                ((DateTime)e.Value).ToString("yyyy-MM-dd HH:mm:ss.fff", CultureInfo.InvariantCulture), false /* IsUnicode */));
                        result.Append(", 121)");
                        break;

                    case PrimitiveTypeKind.Decimal:
                        var strDecimal = ((Decimal)e.Value).ToString(CultureInfo.InvariantCulture);
                        // if the decimal value has no decimal part, cast as decimal to preserve type
                        // if the number has precision > int64 max precision, it will be handled as decimal by sql server
                        // and does not need cast. if precision is lest then 20, then cast using Max(literal precision, sql default precision)
                        var needsCast = -1 == strDecimal.IndexOf('.') && (strDecimal.TrimStart(new[] { '-' }).Length < 20);

                        var precision = Math.Max((Byte)strDecimal.Length, defaultDecimalPrecision);
                        Debug.Assert(precision > 0, "Precision must be greater than zero");

                        var decimalType = "decimal(" + precision.ToString(CultureInfo.InvariantCulture) + ")";

                        WrapWithCastIfNeeded(needsCast, strDecimal, decimalType, result);
                        break;

                    case PrimitiveTypeKind.Double:
                        WrapWithCastIfNeeded(true, ((Double)e.Value).ToString("R", CultureInfo.InvariantCulture), "float", result);
                        break;

#if REVISIT_SUPPORT_FOR_GUID_CONSTANTS
#else
                    case PrimitiveTypeKind.Guid:
                        WrapWithCastIfNeeded(true, EscapeSingleQuote(e.Value.ToString(), false /* IsUnicode */), "uniqueidentifier", result);
                        break;
#endif

                    case PrimitiveTypeKind.Int16:
                        WrapWithCastIfNeeded(!isCastOptional, e.Value.ToString(), "smallint", result);
                        break;

                    case PrimitiveTypeKind.Int64:
                        WrapWithCastIfNeeded(!isCastOptional, e.Value.ToString(), "bigint", result);
                        break;

                    case PrimitiveTypeKind.Single:
                        WrapWithCastIfNeeded(true, ((Single)e.Value).ToString("R", CultureInfo.InvariantCulture), "real", result);
                        break;

                    case PrimitiveTypeKind.String:
                        bool isUnicode;
                        if (!TypeHelpers.TryGetIsUnicode(e.ResultType, out isUnicode))
                        {
                            isUnicode = true;
                        }
                        result.Append(EscapeSingleQuote(e.Value as string, isUnicode));
                        break;

                    case PrimitiveTypeKind.Time:
                        throw ADP1.NotSupported(EntityRes.GetString(EntityRes.ProviderDoesNotSupportType, "Time"));

                    case PrimitiveTypeKind.DateTimeOffset:
                        throw ADP1.NotSupported(EntityRes.GetString(EntityRes.ProviderDoesNotSupportType, "DateTimeOffset"));

                    default:
                        // all known scalar types should been handled already.
                        throw ADP1.NotSupported();
                }
            }
            else
            {
                throw ADP1.NotSupported();
                //if/when Enum types are supported, then handle appropriately, for now is not a valid type for constants.
                //result.Append(e.Value.ToString());
            }

            return result;
        }

        // <summary>
        // Helper function for <see cref="VisitConstant" />
        // Appends the given constant value to the result either 'as is' or wrapped with a cast to the given type.
        // </summary>
        // <param name="value">A SQL string or an ISqlFragment instance.</param>
        private static void WrapWithCastIfNeeded(bool cast, object value, string typeName, SqlBuilder result)
        {
            if (!cast)
            {
                result.Append(value);
            }
            else
            {
                result.Append("cast(");
                result.Append(value);
                result.Append(" as ");
                result.Append(typeName);
                result.Append(")");
            }
        }

        // <summary>
        // We do not pass constants as parameters.
        // </summary>
        // <returns>
        // A <see cref="SqlBuilder" /> . Strings are wrapped in single quotes and escaped. Numbers are written literally.
        // </returns>
        public override ISqlFragment Visit(DbConstantExpression e)
        {
            Check.NotNull(e, "e");

            return VisitConstant(e, false /* isCastOptional */);
        }

        public override ISqlFragment Visit(DbDerefExpression e)
        {
            Check.NotNull(e, "e");

            throw ADP1.NotSupported();
        }

        // <summary>
        // The DISTINCT has to be added to the beginning of SqlSelectStatement.Select,
        // but it might be too late for that.  So, we use a flag on SqlSelectStatement
        // instead, and add the "DISTINCT" in the second phase.
        // </summary>
        // <returns>
        // A <see cref="SqlSelectStatement" />
        // </returns>
        public override ISqlFragment Visit(DbDistinctExpression e)
        {
            Check.NotNull(e, "e");

            var result = VisitExpressionEnsureSqlStatement(e.Argument);

            if (!IsCompatible(result, e.ExpressionKind))
            {
                Symbol fromSymbol;
                var inputType = TypeHelpers.GetElementTypeUsage(e.Argument.ResultType);
                result = CreateNewSelectStatement(result, "distinct", inputType, out fromSymbol);
                AddFromSymbol(result, "distinct", fromSymbol, false);
            }

            result.IsDistinct = true;
            return result;
        }

        // <summary>
        // An element expression returns a scalar - so it is translated to
        // ( Select ... )
        // </summary>
        public override ISqlFragment Visit(DbElementExpression e)
        {
            Check.NotNull(e, "e");

            // ISSUE: What happens if the DbElementExpression is used as an input expression?
            // i.e. adding the '('  might not be right in all cases.
            var result = new SqlBuilder();
            result.Append("(");
            result.Append(VisitExpressionEnsureSqlStatement(e.Argument));
            result.Append(")");

            return result;
        }

        // <summary>
        // <see cref="Visit(DbUnionAllExpression)" />
        // </summary>
        public override ISqlFragment Visit(DbExceptExpression e)
        {
            Check.NotNull(e, "e");

            return TransformIntersectOrExcept(e.Left, e.Right, true);
        }

        // <summary>
        // Only concrete expression types will be visited.
        // </summary>
        public override ISqlFragment Visit(DbExpression e)
        {
            Check.NotNull(e, "e");

            throw ADP1.InvalidOperation(
                EntityRes.GetString(
                    EntityRes.UnknownExpressionType,
                    e.GetType().ToString()));
        }

        // <returns>
        // If we are in a Join context, returns a <see cref="SqlBuilder" /> with the extent name, otherwise, a new
        // <see
        //     cref="SqlSelectStatement" />
        // with the From field set.
        // </returns>
        public override ISqlFragment Visit(DbScanExpression e)
        {
            Check.NotNull(e, "e");

            var target = e.Target;

            // ISSUE: Should we just return a string all the time, and let
            // VisitInputExpression create the SqlSelectStatement?

            if (IsParentAJoin)
            {
                var result = new SqlBuilder();
                result.Append(GetTargetTSql(target));

                return result;
            }
            else
            {
                var result = new SqlSelectStatement();
                result.From.Append(GetTargetTSql(target));

                return result;
            }
        }

        // <summary>
        // Gets escaped TSql identifier describing this entity set.
        // </summary>
        internal static string GetTargetTSql(EntitySetBase entitySetBase)
        {
            MetadataProperty definingQuery;
            MetadataProperty table;
            string targetTSql;

            if (entitySetBase.MetadataProperties.TryGetValue("DefiningQuery", false, out definingQuery)
                &&
                null != definingQuery.Value)
            {
                targetTSql = "(" + (string)definingQuery.Value + ")";
            }
            else
            {
                // construct escaped T-SQL referencing entity set
                var builder = new StringBuilder(50);

                if (entitySetBase.MetadataProperties.TryGetValue("Table", false, out table)
                    &&
                    !string.IsNullOrEmpty((string)table.Value))
                {
                    builder.Append(QuoteIdentifier((string)table.Value));
                }
                else
                {
                    builder.Append(QuoteIdentifier(entitySetBase.Name));
                }
                targetTSql = builder.ToString();
            }

            return targetTSql;
        }

        // <summary>
        // The bodies of <see cref="Visit(DbFilterExpression)" />, <see cref="Visit(DbGroupByExpression)" />,
        // <see cref="Visit(DbProjectExpression)" />, <see cref="Visit(DbSortExpression)" /> are similar.
        // Each does the following.
        // <list type="number">
        //     <item>Visit the input expression</item>
        //     <item>
        //         Determine if the input's SQL statement can be reused, or a new
        //         one must be created.
        //     </item>
        //     <item>Create a new symbol table scope</item>
        //     <item>
        //         Push the Sql statement onto a stack, so that children can
        //         update the free variable list.
        //     </item>
        //     <item>Visit the non-input expression.</item>
        //     <item>Cleanup</item>
        // </list>
        // </summary>
        // <returns>
        // A <see cref="SqlSelectStatement" />
        // </returns>
        public override ISqlFragment Visit(DbFilterExpression e)
        {
            Check.NotNull(e, "e");

            return VisitFilterExpression(e.Input, e.Predicate, false);
        }

        // <summary>
        // Lambda functions are not supported.
        // The functions supported are:
        // <list type="number">
        //     <item>Canonical Functions - We recognize these by their dataspace, it is DataSpace.CSpace</item>
        //     <item>Store Functions - We recognize these by the BuiltInAttribute and not being Canonical</item>
        //     <item>User-defined Functions - All the rest except for Lambda functions</item>
        // </list>
        // We handle Canonical and Store functions the same way: If they are in the list of functions
        // that need special handling, we invoke the appropriate handler, otherwise we translate them to
        // FunctionName(arg1, arg2, ..., argn).
        // We translate user-defined functions to NamespaceName.FunctionName(arg1, arg2, ..., argn).
        // </summary>
        // <returns>
        // A <see cref="SqlBuilder" />
        // </returns>
        public override ISqlFragment Visit(DbFunctionExpression e)
        {
            Check.NotNull(e, "e");

            //
            // check if function requires special case processing, if so, delegates to it
            //
            if (IsSpecialCanonicalFunction(e))
            {
                return HandleSpecialCanonicalFunction(e);
            }

            if (IsSpecialStoreFunction(e))
            {
                return HandleSpecialStoreFunction(e);
            }

            return HandleFunctionDefault(e);
        }

        public override ISqlFragment Visit(DbEntityRefExpression e)
        {
            Check.NotNull(e, "e");

            throw ADP1.NotSupported();
        }

        public override ISqlFragment Visit(DbRefKeyExpression e)
        {
            Check.NotNull(e, "e");

            throw ADP1.NotSupported();
        }

        // <summary>
        // <see cref="Visit(DbFilterExpression)" /> for general details.
        // We modify both the GroupBy and the Select fields of the SqlSelectStatement.
        // GroupBy gets just the keys without aliases,
        // and Select gets the keys and the aggregates with aliases.
        // Whenever there exists at least one aggregate with an argument that is not is not a simple
        // <see cref="DbPropertyExpression" />  over <see cref="DbVariableReferenceExpression" />,
        // we create a nested query in which we alias the arguments to the aggregates.
        // That is due to the following two limitations of Sql Server:
        // <list type="number">
        //     <item>
        //         If an expression being aggregated contains an outer reference, then that outer
        //         reference must be the only column referenced in the expression (SQLBUDT #488741)
        //     </item>
        //     <item>
        //         Sql Server cannot perform an aggregate function on an expression containing
        //         an aggregate or a subquery. (SQLBUDT #504600)
        //     </item>
        // </list>
        // The default translation, without inner query is:
        // SELECT
        // kexp1 AS key1, kexp2 AS key2,... kexpn AS keyn,
        // aggf1(aexpr1) AS agg1, .. aggfn(aexprn) AS aggn
        // FROM input AS a
        // GROUP BY kexp1, kexp2, .. kexpn
        // When we inject an inner query, the equivalent translation is:
        // SELECT
        // key1 AS key1, key2 AS key2, .. keyn AS keys,
        // aggf1(agg1) AS agg1, aggfn(aggn) AS aggn
        // FROM (
        // SELECT
        // kexp1 AS key1, kexp2 AS key2,... kexpn AS keyn,
        // aexpr1 AS agg1, .. aexprn AS aggn
        // FROM input AS a
        // ) as a
        // GROUP BY key1, key2, keyn
        // </summary>
        // <returns>
        // A <see cref="SqlSelectStatement" />
        // </returns>
        public override ISqlFragment Visit(DbGroupByExpression e)
        {
            Check.NotNull(e, "e");

            Symbol fromSymbol;
            var innerQuery = VisitInputExpression(
                e.Input.Expression,
                e.Input.VariableName, e.Input.VariableType, out fromSymbol);

            // GroupBy is compatible with Filter and OrderBy
            // but not with Project, GroupBy
            if (!IsCompatible(innerQuery, e.ExpressionKind))
            {
                innerQuery = CreateNewSelectStatement(innerQuery, e.Input.VariableName, e.Input.VariableType, out fromSymbol);
            }

            selectStatementStack.Push(innerQuery);
            symbolTable.EnterScope();

            AddFromSymbol(innerQuery, e.Input.VariableName, fromSymbol);
            // This line is not present for other relational nodes.
            symbolTable.Add(e.Input.GroupVariableName, fromSymbol);

            // The enumerator is shared by both the keys and the aggregates,
            // so, we do not close it in between.
            var groupByType = TypeHelpers.GetEdmType<RowType>(TypeHelpers.GetEdmType<CollectionType>(e.ResultType).TypeUsage);

            //SQL Server does not support arbitrarily complex expressions inside aggregates, 
            // and requires keys to have reference to the input scope, 
            // so we check for the specific restrictions and if need we inject an inner query.
            var needsInnerQuery = GroupByAggregatesNeedInnerQuery(e.Aggregates, e.Input.GroupVariableName)
                                  || GroupByKeysNeedInnerQuery(e.Keys, e.Input.VariableName);

            SqlSelectStatement result;
            if (needsInnerQuery)
            {
                //Create the inner query
                result = CreateNewSelectStatement(innerQuery, e.Input.VariableName, e.Input.VariableType, false, out fromSymbol);
                AddFromSymbol(result, e.Input.VariableName, fromSymbol, false);
            }
            else
            {
                result = innerQuery;
            }

            using (IEnumerator<EdmProperty> members = groupByType.Properties.GetEnumerator())
            {
                members.MoveNext();
                Debug.Assert(result.Select.IsEmpty);

                var separator = "";

                foreach (var key in e.Keys)
                {
                    var member = members.Current;
                    var alias = QuoteIdentifier(member.Name);

                    result.GroupBy.Append(separator);

                    var keySql = key.Accept(this);

                    if (!needsInnerQuery)
                    {
                        //Default translation: Key AS Alias
                        result.Select.Append(separator);
                        result.Select.AppendLine();
                        result.Select.Append(keySql);
                        result.Select.Append(" AS ");
                        result.Select.Append(alias);

                        result.GroupBy.Append(keySql);
                    }
                    else
                    {
                        // The inner query contains the default translation Key AS Alias
                        innerQuery.Select.Append(separator);
                        innerQuery.Select.AppendLine();
                        innerQuery.Select.Append(keySql);
                        innerQuery.Select.Append(" AS ");
                        innerQuery.Select.Append(alias);

                        //The outer resulting query projects over the key aliased in the inner query: 
                        //  fromSymbol.Alias AS Alias
                        result.Select.Append(separator);
                        result.Select.AppendLine();
                        result.Select.Append(fromSymbol);
                        result.Select.Append(".");
                        result.Select.Append(alias);
                        result.Select.Append(" AS ");
                        result.Select.Append(alias);

                        result.GroupBy.Append(alias);
                    }

                    separator = ", ";
                    members.MoveNext();
                }

                foreach (var aggregate in e.Aggregates)
                {
                    var member = members.Current;
                    var alias = QuoteIdentifier(member.Name);

                    var finalArgs = new List<object>();

                    for (var childIndex = 0; childIndex < aggregate.Arguments.Count; childIndex++)
                    {
<<<<<<< HEAD
                        var argument = aggregate.Arguments[childIndex];
                        var translatedAggregateArgument = argument.Accept(this);
=======
                        //In this case the argument to the aggregate is reference to the one projected out by the
                        // inner query
                        var wrappingAggregateArgument = new SqlBuilder();
                        wrappingAggregateArgument.Append(fromSymbol);
                        wrappingAggregateArgument.Append(".");
                        wrappingAggregateArgument.Append(alias);
                        aggregateArgument = wrappingAggregateArgument;
>>>>>>> 39086741

                        object aggregateArgument;

                        if (needsInnerQuery)
                        {
                            var argAlias = QuoteIdentifier(member.Name + "_" + childIndex);

                            //In this case the argument to the aggratete is reference to the one projected out by the
                            // inner query
                            var wrappingAggregateArgument = new SqlBuilder();
                            wrappingAggregateArgument.Append(fromSymbol);
                            wrappingAggregateArgument.Append(".");
                            wrappingAggregateArgument.Append(argAlias);
                            aggregateArgument = wrappingAggregateArgument;

                            innerQuery.Select.Append(separator);
                            innerQuery.Select.AppendLine();
                            innerQuery.Select.Append(translatedAggregateArgument);
                            innerQuery.Select.Append(" AS ");
                            innerQuery.Select.Append(argAlias);
                        }
                        else
                        {
                            aggregateArgument = translatedAggregateArgument;
                        }

                        finalArgs.Add(aggregateArgument);
                    }

                    ISqlFragment aggregateResult = VisitAggregate(aggregate, finalArgs);

                    result.Select.Append(separator);
                    result.Select.AppendLine();
                    result.Select.Append(aggregateResult);
                    result.Select.Append(" AS ");
                    result.Select.Append(alias);

                    separator = ", ";
                    members.MoveNext();
                }
            }

            symbolTable.ExitScope();
            selectStatementStack.Pop();

            return result;
        }

        // <summary>
        // <see cref="Visit(DbUnionAllExpression)" />
        // </summary>
        public override ISqlFragment Visit(DbIntersectExpression e)
        {
            Check.NotNull(e, "e");

            return TransformIntersectOrExcept(e.Left, e.Right, false);
        }

        // <summary>
        // Not(IsEmpty) has to be handled specially, so we delegate to
        // <see cref="VisitIsEmptyExpression" />.
        // </summary>
        // <returns>
        // A <see cref="SqlBuilder" /> . <code>[NOT] EXISTS( ... )</code>
        // </returns>
        public override ISqlFragment Visit(DbIsEmptyExpression e)
        {
            Check.NotNull(e, "e");

            return VisitIsEmptyExpression(e, false);
        }

        // <summary>
        // Not(IsNull) is handled specially, so we delegate to
        // <see cref="VisitIsNullExpression" />
        // </summary>
        // <returns>
        // A <see cref="SqlBuilder" /> <code>IS [NOT] NULL</code>
        // </returns>
        public override ISqlFragment Visit(DbIsNullExpression e)
        {
            Check.NotNull(e, "e");

            return VisitIsNullExpression(e, false);
        }

        // <summary>
        // No error is raised if the store cannot support this.
        // </summary>
        // <returns>
        // A <see cref="SqlBuilder" />
        // </returns>
        public override ISqlFragment Visit(DbIsOfExpression e)
        {
            Check.NotNull(e, "e");

            throw ADP1.NotSupported();
        }

        // <summary>
        // <see cref="VisitJoinExpression" />
        // </summary>
        // <returns>
        // A <see cref="SqlSelectStatement" /> .
        // </returns>
        public override ISqlFragment Visit(DbCrossJoinExpression e)
        {
            Check.NotNull(e, "e");

            return VisitJoinExpression(e.Inputs, e.ExpressionKind, "CROSS JOIN", null);
        }

        // <summary>
        // <see cref="VisitJoinExpression" />
        // </summary>
        // <returns>
        // A <see cref="SqlSelectStatement" /> .
        // </returns>
        public override ISqlFragment Visit(DbJoinExpression e)
        {
            Check.NotNull(e, "e");

            if (e.ExpressionKind
                == DbExpressionKind.FullOuterJoin)
            {
                throw ADP1.FullOuterJoinNotSupportedException();
            }

            #region Map join type to a string

            string joinString;
            switch (e.ExpressionKind)
            {
                case DbExpressionKind.InnerJoin:
                    joinString = "INNER JOIN";
                    break;

                case DbExpressionKind.LeftOuterJoin:
                    joinString = "LEFT OUTER JOIN";
                    break;

                default:
                    Debug.Assert(false);
                    joinString = null;
                    break;
            }

            #endregion

            var inputs = new List<DbExpressionBinding>(2);
            inputs.Add(e.Left);
            inputs.Add(e.Right);

            return VisitJoinExpression(inputs, e.ExpressionKind, joinString, e.JoinCondition);
        }

        // <returns>
        // A <see cref="SqlBuilder" />
        // </returns>
        public override ISqlFragment Visit(DbLikeExpression e)
        {
            Check.NotNull(e, "e");

            var result = new SqlBuilder();
            result.Append(e.Argument.Accept(this));
            result.Append(" LIKE ");
            result.Append(e.Pattern.Accept(this));

            // if the ESCAPE expression is a DbNullExpression, then that's tantamount to 
            // not having an ESCAPE at all
            if (e.Escape.ExpressionKind
                != DbExpressionKind.Null)
            {
                result.Append(" ESCAPE ");
                result.Append(e.Escape.Accept(this));
            }

            return result;
        }

        // <summary>
        // Translates to TOP expression.
        // </summary>
        // <returns>
        // A <see cref="SqlBuilder" />
        // </returns>
        public override ISqlFragment Visit(DbLimitExpression e)
        {
            Check.NotNull(e, "e");

            Debug.Assert(
                e.Limit is DbConstantExpression || e.Limit is DbParameterReferenceExpression,
                "DbLimitExpression.Limit is of invalid expression type");

            // Throw an error if LimitExpression.WithTies is true as 
            // QP does not support it.
            //
            if (e.WithTies)
            {
                throw ADP1.WithTiesNotSupportedException();
            }

            var result = VisitExpressionEnsureSqlStatement(e.Argument, false);
            Symbol fromSymbol;

            if (!IsCompatible(result, e.ExpressionKind))
            {
                var inputType = TypeHelpers.GetElementTypeUsage(e.Argument.ResultType);

                result = CreateNewSelectStatement(result, "top", inputType, out fromSymbol);
                AddFromSymbol(result, "top", fromSymbol, false);
            }

            var topCount = HandleCountExpression(e.Limit);

            result.Top = new TopClause(topCount, false /*e.WithTies*/);
            return result;
        }

        // <summary>
        // DbNewInstanceExpression is allowed as a child of DbProjectExpression only.
        // If anyone else is the parent, we throw.
        // We also perform special casing for collections - where we could convert
        // them into Unions
        // <see cref="VisitNewInstanceExpression" /> for the actual implementation.
        // </summary>
        public override ISqlFragment Visit(DbNewInstanceExpression e)
        {
            Check.NotNull(e, "e");

            if (TypeSemantics.IsCollectionType(e.ResultType))
            {
                return VisitCollectionConstructor(e);
            }
            throw ADP1.NotSupported();
        }

        // <summary>
        // The Not expression may cause the translation of its child to change.
        // These children are
        // <list type="bullet">
        //     <item>
        //         <see cref="DbNotExpression" />
        //         NOT(Not(x)) becomes x
        //     </item>
        //     <item>
        //         <see cref="DbIsEmptyExpression" />
        //         NOT EXISTS becomes EXISTS
        //     </item>
        //     <item>
        //         <see cref="DbIsNullExpression" />
        //         IS NULL becomes IS NOT NULL
        //     </item>
        //     <item>
        //         <see cref="DbComparisonExpression" />
        //         = becomes&lt;&gt;
        //     </item>
        // </list>
        // </summary>
        // <returns>
        // A <see cref="SqlBuilder" />
        // </returns>
        public override ISqlFragment Visit(DbNotExpression e)
        {
            Check.NotNull(e, "e");

            // Flatten Not(Not(x)) to x.
            var notExpression = e.Argument as DbNotExpression;
            if (notExpression != null)
            {
                return notExpression.Argument.Accept(this);
            }

            var isEmptyExpression = e.Argument as DbIsEmptyExpression;
            if (isEmptyExpression != null)
            {
                return VisitIsEmptyExpression(isEmptyExpression, true);
            }

            var isNullExpression = e.Argument as DbIsNullExpression;
            if (isNullExpression != null)
            {
                return VisitIsNullExpression(isNullExpression, true);
            }

            var comparisonExpression = e.Argument as DbComparisonExpression;
            if (comparisonExpression != null)
            {
                if (comparisonExpression.ExpressionKind
                    == DbExpressionKind.Equals)
                {
                    return VisitBinaryExpression(" <> ", DbExpressionKind.NotEquals, comparisonExpression.Left, comparisonExpression.Right);
                }
            }

            var result = new SqlBuilder();
            result.Append(" NOT (");
            result.Append(e.Argument.Accept(this));
            result.Append(")");

            return result;
        }

        // <returns>
        // <see cref="SqlBuilder" />
        // </returns>
        public override ISqlFragment Visit(DbNullExpression e)
        {
            Check.NotNull(e, "e");

            var result = new SqlBuilder();
            // always cast nulls - sqlserver doesn't like case expressions where the "then" clause is null
            result.Append("CAST(NULL AS ");
            var type = e.ResultType;

            //
            // Use the narrowest type possible - especially for strings where we don't want 
            // to produce unicode strings always.
            //
            Debug.Assert(TypeSemantics.IsPrimitiveType(type.EdmType), "Type must be primitive type");
            var primitiveType = type.EdmType as PrimitiveType;
            switch (primitiveType.PrimitiveTypeKind)
            {
                case PrimitiveTypeKind.String:
                    result.Append("nvarchar(1)");
                    break;
                case PrimitiveTypeKind.Binary:
                    result.Append("varbinary(1)");
                    break;
                default:
                    result.Append(GetSqlPrimitiveType(type));
                    break;
            }

            result.Append(")");
            return result;
        }

        // <returns>
        // A <see cref="SqlBuilder" />
        // </returns>
        public override ISqlFragment Visit(DbOfTypeExpression e)
        {
            Check.NotNull(e, "e");

            throw ADP1.NotSupported();
        }

        // <returns>
        // A <see cref="SqlBuilder" />
        // </returns>
        // <seealso cref="Visit(DbAndExpression)" />
        public override ISqlFragment Visit(DbOrExpression e)
        {
            Check.NotNull(e, "e");

            return VisitBinaryExpression(" OR ", e.ExpressionKind, e.Left, e.Right);
        }

        // <summary>
        // Visits a DbInExpression and generates the corresponding SQL fragment.
        // </summary>
        // <param name="e"> A <see cref="DbInExpression" /> that specifies the expression to be visited. </param>
        // <returns>
        // A <see cref="SqlBuilder" /> that specifies the generated SQL fragment.
        // </returns>
        public override ISqlFragment Visit(DbInExpression e)
        {
            Check.NotNull(e, "e");

            if (e.List.Count == 0)
            {
                return Visit(DbExpressionBuilder.False);
            }

            var result = new SqlBuilder();

            result.Append(e.Item.Accept(this));
            result.Append(" IN (");

            var first = true;
            foreach (var item in e.List)
            {
                if (first)
                {
                    first = false;
                }
                else
                {
                    result.Append(", ");
                }

                result.Append(item.Accept(this));
            }

            result.Append(")");

            return result;
        }

        //<returns> A <see cref="SqlBuilder" /> </returns>
        public override ISqlFragment Visit(DbParameterReferenceExpression e)
        {
            Check.NotNull(e, "e");

            var result = new SqlBuilder();
            // Do not quote this name.
            // ISSUE: We are not checking that e.Name has no illegal characters. e.g. space
            result.Append("@" + e.ParameterName);

            return result;
        }

        // <summary>
        // <see cref="Visit(DbFilterExpression)" /> for the general ideas.
        // </summary>
        // <returns>
        // A <see cref="SqlSelectStatement" />
        // </returns>
        // <seealso cref="Visit(DbFilterExpression)" />
        public override ISqlFragment Visit(DbProjectExpression e)
        {
            Check.NotNull(e, "e");

            // No need to rename the aliases in SQLCE. EF code uses it as this is an issue in Sql8.
            // So no need to set aliasesNeedRenaming and OutputColumnsRenamed properties.

            Symbol fromSymbol;
            var result = VisitInputExpression(e.Input.Expression, e.Input.VariableName, e.Input.VariableType, out fromSymbol);

            // Project is compatible with Filter
            // but not with Project, GroupBy
            if (!IsCompatible(result, e.ExpressionKind))
            {
                result = CreateNewSelectStatement(result, e.Input.VariableName, e.Input.VariableType, out fromSymbol);
            }

            selectStatementStack.Push(result);
            symbolTable.EnterScope();

            AddFromSymbol(result, e.Input.VariableName, fromSymbol);

            // Project is the only node that can have DbNewInstanceExpression as a child
            // so we have to check it here.
            // We call VisitNewInstanceExpression instead of Visit(DbNewInstanceExpression), since
            // the latter throws.
            var separator = " OUTER APPLY";
            var ssqNameIterator = 0;
            // this flag is used to indicate if one element expression is already found
            var foundElementExpression = false;
            var newInstanceExpression = e.Projection as DbNewInstanceExpression;
            if (newInstanceExpression != null)
            {
                int i;
                // this flag is used to indicate if one element expression is already found
                for (i = 0; i < newInstanceExpression.Arguments.Count; i++)
                {
                    var argument = newInstanceExpression.Arguments[i];
                    if (argument.ExpressionKind
                        == DbExpressionKind.Element)
                    {
                        if (false == foundElementExpression)
                        {
                            foundElementExpression = true;
                            if (topElementExpression)
                            {
                                // throw and not supported exception
                                throw ADP1.NotSupported();
                            }
                            else
                            {
                                topElementExpression = true;
                            }
                        }
                        result.From.AppendLine();
                        result.From.Append(separator);
                        result.From.AppendLine();
                        result.From.Append(argument.Accept(this));

                        string subQueryTableName;
                        do
                        {
                            ssqNameIterator++;
                            subQueryTableName = "SSQTAB" + ssqNameIterator;
                        }
                        while (null != symbolTable.Lookup(subQueryTableName));
                        var subQueryTableSymbol = new Symbol(subQueryTableName, argument.ResultType);
                        AddFromSymbol(result, subQueryTableName, subQueryTableSymbol);
                        listOfScalarSubQueryTables.Add(subQueryTableName);
                        separator = ", ";
                    }
                }
                result.Select.Append(VisitNewInstanceExpression(newInstanceExpression));
            }
            else
            {
                result.Select.Append(e.Projection.Accept(this));
            }
            if (foundElementExpression && topElementExpression)
            {
                topElementExpression = false; // reseting the value
            }
            symbolTable.ExitScope();
            selectStatementStack.Pop();

            return result;
        }

        // <summary>
        // This method handles record flattening, which works as follows.
        // consider an expression <c>Prop(y, Prop(x, Prop(d, Prop(c, Prop(b, Var(a)))))</c>
        // where a,b,c are joins, d is an extent and x and y are fields.
        // b has been flattened into a, and has its own SELECT statement.
        // c has been flattened into b.
        // d has been flattened into c.
        // We visit the instance, so we reach Var(a) first.  This gives us a (join)symbol.
        // Symbol(a).b gives us a join symbol, with a SELECT statement i.e. Symbol(b).
        // From this point on , we need to remember Symbol(b) as the source alias,
        // and then try to find the column.  So, we use a SymbolPair.
        // We have reached the end when the symbol no longer points to a join symbol.
        // </summary>
        // <returns>
        // A <see cref="JoinSymbol" /> if we have not reached the first Join node that has a SELECT statement. A
        // <see
        //     cref="SymbolPair" />
        // if we have seen the JoinNode, and it has a SELECT statement. A <see cref="SqlBuilder" /> with {Input}.propertyName otherwise.
        // </returns>
        public override ISqlFragment Visit(DbPropertyExpression e)
        {
            Check.NotNull(e, "e");

            SqlBuilder result;

            var instanceSql = e.Instance.Accept(this);

            // Since the DbVariableReferenceExpression is a proper child of ours, we can reset
            // isVarSingle.
            var VariableReferenceExpression = e.Instance as DbVariableReferenceExpression;
            if (VariableReferenceExpression != null)
            {
                isVarRefSingle = false;
            }

            // We need to flatten, and have not yet seen the first nested SELECT statement.
            var joinSymbol = instanceSql as JoinSymbol;
            if (joinSymbol != null)
            {
                Debug.Assert(joinSymbol.NameToExtent.ContainsKey(e.Property.Name));
                if (joinSymbol.IsNestedJoin)
                {
                    return new SymbolPair(joinSymbol, joinSymbol.NameToExtent[e.Property.Name]);
                }
                else
                {
                    return joinSymbol.NameToExtent[e.Property.Name];
                }
            }

            // ---------------------------------------
            // We have seen the first nested SELECT statement, but not the column.
            var symbolPair = instanceSql as SymbolPair;
            if (symbolPair != null)
            {
                var columnJoinSymbol = symbolPair.Column as JoinSymbol;
                if (columnJoinSymbol != null)
                {
                    symbolPair.Column = columnJoinSymbol.NameToExtent[e.Property.Name];
                    return symbolPair;
                }
                else
                {
                    // symbolPair.Column has the base extent.
                    // we need the symbol for the column, since it might have been renamed
                    // when handling a JOIN.
                    if (symbolPair.Column.Columns.ContainsKey(e.Property.Name))
                    {
                        result = new SqlBuilder();
                        result.Append(symbolPair.Source);
                        result.Append(".");
                        result.Append(symbolPair.Column.Columns[e.Property.Name]);
                        return result;
                    }
                }
            }
            // ---------------------------------------

            result = new SqlBuilder();
            result.Append(instanceSql);
            result.Append(".");

            var symbol = instanceSql as Symbol;

            if (symbol != null
                && symbol.OutputColumnsRenamed)
            {
                result.Append(symbol.Columns[e.Property.Name]);
            }
            else
            {
                // At this point the column name cannot be renamed, so we do
                // not use a symbol.
                result.Append(QuoteIdentifier(e.Property.Name));
            }
            return result;
        }

        // <summary>
        // Any(input, x) => Exists(Filter(input,x))
        // All(input, x) => Not Exists(Filter(input, not(x))
        // </summary>
        public override ISqlFragment Visit(DbQuantifierExpression e)
        {
            Check.NotNull(e, "e");

            var result = new SqlBuilder();

            var negatePredicate = (e.ExpressionKind == DbExpressionKind.All);
            if (e.ExpressionKind
                == DbExpressionKind.Any)
            {
                result.Append("EXISTS (");
            }
            else
            {
                Debug.Assert(e.ExpressionKind == DbExpressionKind.All);
                result.Append("NOT EXISTS (");
            }

            var filter = VisitFilterExpression(e.Input, e.Predicate, negatePredicate);
            if (filter.Select.IsEmpty)
            {
                AddDefaultColumns(filter);
            }

            result.Append(filter);
            result.Append(")");

            return result;
        }

        public override ISqlFragment Visit(DbRefExpression e)
        {
            Check.NotNull(e, "e");

            throw ADP1.NotSupported();
        }

        public override ISqlFragment Visit(DbRelationshipNavigationExpression e)
        {
            Check.NotNull(e, "e");

            throw ADP1.NotSupported();
        }

        // <summary>
        // For Sql9 it translates to:
        // SELECT Y.x1, Y.x2, ..., Y.xn
        // FROM (
        // SELECT X.x1, X.x2, ..., X.xn, row_number() OVER (ORDER BY sk1, sk2, ...) AS [row_number]
        // FROM input as X
        // ) as Y
        // WHERE Y.[row_number] > count
        // ORDER BY sk1, sk2, ...
        // </summary>
        // <returns>
        // A <see cref="SqlBuilder" />
        // </returns>
        public override ISqlFragment Visit(DbSkipExpression e)
        {
            Check.NotNull(e, "e");

            Symbol fromSymbol;
            var result = VisitInputExpression(e.Input.Expression, e.Input.VariableName, e.Input.VariableType, out fromSymbol);

            // Check compatibility.
            // If the operators are not compatible, a new sql statement must be generated.
            // 
            if (!IsCompatible(result, e.ExpressionKind))
            {
                result = CreateNewSelectStatement(result, e.Input.VariableName, e.Input.VariableType, out fromSymbol);
            }

            selectStatementStack.Push(result);
            symbolTable.EnterScope();

            AddFromSymbol(result, e.Input.VariableName, fromSymbol);

            AddSortKeys(result.OrderBy, e.SortOrder);

            var skipCount = HandleCountExpression(e.Count);
            result.Skip = new SkipClause(skipCount);

            symbolTable.ExitScope();
            selectStatementStack.Pop();

            return result;
        }

        // <summary>
        // <see cref="Visit(DbFilterExpression)" />
        // </summary>
        // <returns>
        // A <see cref="SqlSelectStatement" />
        // </returns>
        // <seealso cref="Visit(DbFilterExpression)" />
        public override ISqlFragment Visit(DbSortExpression e)
        {
            Check.NotNull(e, "e");

            Symbol fromSymbol;
            var result = VisitInputExpression(e.Input.Expression, e.Input.VariableName, e.Input.VariableType, out fromSymbol);

            // OrderBy is compatible with Filter
            // and nothing else
            if (!IsCompatible(result, e.ExpressionKind))
            {
                result = CreateNewSelectStatement(result, e.Input.VariableName, e.Input.VariableType, out fromSymbol);
            }

            selectStatementStack.Push(result);
            symbolTable.EnterScope();

            AddFromSymbol(result, e.Input.VariableName, fromSymbol);

            AddSortKeys(result.OrderBy, e.SortOrder);

            symbolTable.ExitScope();
            selectStatementStack.Pop();

            return result;
        }

        // <returns>
        // A <see cref="SqlBuilder" />
        // </returns>
        public override ISqlFragment Visit(DbTreatExpression e)
        {
            Check.NotNull(e, "e");

            throw ADP1.NotSupported();
        }

        // <summary>
        // This code is shared by <see cref="Visit(DbExceptExpression)" />
        // and <see cref="Visit(DbIntersectExpression)" />
        // <see cref="VisitSetOpExpression" />
        // Since the left and right expression may not be Sql select statements,
        // we must wrap them up to look like SQL select statements.
        // </summary>
        public override ISqlFragment Visit(DbUnionAllExpression e)
        {
            Check.NotNull(e, "e");

            return VisitSetOpExpression(e, "UNION ALL");
        }

        // <summary>
        // This method determines whether an extent from an outer scope(free variable)
        // is used in the CurrentSelectStatement.
        // An extent in an outer scope, if its symbol is not in the FromExtents
        // of the CurrentSelectStatement.
        // </summary>
        // <returns>
        // A <see cref="Symbol" /> .
        // </returns>
        public override ISqlFragment Visit(DbVariableReferenceExpression e)
        {
            Check.NotNull(e, "e");

            if (isVarRefSingle)
            {
                throw ADP1.NotSupported();
                // A DbVariableReferenceExpression has to be a child of DbPropertyExpression or MethodExpression
                // This is also checked in GenerateSql(...) at the end of the visiting.
            }
            isVarRefSingle = true; // This will be reset by DbPropertyExpression or MethodExpression

            var result = symbolTable.Lookup(e.VariableName);
            if (!CurrentSelectStatement.FromExtents.Contains(result))
            {
                CurrentSelectStatement.OuterExtents[result] = true;
            }

            return result;
        }

        #endregion

        #region Visitor Helper Methods

        #region 'Visitor' methods - Shared visitors and methods that do most of the visiting

        // <summary>
        // Aggregates are not visited by the normal visitor walk.
        // </summary>
<<<<<<< HEAD
        // <param name="aggregate"> The aggreate go be translated </param>
        // <param name="aggregateArguments"> The translated aggregate arguments </param>
        private static SqlBuilder VisitAggregate(DbAggregate aggregate, IList<object> aggregateArguments)
=======
        // <param name="aggregate"> The aggregate go be translated </param>
        // <param name="aggregateArgument"> The translated aggregate argument </param>
        private static SqlBuilder VisitAggregate(DbAggregate aggregate, object aggregateArgument)
>>>>>>> 39086741
        {
            var aggregateFunction = new SqlBuilder();
            var aggregateResult = new SqlBuilder();
            var functionAggregate = aggregate as DbFunctionAggregate;
            bool fCast;
            string castType;

            if (functionAggregate == null)
            {
                throw ADP1.NotSupported(String.Empty);
            }

            WriteFunctionName(aggregateFunction, functionAggregate.Function, out fCast, out castType);

            if (fCast)
            {
                aggregateResult.Append("CAST(");
            }

            aggregateResult.Append(aggregateFunction);
            aggregateResult.Append("(");

            var fnAggr = functionAggregate;
            if ((null != fnAggr)
                && (fnAggr.Distinct))
            {
                throw ADP1.NotSupported(EntityRes.GetString(EntityRes.DistinctAggregatesNotSupported));
            }

            string separator = String.Empty;
            foreach (var arg in aggregateArguments)
            {
                aggregateResult.Append(separator);
                aggregateResult.Append(arg);
                separator = ", ";
            }

            aggregateResult.Append(")");

            if (fCast)
            {
                aggregateResult.Append(" as " + castType + ")");
            }

            return aggregateResult;
        }

        // <summary>
        // Dump out an expression - optionally wrap it with parantheses if possible
        // </summary>
        private void ParenthesizeExpressionIfNeeded(DbExpression e, SqlBuilder result)
        {
            if (IsComplexExpression(e))
            {
                result.Append("(");
                result.Append(e.Accept(this));
                result.Append(")");
            }
            else
            {
                result.Append(e.Accept(this));
            }
        }

        // <summary>
        // Handler for inline binary expressions.
        // Produces left op right.
        // For associative operations does flattening.
        // Puts parenthesis around the arguments if needed.
        // </summary>
        private SqlBuilder VisitBinaryExpression(string op, DbExpressionKind expressionKind, DbExpression left, DbExpression right)
        {
            var result = new SqlBuilder();

            var isFirst = true;
            foreach (var argument in CommandTreeUtils.FlattenAssociativeExpression(expressionKind, left, right))
            {
                if (isFirst)
                {
                    isFirst = false;
                }
                else
                {
                    result.Append(op);
                }
                ParenthesizeExpressionIfNeeded(argument, result);
            }
            return result;
        }

        // <summary>
        // Private handler for comparison expressions - almost identical to VisitBinaryExpression.
        // We special case constants, so that we don't emit unnecessary casts
        // </summary>
        // <param name="op"> the comparison op </param>
        // <param name="left"> the left-side expression </param>
        // <param name="right"> the right-side expression </param>
        private SqlBuilder VisitComparisonExpression(string op, DbExpression left, DbExpression right)
        {
            var result = new SqlBuilder();
            var isCastOptional = left.ResultType.EdmType == right.ResultType.EdmType;

            if (left.ExpressionKind
                == DbExpressionKind.Constant)
            {
                result.Append(VisitConstant((DbConstantExpression)left, isCastOptional));
            }
            else
            {
                ParenthesizeExpressionIfNeeded(left, result);
            }

            result.Append(op);

            if (right.ExpressionKind
                == DbExpressionKind.Constant)
            {
                result.Append(VisitConstant((DbConstantExpression)right, isCastOptional));
            }
            else
            {
                ParenthesizeExpressionIfNeeded(right, result);
            }

            return result;
        }

        // <summary>
        // This is called by the relational nodes.  It does the following
        // <list>
        //     <item>
        //         If the input is not a SqlSelectStatement, it assumes that the input
        //         is a collection expression, and creates a new SqlSelectStatement
        //     </item>
        // </list>
        // </summary>
        // <returns>
        // A <see cref="SqlSelectStatement" /> and the main fromSymbol for this select statement.
        // </returns>
        private SqlSelectStatement VisitInputExpression(
            DbExpression inputExpression,
            string inputVarName, TypeUsage inputVarType, out Symbol fromSymbol)
        {
            SqlSelectStatement result;
            var sqlFragment = inputExpression.Accept(this);
            result = sqlFragment as SqlSelectStatement;

            if (result == null)
            {
                result = new SqlSelectStatement();
                WrapNonQueryExtent(result, sqlFragment, inputExpression.ExpressionKind);
            }

            if (result.FromExtents.Count == 0)
            {
                // input was an extent
                fromSymbol = new Symbol(inputVarName, inputVarType);
            }
            else if (result.FromExtents.Count == 1)
            {
                // input was Filter/GroupBy/Project/OrderBy
                // we are likely to reuse this statement.
                fromSymbol = result.FromExtents[0];
            }
            else
            {
                // input was a join.
                // we are reusing the select statement produced by a Join node
                // we need to remove the original extents, and replace them with a
                // new extent with just the Join symbol.
                var joinSymbol = new JoinSymbol(inputVarName, inputVarType, result.FromExtents);
                joinSymbol.FlattenedExtentList = result.AllJoinExtents;

                fromSymbol = joinSymbol;
                result.FromExtents.Clear();
                result.FromExtents.Add(fromSymbol);
            }

            return result;
        }

        // <summary>
        // <see cref="Visit(DbIsEmptyExpression)" />
        // </summary>
        // <param name="negate"> Was the parent a DbNotExpression? </param>
        private SqlBuilder VisitIsEmptyExpression(DbIsEmptyExpression e, bool negate)
        {
            var result = new SqlBuilder();
            if (!negate)
            {
                result.Append(" NOT");
            }
            result.Append(" EXISTS (");
            result.Append(VisitExpressionEnsureSqlStatement(e.Argument));
            result.AppendLine();
            result.Append(")");

            return result;
        }

        // <summary>
        // Translate a NewInstance(Element(X)) expression into
        // "select top(1) * from X"
        // </summary>
        private ISqlFragment VisitCollectionConstructor(DbNewInstanceExpression e)
        {
            Debug.Assert(e.Arguments.Count <= 1);

            if (e.Arguments.Count == 1
                && e.Arguments[0].ExpressionKind == DbExpressionKind.Element)
            {
                var elementExpr = e.Arguments[0] as DbElementExpression;
                var result = VisitExpressionEnsureSqlStatement(elementExpr.Argument);

                if (!IsCompatible(result, DbExpressionKind.Element))
                {
                    Symbol fromSymbol;
                    var inputType = TypeHelpers.GetElementTypeUsage(elementExpr.Argument.ResultType);

                    result = CreateNewSelectStatement(result, "element", inputType, out fromSymbol);
                    AddFromSymbol(result, "element", fromSymbol, false);
                }
                result.Top = new TopClause(1, false);
                return result;
            }

            // Otherwise simply build this out as a union-all ladder
            var collectionType = TypeHelpers.GetEdmType<CollectionType>(e.ResultType);
            Debug.Assert(collectionType != null);
            var isScalarElement = TypeSemantics.IsPrimitiveType(collectionType.TypeUsage);

            var resultSql = new SqlBuilder();
            var separator = "";

            // handle empty table
            if (e.Arguments.Count == 0)
            {
                Debug.Assert(isScalarElement);
                resultSql.Append(" SELECT CAST(null as ");
                resultSql.Append(GetSqlPrimitiveType(collectionType.TypeUsage));
                resultSql.Append(") AS X FROM (SELECT 1) AS Y WHERE 1=0");
            }

            foreach (var arg in e.Arguments)
            {
                resultSql.Append(separator);
                resultSql.Append(" SELECT ");
                resultSql.Append(arg.Accept(this));
                // For scalar elements, no alias is appended yet. Add this.
                if (isScalarElement)
                {
                    resultSql.Append(" AS X ");
                }
                separator = " UNION ALL ";
            }

            return resultSql;
        }

        // <summary>
        // <see cref="Visit(DbIsNullExpression)" />
        // </summary>
        // <param name="negate"> Was the parent a DbNotExpression? </param>
        private SqlBuilder VisitIsNullExpression(DbIsNullExpression e, bool negate)
        {
            // Codeplex workitem #287: SqlCeProviderServices.CreateSqlCeParameter does not supply 
            // the parameter type for strings and blobs if the parameter size is not available, 
            // thus letting the QP to infer the type at execution time. That happens because the 
            // default types, ntext and image, are not comparable, so a simple predicate like 
            // WHERE table.Column = @parameter would fail. However the inference is not possible
            // when there is an IS NULL comparison, in which case we explicitly cast to ntext 
            // and respectively image.
            // NOTE: SqlProviderServices does not have this issue because it defaults to 
            // nvarchar(max) and varbinary(max) instead of ntext and image, which cannot be done
            // for SQL CE because max is not available. 

            string castAsType = null;
            if (e.Argument.ExpressionKind == DbExpressionKind.ParameterReference)
            {
                var resultType = e.Argument.ResultType;
                int maxLength;
                if (!TypeHelpers.TryGetMaxLength(resultType, out maxLength))
                {
                    PrimitiveTypeKind primitiveTypeKind;
                    if (TypeHelpers.TryGetPrimitiveTypeKind(resultType, out primitiveTypeKind))
                    {
                        switch (primitiveTypeKind)
                        {
                            case PrimitiveTypeKind.String:
                                castAsType = "ntext";
                                break;
                            case PrimitiveTypeKind.Binary:
                                castAsType = "image";
                                break;
                        }
                    }
                }
            }

            var result = new SqlBuilder();
            WrapWithCastIfNeeded(castAsType != null, e.Argument.Accept(this), castAsType, result);

            if (!negate)
            {
                result.Append(" IS NULL");
            }
            else
            {
                result.Append(" IS NOT NULL");
            }

            return result;
        }

        // <summary>
        // This handles the processing of join expressions.
        // The extents on a left spine are flattened, while joins
        // not on the left spine give rise to new nested sub queries.
        // Joins work differently from the rest of the visiting, in that
        // the parent (i.e. the join node) creates the SqlSelectStatement
        // for the children to use.
        // The "parameter" IsInJoinContext indicates whether a child extent should
        // add its stuff to the existing SqlSelectStatement, or create a new SqlSelectStatement
        // By passing true, we ask the children to add themselves to the parent join,
        // by passing false, we ask the children to create new Select statements for
        // themselves.
        // This method is called from <see cref="Visit(DbApplyExpression)" /> and
        // <see cref="Visit(DbJoinExpression)" />.
        // </summary>
        // <returns>
        // A <see cref="SqlSelectStatement" />
        // </returns>
        private ISqlFragment VisitJoinExpression(
            IList<DbExpressionBinding> inputs, DbExpressionKind joinKind,
            string joinString, DbExpression joinCondition)
        {
            SqlSelectStatement result;
            // If the parent is not a join( or says that it is not),
            // we should create a new SqlSelectStatement.
            // otherwise, we add our child extents to the parent's FROM clause.
            if (!IsParentAJoin)
            {
                result = new SqlSelectStatement();
                result.AllJoinExtents = new List<Symbol>();
                selectStatementStack.Push(result);
            }
            else
            {
                result = CurrentSelectStatement;
            }

            // Process each of the inputs, and then the joinCondition if it exists.
            // It would be nice if we could call VisitInputExpression - that would
            // avoid some code duplication
            // but the Join postprocessing is messy and prevents this reuse.
            symbolTable.EnterScope();

            var separator = "";
            var isLeftMostInput = true;
            var inputCount = inputs.Count;
            for (var idx = 0; idx < inputCount; idx++)
            {
                var input = inputs[idx];

                if (separator.Length != 0)
                {
                    result.From.AppendLine();
                }
                result.From.Append(separator + " ");
                // Change this if other conditions are required
                // to force the child to produce a nested SqlStatement.
                var needsJoinContext = (input.Expression.ExpressionKind == DbExpressionKind.Scan)
                                       || (isLeftMostInput &&
                                           (IsJoinExpression(input.Expression)
                                            || IsApplyExpression(input.Expression)))
                    ;

                isParentAJoinStack.Push(needsJoinContext ? true : false);
                // if the child reuses our select statement, it will append the from
                // symbols to our FromExtents list.  So, we need to remember the
                // start of the child's entries.
                var fromSymbolStart = result.FromExtents.Count;

                var fromExtentFragment = input.Expression.Accept(this);

                isParentAJoinStack.Pop();

                ProcessJoinInputResult(fromExtentFragment, result, input, fromSymbolStart);
                separator = joinString;

                isLeftMostInput = false;
            }

            // Visit the on clause/join condition.
            switch (joinKind)
            {
                case DbExpressionKind.FullOuterJoin:
                case DbExpressionKind.InnerJoin:
                case DbExpressionKind.LeftOuterJoin:
                    result.From.Append(" ON ");
                    isParentAJoinStack.Push(false);
                    result.From.Append(joinCondition.Accept(this));
                    isParentAJoinStack.Pop();
                    break;
            }

            symbolTable.ExitScope();

            if (!IsParentAJoin)
            {
                selectStatementStack.Pop();
            }

            return result;
        }

        // <summary>
        // This is called from <see cref="VisitJoinExpression" />.
        // This is responsible for maintaining the symbol table after visiting
        // a child of a join expression.
        // The child's sql statement may need to be completed.
        // The child's result could be one of
        // <list type="number">
        //     <item>The same as the parent's - this is treated specially.</item>
        //     <item>A sql select statement, which may need to be completed</item>
        //     <item>An extent - just copy it to the from clause</item>
        //     <item>
        //         Anything else (from a collection-valued expression) -
        //         unnest and copy it.
        //     </item>
        // </list>
        // If the input was a Join, we need to create a new join symbol,
        // otherwise, we create a normal symbol.
        // We then call AddFromSymbol to add the AS clause, and update the symbol table.
        // If the child's result was the same as the parent's, we have to clean up
        // the list of symbols in the FromExtents list, since this contains symbols from
        // the children of both the parent and the child.
        // The happens when the child visited is a Join, and is the leftmost child of
        // the parent.
        // </summary>
        private void ProcessJoinInputResult(
            ISqlFragment fromExtentFragment, SqlSelectStatement result,
            DbExpressionBinding input, int fromSymbolStart)
        {
            Symbol fromSymbol = null;

            if (result != fromExtentFragment)
            {
                // The child has its own select statement, and is not reusing
                // our select statement.
                // This should look a lot like VisitInputExpression().
                var sqlSelectStatement = fromExtentFragment as SqlSelectStatement;
                if (sqlSelectStatement != null)
                {
                    if (sqlSelectStatement.Select.IsEmpty)
                    {
                        var columns = AddDefaultColumns(sqlSelectStatement);

                        if (IsJoinExpression(input.Expression)
                            || IsApplyExpression(input.Expression))
                        {
                            var extents = sqlSelectStatement.FromExtents;
                            var newJoinSymbol = new JoinSymbol(input.VariableName, input.VariableType, extents);
                            newJoinSymbol.IsNestedJoin = true;
                            newJoinSymbol.ColumnList = columns;

                            fromSymbol = newJoinSymbol;
                        }
                        else
                        {
                            // this is a copy of the code in CreateNewSelectStatement.

                            // if the oldStatement has a join as its input, ...
                            // clone the join symbol, so that we "reuse" the
                            // join symbol.  Normally, we create a new symbol - see the next block
                            // of code.
                            var oldJoinSymbol = sqlSelectStatement.FromExtents[0] as JoinSymbol;
                            if (oldJoinSymbol != null)
                            {
                                // Note: sqlSelectStatement.FromExtents will not do, since it might
                                // just be an alias of joinSymbol, and we want an actual JoinSymbol.
                                var newJoinSymbol = new JoinSymbol(input.VariableName, input.VariableType, oldJoinSymbol.ExtentList);
                                // This indicates that the sqlSelectStatement is a blocking scope
                                // i.e. it hides/renames extent columns
                                newJoinSymbol.IsNestedJoin = true;
                                newJoinSymbol.ColumnList = columns;
                                newJoinSymbol.FlattenedExtentList = oldJoinSymbol.FlattenedExtentList;

                                fromSymbol = newJoinSymbol;
                            }
                            else if (sqlSelectStatement.FromExtents[0].OutputColumnsRenamed)
                            {
                                fromSymbol = new Symbol(input.VariableName, input.VariableType, sqlSelectStatement.FromExtents[0].Columns);
                            }
                        }
                    }
                    else if (sqlSelectStatement.OutputColumnsRenamed)
                    {
                        fromSymbol = new Symbol(input.VariableName, input.VariableType, sqlSelectStatement.OutputColumns);
                    }
                    result.From.Append(" (");
                    result.From.Append(sqlSelectStatement);
                    result.From.Append(" )");
                }
                else if (input.Expression is DbScanExpression)
                {
                    result.From.Append(fromExtentFragment);
                }
                else // bracket it
                {
                    WrapNonQueryExtent(result, fromExtentFragment, input.Expression.ExpressionKind);
                }

                if (fromSymbol == null) // i.e. not a join symbol
                {
                    fromSymbol = new Symbol(input.VariableName, input.VariableType);
                }

                AddFromSymbol(result, input.VariableName, fromSymbol);
                result.AllJoinExtents.Add(fromSymbol);
            }
            else // result == fromExtentFragment.  The child extents have been merged into the parent's.
            {
                // we are adding extents to the current sql statement via flattening.
                // We are replacing the child's extents with a single Join symbol.
                // The child's extents are all those following the index fromSymbolStart.
                //
                var extents = new List<Symbol>();

                // We cannot call extents.AddRange, since the is no simple way to
                // get the range of symbols fromSymbolStart..result.FromExtents.Count
                // from result.FromExtents.
                // We copy these symbols to create the JoinSymbol later.
                for (var i = fromSymbolStart; i < result.FromExtents.Count; ++i)
                {
                    extents.Add(result.FromExtents[i]);
                }
                result.FromExtents.RemoveRange(fromSymbolStart, result.FromExtents.Count - fromSymbolStart);
                fromSymbol = new JoinSymbol(input.VariableName, input.VariableType, extents);
                result.FromExtents.Add(fromSymbol);
                // this Join Symbol does not have its own select statement, so we
                // do not set IsNestedJoin

                // We do not call AddFromSymbol(), since we do not want to add
                // "AS alias" to the FROM clause- it has been done when the extent was added earlier.
                symbolTable.Add(input.VariableName, fromSymbol);
            }
        }

        // <summary>
        // This is called from <see cref="VisitNewInstanceExpression" />.
        // This is responsible for extracting the Alias for and Element expression
        // </summary>
        // <returns>
        // A <see cref="string" />
        // </returns>
        private static string getAliasFromElementExpression(DbElementExpression exp)
        {
            string result;
            var e = exp.Argument;
            Debug.Assert(TypeSemantics.IsCollectionType(e.ResultType));
            var rowTp = TypeHelpers.GetEdmType<RowType>(TypeHelpers.GetEdmType<CollectionType>(e.ResultType).TypeUsage);
            IEnumerator<EdmProperty> members = rowTp.Properties.GetEnumerator();
            members.MoveNext();
            var member = members.Current;
            result = QuoteIdentifier(member.Name);
            return result;
        }

        // <summary>
        // We assume that this is only called as a child of a Project.
        // This replaces <see cref="Visit(DbNewInstanceExpression)" />, since
        // we do not allow DbNewInstanceExpression as a child of any node other than
        // DbProjectExpression.
        // We write out the translation of each of the columns in the record.
        // </summary>
        // <returns>
        // A <see cref="SqlBuilder" />
        // </returns>
        private ISqlFragment VisitNewInstanceExpression(DbNewInstanceExpression e)
        {
            var result = new SqlBuilder();
            var rowType = e.ResultType.EdmType as RowType;

            if (null != rowType)
            {
                var members = rowType.Properties;
                var separator = "";
                for (var i = 0; i < e.Arguments.Count; ++i)
                {
                    var argument = e.Arguments[i];
                    if (TypeSemantics.IsRowType(argument.ResultType))
                    {
                        // We do not support nested records or other complex objects.
                        throw ADP1.NotSupported();
                    }

                    var member = members[i];
                    result.Append(separator);
                    result.AppendLine();
                    if (argument.ExpressionKind
                        == DbExpressionKind.Element)
                    {
                        var subQueryTableName = listOfScalarSubQueryTables[0];
                        var subQueryTableSymbol = symbolTable.Lookup(subQueryTableName);
                        Debug.Assert(null != subQueryTableSymbol);
                        result.Append(subQueryTableSymbol);
                        result.Append(".");
                        result.Append(getAliasFromElementExpression((DbElementExpression)argument));
                        listOfScalarSubQueryTables.Remove(subQueryTableName);
                    }
                    else
                    {
                        result.Append(argument.Accept(this));
                    }
                    result.Append(" AS ");
                    result.Append(QuoteIdentifier(member.Name));
                    separator = ", ";
                }
            }
            else
            {
                //
                // CONSIDER revisiting other possible expressions such as NominalTypes. for the time being
                // types other then RowType (such as UDTs for instance) are not supported.
                //
                throw ADP1.NotSupported();
            }

            return result;
        }

        // <summary>
        // Handler for set operations
        // It generates left separator right.
        // </summary>
        private ISqlFragment VisitSetOpExpression(DbBinaryExpression setOpExpression, string separator)
        {
            var leafSelectStatements = new List<SqlSelectStatement>();
            VisitAndGatherSetOpLeafExpressions(setOpExpression.ExpressionKind, setOpExpression.Left, leafSelectStatements);
            VisitAndGatherSetOpLeafExpressions(setOpExpression.ExpressionKind, setOpExpression.Right, leafSelectStatements);

            var setStatement = new SqlBuilder();

            for (var i = 0; i < leafSelectStatements.Count; ++i)
            {
                if (i > 0)
                {
                    setStatement.AppendLine();
                    setStatement.Append(separator); // e.g. UNION ALL
                    setStatement.AppendLine();
                }
                setStatement.Append(leafSelectStatements[i]);
            }

            Debug.Assert(!leafSelectStatements[0].OutputColumnsRenamed, "Output columns shouldn't be renamed");
            return setStatement;
        }

        // <summary>
        // Visits the given expression, expanding nodes of type kind and collecting all visited leaf nodes in leafSelectStatements.
        // The purpose of this is to flatten UNION ALL statements to avoid deep nesting.
        // </summary>
        // <param name="kind">the kind of expression matching the tree we're visiting</param>
        // <param name="expression">the expression to visit</param>
        // <param name="leafSelectStatements">accumulator for the collected leaf select statements</param>
        private void VisitAndGatherSetOpLeafExpressions(DbExpressionKind kind, DbExpression expression, List<SqlSelectStatement> leafSelectStatements)
        {
            Debug.Assert(kind == DbExpressionKind.UnionAll, "UnionAll is the only set op supported directly in SqlCompact");

            // only allow deep flattening of set op trees when the given expression is another instance of the given kind
            if (expression.ExpressionKind == kind)
            {
                var binary = (DbBinaryExpression)expression;
                VisitAndGatherSetOpLeafExpressions(kind, binary.Left, leafSelectStatements);
                VisitAndGatherSetOpLeafExpressions(kind, binary.Right, leafSelectStatements);
            }
            else
            {
                leafSelectStatements.Add(VisitExpressionEnsureSqlStatement(expression));
            }
        }

        #endregion

        #region Function Handling Helpers

        // <summary>
        // Determines whether the given function is a store function that
        // requires special handling
        // </summary>
        private static bool IsSpecialStoreFunction(DbFunctionExpression e)
        {
            return IsStoreFunction(e.Function)
                   && _storeFunctionHandlers.ContainsKey(e.Function.Name);
        }

        // <summary>
        // Determines whether the given function is a canonical function that
        // requires special handling
        // </summary>
        private static bool IsSpecialCanonicalFunction(DbFunctionExpression e)
        {
            return TypeHelpers.IsCanonicalFunction(e.Function)
                   && _canonicalFunctionHandlers.ContainsKey(e.Function.Name);
        }

        // <summary>
        // Default handling for functions.
        // Translates them to FunctionName(arg1, arg2, ..., argn)
        // </summary>
        private ISqlFragment HandleFunctionDefault(DbFunctionExpression e)
        {
            var result = new SqlBuilder();
            var requiresCast = CastReturnTypeToInt32(e);
            if (requiresCast)
            {
                result.Append(" CAST(");
            }
            WriteFunctionName(result, e.Function);
            HandleFunctionArgumentsDefault(e, result);
            if (requiresCast)
            {
                result.Append(" AS int)");
            }
            return result;
        }

        // <summary>
        // Default handling for functions with a given name.
        // Translates them to FunctionName(arg1, arg2, ..., argn)
        // </summary>
        private ISqlFragment HandleFunctionDefaultGivenName(DbFunctionExpression e, string functionName)
        {
            var result = new SqlBuilder();
            var needsCast = CastReturnTypeToInt32(e);
            if (needsCast)
            {
                result.Append("CAST(");
            }
            result.Append(functionName);
            HandleFunctionArgumentsDefault(e, result);
            if (needsCast)
            {
                result.Append(" AS int)");
            }
            return result;
        }

        // <summary>
        // Default handling on function arguments.
        // Appends the list of arguments to the given result
        // If the function is niladic it does not append anything,
        // otherwise it appends (arg1, arg2, .., argn)
        // </summary>
        private void HandleFunctionArgumentsDefault(DbFunctionExpression e, SqlBuilder result)
        {
            MetadataProperty niladicFunctionAttribute;
            bool isNiladicFunction;

            if (e.Function.MetadataProperties.TryGetValue("NiladicFunctionAttribute", false, out niladicFunctionAttribute)
                &&
                null != niladicFunctionAttribute.Value)
            {
                isNiladicFunction = (bool)niladicFunctionAttribute.Value;
            }
            else
            {
                isNiladicFunction = false;
            }
            Debug.Assert(
                !(isNiladicFunction && (0 < e.Arguments.Count)),
                "function attributed as NiladicFunction='true' in the provider manifest cannot have arguments");
            if (isNiladicFunction && e.Arguments.Count > 0)
            {
                ADP1.Metadata(EntityRes.GetString(EntityRes.NiladicFunctionsCannotHaveParameters));
            }

            if (!isNiladicFunction)
            {
                result.Append("(");
                var separator = "";
                foreach (var arg in e.Arguments)
                {
                    result.Append(separator);
                    result.Append(arg.Accept(this));
                    separator = ", ";
                }
                result.Append(")");
            }
        }

        // <summary>
        // Handler for special build in functions
        // </summary>
        private ISqlFragment HandleSpecialStoreFunction(DbFunctionExpression e)
        {
            return HandleSpecialFunction(_storeFunctionHandlers, e);
        }

        // <summary>
        // Handler for special canonical functions
        // </summary>
        private ISqlFragment HandleSpecialCanonicalFunction(DbFunctionExpression e)
        {
            return HandleSpecialFunction(_canonicalFunctionHandlers, e);
        }

        // <summary>
        // Dispatches the special function processing to the appropriate handler
        // </summary>
        private ISqlFragment HandleSpecialFunction(Dictionary<string, FunctionHandler> handlers, DbFunctionExpression e)
        {
            Debug.Assert(
                handlers.ContainsKey(e.Function.Name),
                "Special handling should be called only for functions in the list of special functions");
            return handlers[e.Function.Name](this, e);
        }

        // <summary>
        // Handles functions that are translated into TSQL operators.
        // The given function should have one or two arguments.
        // Functions with one argument are translated into
        // op arg
        // Functions with two arguments are translated into
        // arg0 op arg1
        // Also, the arguments can be optionally enclosed in parethesis
        // </summary>
        // <param name="parenthesizeArguments"> Whether the arguments should be enclosed in parethesis </param>
        private ISqlFragment HandleSpecialFunctionToOperator(DbFunctionExpression e, bool parenthesizeArguments)
        {
            var result = new SqlBuilder();
            Debug.Assert(e.Arguments.Count > 0 && e.Arguments.Count <= 2, "There should be 1 or 2 arguments for operator");

            if (e.Arguments.Count > 1)
            {
                if (parenthesizeArguments)
                {
                    result.Append("(");
                }
                result.Append(e.Arguments[0].Accept(this));
                if (parenthesizeArguments)
                {
                    result.Append(")");
                }
            }
            result.Append(" ");
            Debug.Assert(_functionNameToOperatorDictionary.ContainsKey(e.Function.Name), "The function can not be mapped to an operator");
            result.Append(_functionNameToOperatorDictionary[e.Function.Name]);
            result.Append(" ");

            if (parenthesizeArguments)
            {
                result.Append("(");
            }
            result.Append(e.Arguments[e.Arguments.Count - 1].Accept(this));
            if (parenthesizeArguments)
            {
                result.Append(")");
            }
            return result;
        }

        // <summary>
        // <see cref="HandleSpecialFunctionToOperator" />
        // </summary>
        private static ISqlFragment HandleConcatFunction(SqlGenerator sqlgen, DbFunctionExpression e)
        {
            return sqlgen.HandleSpecialFunctionToOperator(e, false);
        }

        // <summary>
        // <see cref="HandleSpecialFunctionToOperator" />
        // </summary>
        private static ISqlFragment HandleCanonicalFunctionBitwise(SqlGenerator sqlgen, DbFunctionExpression e)
        {
            return sqlgen.HandleSpecialFunctionToOperator(e, true);
        }

        // <summary>
        // Throw error for any unsupported canonical functions
        // </summary>
        private static ISqlFragment HandleUnsupportedFunction(SqlGenerator sqlgen, DbFunctionExpression e)
        {
            throw ADP1.NotSupported(EntityRes.GetString(EntityRes.FunctionNotSupported, e.Function.Name));
        }

        // <summary>
        // Handles special case in which datapart 'type' parameter is present. all the functions
        // handles here have *only* the 1st parameter as datepart. datepart value is passed along
        // the QP as string and has to be expanded as TSQL keyword.
        // </summary>
        private static ISqlFragment HandleDatepartDateFunction(SqlGenerator sqlgen, DbFunctionExpression e)
        {
            Debug.Assert(e.Arguments.Count > 0, "e.Arguments.Count > 0");

            var constExpr = e.Arguments[0] as DbConstantExpression;
            if (null == constExpr)
            {
                throw ADP1.InvalidOperation(
                    EntityRes.GetString(EntityRes.InvalidDatePartArgumentExpression, e.Function.NamespaceName, e.Function.Name));
            }

            var datepart = constExpr.Value as string;
            if (null == datepart)
            {
                throw ADP1.InvalidOperation(
                    EntityRes.GetString(EntityRes.InvalidDatePartArgumentExpression, e.Function.NamespaceName, e.Function.Name));
            }

            var result = new SqlBuilder();

            //
            // check if datepart value is valid
            //
            if (!_datepartKeywords.ContainsKey(datepart))
            {
                throw ADP1.InvalidOperation(
                    EntityRes.GetString(EntityRes.InvalidDatePartArgumentValue, datepart, e.Function.NamespaceName, e.Function.Name));
            }

            //
            // finally, expand the function name
            //
            WriteFunctionName(result, e.Function);
            result.Append("(");

            // expand the datepart literal as tsql kword
            result.Append(datepart);
            var separator = ", ";

            // expand remaining arguments
            for (var i = 1; i < e.Arguments.Count; i++)
            {
                result.Append(separator);
                result.Append(e.Arguments[i].Accept(sqlgen));
            }

            result.Append(")");

            return result;
        }

        // <summary>
        // Handler for canonical functions for extracting date parts.
        // For example:
        // Year(date) -> DATEPART( year, date)
        // </summary>
        [SuppressMessage("Microsoft.Globalization", "CA1308:NormalizeStringsToUppercase")]
        private static ISqlFragment HandleCanonicalFunctionDatepart(SqlGenerator sqlgen, DbFunctionExpression e)
        {
            return sqlgen.HandleCanonicalFunctionDatepart(e.Function.Name.ToLowerInvariant(), e);
        }

        // <summary>
        // Handler for turning a canonical function into DATEPART
        // Results in DATEPART(datepart, e)
        // </summary>
        private ISqlFragment HandleCanonicalFunctionDatepart(string datepart, DbFunctionExpression e)
        {
            var result = new SqlBuilder();
            result.Append("DATEPART (");
            result.Append(datepart);
            result.Append(", ");

            Debug.Assert(e.Arguments.Count == 1, "Canonical datepart functions should have exactly one argument");
            result.Append(e.Arguments[0].Accept(this));

            result.Append(")");

            return result;
        }

        // <summary>
        // Handler for the canonical function GetDate
        // CurrentDate() -> GetDate()
        // </summary>
        private static ISqlFragment HandleCanonicalFunctionCurrentDateTime(SqlGenerator sqlgen, DbFunctionExpression e)
        {
            return sqlgen.HandleFunctionDefaultGivenName(e, "GetDate");
        }

        // <summary>
        // Creates datetime.
        // The given expression is in general translated into:
        // CONVERT(@typename, [datePart] + [timePart], 121)
        // The individual parts are translated as:
        // Date part:
        // convert(varchar(255), @year) + '-' + convert(varchar(255), @month) + '-' + convert(varchar(255), @day)
        // Time part:
        // convert(varchar(255), @hour)+ ':' + convert(varchar(255), @minute)+ ':' + str(@second, 6, 3)
        // </summary>
        private static ISqlFragment HandleCanonicalFunctionCreateDateTime(SqlGenerator sqlgen, DbFunctionExpression e)
        {
            var args = e.Arguments;
            Debug.Assert(args.Count == 6, "CreateDateTime should have 6 arguments");

            var result = new SqlBuilder();
            var currentArgumentIndex = 0;

            result.Append("convert (");
            result.Append("datetime");
            result.Append(",");

            //  YEAR
            AppendConvertToNVarchar(sqlgen, result, args[currentArgumentIndex++]);

            //  MONTH
            result.Append(" + '-' + ");
            AppendConvertToNVarchar(sqlgen, result, args[currentArgumentIndex++]);

            //  DAY 
            result.Append(" + '-' + ");
            AppendConvertToNVarchar(sqlgen, result, args[currentArgumentIndex++]);
            result.Append(" + ' ' + ");

            //  HOUR
            AppendConvertToNVarchar(sqlgen, result, args[currentArgumentIndex++]);

            // MINUTE
            result.Append(" + ':' + ");
            AppendConvertToNVarchar(sqlgen, result, args[currentArgumentIndex++]);

            // SECOND
            result.Append(" + ':' + str(");
            result.Append(args[currentArgumentIndex++].Accept(sqlgen));

            result.Append(", 6, 3)");
            result.Append(", 121)");

            return result;
        }

        // <summary>
        // Helper method that wraps the given expression with a convert to nvarchar(255)
        // </summary>
        private static void AppendConvertToNVarchar(SqlGenerator sqlgen, SqlBuilder result, DbExpression e)
        {
            result.Append("convert(nvarchar(255), ");
            result.Append(e.Accept(sqlgen));
            result.Append(")");
        }

        // <summary>
        // TruncateTime(DateTime X)
        // TRUNCATETIME(X) => DATEADD(d, DATEDIFF(d, 0, expression), 0)
        // </summary>
        private static ISqlFragment HandleCanonicalFunctionTruncateTime(SqlGenerator sqlgen, DbFunctionExpression e)
        {
            PrimitiveTypeKind typeKind;
            TypeHelpers.TryGetPrimitiveTypeKind(e.ResultType, out typeKind);

            if (typeKind != PrimitiveTypeKind.DateTime)
            {
                Debug.Assert(true, "Unexpected type to TruncateTime" + typeKind.ToString());
            }

            var result = new SqlBuilder();
            result.Append("dateadd(d, datediff(d, 0, ");
            result.Append(e.Arguments[0].Accept(sqlgen));
            result.Append("), 0)");

            return result;
        }

        // <summary>
        // Handler for all date/time addition canonical functions.
        // Translation, e.g.
        // AddYears(datetime, number) =>  DATEADD(year, number, datetime)
        // </summary>
        private static ISqlFragment HandleCanonicalFunctionDateAdd(SqlGenerator sqlgen, DbFunctionExpression e)
        {
            var result = new SqlBuilder();

            result.Append("DATEADD (");
            result.Append(_dateAddFunctionNameToDatepartDictionary[e.Function.Name]);
            result.Append(", ");
            result.Append(e.Arguments[1].Accept(sqlgen));
            result.Append(", ");
            result.Append(e.Arguments[0].Accept(sqlgen));
            result.Append(")");

            return result;
        }

        // <summary>
        // Handler for all date/time addition canonical functions.
        // Translation, e.g.
        // DiffYears(datetime, number) =>  DATEDIFF(year, number, datetime)
        // </summary>
        private static ISqlFragment HandleCanonicalFunctionDateDiff(SqlGenerator sqlgen, DbFunctionExpression e)
        {
            var result = new SqlBuilder();

            result.Append("DATEDIFF (");
            result.Append(_dateDiffFunctionNameToDatepartDictionary[e.Function.Name]);
            result.Append(", ");
            result.Append(e.Arguments[0].Accept(sqlgen));
            result.Append(", ");
            result.Append(e.Arguments[1].Accept(sqlgen));
            result.Append(")");

            return result;
        }

        // <summary>
        // Function rename IndexOf -> CHARINDEX
        // </summary>
        private static ISqlFragment HandleCanonicalFunctionIndexOf(SqlGenerator sqlgen, DbFunctionExpression e)
        {
            return sqlgen.HandleFunctionDefaultGivenName(e, "CHARINDEX");
        }

        // <summary>
        // Function rename NewGuid -> NEWID
        // </summary>
        private static ISqlFragment HandleCanonicalFunctionNewGuid(SqlGenerator sqlgen, DbFunctionExpression e)
        {
            return sqlgen.HandleFunctionDefaultGivenName(e, "NEWID");
        }

        // <summary>
        // Function rename Length -> LEN
        // </summary>
        private static ISqlFragment HandleCanonicalFunctionLength(SqlGenerator sqlgen, DbFunctionExpression e)
        {
            return sqlgen.HandleFunctionDefaultGivenName(e, "LEN");
        }

        // <summary>
        // Left(string, length) -> SUBSTRING(string, 1, length)
        // </summary>
        private static ISqlFragment HandleCanonicalFunctionLeft(SqlGenerator sqlgen, DbFunctionExpression e)
        {
            Debug.Assert(e.Arguments.Count == 2, "Left should have two arguments");

            var result = new SqlBuilder();

            result.Append("SUBSTRING (");
            result.Append(e.Arguments[0].Accept(sqlgen));
            result.Append(", 1, ");
            result.Append(e.Arguments[1].Accept(sqlgen));
            result.Append(")");

            return result;
        }

        // <summary>
        // Right(string, length) -> SUBSTRING(string, DATALENGHT(CAST(string as NTEXT))/2 + 1 - length, length)
        // </summary>
        private static ISqlFragment HandleCanonicalFunctionRight(SqlGenerator sqlgen, DbFunctionExpression e)
        {
            Debug.Assert(e.Arguments.Count == 2, "Right should have two arguments");

            var result = new SqlBuilder();

            result.Append("SUBSTRING (");
            result.Append(e.Arguments[0].Accept(sqlgen));
            result.Append(", ");
            result.Append("DATALENGTH(CAST(");
            result.Append(e.Arguments[0].Accept(sqlgen));
            result.Append("AS ntext))/2 + 1 - ");
            result.Append(e.Arguments[1].Accept(sqlgen));
            result.Append(", ");
            result.Append(e.Arguments[1].Accept(sqlgen));
            result.Append(")");

            return result;
        }

        // <summary>
        // Round(numericExpression) -> Round(numericExpression, 0);
        // Round(numericExpression, digits) -> Round(numericExpression, digits);
        // </summary>
        private static ISqlFragment HandleCanonicalFunctionRound(SqlGenerator sqlgen, DbFunctionExpression e)
        {
            return HandleCanonicalFunctionRoundOrTruncate(sqlgen, e, true);
        }

        // <summary>
        // Truncate(numericExpression) -> Round(numericExpression, 0, 1); (does not exist as canonical function yet)
        // Truncate(numericExpression, digits) -> Round(numericExpression, digits, 1);
        // </summary>
        private static ISqlFragment HandleCanonicalFunctionTruncate(SqlGenerator sqlgen, DbFunctionExpression e)
        {
            return HandleCanonicalFunctionRoundOrTruncate(sqlgen, e, false);
        }

        // <summary>
        // Common handler for the canonical functions ROUND and TRUNCATE
        // </summary>
        private static ISqlFragment HandleCanonicalFunctionRoundOrTruncate(SqlGenerator sqlgen, DbFunctionExpression e, bool round)
        {
            var result = new SqlBuilder();

            // Do not add the cast for the Round() overload having two arguments. 
            // Round(Single,Int32) maps to Round(Double,Int32)due to implicit casting. 
            // We don't need to cast in that case, since the server returned type is same 
            // as the expected  type. Cast is only required for the overload - Round(Single)
            var requiresCastToSingle = false;
            if (e.Arguments.Count == 1)
            {
                requiresCastToSingle = CastReturnTypeToSingle(e);
                if (requiresCastToSingle)
                {
                    result.Append(" CAST(");
                }
            }
            result.Append("ROUND(");

            Debug.Assert(e.Arguments.Count <= 2, "Round or truncate should have at most 2 arguments");
            result.Append(e.Arguments[0].Accept(sqlgen));
            result.Append(", ");

            if (e.Arguments.Count > 1)
            {
                result.Append(e.Arguments[1].Accept(sqlgen));
            }
            else
            {
                result.Append("0");
            }

            if (!round)
            {
                result.Append(", 1");
            }

            result.Append(")");

            if (requiresCastToSingle)
            {
                result.Append(" AS real)");
            }
            return result;
        }

        // <summary>
        // TRIM(string) -> LTRIM(RTRIM(string))
        // </summary>
        private static ISqlFragment HandleCanonicalFunctionTrim(SqlGenerator sqlgen, DbFunctionExpression e)
        {
            var result = new SqlBuilder();

            result.Append("LTRIM(RTRIM(");

            Debug.Assert(e.Arguments.Count == 1, "Trim should have one argument");
            result.Append(e.Arguments[0].Accept(sqlgen));

            result.Append("))");

            return result;
        }

        // <summary>
        // Function rename ToLower -> LOWER
        // </summary>
        private static ISqlFragment HandleCanonicalFunctionToLower(SqlGenerator sqlgen, DbFunctionExpression e)
        {
            return sqlgen.HandleFunctionDefaultGivenName(e, "LOWER");
        }

        // <summary>
        // Function rename ToUpper -> UPPER
        // </summary>
        private static ISqlFragment HandleCanonicalFunctionToUpper(SqlGenerator sqlgen, DbFunctionExpression e)
        {
            return sqlgen.HandleFunctionDefaultGivenName(e, "UPPER");
        }

        // <summary>
        // Function to translate the StartsWith, EndsWith and Contains canonical functions to LIKE expression in T-SQL
        // and also add the trailing ESCAPE '~' when escaping of the search string for the LIKE expression has occurred
        // </summary>
        private static void TranslateConstantParameterForLike(
            SqlGenerator sqlgen, DbExpression targetExpression, DbConstantExpression constSearchParamExpression, SqlBuilder result,
            bool insertPercentStart, bool insertPercentEnd)
        {
            result.Append(targetExpression.Accept(sqlgen));
            result.Append(" LIKE ");

            // If it's a DbConstantExpression then escape the search parameter if necessary.
            bool escapingOccurred;

            var searchParamBuilder = new StringBuilder();
            if (insertPercentStart)
            {
                searchParamBuilder.Append("%");
            }
            searchParamBuilder.Append(
                SqlCeProviderManifest.EscapeLikeText(constSearchParamExpression.Value as string, false, out escapingOccurred));
            if (insertPercentEnd)
            {
                searchParamBuilder.Append("%");
            }

            var escapedSearchParamExpression = constSearchParamExpression.ResultType.Constant(searchParamBuilder.ToString());
            result.Append(escapedSearchParamExpression.Accept(sqlgen));

            // If escaping did occur (special characters were found), then append the escape character used.
            if (escapingOccurred)
            {
                result.Append(" ESCAPE '" + SqlCeProviderManifest.LikeEscapeChar + "'");
            }
        }

        // <summary>
        // Handler for Contains. Wraps the normal translation with a case statement
        // </summary>
        private static ISqlFragment HandleCanonicalFunctionContains(SqlGenerator sqlgen, DbFunctionExpression e)
        {
            return WrapPredicate(HandleCanonicalFunctionContains, sqlgen, e);
        }

        // <summary>
        // CONTAINS(arg0, arg1) => arg0 LIKE '%arg1%'
        // </summary>
        private static SqlBuilder HandleCanonicalFunctionContains(SqlGenerator sqlgen, IList<DbExpression> args, SqlBuilder result)
        {
            Debug.Assert(args.Count == 2, "Contains should have two arguments");
            // Check if args[1] is a DbConstantExpression
            var constSearchParamExpression = args[1] as DbConstantExpression;
            if ((constSearchParamExpression != null)
                && (string.IsNullOrEmpty(constSearchParamExpression.Value as string) == false))
            {
                TranslateConstantParameterForLike(sqlgen, args[0], constSearchParamExpression, result, true, true);
            }
            else
            {
                result.Append("CHARINDEX( ");
                result.Append(args[1].Accept(sqlgen));
                result.Append(", ");
                result.Append(args[0].Accept(sqlgen));
                result.Append(") > 0");
            }
            return result;
        }

        // <summary>
        // Handler for StartsWith. Wraps the normal translation with a case statement
        // </summary>
        private static ISqlFragment HandleCanonicalFunctionStartsWith(SqlGenerator sqlgen, DbFunctionExpression e)
        {
            return WrapPredicate(HandleCanonicalFunctionStartsWith, sqlgen, e);
        }

        // <summary>
        // STARTSWITH(arg0, arg1) => arg0 LIKE 'arg1%'
        // </summary>
        private static SqlBuilder HandleCanonicalFunctionStartsWith(SqlGenerator sqlgen, IList<DbExpression> args, SqlBuilder result)
        {
            Debug.Assert(args.Count == 2, "StartsWith should have two arguments");
            // Check if args[1] is a DbConstantExpression
            var constSearchParamExpression = args[1] as DbConstantExpression;
            if ((constSearchParamExpression != null)
                && (string.IsNullOrEmpty(constSearchParamExpression.Value as string) == false))
            {
                TranslateConstantParameterForLike(sqlgen, args[0], constSearchParamExpression, result, false, true);
            }
            else
            {
                result.Append("CHARINDEX( ");
                result.Append(args[1].Accept(sqlgen));
                result.Append(", ");
                result.Append(args[0].Accept(sqlgen));
                result.Append(") = 1");
            }

            return result;
        }

        // <summary>
        // Handler for EndsWith. Wraps the normal translation with a case statement
        // </summary>
        private static ISqlFragment HandleCanonicalFunctionEndsWith(SqlGenerator sqlgen, DbFunctionExpression e)
        {
            Debug.Assert(e.Arguments.Count == 2, "EndsWith should have two arguments");
            var constSearchParamExpression = e.Arguments[1] as DbConstantExpression;
            if ((constSearchParamExpression != null)
                && (string.IsNullOrEmpty(constSearchParamExpression.Value as string) == false))
            {
                return WrapPredicate(HandleCanonicalFunctionEndsWith, sqlgen, e);
            }
            else
            {
                throw ADP1.NotSupported(EntityRes.GetString(EntityRes.FunctionNotSupported, e.Function.Name));
            }
        }

        // <summary>
        // ENDSWITH(arg0, arg1) => arg0 LIKE '%arg1'
        // </summary>
        private static SqlBuilder HandleCanonicalFunctionEndsWith(SqlGenerator sqlgen, IList<DbExpression> args, SqlBuilder result)
        {
            // Check if args[1] is a DbConstantExpression
            var constSearchParamExpression = args[1] as DbConstantExpression;
            if ((constSearchParamExpression != null)
                && (string.IsNullOrEmpty(constSearchParamExpression.Value as string) == false))
            {
                TranslateConstantParameterForLike(sqlgen, args[0], constSearchParamExpression, result, true, false);
            }
            return result;
        }

        // <summary>
        // Turns a predicate into a statement returning a bit
        // PREDICATE => CASE WHEN (PREDICATE) THEN CAST(1 AS BIT) WHEN (NOT (PREDICATE)) CAST (O AS BIT) END
        // The predicate is produced by the given predicateTranslator.
        // </summary>
        private static ISqlFragment WrapPredicate(
            Func<SqlGenerator, IList<DbExpression>, SqlBuilder, SqlBuilder> predicateTranslator, SqlGenerator sqlgen, DbFunctionExpression e)
        {
            var result = new SqlBuilder();
            result.Append("CASE WHEN (");
            predicateTranslator(sqlgen, e.Arguments, result);
            result.Append(") THEN cast(1 as bit) WHEN ( NOT (");
            predicateTranslator(sqlgen, e.Arguments, result);
            result.Append(")) THEN cast(0 as bit) END");
            return result;
        }

        // <summary>
        // Writes the function name to the given SqlBuilder.
        // </summary>
        private static void WriteFunctionName(SqlBuilder result, EdmFunction function, out bool fCast, out string castType)
        {
            string storeFunctionName;
            MetadataProperty storeFunctionNameAttribute;
            fCast = false;
            castType = "";

            if (function.MetadataProperties.TryGetValue
                    ("StoreFunctionNameAttribute", false, out storeFunctionNameAttribute)
                &&
                null != storeFunctionNameAttribute.Value)
            {
                storeFunctionName = (string)storeFunctionNameAttribute.Value;
            }
            else
            {
                storeFunctionName = function.Name;
            }

            // Change BigCount to COUNT with a CAST operator
            //
            if (String.Equals(storeFunctionName, "BigCount", StringComparison.Ordinal))
            {
                storeFunctionName = "Count";
                fCast = true;
                castType = "BIGINT";
            }

            // If the function is a builtin (i.e. the BuiltIn attribute has been
            // specified, both store and canonical functions have this attribute), 
            // then the function name should not be quoted; 
            // additionally, no namespace should be used.
            if (TypeHelpers.IsCanonicalFunction(function))
            {
                result.Append(storeFunctionName.ToUpperInvariant());
            }
            else if (IsStoreFunction(function))
            {
                result.Append(storeFunctionName);
            }
            else
            {
                throw ADP1.NotSupported(EntityRes.GetString(EntityRes.UserDefinedFunctionsNotSupported));
            }

            // Either fCast is false or we should have defined a castType also
            //
            Debug.Assert(!fCast || castType.Length > 0);
        }

        // <summary>
        // Writes the function name to the given SqlBuilder.
        // Dummy method where we don't expect cast.
        // </summary>
        private static void WriteFunctionName(SqlBuilder result, EdmFunction function)
        {
            string castType;
            bool fCast;

            WriteFunctionName(result, function, out fCast, out castType);

            // Since this is a dummy wrapper function, we shouldn't get cast = true here
            //
            Debug.Assert(!fCast);
        }

        #endregion

        #region Other Helpers

        // <summary>
        // <see cref="AddDefaultColumns" />
        // Add the column names from the referenced extent/join to the
        // select statement.
        // If the symbol is a JoinSymbol, we recursively visit all the extents,
        // halting at real extents and JoinSymbols that have an associated SqlSelectStatement.
        // The column names for a real extent can be derived from its type.
        // The column names for a Join Select statement can be got from the
        // list of columns that was created when the Join's select statement
        // was created.
        // We do the following for each column.
        // <list type="number">
        //     <item>Add the SQL string for each column to the SELECT clause</item>
        //     <item>
        //         Add the column to the list of columns - so that it can
        //         become part of the "type" of a JoinSymbol
        //     </item>
        //     <item>
        //         Check if the column name collides with a previous column added
        //         to the same select statement.  Flag both the columns for renaming if true.
        //     </item>
        //     <item>Add the column to a name lookup dictionary for collision detection.</item>
        // </list>
        // </summary>
        // <param name="selectStatement"> The select statement that started off as SELECT * </param>
        // <param name="symbol"> The symbol containing the type information for the columns to be added. </param>
        // <param name="columnList">
        // Columns that have been added to the Select statement. This is created in
        // <see
        //     cref="AddDefaultColumns" />
        // .
        // </param>
        // <param name="columnDictionary"> A dictionary of the columns above. </param>
        // <param name="separator"> Comma or nothing, depending on whether the SELECT clause is empty. </param>
        private void AddColumns(
            SqlSelectStatement selectStatement, Symbol symbol,
            List<Symbol> columnList, Dictionary<string, Symbol> columnDictionary, ref string separator)
        {
            var joinSymbol = symbol as JoinSymbol;
            if (joinSymbol != null)
            {
                if (!joinSymbol.IsNestedJoin)
                {
                    // Recurse if the join symbol is a collection of flattened extents
                    foreach (var sym in joinSymbol.ExtentList)
                    {
                        // if sym is ScalarType means we are at base case in the
                        // recursion and there are not columns to add, just skip
                        if ((sym.Type == null)
                            || TypeSemantics.IsPrimitiveType(sym.Type))
                        {
                            continue;
                        }

                        AddColumns(selectStatement, sym, columnList, columnDictionary, ref separator);
                    }
                }
                else
                {
                    foreach (var joinColumn in joinSymbol.ColumnList)
                    {
                        // we write tableName.columnName
                        // rather than tableName.columnName as alias
                        // since the column name is unique (by the way we generate new column names)
                        //
                        // We use the symbols for both the table and the column,
                        // since they are subject to renaming.
                        selectStatement.Select.Append(separator);
                        selectStatement.Select.Append(symbol);
                        selectStatement.Select.Append(".");
                        selectStatement.Select.Append(joinColumn);

                        // check for name collisions.  If there is,
                        // flag both the colliding symbols.
                        if (columnDictionary.ContainsKey(joinColumn.Name))
                        {
                            columnDictionary[joinColumn.Name].NeedsRenaming = true; // the original symbol
                            joinColumn.NeedsRenaming = true; // the current symbol.
                        }
                        else
                        {
                            columnDictionary[joinColumn.Name] = joinColumn;
                        }

                        columnList.Add(joinColumn);

                        separator = ", ";
                    }
                }
            }
            else
            {
                // This is a non-join extent/select statement, and the CQT type has
                // the relevant column information.

                // The type could be a record type(e.g. Project(...),
                // or an entity type ( e.g. EntityExpression(...)
                // so, we check whether it is a structuralType.

                // Consider an expression of the form J(a, b=P(E))
                // The inner P(E) would have been translated to a SQL statement
                // We should not use the raw names from the type, but the equivalent
                // symbols (they are present in symbol.Columns) if they exist.
                //
                // We add the new columns to the symbol's columns if they do
                // not already exist.
                //
                // If the symbol represents a SqlStatement with renamed output columns,
                // we should use these instead of the rawnames and we should also mark
                // this selectStatement as one with renamed columns

                if (symbol.OutputColumnsRenamed)
                {
                    selectStatement.OutputColumnsRenamed = true;
                    selectStatement.OutputColumns = new Dictionary<string, Symbol>();
                }

                if ((symbol.Type == null)
                    || TypeSemantics.IsPrimitiveType(symbol.Type))
                {
                    AddColumn(selectStatement, symbol, columnList, columnDictionary, ref separator, "X");
                }
                else
                {
                    foreach (var property in TypeHelpers.GetProperties(symbol.Type))
                    {
                        AddColumn(selectStatement, symbol, columnList, columnDictionary, ref separator, property.Name);
                    }
                }
            }
        }

        // <summary>
        // Helper method for AddColumns. Adds a column with the given column name
        // to the Select list of the given select statement.
        // </summary>
        // <param name="selectStatement"> The select statement to whose SELECT part the column should be added </param>
        // <param name="symbol"> The symbol from which the column to be added originated </param>
        // <param name="columnList">
        // Columns that have been added to the Select statement. This is created in
        // <see
        //     cref="AddDefaultColumns" />
        // .
        // </param>
        // <param name="columnDictionary"> A dictionary of the columns above. </param>
        // <param name="separator"> Comma or nothing, depending on whether the SELECT clause is empty. </param>
        // <param name="columnName"> The name of the column to be added. </param>
        private void AddColumn(
            SqlSelectStatement selectStatement, Symbol symbol,
            List<Symbol> columnList, Dictionary<string, Symbol> columnDictionary, ref string separator, string columnName)
        {
            // Since all renaming happens in the second phase
            // we lose nothing by setting the next column name index to 0
            // many times.
            allColumnNames[columnName] = 0;

            // Create a new symbol/reuse existing symbol for the column
            Symbol columnSymbol;
            if (!symbol.Columns.TryGetValue(columnName, out columnSymbol))
            {
                // we do not care about the types of columns, so we pass null
                // when construction the symbol.
                columnSymbol = new Symbol(columnName, null);
                symbol.Columns.Add(columnName, columnSymbol);
            }

            selectStatement.Select.Append(separator);
            selectStatement.Select.Append(symbol);
            selectStatement.Select.Append(".");

            if (symbol.OutputColumnsRenamed)
            {
                selectStatement.Select.Append(columnSymbol);
                selectStatement.OutputColumns.Add(columnSymbol.Name, columnSymbol);
            }

                // We use the actual name before the "AS", the new name goes
            // after the AS.
            else
            {
                selectStatement.Select.Append(QuoteIdentifier(columnName));
            }

            selectStatement.Select.Append(" AS ");
            selectStatement.Select.Append(columnSymbol);

            // Check for column name collisions.
            if (columnDictionary.ContainsKey(columnName))
            {
                columnDictionary[columnName].NeedsRenaming = true;
                columnSymbol.NeedsRenaming = true;
            }
            else
            {
                columnDictionary[columnName] = symbol.Columns[columnName];
            }

            columnList.Add(columnSymbol);
            separator = ", ";
        }

        // <summary>
        // Expands Select * to "select the_list_of_columns"
        // If the columns are taken from an extent, they are written as
        // {original_column_name AS Symbol(original_column)} to allow renaming.
        // If the columns are taken from a Join, they are written as just
        // {original_column_name}, since there cannot be a name collision.
        // We concatenate the columns from each of the inputs to the select statement.
        // Since the inputs may be joins that are flattened, we need to recurse.
        // The inputs are inferred from the symbols in FromExtents.
        // </summary>
        private List<Symbol> AddDefaultColumns(SqlSelectStatement selectStatement)
        {
            // This is the list of columns added in this select statement
            // This forms the "type" of the Select statement, if it has to
            // be expanded in another SELECT *
            var columnList = new List<Symbol>();

            // A lookup for the previous set of columns to aid column name
            // collision detection.
            var columnDictionary = new Dictionary<string, Symbol>(StringComparer.OrdinalIgnoreCase);

            var separator = "";
            // The Select should usually be empty before we are called,
            // but we do not mind if it is not.
            if (!selectStatement.Select.IsEmpty)
            {
                separator = ", ";
            }

            foreach (var symbol in selectStatement.FromExtents)
            {
                AddColumns(selectStatement, symbol, columnList, columnDictionary, ref separator);
            }

            return columnList;
        }

        // <summary>
        // <see cref="AddFromSymbol(SqlSelectStatement, string, Symbol, bool)" />
        // </summary>
        private void AddFromSymbol(SqlSelectStatement selectStatement, string inputVarName, Symbol fromSymbol)
        {
            AddFromSymbol(selectStatement, inputVarName, fromSymbol, true);
        }

        // <summary>
        // This method is called after the input to a relational node is visited.
        // <see cref="Visit(DbProjectExpression)" /> and <see cref="ProcessJoinInputResult" />
        // There are 2 scenarios
        // <list type="number">
        //     <item>
        //         The fromSymbol is new i.e. the select statement has just been
        //         created, or a join extent has been added.
        //     </item>
        //     <item>The fromSymbol is old i.e. we are reusing a select statement.</item>
        // </list>
        // If we are not reusing the select statement, we have to complete the
        // FROM clause with the alias
        // <code>-- if the input was an extent
        //     FROM = [SchemaName].[TableName]
        //     -- if the input was a Project
        //     FROM = (SELECT ... FROM ... WHERE ...)</code>
        // These become
        // <code>-- if the input was an extent
        //     FROM = [SchemaName].[TableName] AS alias
        //     -- if the input was a Project
        //     FROM = (SELECT ... FROM ... WHERE ...) AS alias</code>
        // and look like valid FROM clauses.
        // Finally, we have to add the alias to the global list of aliases used,
        // and also to the current symbol table.
        // </summary>
        // <param name="inputVarName"> The alias to be used. </param>
        private void AddFromSymbol(SqlSelectStatement selectStatement, string inputVarName, Symbol fromSymbol, bool addToSymbolTable)
        {
            // the first check is true if this is a new statement
            // the second check is true if we are in a join - we do not
            // check if we are in a join context.
            // We do not want to add "AS alias" if it has been done already
            // e.g. when we are reusing the Sql statement.
            if (selectStatement.FromExtents.Count == 0
                || fromSymbol != selectStatement.FromExtents[0])
            {
                selectStatement.FromExtents.Add(fromSymbol);
                selectStatement.From.Append(" AS ");
                selectStatement.From.Append(fromSymbol);

                // We have this inside the if statement, since
                // we only want to add extents that are actually used.
                allExtentNames[fromSymbol.Name] = 0;
            }

            if (addToSymbolTable)
            {
                symbolTable.Add(inputVarName, fromSymbol);
            }
        }

        // <summary>
        // Translates a list of SortClauses.
        // Used in the translation of OrderBy
        // </summary>
        // <param name="orderByClause"> The SqlBuilder to which the sort keys should be appended </param>
        private void AddSortKeys(SqlBuilder orderByClause, IList<DbSortClause> sortKeys)
        {
            var separator = "";
            foreach (var sortClause in sortKeys)
            {
                orderByClause.Append(separator);
                orderByClause.Append(sortClause.Expression.Accept(this));
                // Bug 431021: COLLATE clause must precede ASC/DESC
                Debug.Assert(sortClause.Collation != null);
                if (!String.IsNullOrEmpty(sortClause.Collation))
                {
                    // COLLATE is not supported in SSCE.
                    throw ADP1.CollateInOrderByNotSupportedException();
                }

                orderByClause.Append(sortClause.Ascending ? " ASC" : " DESC");

                separator = ", ";
            }
        }

        // <summary>
        // <see cref="CreateNewSelectStatement(SqlSelectStatement, string, TypeUsage, bool, out Symbol)" />
        // </summary>
        private SqlSelectStatement CreateNewSelectStatement(
            SqlSelectStatement oldStatement,
            string inputVarName, TypeUsage inputVarType, out Symbol fromSymbol)
        {
            return CreateNewSelectStatement(oldStatement, inputVarName, inputVarType, true, out fromSymbol);
        }

        // <summary>
        // This is called after a relational node's input has been visited, and the
        // input's sql statement cannot be reused.  <see cref="Visit(DbProjectExpression)" />
        // When the input's sql statement cannot be reused, we create a new sql
        // statement, with the old one as the from clause of the new statement.
        // The old statement must be completed i.e. if it has an empty select list,
        // the list of columns must be projected out.
        // If the old statement being completed has a join symbol as its from extent,
        // the new statement must have a clone of the join symbol as its extent.
        // We cannot reuse the old symbol, but the new select statement must behave
        // as though it is working over the "join" record.
        // </summary>
        // <returns> A new select statement, with the old one as the from clause. </returns>
        private SqlSelectStatement CreateNewSelectStatement(
            SqlSelectStatement oldStatement,
            string inputVarName, TypeUsage inputVarType, bool finalizeOldStatement, out Symbol fromSymbol)
        {
            fromSymbol = null;

            // Finalize the old statement
            if (finalizeOldStatement && oldStatement.Select.IsEmpty)
            {
                var columns = AddDefaultColumns(oldStatement);

                // This could not have been called from a join node.
                Debug.Assert(oldStatement.FromExtents.Count == 1);

                // if the oldStatement has a join as its input, ...
                // clone the join symbol, so that we "reuse" the
                // join symbol.  Normally, we create a new symbol - see the next block
                // of code.
                var oldJoinSymbol = oldStatement.FromExtents[0] as JoinSymbol;
                if (oldJoinSymbol != null)
                {
                    // Note: oldStatement.FromExtents will not do, since it might
                    // just be an alias of joinSymbol, and we want an actual JoinSymbol.
                    var newJoinSymbol = new JoinSymbol(inputVarName, inputVarType, oldJoinSymbol.ExtentList);
                    // This indicates that the oldStatement is a blocking scope
                    // i.e. it hides/renames extent columns
                    newJoinSymbol.IsNestedJoin = true;
                    newJoinSymbol.ColumnList = columns;
                    newJoinSymbol.FlattenedExtentList = oldJoinSymbol.FlattenedExtentList;

                    fromSymbol = newJoinSymbol;
                }
            }

            if (fromSymbol == null)
            {
                if (oldStatement.OutputColumnsRenamed)
                {
                    fromSymbol = new Symbol(inputVarName, inputVarType, oldStatement.OutputColumns);
                }
                else
                {
                    // This is just a simple extent/SqlSelectStatement,
                    // and we can get the column list from the type.
                    fromSymbol = new Symbol(inputVarName, inputVarType);
                }
            }

            // Observe that the following looks like the body of Visit(ExtentExpression).
            var selectStatement = new SqlSelectStatement();
            selectStatement.From.Append("( ");
            selectStatement.From.Append(oldStatement);
            selectStatement.From.AppendLine();
            selectStatement.From.Append(") ");

            return selectStatement;
        }

        // <summary>
        // Before we embed a string literal in a SQL string, we should
        // convert all ' to '', and enclose the whole string in single quotes.
        // </summary>
        // <returns> The escaped sql string. </returns>
        private static string EscapeSingleQuote(string s, bool isUnicode)
        {
            return (isUnicode ? "N'" : "'") + s.Replace("'", "''") + "'";
        }

        // <summary>
        // Returns the sql primitive/native type name.
        // It will include size, precision or scale depending on type information present in the
        // type facets
        // </summary>
        private static string GetSqlPrimitiveType(TypeUsage type)
        {
            Debug.Assert(TypeSemantics.IsPrimitiveType(type.EdmType), "Type must be primitive type");

            var storeTypeUsage = SqlCeProviderManifest.Instance.GetStoreType(type);

            var typeName = storeTypeUsage.EdmType.Name;
            var hasFacet = false;
            var maxLength = 0;
            byte decimalPrecision = 0;
            byte decimalScale = 0;

            var primitiveTypeKind = ((PrimitiveType)storeTypeUsage.EdmType).PrimitiveTypeKind;
            switch (primitiveTypeKind)
            {
                case PrimitiveTypeKind.Binary:
                    if (!TypeHelpers.IsFacetValueConstant(storeTypeUsage, ProviderManifest.MaxLengthFacetName))
                    {
                        hasFacet = TypeHelpers.TryGetMaxLength(storeTypeUsage, out maxLength);
                        Debug.Assert(hasFacet, "Binary type did not have MaxLength facet");
                        typeName = typeName + "(" + maxLength.ToString(CultureInfo.InvariantCulture) + ")";
                    }
                    break;

                case PrimitiveTypeKind.String:
                    if (!TypeHelpers.IsFacetValueConstant(storeTypeUsage, ProviderManifest.MaxLengthFacetName))
                    {
                        hasFacet = TypeHelpers.TryGetMaxLength(storeTypeUsage, out maxLength);
                        Debug.Assert(hasFacet, "String type did not have MaxLength facet");
                        typeName = typeName + "(" + maxLength.ToString(CultureInfo.InvariantCulture) + ")";
                    }
                    break;

                case PrimitiveTypeKind.DateTime:
                    typeName = "datetime";
                    break;

                case PrimitiveTypeKind.Decimal:
                    if (!TypeHelpers.IsFacetValueConstant(storeTypeUsage, ProviderManifest.PrecisionFacetName))
                    {
                        hasFacet = TypeHelpers.TryGetPrecision(storeTypeUsage, out decimalPrecision);
                        Debug.Assert(hasFacet, "decimal must have precision facet");
                        Debug.Assert(decimalPrecision > 0, "decimal precision must be greater than zero");
                        hasFacet = TypeHelpers.TryGetScale(storeTypeUsage, out decimalScale);
                        Debug.Assert(hasFacet, "decimal must have scale facet");
                        Debug.Assert(decimalPrecision >= decimalScale, "decimalPrecision must be greater or equal to decimalScale");
                        typeName = typeName + "(" + decimalPrecision + "," + decimalScale + ")";
                    }
                    break;

                case PrimitiveTypeKind.Time:
                    throw ADP1.NotSupported(EntityRes.GetString(EntityRes.ProviderDoesNotSupportType, "Time"));

                case PrimitiveTypeKind.DateTimeOffset:
                    throw ADP1.NotSupported(EntityRes.GetString(EntityRes.ProviderDoesNotSupportType, "DateTimeOffset"));

                default:
                    break;
            }

            return typeName;
        }

        // <summary>
        // Handles the expression represending DbLimitExpression.Limit and DbSkipExpression.Count.
        // If it is a constant expression, it simply does to string thus avoiding casting it to the specific value
        // (which would be done if <see cref="Visit(DbConstantExpression)" /> is called)
        // </summary>
        private ISqlFragment HandleCountExpression(DbExpression e)
        {
            ISqlFragment result;

            if (e.ExpressionKind
                == DbExpressionKind.Constant)
            {
                //For constant expression we should not cast the value, 
                // thus we don't go through the default DbConstantExpression handling
                var sqlBuilder = new SqlBuilder();
                sqlBuilder.Append(((DbConstantExpression)e).Value.ToString());
                result = sqlBuilder;
            }
            else
            {
                result = e.Accept(this);
            }

            return result;
        }

        // <summary>
        // This is used to determine if a particular expression is an Apply operation.
        // This is only the case when the DbExpressionKind is CrossApply or OuterApply.
        // </summary>
        private static bool IsApplyExpression(DbExpression e)
        {
            return (DbExpressionKind.CrossApply == e.ExpressionKind || DbExpressionKind.OuterApply == e.ExpressionKind);
        }

        // <summary>
        // This is used to determine if a particular expression is a Join operation.
        // This is true for DbCrossJoinExpression and DbJoinExpression, the
        // latter of which may have one of several different ExpressionKinds.
        // </summary>
        private static bool IsJoinExpression(DbExpression e)
        {
            return (DbExpressionKind.CrossJoin == e.ExpressionKind ||
                    DbExpressionKind.FullOuterJoin == e.ExpressionKind ||
                    DbExpressionKind.InnerJoin == e.ExpressionKind ||
                    DbExpressionKind.LeftOuterJoin == e.ExpressionKind);
        }

        // <summary>
        // This is used to determine if a calling expression needs to place
        // round brackets around the translation of the expression e.
        // Constants, parameters and properties do not require brackets,
        // everything else does.
        // </summary>
        // <returns> true, if the expression needs brackets </returns>
        private static bool IsComplexExpression(DbExpression e)
        {
            switch (e.ExpressionKind)
            {
                case DbExpressionKind.Constant:
                case DbExpressionKind.ParameterReference:
                case DbExpressionKind.Property:
                    return false;

                default:
                    return true;
            }
        }

        // <summary>
        // Determine if the owner expression can add its unique sql to the input's
        // SqlSelectStatement
        // </summary>
        // <param name="result"> The SqlSelectStatement of the input to the relational node. </param>
        // <param name="expressionKind"> The kind of the expression node(not the input's) </param>
        [SuppressMessage("Microsoft.Maintainability", "CA1502:AvoidExcessiveComplexity")]
        private static bool IsCompatible(SqlSelectStatement result, DbExpressionKind expressionKind)
        {
            switch (expressionKind)
            {
                case DbExpressionKind.Distinct:
                    return result.Top == null
                           && result.Skip == null
                        // #494803: The projection after distinct may not project all 
                        // columns used in the Order By
                        // Improvement: Consider getting rid of the Order By instead
                           && result.OrderBy.IsEmpty;

                case DbExpressionKind.Filter:
                    return result.Select.IsEmpty
                           && result.Where.IsEmpty
                           && result.GroupBy.IsEmpty
                           && result.Top == null
                           && result.Skip == null;

                case DbExpressionKind.GroupBy:
                    return result.Select.IsEmpty
                           && result.GroupBy.IsEmpty
                           && result.OrderBy.IsEmpty
                           && result.Top == null
                           && result.Skip == null;

                case DbExpressionKind.Limit:
                case DbExpressionKind.Element:
                    return result.Top == null
                           && result.Skip == null;

                case DbExpressionKind.Project:
                    // SQLBUDT #427998: Allow a Project to be compatible with an OrderBy
                    // Otherwise we won't be able to sort an input, and project out only
                    // a subset of the input columns
                    return result.Select.IsEmpty
                           && result.GroupBy.IsEmpty
                        // SQLBUDT #513640 - If distinct is specified, the projection may affect
                        // the cardinality of the results, thus a new statement must be started.
                           && !result.IsDistinct;

                case DbExpressionKind.Skip:
                    return result.Select.IsEmpty
                           && result.GroupBy.IsEmpty
                           && result.OrderBy.IsEmpty
                           && !result.IsDistinct;

                case DbExpressionKind.Sort:
                    return result.Select.IsEmpty
                           && result.GroupBy.IsEmpty
                           && result.OrderBy.IsEmpty
                        // SQLBUDT #513640 - A Project may be on the top of the Sort, and if so, it would need
                        // to be in the same statement as the Sort (see comment above for the Project case).
                        // A Distinct in the same statement would prevent that, and therefore if Distinct is present,
                        // we need to start a new statement. 
                           && !result.IsDistinct;

                default:
                    Debug.Assert(false);
                    throw ADP1.InvalidOperation(String.Empty);
            }
        }

        // <summary>
        // We use the normal box quotes for SQL server.  We do not deal with ANSI quotes
        // i.e. double quotes.
        // </summary>
        internal static string QuoteIdentifier(string name)
        {
            DebugCheck.NotEmpty(name);
            // We assume that the names are not quoted to begin with.
            return "[" + name.Replace("]", "]]") + "]";
        }

        // <summary>
        // This method is used for transforming INTERSECT and EXCEPT for Sql8,
        // which does not support INTERSECT and EXCEPT.
        // The result is of the following format:
        // SELECT DISTINCT a.a1, a.a2, ..., a.an
        // FROM x as a
        // WHERE (NOT) EXISTS(SELECT 0
        // FROM y as b
        // WHERE (b.b1 = a.a1 or (b.b1 is null and a.a1 is null))
        // AND (b.b2 = a.a2 or (b.b2 is null and a.a2 is null))
        // AND ...
        // AND (b.bn = a.an or (b.bn is null and a.an is null)))
        // where (NOT) is present when translating EXCEPT
        // </summary>
        private ISqlFragment TransformIntersectOrExcept(DbExpression left, DbExpression right, bool isExcept)
        {
            //Create the inner statement
            var inputRightStatement = VisitExpressionEnsureSqlStatement(right);
            Symbol rightSymbol;

            var rightCollectionType = TypeHelpers.GetEdmType<CollectionType>(right.ResultType);

            var newRightSelectStatement = CreateNewSelectStatement(inputRightStatement, "b", rightCollectionType.TypeUsage, out rightSymbol);
            newRightSelectStatement.FromExtents.Add(rightSymbol);
            newRightSelectStatement.Select.Append("0");
            newRightSelectStatement.From.Append(" AS ");
            newRightSelectStatement.From.Append(rightSymbol);
            var rightColumnSymbols = AddDefaultColumns(newRightSelectStatement);

            //Create the outer statement
            var inputLeftStatement = VisitExpressionEnsureSqlStatement(left);
            Symbol leftSymbol;

            var leftCollectionType = TypeHelpers.GetEdmType<CollectionType>(left.ResultType);

            var newSelectStatement = CreateNewSelectStatement(inputLeftStatement, "a", leftCollectionType.TypeUsage, out leftSymbol);
            newSelectStatement.FromExtents.Add(leftSymbol);
            newSelectStatement.IsDistinct = true;
            newSelectStatement.From.Append(" AS ");
            newSelectStatement.From.Append(leftSymbol);
            var leftColumnSymbols = AddDefaultColumns(newSelectStatement);

            Debug.Assert(
                leftColumnSymbols.Count == rightColumnSymbols.Count,
                "The left and the right input to INTERSECT or EXCEPT have a different number of properties");
            Debug.Assert(leftColumnSymbols.Count != 0, "The inputs to INTERSECT or EXCEPT have no properties");

            var isFirst = true;
            for (var i = 0; i < leftColumnSymbols.Count; i++)
            {
                if (!isFirst)
                {
                    newRightSelectStatement.Where.Append(" AND ");
                }
                else
                {
                    isFirst = false;
                }

                newRightSelectStatement.Where.Append("( ");

                // leftSymbol.columnSymbol = rightSymbol.columnSymbol
                newRightSelectStatement.Where.Append(leftSymbol);
                newRightSelectStatement.Where.Append(".");
                newRightSelectStatement.Where.Append(leftColumnSymbols[i]);
                newRightSelectStatement.Where.Append(" = ");
                newRightSelectStatement.Where.Append(rightSymbol);
                newRightSelectStatement.Where.Append(".");
                newRightSelectStatement.Where.Append(rightColumnSymbols[i]);

                newRightSelectStatement.Where.Append(" OR (");

                // leftSymbol.columnSymbol IS NULL AND RightSymbol.columnSymbol IS NULL
                newRightSelectStatement.Where.Append(leftSymbol);
                newRightSelectStatement.Where.Append(".");
                newRightSelectStatement.Where.Append(leftColumnSymbols[i]);
                newRightSelectStatement.Where.Append(" IS NULL AND ");
                newRightSelectStatement.Where.Append(rightSymbol);
                newRightSelectStatement.Where.Append(".");
                newRightSelectStatement.Where.Append(rightColumnSymbols[i]);
                newRightSelectStatement.Where.Append(" IS NULL");

                newRightSelectStatement.Where.Append(") )");
            }

            if (isExcept)
            {
                newSelectStatement.Where.Append(" NOT ");
            }

            newSelectStatement.Where.Append(" EXISTS ( ");
            newSelectStatement.Where.Append(newRightSelectStatement);
            newSelectStatement.Where.Append(" ) ");

            return newSelectStatement;
        }

        // <summary>
        // Simply calls <see cref="VisitExpressionEnsureSqlStatement(DbExpression, bool)" />
        // with addDefaultColumns set to true
        // </summary>
        private SqlSelectStatement VisitExpressionEnsureSqlStatement(DbExpression e)
        {
            return VisitExpressionEnsureSqlStatement(e, true);
        }

        // <summary>
        // This is called from <see cref="GenerateSql(DbQueryCommandTree)" /> and nodes which require a
        // select statement as an argument e.g. <see cref="Visit(DbIsEmptyExpression)" />,
        // <see cref="Visit(DbUnionAllExpression)" />.
        // SqlGenerator needs its child to have a proper alias if the child is
        // just an extent or a join.
        // The normal relational nodes result in complete valid SQL statements.
        // For the rest, we need to treat them as there was a dummy
        // <code>-- originally {expression}
        //     -- change that to
        //     SELECT *
        //     FROM {expression} as c</code>
        // DbLimitExpression needs to start the statement but not add the default columns
        // </summary>
        private SqlSelectStatement VisitExpressionEnsureSqlStatement(DbExpression e, bool addDefaultColumns)
        {
            Debug.Assert(TypeSemantics.IsCollectionType(e.ResultType));

            SqlSelectStatement result;
            switch (e.ExpressionKind)
            {
                case DbExpressionKind.Project:
                case DbExpressionKind.Filter:
                case DbExpressionKind.GroupBy:
                case DbExpressionKind.Sort:
                    result = e.Accept(this) as SqlSelectStatement;
                    break;

                default:
                    Symbol fromSymbol;
                    var inputVarName = "c"; // any name will do - this is my random choice.
                    symbolTable.EnterScope();

                    TypeUsage type = null;
                    switch (e.ExpressionKind)
                    {
                        case DbExpressionKind.Scan:
                        case DbExpressionKind.CrossJoin:
                        case DbExpressionKind.FullOuterJoin:
                        case DbExpressionKind.InnerJoin:
                        case DbExpressionKind.LeftOuterJoin:
                        case DbExpressionKind.CrossApply:
                        case DbExpressionKind.OuterApply:
                            // #490026: It used to be type = e.ResultType. 
                            type = TypeHelpers.GetElementTypeUsage(e.ResultType);
                            break;

                        default:
                            Debug.Assert(TypeSemantics.IsCollectionType(e.ResultType));
                            type = TypeHelpers.GetEdmType<CollectionType>(e.ResultType).TypeUsage;
                            break;
                    }

                    result = VisitInputExpression(e, inputVarName, type, out fromSymbol);
                    AddFromSymbol(result, inputVarName, fromSymbol);
                    symbolTable.ExitScope();
                    break;
            }

            if (addDefaultColumns && result.Select.IsEmpty)
            {
                AddDefaultColumns(result);
            }

            return result;
        }

        // <summary>
        // This method is called by <see cref="Visit(DbFilterExpression)" /> and
        // <see cref="Visit(DbQuantifierExpression)" />
        // </summary>
        // <param name="negatePredicate">
        // This is passed from <see cref="Visit(DbQuantifierExpression)" /> in the All(...) case.
        // </param>
        private SqlSelectStatement VisitFilterExpression(DbExpressionBinding input, DbExpression predicate, bool negatePredicate)
        {
            Symbol fromSymbol;
            var result = VisitInputExpression(
                input.Expression,
                input.VariableName, input.VariableType, out fromSymbol);

            // Filter is compatible with OrderBy
            // but not with Project, another Filter or GroupBy
            if (!IsCompatible(result, DbExpressionKind.Filter))
            {
                result = CreateNewSelectStatement(result, input.VariableName, input.VariableType, out fromSymbol);
            }

            selectStatementStack.Push(result);
            symbolTable.EnterScope();

            AddFromSymbol(result, input.VariableName, fromSymbol);

            if (negatePredicate)
            {
                result.Where.Append("NOT (");
            }
            result.Where.Append(predicate.Accept(this));
            if (negatePredicate)
            {
                result.Where.Append(")");
            }

            symbolTable.ExitScope();
            selectStatementStack.Pop();

            return result;
        }

        // <summary>
        // If the sql fragment for an input expression is not a SqlSelect statement
        // or other acceptable form (e.g. an extent as a SqlBuilder), we need
        // to wrap it in a form acceptable in a FROM clause.  These are
        // primarily the
        // <list type="bullet">
        //     <item>The set operation expressions - union all, intersect, except</item>
        //     <item>TVFs, which are conceptually similar to tables</item>
        // </list>
        // </summary>
        private static void WrapNonQueryExtent(SqlSelectStatement result, ISqlFragment sqlFragment, DbExpressionKind expressionKind)
        {
            switch (expressionKind)
            {
                case DbExpressionKind.Function:
                    // TVF
                    throw ADP1.NotSupported(EntityRes.GetString(EntityRes.TVFsNotSupported));

                default:
                    result.From.Append(" (");
                    result.From.Append(sqlFragment);
                    result.From.Append(")");
                    break;
            }
        }

        // <summary>
        // Is this a Store function (ie) does it have the builtinAttribute specified and it is not a canonical function?
        // </summary>
        private static bool IsStoreFunction(EdmFunction function)
        {
            return function.BuiltInAttribute && !TypeHelpers.IsCanonicalFunction(function);
        }

        private static string ByteArrayToBinaryString(Byte[] binaryArray)
        {
            var sb = new StringBuilder(binaryArray.Length * 2);
            for (var i = 0; i < binaryArray.Length; i++)
            {
                sb.Append(_hexDigits[(binaryArray[i] & 0xF0) >> 4]).Append(_hexDigits[binaryArray[i] & 0x0F]);
            }
            return sb.ToString();
        }

        // <summary>
        // Helper method for the Group By visitor
        // Returns true if at least one of the aggregates in the given list
        // has an argument that is not a <see cref="DbConstantExpression" /> and is not
        // a <see cref="DbPropertyExpression" /> over <see cref="DbVariableReferenceExpression" />,
        // either potentially capped with a <see cref="DbCastExpression" />
        // This is really due to the following two limitations of Sql Server:
        // <list type="number">
        //     <item>
        //         If an expression being aggregated contains an outer reference, then that outer
        //         reference must be the only column referenced in the expression (SQLBUDT #488741)
        //     </item>
        //     <item>
        //         Sql Server cannot perform an aggregate function on an expression containing
        //         an aggregate or a subquery. (SQLBUDT #504600)
        //     </item>
        // </list>
        // Potentially, we could further optimize this.
        // </summary>
        private static bool GroupByAggregatesNeedInnerQuery(IList<DbAggregate> aggregates, string inputVarRefName)
        {
            foreach (var aggregate in aggregates)
            {
                Debug.Assert(aggregate.Arguments.Count >= 1);
                if (GroupByAggregateNeedsInnerQuery(aggregate.Arguments[0], inputVarRefName))
                {
                    return true;
                }
            }
            return false;
        }

        // <summary>
        // Returns true if the given expression is not a <see cref="DbConstantExpression" /> or a
        // <see cref="DbPropertyExpression" /> over  a <see cref="DbVariableReferenceExpression" />
        // referencing the given inputVarRefName, either
        // potentially capped with a <see cref="DbCastExpression" />.
        // </summary>
        private static bool GroupByAggregateNeedsInnerQuery(DbExpression expression, string inputVarRefName)
        {
            return GroupByExpressionNeedsInnerQuery(expression, inputVarRefName, true);
        }

        // <summary>
        // Helper method for the Group By visitor
        // Returns true if at least one of the expressions in the given list
        // is not <see cref="DbPropertyExpression" /> over <see cref="DbVariableReferenceExpression" />
        // referencing the given inputVarRefName potentially capped with a <see cref="DbCastExpression" />.
        // This is really due to the following limitation: Sql Server requires each GROUP BY expression
        // (key) to contain at least one column that is not an outer reference. (SQLBUDT #616523)
        // Potentially, we could further optimize this.
        // </summary>
        private static bool GroupByKeysNeedInnerQuery(IList<DbExpression> keys, string inputVarRefName)
        {
            foreach (var key in keys)
            {
                if (GroupByKeyNeedsInnerQuery(key, inputVarRefName))
                {
                    return true;
                }
            }
            return false;
        }

        // <summary>
        // Returns true if the given expression is not <see cref="DbPropertyExpression" /> over
        // <see cref="DbVariableReferenceExpression" /> referencing the given inputVarRefName
        // potentially capped with a <see cref="DbCastExpression" />.
        // This is really due to the following limitation: Sql Server requires each GROUP BY expression
        // (key) to contain at least one column that is not an outer reference. (SQLBUDT #616523)
        // Potentially, we could further optimize this.
        // </summary>
        private static bool GroupByKeyNeedsInnerQuery(DbExpression expression, string inputVarRefName)
        {
            return GroupByExpressionNeedsInnerQuery(expression, inputVarRefName, false);
        }

        // <summary>
        // Helper method for processing Group By keys and aggregates.
        // Returns true if the given expression is not a <see cref="DbConstantExpression" />
        // (and allowConstants is specified)or a <see cref="DbPropertyExpression" /> over
        // a <see cref="DbVariableReferenceExpression" /> referencing the given inputVarRefName,
        // either potentially capped with a <see cref="DbCastExpression" />.
        // </summary>
        private static bool GroupByExpressionNeedsInnerQuery(DbExpression expression, string inputVarRefName, bool allowConstants)
        {
            //Skip a constant if constants are allowed
            if (allowConstants && (expression.ExpressionKind == DbExpressionKind.Constant))
            {
                return false;
            }

            //Skip a cast expression
            if (expression.ExpressionKind
                == DbExpressionKind.Cast)
            {
                var castExpression = (DbCastExpression)expression;
                return GroupByExpressionNeedsInnerQuery(castExpression.Argument, inputVarRefName, allowConstants);
            }

            //Allow Property(Property(...)), needed when the input is a join
            if (expression.ExpressionKind
                == DbExpressionKind.Property)
            {
                var propertyExpression = (DbPropertyExpression)expression;
                return GroupByExpressionNeedsInnerQuery(propertyExpression.Instance, inputVarRefName, allowConstants);
            }

            if (expression.ExpressionKind
                == DbExpressionKind.VariableReference)
            {
                var varRefExpression = expression as DbVariableReferenceExpression;
                return !varRefExpression.VariableName.Equals(inputVarRefName);
            }

            return true;
        }

        // <summary>
        // determines if the function requires the return type be enforced by use of a cast expression
        // </summary>
        private static bool CastReturnTypeToInt32(DbFunctionExpression e)
        {
            if (!_functionRequiresReturnTypeCast.Contains(e.Function.FullName))
            {
                return false;
            }

            for (var i = 0; i < e.Arguments.Count; i++)
            {
                var storeType = SqlCeProviderManifest.Instance.GetStoreType(e.Arguments[i].ResultType);
                if (_maxTypeNames.Contains(storeType.EdmType.Name))
                {
                    return true;
                }
            }
            return false;
        }

        // <summary>
        // determines if the function requires the return type be enforced by use of a cast expression
        // </summary>
        internal static bool CastReturnTypeToSingle(DbFunctionExpression e)
        {
            //Do not add the cast for the Round() overload having 2 arguments. 
            //Round(Single,Int32) maps to Round(Double,Int32)due to implicit casting. 
            //We don't need to cast in that case, since we expect a Double as return type there anyways.
            return CastReturnTypeToGivenType(e, _functionRequiresReturnTypeCastToSingle, PrimitiveTypeKind.Single);
        }

        // <summary>
        // Determines if the function requires the return type be enforced by use of a cast expression
        // </summary>
        private static bool CastReturnTypeToGivenType(
            DbFunctionExpression e, ISet<string> functionsRequiringReturnTypeCast, PrimitiveTypeKind type)
        {
            if (!functionsRequiringReturnTypeCast.Contains(e.Function.FullName))
            {
                return false;
            }
            for (var i = 0; i < e.Arguments.Count; i++)
            {
                var storeType = SqlCeProviderManifest.Instance.GetStoreType(e.Arguments[i].ResultType);
                if (TypeSemantics.IsPrimitiveType(e.Arguments[i].ResultType, type))
                {
                    return true;
                }
            }
            return false;
        }
        #endregion

        #endregion
    }
}<|MERGE_RESOLUTION|>--- conflicted
+++ resolved
@@ -1314,18 +1314,8 @@
 
                     for (var childIndex = 0; childIndex < aggregate.Arguments.Count; childIndex++)
                     {
-<<<<<<< HEAD
                         var argument = aggregate.Arguments[childIndex];
                         var translatedAggregateArgument = argument.Accept(this);
-=======
-                        //In this case the argument to the aggregate is reference to the one projected out by the
-                        // inner query
-                        var wrappingAggregateArgument = new SqlBuilder();
-                        wrappingAggregateArgument.Append(fromSymbol);
-                        wrappingAggregateArgument.Append(".");
-                        wrappingAggregateArgument.Append(alias);
-                        aggregateArgument = wrappingAggregateArgument;
->>>>>>> 39086741
 
                         object aggregateArgument;
 
@@ -2121,15 +2111,9 @@
         // <summary>
         // Aggregates are not visited by the normal visitor walk.
         // </summary>
-<<<<<<< HEAD
         // <param name="aggregate"> The aggreate go be translated </param>
         // <param name="aggregateArguments"> The translated aggregate arguments </param>
         private static SqlBuilder VisitAggregate(DbAggregate aggregate, IList<object> aggregateArguments)
-=======
-        // <param name="aggregate"> The aggregate go be translated </param>
-        // <param name="aggregateArgument"> The translated aggregate argument </param>
-        private static SqlBuilder VisitAggregate(DbAggregate aggregate, object aggregateArgument)
->>>>>>> 39086741
         {
             var aggregateFunction = new SqlBuilder();
             var aggregateResult = new SqlBuilder();
