# Copyright (c) Microsoft Corporation.  All rights reserved.

$ErrorActionPreference = 'Stop'
$InitialDatabase = '0'

<#
.SYNOPSIS
    Adds or updates an Entity Framework provider entry in the project config
    file.

.DESCRIPTION
    Adds an entry into the 'entityFramework' section of the project config
    file for the specified provider invariant name and provider type. If an
    entry for the given invariant name already exists, then that entry is
    updated with the given type name, unless the given type name already
    matches, in which case no action is taken. The 'entityFramework'
    section is added if it does not exist. The config file is automatically
    saved if and only if a change was made.

    This command is typically used only by Entity Framework provider NuGet
    packages and is run from the 'install.ps1' script.

.PARAMETER Project
    The Visual Studio project to update. When running in the NuGet install.ps1
    script the '$project' variable provided as part of that script should be
    used.

.PARAMETER InvariantName
    The provider invariant name that uniquely identifies this provider. For
    example, the Microsoft SQL Server provider is registered with the invariant
    name 'System.Data.SqlClient'.

.PARAMETER TypeName
    The assembly-qualified type name of the provider-specific type that
    inherits from 'System.Data.Entity.Core.Common.DbProviderServices'. For
    example, for the Microsoft SQL Server provider, this type is
    'System.Data.Entity.SqlServer.SqlProviderServices, EntityFramework.SqlServer'.
#>
function Add-EFProvider
{
    [CmdletBinding(PositionalBinding = $false)]
    param(
        [parameter(Position = 0, Mandatory = $true)]
        $Project,
        [parameter(Position = 1, Mandatory = $true)]
        [string] $InvariantName,
        [parameter(Position = 2, Mandatory = $true)]
        [string] $TypeName)

    $configPath = GetConfigPath $Project
    if (!$configPath)
    {
        return
    }

    [xml] $configXml = Get-Content $configPath

    $providers = $configXml.configuration.entityFramework.providers

    $providers.provider |
        where invariantName -eq $InvariantName |
        %{ $providers.RemoveChild($_) | Out-Null }

    $provider = $providers.AppendChild($configXml.CreateElement('provider'))
    $provider.SetAttribute('invariantName', $InvariantName)
    $provider.SetAttribute('type', $TypeName)

    $configXml.Save($configPath)
}

<#
.SYNOPSIS
    Adds or updates an Entity Framework default connection factory in the
    project config file.

.DESCRIPTION
    Adds an entry into the 'entityFramework' section of the project config
    file for the connection factory that Entity Framework will use by default
    when creating new connections by convention. Any existing entry will be
    overridden if it does not match. The 'entityFramework' section is added if
    it does not exist. The config file is automatically saved if and only if
    a change was made.

    This command is typically used only by Entity Framework provider NuGet
    packages and is run from the 'install.ps1' script.

.PARAMETER Project
    The Visual Studio project to update. When running in the NuGet install.ps1
    script the '$project' variable provided as part of that script should be
    used.

.PARAMETER TypeName
    The assembly-qualified type name of the connection factory type that
    implements the 'System.Data.Entity.Infrastructure.IDbConnectionFactory'
    interface.  For example, for the Microsoft SQL Server Express provider
    connection factory, this type is
    'System.Data.Entity.Infrastructure.SqlConnectionFactory, EntityFramework'.

.PARAMETER ConstructorArguments
    An optional array of strings that will be passed as arguments to the
    connection factory type constructor.
#>
function Add-EFDefaultConnectionFactory
{
    [CmdletBinding(PositionalBinding = $false)]
    param(
        [parameter(Position = 0, Mandatory = $true)]
        $Project,
        [parameter(Position = 1, Mandatory = $true)]
        [string] $TypeName,
        [string[]] $ConstructorArguments)

    $configPath = GetConfigPath $Project
    if (!$configPath)
    {
        return
    }

    [xml] $configXml = Get-Content $configPath

    $entityFramework = $configXml.configuration.entityFramework
    $defaultConnectionFactory = $entityFramework.defaultConnectionFactory
    if ($defaultConnectionFactory)
    {
        $entityFramework.RemoveChild($defaultConnectionFactory) | Out-Null
    }
    $defaultConnectionFactory = $entityFramework.AppendChild($configXml.CreateElement('defaultConnectionFactory'))

    $defaultConnectionFactory.SetAttribute('type', $TypeName)

    if ($ConstructorArguments)
    {
        $parameters = $defaultConnectionFactory.AppendChild($configXml.CreateElement('parameters'))

        foreach ($constructorArgument in $ConstructorArguments)
        {
            $parameter = $parameters.AppendChild($configXml.CreateElement('parameter'))
            $parameter.SetAttribute('value', $constructorArgument)
        }
    }

    $configXml.Save($configPath)
}

<#
.SYNOPSIS
    Enables Code First Migrations in a project.

.DESCRIPTION
    Enables Migrations by scaffolding a migrations configuration class in the project. If the
    target database was created by an initializer, an initial migration will be created (unless
    automatic migrations are enabled via the EnableAutomaticMigrations parameter).

.PARAMETER ContextTypeName
    Specifies the context to use. If omitted, migrations will attempt to locate a
    single context type in the target project.

.PARAMETER EnableAutomaticMigrations
    Specifies whether automatic migrations will be enabled in the scaffolded migrations configuration.
    If omitted, automatic migrations will be disabled.

.PARAMETER MigrationsDirectory
    Specifies the name of the directory that will contain migrations code files.
    If omitted, the directory will be named "Migrations".

.PARAMETER ProjectName
    Specifies the project that the scaffolded migrations configuration class will
    be added to. If omitted, the default project selected in package manager
    console is used.

.PARAMETER StartUpProjectName
    Specifies the configuration file to use for named connection strings. If
    omitted, the specified project's configuration file is used.

.PARAMETER ContextProjectName
    Specifies the project which contains the DbContext class to use. If omitted,
    the context is assumed to be in the same project used for migrations.

.PARAMETER ConnectionStringName
    Specifies the name of a connection string to use from the application's
    configuration file.

.PARAMETER ConnectionString
    Specifies the connection string to use. If omitted, the context's
    default connection will be used.

.PARAMETER ConnectionProviderName
    Specifies the provider invariant name of the connection string.

.PARAMETER Force
    Specifies that the migrations configuration be overwritten when running more
    than once for a given project.

.PARAMETER ContextAssemblyName
    Specifies the name of the assembly which contains the DbContext class to use. Use this
    parameter instead of ContextProjectName when the context is contained in a referenced
    assembly rather than in a project of the solution.

.PARAMETER AppDomainBaseDirectory
    Specifies the directory to use for the app-domain that is used for running Migrations
    code such that the app-domain is able to find all required assemblies. This is an
    advanced option that should only be needed if the solution contains	several projects
    such that the assemblies needed for the context and configuration are not all
    referenced from either the project containing the context or the project containing
    the migrations.

.EXAMPLE
    Enable-Migrations
    # Scaffold a migrations configuration in a project with only one context

.EXAMPLE
    Enable-Migrations -Auto
    # Scaffold a migrations configuration with automatic migrations enabled for a project
    # with only one context

.EXAMPLE
    Enable-Migrations -ContextTypeName MyContext -MigrationsDirectory DirectoryName
    # Scaffold a migrations configuration for a project with multiple contexts
    # This scaffolds a migrations configuration for MyContext and will put the configuration
    # and subsequent configurations in a new directory called "DirectoryName"

#>
function Enable-Migrations
{
    [CmdletBinding(DefaultParameterSetName = 'ConnectionStringName', PositionalBinding = $false)]
    param(
        [string] $ContextTypeName,
        [alias('Auto')]
        [switch] $EnableAutomaticMigrations,
        [string] $MigrationsDirectory,
        [string] $ProjectName,
        [string] $StartUpProjectName,
        [string] $ContextProjectName,
        [parameter(ParameterSetName = 'ConnectionStringName')]
        [string] $ConnectionStringName,
        [parameter(ParameterSetName = 'ConnectionStringAndProviderName', Mandatory = $true)]
        [string] $ConnectionString,
        [parameter(ParameterSetName = 'ConnectionStringAndProviderName', Mandatory = $true)]
        [string] $ConnectionProviderName,
        [switch] $Force,
        [string] $ContextAssemblyName,
        [string] $AppDomainBaseDirectory)

    WarnIfOtherEFs 'Enable-Migrations'

    $project = GetProject $ProjectName
    $startupProject = GetStartupProject $StartUpProjectName $project

    if (!$ContextAssemblyName -and $ContextProjectName)
    {
        $contextProject = Get-Project $ContextProjectName
        $ContextAssemblyName = GetProperty $contextProject.Properties 'AssemblyName'
    }

    $params = 'migrations', 'enable', '--json'

    if ($ContextTypeName)
    {
        $params += '--context', $ContextTypeName
    }

    if ($ContextAssemblyName)
    {
        $params += '--context-assembly', $ContextAssemblyName
    }

    if ($EnableAutomaticMigrations)
    {
        $params += '--auto'
    }

    if ($MigrationsDirectory)
    {
        $params += '--migrations-dir', $MigrationsDirectory
    }

    $params += GetParams $ConnectionStringName $ConnectionString $ConnectionProviderName

    if ($Force)
    {
        $params += '--force'
    }

    # NB: -join is here to support ConvertFrom-Json on PowerShell 3.0
    $result = (EF6 $project $startupProject $AppDomainBaseDirectory $params) -join "`n" | ConvertFrom-Json

    $project.ProjectItems.AddFromFile($result.migrationsConfiguration) | Out-Null
    $DTE.ItemOperations.OpenFile($result.migrationsConfiguration) | Out-Null
    ShowConsole

    if ($result.migration)
    {
        $project.ProjectItems.AddFromFile($result.migration) | Out-Null
        $resourcesProperties = $project.ProjectItems.AddFromFile($result.migrationResources).Properties
        $project.ProjectItems.AddFromFile($result.migrationDesigner) | Out-Null
    }
}

<#
.SYNOPSIS
    Scaffolds a migration script for any pending model changes.

.DESCRIPTION
    Scaffolds a new migration script and adds it to the project.

.PARAMETER Name
    Specifies the name of the custom script.

.PARAMETER Force
    Specifies that the migration user code be overwritten when re-scaffolding an
    existing migration.

.PARAMETER ProjectName
    Specifies the project that contains the migration configuration type to be
    used. If omitted, the default project selected in package manager console
    is used.

.PARAMETER StartUpProjectName
    Specifies the configuration file to use for named connection strings. If
    omitted, the specified project's configuration file is used.

.PARAMETER ConfigurationTypeName
    Specifies the migrations configuration to use. If omitted, migrations will
    attempt to locate a single migrations configuration type in the target
    project.

.PARAMETER ConnectionStringName
    Specifies the name of a connection string to use from the application's
    configuration file.

.PARAMETER ConnectionString
    Specifies the connection string to use. If omitted, the context's
    default connection will be used.

.PARAMETER ConnectionProviderName
    Specifies the provider invariant name of the connection string.

.PARAMETER IgnoreChanges
    Scaffolds an empty migration ignoring any pending changes detected in the current model.
    This can be used to create an initial, empty migration to enable Migrations for an existing
    database. N.B. Doing this assumes that the target database schema is compatible with the
    current model.

.PARAMETER AppDomainBaseDirectory
    Specifies the directory to use for the app-domain that is used for running Migrations
    code such that the app-domain is able to find all required assemblies. This is an
    advanced option that should only be needed if the solution contains	several projects
    such that the assemblies needed for the context and configuration are not all
    referenced from either the project containing the context or the project containing
    the migrations.

.EXAMPLE
    Add-Migration First
    # Scaffold a new migration named "First"

.EXAMPLE
    Add-Migration First -IgnoreChanges
    # Scaffold an empty migration ignoring any pending changes detected in the current model.
    # This can be used to create an initial, empty migration to enable Migrations for an existing
    # database. N.B. Doing this assumes that the target database schema is compatible with the
    # current model.

#>
function Add-Migration
{
    [CmdletBinding(DefaultParameterSetName = 'ConnectionStringName', PositionalBinding = $false)]
    param(
        [parameter(Position = 0, Mandatory = $true)]
        [string] $Name,
        [switch] $Force,
        [string] $ProjectName,
        [string] $StartUpProjectName,
        [string] $ConfigurationTypeName,
        [parameter(ParameterSetName = 'ConnectionStringName')]
        [string] $ConnectionStringName,
        [parameter(ParameterSetName = 'ConnectionStringAndProviderName', Mandatory = $true)]
        [string] $ConnectionString,
        [parameter(ParameterSetName = 'ConnectionStringAndProviderName', Mandatory = $true)]
        [string] $ConnectionProviderName,
        [switch] $IgnoreChanges,
        [string] $AppDomainBaseDirectory)

    WarnIfOtherEFs 'Add-Migration'

    $project = GetProject $ProjectName
    $startupProject = GetStartupProject $StartUpProjectName $project

    $params = 'migrations', 'add', $Name, '--json'

    if ($Force)
    {
        $params += '--force'
    }

    if ($ConfigurationTypeName)
    {
        $params += '--migrations-config', $ConfigurationTypeName
    }

    if ($IgnoreChanges)
    {
        $params += '--ignore-changes'
    }

    $params += GetParams $ConnectionStringName $ConnectionString $ConnectionProviderName

    # NB: -join is here to support ConvertFrom-Json on PowerShell 3.0
    $result = (EF6 $project $startupProject $AppDomainBaseDirectory $params) -join "`n" | ConvertFrom-Json

    $project.ProjectItems.AddFromFile($result.migration) | Out-Null
    $DTE.ItemOperations.OpenFile($result.migration) | Out-Null
    $resourcesProperties = $project.ProjectItems.AddFromFile($result.migrationResources).Properties
    $project.ProjectItems.AddFromFile($result.migrationDesigner) | Out-Null
}

<#
.SYNOPSIS
    Applies any pending migrations to the database.

.DESCRIPTION
    Updates the database to the current model by applying pending migrations.

.PARAMETER SourceMigration
    Only valid with -Script. Specifies the name of a particular migration to use
    as the update's starting point. If omitted, the last applied migration in
    the database will be used.

.PARAMETER TargetMigration
    Specifies the name of a particular migration to update the database to. If
    omitted, the current model will be used.

.PARAMETER Script
    Generate a SQL script rather than executing the pending changes directly.

.PARAMETER Force
    Specifies that data loss is acceptable during automatic migration of the
    database.

.PARAMETER ProjectName
    Specifies the project that contains the migration configuration type to be
    used. If omitted, the default project selected in package manager console
    is used.

.PARAMETER StartUpProjectName
    Specifies the configuration file to use for named connection strings. If
    omitted, the specified project's configuration file is used.

.PARAMETER ConfigurationTypeName
    Specifies the migrations configuration to use. If omitted, migrations will
    attempt to locate a single migrations configuration type in the target
    project.

.PARAMETER ConnectionStringName
    Specifies the name of a connection string to use from the application's
    configuration file.

.PARAMETER ConnectionString
    Specifies the connection string to use. If omitted, the context's
    default connection will be used.

.PARAMETER ConnectionProviderName
    Specifies the provider invariant name of the connection string.

.PARAMETER AppDomainBaseDirectory
    Specifies the directory to use for the app-domain that is used for running Migrations
    code such that the app-domain is able to find all required assemblies. This is an
    advanced option that should only be needed if the solution contains	several projects
    such that the assemblies needed for the context and configuration are not all
    referenced from either the project containing the context or the project containing
    the migrations.

.EXAMPLE
    Update-Database
    # Update the database to the latest migration

.EXAMPLE
    Update-Database -TargetMigration Second
    # Update database to a migration named "Second"
    # This will apply migrations if the target hasn't been applied or roll back migrations
    # if it has

.EXAMPLE
    Update-Database -Script
    # Generate a script to update the database from its current state to the latest migration

.EXAMPLE
    Update-Database -Script -SourceMigration Second -TargetMigration First
    # Generate a script to migrate the database from a specified start migration
    # named "Second" to a specified target migration named "First"

.EXAMPLE
    Update-Database -Script -SourceMigration $InitialDatabase
    # Generate a script that can upgrade a database currently at any version to the latest version.
    # The generated script includes logic to check the __MigrationsHistory table and only apply changes
    # that haven't been previously applied.

.EXAMPLE
    Update-Database -TargetMigration $InitialDatabase
    # Runs the Down method to roll-back any migrations that have been applied to the database


#>
function Update-Database
{
    [CmdletBinding(DefaultParameterSetName = 'ConnectionStringName', PositionalBinding = $false)]
    param(
        [string] $SourceMigration,
        [string] $TargetMigration,
        [switch] $Script,
        [switch] $Force,
        [string] $ProjectName,
        [string] $StartUpProjectName,
        [string] $ConfigurationTypeName,
        [parameter(ParameterSetName = 'ConnectionStringName')]
        [string] $ConnectionStringName,
        [parameter(ParameterSetName = 'ConnectionStringAndProviderName', Mandatory = $true)]
        [string] $ConnectionString,
        [parameter(ParameterSetName = 'ConnectionStringAndProviderName', Mandatory = $true)]
        [string] $ConnectionProviderName,
        [string] $AppDomainBaseDirectory)

    WarnIfOtherEFs 'Update-Database'

    $project = GetProject $ProjectName
    $startupProject = GetStartupProject $StartUpProjectName $project

    $params = 'database', 'update'

    if ($SourceMigration)
    {
        $params += '--source', $SourceMigration
    }

    if ($TargetMigration)
    {
        $params += '--target', $TargetMigration
    }

    if ($Script)
    {
        $params += '--script'
    }

    if ($Force)
    {
        $params += '--force'
    }

    if ($ConfigurationTypeName)
    {
        $params += '--migrations-config', $ConfigurationTypeName
    }

    $params += GetParams $ConnectionStringName $ConnectionString $ConnectionProviderName

    $result = (EF6 $project $startupProject $AppDomainBaseDirectory $params) -join "`n"
    if ($result)
    {
        try
        {
            $window = $DTE.ItemOperations.NewFile('General\Sql File')
            $textDocument = $window.Document.Object('TextDocument')
            $editPoint = $textDocument.StartPoint.CreateEditPoint()
            $editPoint.Insert($result)
        }
        catch
        {
            $intermediatePath = GetIntermediatePath $project
            if (![IO.Path]::IsPathRooted($intermediatePath))
            {
                $projectDir = GetProperty $project.Properties 'FullPath'
                $intermediatePath = Join-Path $projectDir $intermediatePath -Resolve | Convert-Path
            }

            $fileName = [IO.Path]::ChangeExtension([IO.Path]::GetRandomFileName(), '.sql')
            $sqlFile = Join-Path $intermediatePath $fileName

            [IO.File]::WriteAllText($sqlFile, $result)

            $DTE.ItemOperations.OpenFile($sqlFile) | Out-Null
        }

        ShowConsole
    }
}

<#
.SYNOPSIS
    Displays the migrations that have been applied to the target database.

.DESCRIPTION
    Displays the migrations that have been applied to the target database.

.PARAMETER ProjectName
    Specifies the project that contains the migration configuration type to be
    used. If omitted, the default project selected in package manager console
    is used.

.PARAMETER StartUpProjectName
    Specifies the configuration file to use for named connection strings. If
    omitted, the specified project's configuration file is used.

.PARAMETER ConfigurationTypeName
    Specifies the migrations configuration to use. If omitted, migrations will
    attempt to locate a single migrations configuration type in the target
    project.

.PARAMETER ConnectionStringName
    Specifies the name of a connection string to use from the application's
    configuration file.

.PARAMETER ConnectionString
    Specifies the connection string to use. If omitted, the context's
    default connection will be used.

.PARAMETER ConnectionProviderName
    Specifies the provider invariant name of the connection string.

.PARAMETER AppDomainBaseDirectory
    Specifies the directory to use for the app-domain that is used for running Migrations
    code such that the app-domain is able to find all required assemblies. This is an
    advanced option that should only be needed if the solution contains	several projects
    such that the assemblies needed for the context and configuration are not all
    referenced from either the project containing the context or the project containing
    the migrations.
#>
function Get-Migrations
{
    [CmdletBinding(DefaultParameterSetName = 'ConnectionStringName', PositionalBinding = $false)]
    param(
        [string] $ProjectName,
        [string] $StartUpProjectName,
        [string] $ConfigurationTypeName,
        [parameter(ParameterSetName = 'ConnectionStringName')]
        [string] $ConnectionStringName,
        [parameter(ParameterSetName = 'ConnectionStringAndProviderName', Mandatory = $true)]
        [string] $ConnectionString,
        [parameter(ParameterSetName = 'ConnectionStringAndProviderName', Mandatory = $true)]
        [string] $ConnectionProviderName,
        [string] $AppDomainBaseDirectory)

    WarnIfOtherEFs 'Get-Migrations'

    $project = GetProject $ProjectName
    $startupProject = GetStartupProject $StartUpProjectName $project

    $params = 'migrations', 'list'

    if ($ConfigurationTypeName)
    {
        $params += '--migrations-config', $ConfigurationTypeName
    }

    $params += GetParams $ConnectionStringName $ConnectionString $ConnectionProviderName

    return EF6 $project $startupProject $AppDomainBaseDirectory $params
}

function WarnIfOtherEFs($cmdlet)
{
    if (Get-Module 'EntityFrameworkCore')
    {
        Write-Warning "Both Entity Framework 6 and Entity Framework Core are installed. The Entity Framework 6 tools are running. Use 'EntityFrameworkCore\$cmdlet' for Entity Framework Core."
    }

    if (Get-Module 'EntityFramework')
    {
        Write-Warning "A version of Entity Framework older than 6.3 is also installed. The newer tools are running. Use 'EntityFramework\$cmdlet' for the older version."
    }
}

function GetProject($projectName)
{
    if (!$projectName)
    {
        return Get-Project
    }

    return Get-Project $projectName
}

function GetStartupProject($name, $fallbackProject)
{
    if ($name)
    {
        return Get-Project $name
    }

    $startupProjectPaths = $DTE.Solution.SolutionBuild.StartupProjects
    if ($startupProjectPaths)
    {
        if ($startupProjectPaths.Length -eq 1)
        {
            $startupProjectPath = $startupProjectPaths[0]
            if (![IO.Path]::IsPathRooted($startupProjectPath))
            {
                $solutionPath = Split-Path (GetProperty $DTE.Solution.Properties 'Path')
                $startupProjectPath = Join-Path $solutionPath $startupProjectPath -Resolve | Convert-Path
            }

            $startupProject = GetSolutionProjects |
                ?{
                    try
                    {
                        $fullName = $_.FullName
                    }
                    catch [NotImplementedException]
                    {
                        return $false
                    }

                    if ($fullName -and $fullName.EndsWith('\'))
                    {
                        $fullName = $fullName.Substring(0, $fullName.Length - 1)
                    }

                    return $fullName -eq $startupProjectPath
                }
            if ($startupProject)
            {
                return $startupProject
            }

            Write-Warning "Unable to resolve startup project '$startupProjectPath'."
        }
        else
        {
            Write-Warning 'Multiple startup projects set.'
        }
    }
    else
    {
        Write-Warning 'No startup project set.'
    }

    Write-Warning "Using project '$($fallbackProject.ProjectName)' as the startup project."

    return $fallbackProject
}

function GetSolutionProjects()
{
    $projects = New-Object 'System.Collections.Stack'

    $DTE.Solution.Projects |
        %{ $projects.Push($_) }

    while ($projects.Count)
    {
        $project = $projects.Pop();

        <# yield return #> $project

        if ($project.ProjectItems)
        {
            $project.ProjectItems |
                ?{ $_.SubProject } |
                %{ $projects.Push($_.SubProject) }
        }
    }
}

function GetParams($connectionStringName, $connectionString, $connectionProviderName)
{
    $params = @()

    if ($connectionStringName)
    {
        $params += '--connection-string-name', $connectionStringName
    }

    if ($connectionString)
    {
        $params += '--connection-string', $connectionString,
            '--connection-provider', $connectionProviderName
    }

    return $params
}

function ShowConsole
{
    $componentModel = Get-VSComponentModel
    $powerConsoleWindow = $componentModel.GetService([NuGetConsole.IPowerConsoleWindow])
    $powerConsoleWindow.Show()
}

function WriteErrorLine($message)
{
    try
    {
        # Call the internal API NuGet uses to display errors
        $componentModel = Get-VSComponentModel
        $powerConsoleWindow = $componentModel.GetService([NuGetConsole.IPowerConsoleWindow])
        $bindingFlags = [Reflection.BindingFlags]::Instance -bor [Reflection.BindingFlags]::NonPublic
        $activeHostInfo = $powerConsoleWindow.GetType().GetProperty('ActiveHostInfo', $bindingFlags).GetValue($powerConsoleWindow)
        $internalHost = $activeHostInfo.WpfConsole.Host
        $reportErrorMethod = $internalHost.GetType().GetMethod('ReportError', $bindingFlags, $null, [Exception], $null)
        $exception = New-Object Exception $message
        $reportErrorMethod.Invoke($internalHost, $exception)
    }
    catch
    {
        Write-Host $message -ForegroundColor DarkRed
    }
}

function EF6($project, $startupProject, $workingDir, $params)
{
    $solutionBuild = $DTE.Solution.SolutionBuild
    $solutionBuild.BuildProject(
        $solutionBuild.ActiveConfiguration.Name,
        $project.UniqueName,
        <# WaitForBuildToFinish #> $true)
    if ($solutionBuild.LastBuildInfo)
    {
        throw "The project '$($project.ProjectName)' failed to build."
    }

    $projectDir = GetProperty $project.Properties 'FullPath'
    $outputPath = GetProperty $project.ConfigurationManager.ActiveConfiguration.Properties 'OutputPath'
    $targetDir = [IO.Path]::GetFullPath([IO.Path]::Combine($projectDir, $outputPath))
    $targetFrameworkMoniker = GetProperty $project.Properties 'TargetFrameworkMoniker'
    $frameworkName = New-Object 'System.Runtime.Versioning.FrameworkName' $targetFrameworkMoniker
    $targetFrameworkIdentifier = $frameworkName.Identifier
    $targetFrameworkVersion = $frameworkName.Version

    if ($targetFrameworkIdentifier -in '.NETFramework')
    {
        if ($targetFrameworkVersion -lt '4.5')
        {
            $frameworkDir = 'net40'
        }
        else
        {
            $frameworkDir = 'net45'
        }

        $platformTarget = GetPlatformTarget $project
        if ($platformTarget -eq 'x86')
        {
            $runtimeDir = 'win-x86'
        }
        elseif ($platformTarget -in 'AnyCPU', 'x64')
        {
            $runtimeDir = 'any'
        }
        else
        {
            throw "Project '$($project.ProjectName)' has an active platform of '$platformTarget'. Select a different " +
                'platform and try again.'
        }

        $exePath = Join-Path $PSScriptRoot "$frameworkDir\$runtimeDir\ef6.exe"
    }
    elseif ($targetFrameworkIdentifier -eq '.NETCoreApp')
    {
        $exePath = (Get-Command 'dotnet').Path

        $targetName = GetProperty $project.Properties 'AssemblyName'
        $depsFile = Join-Path $targetDir ($targetName + '.deps.json')
        $projectAssetsFile = GetCpsProperty $project 'ProjectAssetsFile'
        $runtimeConfig = Join-Path $targetDir ($targetName + '.runtimeconfig.json')
        $runtimeFrameworkVersion = GetCpsProperty $project 'RuntimeFrameworkVersion'
<<<<<<< HEAD
        $efPath = Join-Path $PSScriptRoot 'netcoreapp5.0\any\ef6.dll'
=======
        $efPath = Join-Path $PSScriptRoot 'netcoreapp3.0\any\ef6.dll'
>>>>>>> 5b435245

        $dotnetParams = 'exec', '--depsfile', $depsFile

        if ($projectAssetsFile)
        {
            # NB: Don't use Get-Content. It doesn't handle UTF-8 without a signature
            # NB: Don't use ReadAllLines. ConvertFrom-Json won't work on PowerShell 3.0
            $projectAssets = [IO.File]::ReadAllText($projectAssetsFile) | ConvertFrom-Json
            $projectAssets.packageFolders.psobject.Properties.Name |
                %{ $dotnetParams += '--additionalprobingpath', $_.TrimEnd('\') }
        }

        if (Test-Path $runtimeConfig)
        {
            $dotnetParams += '--runtimeconfig', $runtimeConfig
        }
        elseif ($runtimeFrameworkVersion)
        {
            $dotnetParams += '--fx-version', $runtimeFrameworkVersion
        }

        $dotnetParams += $efPath

        $params = $dotnetParams + $params
    }
    else
    {
        throw "Project '$($startupProject.ProjectName)' targets framework '$targetFrameworkIdentifier'. The Entity Framework " +
            'Package Manager Console Tools don''t support this framework.'
    }

    $targetFileName = GetProperty $project.Properties 'OutputFileName'
    $targetPath = Join-Path $targetDir $targetFileName
    $rootNamespace = GetProperty $project.Properties 'RootNamespace'
    $language = GetLanguage $project

    $params += '--verbose',
        '--no-color',
        '--prefix-output',
        '--assembly', $targetPath,
        '--project-dir', $projectDir,
        '--language', $language

    if (IsWeb $startupProject)
    {
        $startupProjectDir = GetProperty $startupProject.Properties 'FullPath'
        $params += '--data-dir', (Join-Path $startupProjectDir 'App_Data')
    }

    if ($rootNamespace)
    {
        $params += '--root-namespace', $rootNamespace
    }

    $configFile = GetConfigPath $startupProject
    if ($configFile)
    {
        $params += '--config', $configFile
    }

    if (!$workingDir)
    {
        $workingDir = $targetDir
    }

    $arguments = ToArguments $params
    $startInfo = New-Object 'System.Diagnostics.ProcessStartInfo' -Property @{
        FileName = $exePath;
        Arguments = $arguments;
        UseShellExecute = $false;
        CreateNoWindow = $true;
        RedirectStandardOutput = $true;
        StandardOutputEncoding = [Text.Encoding]::UTF8;
        RedirectStandardError = $true;
        WorkingDirectory = $workingDir;
    }

    Write-Verbose "$exePath $arguments"

    $process = [Diagnostics.Process]::Start($startInfo)

    while (($line = $process.StandardOutput.ReadLine()) -ne $null)
    {
        $level = $null
        $text = $null

        $parts = $line.Split(':', 2)
        if ($parts.Length -eq 2)
        {
            $level = $parts[0]

            $i = 0
            $count = 8 - $level.Length
            while ($i -lt $count -and $parts[1][$i] -eq ' ')
            {
                $i++
            }

            $text = $parts[1].Substring($i)
        }

        switch ($level)
        {
            'error' { WriteErrorLine $text }
            'warn' { Write-Warning $text }
            'info' { Write-Host $text }
            'data' { Write-Output $text }
            'verbose' { Write-Verbose $text }
            default { Write-Host $line }
        }
    }

    $process.WaitForExit()

    if ($process.ExitCode)
    {
        while (($line = $process.StandardError.ReadLine()) -ne $null)
        {
            WriteErrorLine $line
        }

        exit
    }
}

function IsCpsProject($project)
{
    $hierarchy = GetVsHierarchy $project
    $isCapabilityMatch = [Microsoft.VisualStudio.Shell.PackageUtilities].GetMethod(
        'IsCapabilityMatch',
        [type[]]([Microsoft.VisualStudio.Shell.Interop.IVsHierarchy], [string]))

    return $isCapabilityMatch.Invoke($null, ($hierarchy, 'CPS'))
}

function IsWeb($project)
{
    $hierarchy = GetVsHierarchy $project

    $aggregatableProject = Get-Interface $hierarchy 'Microsoft.VisualStudio.Shell.Interop.IVsAggregatableProject'
    if (!$aggregatableProject)
    {
        $projectTypes = $project.Kind
    }
    else
    {
        $projectTypeGuids = $null
        $hr = $aggregatableProject.GetAggregateProjectTypeGuids([ref] $projectTypeGuids)
        [Runtime.InteropServices.Marshal]::ThrowExceptionForHR($hr)

        $projectTypes = $projectTypeGuids.Split(';')
    }

    foreach ($projectType in $projectTypes)
    {
        if ($projectType -in '{349C5851-65DF-11DA-9384-00065B846F21}', '{E24C65DC-7377-472B-9ABA-BC803B73C61A}')
        {
            return $true
        }
    }

    return $false;
}

function GetIntermediatePath($project)
{
    $intermediatePath = GetProperty $project.ConfigurationManager.ActiveConfiguration.Properties 'IntermediatePath'
    if ($intermediatePath)
    {
        return $intermediatePath
    }

    return GetMSBuildProperty $project 'IntermediateOutputPath'
}

function GetPlatformTarget($project)
{
    if (IsCpsProject $project)
    {
        $platformTarget = GetCpsProperty $project 'PlatformTarget'
        if ($platformTarget)
        {
            return $platformTarget
        }

        return GetCpsProperty $project 'Platform'
    }

    $platformTarget = GetProperty $project.ConfigurationManager.ActiveConfiguration.Properties 'PlatformTarget'
    if ($platformTarget)
    {
        return $platformTarget
    }

    # NB: For classic F# projects
    $platformTarget = GetMSBuildProperty $project 'PlatformTarget'
    if ($platformTarget)
    {
        return $platformTarget
    }

    return 'AnyCPU'
}

function GetLanguage($project)
{
    if (IsCpsProject $project)
    {
        return GetCpsProperty $project 'Language'
    }

    return GetMSBuildProperty $project 'Language'
}

function GetVsHierarchy($project)
{
    $solution = Get-VSService 'Microsoft.VisualStudio.Shell.Interop.SVsSolution' 'Microsoft.VisualStudio.Shell.Interop.IVsSolution'
    $hierarchy = $null
    $hr = $solution.GetProjectOfUniqueName($project.UniqueName, [ref] $hierarchy)
    [Runtime.InteropServices.Marshal]::ThrowExceptionForHR($hr)

    return $hierarchy
}

function GetProperty($properties, $propertyName)
{
    try
    {
        return $properties.Item($propertyName).Value
    }
    catch
    {
        return $null
    }
}

function GetCpsProperty($project, $propertyName)
{
    $browseObjectContext = Get-Interface $project 'Microsoft.VisualStudio.ProjectSystem.Properties.IVsBrowseObjectContext'
    $unconfiguredProject = $browseObjectContext.UnconfiguredProject
    $configuredProject = $unconfiguredProject.GetSuggestedConfiguredProjectAsync().Result
    $properties = $configuredProject.Services.ProjectPropertiesProvider.GetCommonProperties()

    return $properties.GetEvaluatedPropertyValueAsync($propertyName).Result
}

function GetMSBuildProperty($project, $propertyName)
{
    $msbuildProject = [Microsoft.Build.Evaluation.ProjectCollection]::GlobalProjectCollection.LoadedProjects |
        where FullPath -eq $project.FullName

    return $msbuildProject.GetProperty($propertyName).EvaluatedValue
}

function ToArguments($params)
{
    $arguments = ''
    for ($i = 0; $i -lt $params.Length; $i++)
    {
        if ($i)
        {
            $arguments += ' '
        }

        if (!$params[$i].Contains(' '))
        {
            $arguments += $params[$i]

            continue
        }

        $arguments += '"'

        $pendingBackslashs = 0
        for ($j = 0; $j -lt $params[$i].Length; $j++)
        {
            switch ($params[$i][$j])
            {
                '"'
                {
                    if ($pendingBackslashs)
                    {
                        $arguments += '\' * $pendingBackslashs * 2
                        $pendingBackslashs = 0
                    }
                    $arguments += '\"'
                }

                '\'
                {
                    $pendingBackslashs++
                }

                default
                {
                    if ($pendingBackslashs)
                    {
                        if ($pendingBackslashs -eq 1)
                        {
                            $arguments += '\'
                        }
                        else
                        {
                            $arguments += '\' * $pendingBackslashs * 2
                        }

                        $pendingBackslashs = 0
                    }

                    $arguments += $params[$i][$j]
                }
            }
        }

        if ($pendingBackslashs)
        {
            $arguments += '\' * $pendingBackslashs * 2
        }

        $arguments += '"'
    }

    return $arguments
}

function GetConfigPath($project)
{
    if (IsWeb $project)
    {
        $configFileName = 'web.config'
    }
    else
    {
        $configFileName = 'app.config'
    }

    $item = $project.ProjectItems |
        where Name -eq $configFileName |
        select -First 1

    return GetProperty $item.Properties 'FullPath'
}

Export-ModuleMember 'Add-EFDefaultConnectionFactory', 'Add-EFProvider', 'Add-Migration', 'Enable-Migrations', 'Get-Migrations', 'Update-Database' -Variable 'InitialDatabase'<|MERGE_RESOLUTION|>--- conflicted
+++ resolved
@@ -862,11 +862,7 @@
         $projectAssetsFile = GetCpsProperty $project 'ProjectAssetsFile'
         $runtimeConfig = Join-Path $targetDir ($targetName + '.runtimeconfig.json')
         $runtimeFrameworkVersion = GetCpsProperty $project 'RuntimeFrameworkVersion'
-<<<<<<< HEAD
-        $efPath = Join-Path $PSScriptRoot 'netcoreapp5.0\any\ef6.dll'
-=======
         $efPath = Join-Path $PSScriptRoot 'netcoreapp3.0\any\ef6.dll'
->>>>>>> 5b435245
 
         $dotnetParams = 'exec', '--depsfile', $depsFile
 
