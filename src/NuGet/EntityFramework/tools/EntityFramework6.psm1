# Copyright (c) Microsoft Corporation.  All rights reserved.

$ErrorActionPreference = 'Stop'
$InitialDatabase = '0'

<#
.SYNOPSIS
    Adds or updates an Entity Framework provider entry in the project config
    file.

.DESCRIPTION
    Adds an entry into the 'entityFramework' section of the project config
    file for the specified provider invariant name and provider type. If an
    entry for the given invariant name already exists, then that entry is
    updated with the given type name, unless the given type name already
    matches, in which case no action is taken. The 'entityFramework'
    section is added if it does not exist. The config file is automatically
    saved if and only if a change was made.

    This command is typically used only by Entity Framework provider NuGet
    packages and is run from the 'install.ps1' script.

.PARAMETER Project
    The Visual Studio project to update. When running in the NuGet install.ps1
    script the '$project' variable provided as part of that script should be
    used.

.PARAMETER InvariantName
    The provider invariant name that uniquely identifies this provider. For
    example, the Microsoft SQL Server provider is registered with the invariant
    name 'System.Data.SqlClient'.

.PARAMETER TypeName
    The assembly-qualified type name of the provider-specific type that
    inherits from 'System.Data.Entity.Core.Common.DbProviderServices'. For
    example, for the Microsoft SQL Server provider, this type is
    'System.Data.Entity.SqlServer.SqlProviderServices, EntityFramework.SqlServer'.
#>
function Add-EFProvider
{
    [CmdletBinding(PositionalBinding = $false)]
    param(
        [parameter(Position = 0, Mandatory = $true)]
        $Project,
        [parameter(Position = 1, Mandatory = $true)]
        [string] $InvariantName,
        [parameter(Position = 2, Mandatory = $true)]
        [string] $TypeName)

    $configPath = GetConfigPath $Project
    if (!$configPath)
    {
        return
    }

    [xml] $configXml = Get-Content $configPath

    $providers = $configXml.configuration.entityFramework.providers

    $providers.provider |
        where invariantName -eq $InvariantName |
        %{ $providers.RemoveChild($_) | Out-Null }

    $provider = $providers.AppendChild($configXml.CreateElement('provider'))
    $provider.SetAttribute('invariantName', $InvariantName)
    $provider.SetAttribute('type', $TypeName)

    $configXml.Save($configPath)
}

<#
.SYNOPSIS
    Adds or updates an Entity Framework default connection factory in the
    project config file.

.DESCRIPTION
    Adds an entry into the 'entityFramework' section of the project config
    file for the connection factory that Entity Framework will use by default
    when creating new connections by convention. Any existing entry will be
    overridden if it does not match. The 'entityFramework' section is added if
    it does not exist. The config file is automatically saved if and only if
    a change was made.

    This command is typically used only by Entity Framework provider NuGet
    packages and is run from the 'install.ps1' script.

.PARAMETER Project
    The Visual Studio project to update. When running in the NuGet install.ps1
    script the '$project' variable provided as part of that script should be
    used.

.PARAMETER TypeName
    The assembly-qualified type name of the connection factory type that
    implements the 'System.Data.Entity.Infrastructure.IDbConnectionFactory'
    interface.  For example, for the Microsoft SQL Server Express provider
    connection factory, this type is
    'System.Data.Entity.Infrastructure.SqlConnectionFactory, EntityFramework'.

.PARAMETER ConstructorArguments
    An optional array of strings that will be passed as arguments to the
    connection factory type constructor.
#>
function Add-EFDefaultConnectionFactory
{
    [CmdletBinding(PositionalBinding = $false)]
    param(
        [parameter(Position = 0, Mandatory = $true)]
        $Project,
        [parameter(Position = 1, Mandatory = $true)]
        [string] $TypeName,
        [string[]] $ConstructorArguments)

    $configPath = GetConfigPath $Project
    if (!$configPath)
    {
        return
    }

    [xml] $configXml = Get-Content $configPath

    $entityFramework = $configXml.configuration.entityFramework
    $defaultConnectionFactory = $entityFramework.defaultConnectionFactory
    if ($defaultConnectionFactory)
    {
        $entityFramework.RemoveChild($defaultConnectionFactory) | Out-Null
    }
    $defaultConnectionFactory = $entityFramework.AppendChild($configXml.CreateElement('defaultConnectionFactory'))

    $defaultConnectionFactory.SetAttribute('type', $TypeName)

    if ($ConstructorArguments)
    {
        $parameters = $defaultConnectionFactory.AppendChild($configXml.CreateElement('parameters'))

        foreach ($constructorArgument in $ConstructorArguments)
        {
            $parameter = $parameters.AppendChild($configXml.CreateElement('parameter'))
            $parameter.SetAttribute('value', $constructorArgument)
        }
    }

    $configXml.Save($configPath)
}

<#
.SYNOPSIS
    Enables Code First Migrations in a project.

.DESCRIPTION
    Enables Migrations by scaffolding a migrations configuration class in the project. If the
    target database was created by an initializer, an initial migration will be created (unless
    automatic migrations are enabled via the EnableAutomaticMigrations parameter).

.PARAMETER ContextTypeName
    Specifies the context to use. If omitted, migrations will attempt to locate a
    single context type in the target project.

.PARAMETER EnableAutomaticMigrations
    Specifies whether automatic migrations will be enabled in the scaffolded migrations configuration.
    If omitted, automatic migrations will be disabled.

.PARAMETER MigrationsDirectory
    Specifies the name of the directory that will contain migrations code files.
    If omitted, the directory will be named "Migrations".

.PARAMETER ProjectName
    Specifies the project that the scaffolded migrations configuration class will
    be added to. If omitted, the default project selected in package manager
    console is used.

.PARAMETER StartUpProjectName
    Specifies the configuration file to use for named connection strings. If
    omitted, the specified project's configuration file is used.

.PARAMETER ContextProjectName
    Specifies the project which contains the DbContext class to use. If omitted,
    the context is assumed to be in the same project used for migrations.

.PARAMETER ConnectionStringName
    Specifies the name of a connection string to use from the application's
    configuration file.

.PARAMETER ConnectionString
    Specifies the connection string to use. If omitted, the context's
    default connection will be used.

.PARAMETER ConnectionProviderName
    Specifies the provider invariant name of the connection string.

.PARAMETER Force
    Specifies that the migrations configuration be overwritten when running more
    than once for a given project.

.PARAMETER ContextAssemblyName
    Specifies the name of the assembly which contains the DbContext class to use. Use this
    parameter instead of ContextProjectName when the context is contained in a referenced
    assembly rather than in a project of the solution.

.PARAMETER AppDomainBaseDirectory
    Specifies the directory to use for the app-domain that is used for running Migrations
    code such that the app-domain is able to find all required assemblies. This is an
    advanced option that should only be needed if the solution contains	several projects
    such that the assemblies needed for the context and configuration are not all
    referenced from either the project containing the context or the project containing
    the migrations.

.EXAMPLE
    Enable-Migrations
    # Scaffold a migrations configuration in a project with only one context

.EXAMPLE
    Enable-Migrations -Auto
    # Scaffold a migrations configuration with automatic migrations enabled for a project
    # with only one context

.EXAMPLE
    Enable-Migrations -ContextTypeName MyContext -MigrationsDirectory DirectoryName
    # Scaffold a migrations configuration for a project with multiple contexts
    # This scaffolds a migrations configuration for MyContext and will put the configuration
    # and subsequent configurations in a new directory called "DirectoryName"

#>
function Enable-Migrations
{
    [CmdletBinding(DefaultParameterSetName = 'ConnectionStringName', PositionalBinding = $false)]
    param(
        [string] $ContextTypeName,
        [alias('Auto')]
        [switch] $EnableAutomaticMigrations,
        [string] $MigrationsDirectory,
        [string] $ProjectName,
        [string] $StartUpProjectName,
        [string] $ContextProjectName,
        [parameter(ParameterSetName = 'ConnectionStringName')]
        [string] $ConnectionStringName,
        [parameter(ParameterSetName = 'ConnectionStringAndProviderName', Mandatory = $true)]
        [string] $ConnectionString,
        [parameter(ParameterSetName = 'ConnectionStringAndProviderName', Mandatory = $true)]
        [string] $ConnectionProviderName,
        [switch] $Force,
        [string] $ContextAssemblyName,
        [string] $AppDomainBaseDirectory)

    WarnIfOtherEFs 'Enable-Migrations'

    $project = GetProject $ProjectName
    $startupProject = GetStartupProject $StartUpProjectName $project

    if (!$ContextAssemblyName -and $ContextProjectName)
    {
        $contextProject = Get-Project $ContextProjectName
        $ContextAssemblyName = GetProperty $contextProject.Properties 'AssemblyName'
    }

    $params = 'migrations', 'enable', '--json'

    if ($ContextTypeName)
    {
        $params += '--context', $ContextTypeName
    }

    if ($ContextAssemblyName)
    {
        $params += '--context-assembly', $ContextAssemblyName
    }

    if ($EnableAutomaticMigrations)
    {
        $params += '--auto'
    }

    if ($MigrationsDirectory)
    {
        $params += '--migrations-dir', $MigrationsDirectory
    }

    $params += GetParams $ConnectionStringName $ConnectionString $ConnectionProviderName

    if ($Force)
    {
        $params += '--force'
    }

    # NB: -join is here to support ConvertFrom-Json on PowerShell 3.0
    $result = (EF6 $project $startupProject $AppDomainBaseDirectory $params) -join "`n" | ConvertFrom-Json

    $project.ProjectItems.AddFromFile($result.migrationsConfiguration) | Out-Null
    $DTE.ItemOperations.OpenFile($result.migrationsConfiguration) | Out-Null
    ShowConsole

    if ($result.migration)
    {
        $project.ProjectItems.AddFromFile($result.migration) | Out-Null
        $resourcesProperties = $project.ProjectItems.AddFromFile($result.migrationResources).Properties
        $project.ProjectItems.AddFromFile($result.migrationDesigner) | Out-Null

        # HACK: Work around microsoft/msbuild#4488
        if ($resourcesProperties | where Name -eq 'DependentUpon')
        {
            $resourcesProperties.Item('DependentUpon').Value = [IO.Path]::GetFileName($result.migration)
        }
    }
}

<#
.SYNOPSIS
    Scaffolds a migration script for any pending model changes.

.DESCRIPTION
    Scaffolds a new migration script and adds it to the project.

.PARAMETER Name
    Specifies the name of the custom script.

.PARAMETER Force
    Specifies that the migration user code be overwritten when re-scaffolding an
    existing migration.

.PARAMETER ProjectName
    Specifies the project that contains the migration configuration type to be
    used. If omitted, the default project selected in package manager console
    is used.

.PARAMETER StartUpProjectName
    Specifies the configuration file to use for named connection strings. If
    omitted, the specified project's configuration file is used.

.PARAMETER ConfigurationTypeName
    Specifies the migrations configuration to use. If omitted, migrations will
    attempt to locate a single migrations configuration type in the target
    project.

.PARAMETER ConnectionStringName
    Specifies the name of a connection string to use from the application's
    configuration file.

.PARAMETER ConnectionString
    Specifies the connection string to use. If omitted, the context's
    default connection will be used.

.PARAMETER ConnectionProviderName
    Specifies the provider invariant name of the connection string.

.PARAMETER IgnoreChanges
    Scaffolds an empty migration ignoring any pending changes detected in the current model.
    This can be used to create an initial, empty migration to enable Migrations for an existing
    database. N.B. Doing this assumes that the target database schema is compatible with the
    current model.

.PARAMETER AppDomainBaseDirectory
    Specifies the directory to use for the app-domain that is used for running Migrations
    code such that the app-domain is able to find all required assemblies. This is an
    advanced option that should only be needed if the solution contains	several projects
    such that the assemblies needed for the context and configuration are not all
    referenced from either the project containing the context or the project containing
    the migrations.

.EXAMPLE
    Add-Migration First
    # Scaffold a new migration named "First"

.EXAMPLE
    Add-Migration First -IgnoreChanges
    # Scaffold an empty migration ignoring any pending changes detected in the current model.
    # This can be used to create an initial, empty migration to enable Migrations for an existing
    # database. N.B. Doing this assumes that the target database schema is compatible with the
    # current model.

#>
function Add-Migration
{
    [CmdletBinding(DefaultParameterSetName = 'ConnectionStringName', PositionalBinding = $false)]
    param(
        [parameter(Position = 0, Mandatory = $true)]
        [string] $Name,
        [switch] $Force,
        [string] $ProjectName,
        [string] $StartUpProjectName,
        [string] $ConfigurationTypeName,
        [parameter(ParameterSetName = 'ConnectionStringName')]
        [string] $ConnectionStringName,
        [parameter(ParameterSetName = 'ConnectionStringAndProviderName', Mandatory = $true)]
        [string] $ConnectionString,
        [parameter(ParameterSetName = 'ConnectionStringAndProviderName', Mandatory = $true)]
        [string] $ConnectionProviderName,
        [switch] $IgnoreChanges,
        [string] $AppDomainBaseDirectory)

    WarnIfOtherEFs 'Add-Migration'

    $project = GetProject $ProjectName
    $startupProject = GetStartupProject $StartUpProjectName $project

    $params = 'migrations', 'add', $Name, '--json'

    if ($Force)
    {
        $params += '--force'
    }

    if ($ConfigurationTypeName)
    {
        $params += '--migrations-config', $ConfigurationTypeName
    }

    if ($IgnoreChanges)
    {
        $params += '--ignore-changes'
    }

    $params += GetParams $ConnectionStringName $ConnectionString $ConnectionProviderName

    # NB: -join is here to support ConvertFrom-Json on PowerShell 3.0
    $result = (EF6 $project $startupProject $AppDomainBaseDirectory $params) -join "`n" | ConvertFrom-Json

    $project.ProjectItems.AddFromFile($result.migration) | Out-Null
    $DTE.ItemOperations.OpenFile($result.migration) | Out-Null
    $resourcesProperties = $project.ProjectItems.AddFromFile($result.migrationResources).Properties
    $project.ProjectItems.AddFromFile($result.migrationDesigner) | Out-Null

    # HACK: Work around microsoft/msbuild#4488
    if ($resourcesProperties | where Name -eq 'DependentUpon')
    {
        $resourcesProperties.Item('DependentUpon').Value = [IO.Path]::GetFileName($result.migration)
    }
}

<#
.SYNOPSIS
    Applies any pending migrations to the database.

.DESCRIPTION
    Updates the database to the current model by applying pending migrations.

.PARAMETER SourceMigration
    Only valid with -Script. Specifies the name of a particular migration to use
    as the update's starting point. If omitted, the last applied migration in
    the database will be used.

.PARAMETER TargetMigration
    Specifies the name of a particular migration to update the database to. If
    omitted, the current model will be used.

.PARAMETER Script
    Generate a SQL script rather than executing the pending changes directly.

.PARAMETER Force
    Specifies that data loss is acceptable during automatic migration of the
    database.

.PARAMETER ProjectName
    Specifies the project that contains the migration configuration type to be
    used. If omitted, the default project selected in package manager console
    is used.

.PARAMETER StartUpProjectName
    Specifies the configuration file to use for named connection strings. If
    omitted, the specified project's configuration file is used.

.PARAMETER ConfigurationTypeName
    Specifies the migrations configuration to use. If omitted, migrations will
    attempt to locate a single migrations configuration type in the target
    project.

.PARAMETER ConnectionStringName
    Specifies the name of a connection string to use from the application's
    configuration file.

.PARAMETER ConnectionString
    Specifies the connection string to use. If omitted, the context's
    default connection will be used.

.PARAMETER ConnectionProviderName
    Specifies the provider invariant name of the connection string.

.PARAMETER AppDomainBaseDirectory
    Specifies the directory to use for the app-domain that is used for running Migrations
    code such that the app-domain is able to find all required assemblies. This is an
    advanced option that should only be needed if the solution contains	several projects
    such that the assemblies needed for the context and configuration are not all
    referenced from either the project containing the context or the project containing
    the migrations.

.EXAMPLE
    Update-Database
    # Update the database to the latest migration

.EXAMPLE
    Update-Database -TargetMigration Second
    # Update database to a migration named "Second"
    # This will apply migrations if the target hasn't been applied or roll back migrations
    # if it has

.EXAMPLE
    Update-Database -Script
    # Generate a script to update the database from its current state to the latest migration

.EXAMPLE
    Update-Database -Script -SourceMigration Second -TargetMigration First
    # Generate a script to migrate the database from a specified start migration
    # named "Second" to a specified target migration named "First"

.EXAMPLE
    Update-Database -Script -SourceMigration $InitialDatabase
    # Generate a script that can upgrade a database currently at any version to the latest version.
    # The generated script includes logic to check the __MigrationsHistory table and only apply changes
    # that haven't been previously applied.

.EXAMPLE
    Update-Database -TargetMigration $InitialDatabase
    # Runs the Down method to roll-back any migrations that have been applied to the database


#>
function Update-Database
{
    [CmdletBinding(DefaultParameterSetName = 'ConnectionStringName', PositionalBinding = $false)]
    param(
        [string] $SourceMigration,
        [string] $TargetMigration,
        [switch] $Script,
        [switch] $Force,
        [string] $ProjectName,
        [string] $StartUpProjectName,
        [string] $ConfigurationTypeName,
        [parameter(ParameterSetName = 'ConnectionStringName')]
        [string] $ConnectionStringName,
        [parameter(ParameterSetName = 'ConnectionStringAndProviderName', Mandatory = $true)]
        [string] $ConnectionString,
        [parameter(ParameterSetName = 'ConnectionStringAndProviderName', Mandatory = $true)]
        [string] $ConnectionProviderName,
        [string] $AppDomainBaseDirectory)

    WarnIfOtherEFs 'Update-Database'

    $project = GetProject $ProjectName
    $startupProject = GetStartupProject $StartUpProjectName $project

    $params = 'database', 'update'

    if ($SourceMigration)
    {
        $params += '--source', $SourceMigration
    }

    if ($TargetMigration)
    {
        $params += '--target', $TargetMigration
    }

    if ($Script)
    {
        $params += '--script'
    }

    if ($Force)
    {
        $params += '--force'
    }

    $params += GetParams $ConnectionStringName $ConnectionString $ConnectionProviderName

    $result = (EF6 $project $startupProject $AppDomainBaseDirectory $params) -join "`n"
    if ($result)
    {
        try
        {
            $window = $DTE.ItemOperations.NewFile('General\Sql File')
            $textDocument = $window.Document.Object('TextDocument')
            $editPoint = $textDocument.StartPoint.CreateEditPoint()
            $editPoint.Insert($result)
        }
        catch
        {
            $intermediatePath = GetIntermediatePath $project
            if (![IO.Path]::IsPathRooted($intermediatePath))
            {
                $projectDir = GetProperty $project.Properties 'FullPath'
                $intermediatePath = Join-Path $projectDir $intermediatePath -Resolve | Convert-Path
            }

            $fileName = [IO.Path]::ChangeExtension([IO.Path]::GetRandomFileName(), '.sql')
            $sqlFile = Join-Path $intermediatePath $fileName

            [IO.File]::WriteAllText($sqlFile, $result)

            $DTE.ItemOperations.OpenFile($sqlFile) | Out-Null
        }

        ShowConsole
    }
}

<#
.SYNOPSIS
    Displays the migrations that have been applied to the target database.

.DESCRIPTION
    Displays the migrations that have been applied to the target database.

.PARAMETER ProjectName
    Specifies the project that contains the migration configuration type to be
    used. If omitted, the default project selected in package manager console
    is used.

.PARAMETER StartUpProjectName
    Specifies the configuration file to use for named connection strings. If
    omitted, the specified project's configuration file is used.

.PARAMETER ConfigurationTypeName
    Specifies the migrations configuration to use. If omitted, migrations will
    attempt to locate a single migrations configuration type in the target
    project.

.PARAMETER ConnectionStringName
    Specifies the name of a connection string to use from the application's
    configuration file.

.PARAMETER ConnectionString
    Specifies the connection string to use. If omitted, the context's
    default connection will be used.

.PARAMETER ConnectionProviderName
    Specifies the provider invariant name of the connection string.

.PARAMETER AppDomainBaseDirectory
    Specifies the directory to use for the app-domain that is used for running Migrations
    code such that the app-domain is able to find all required assemblies. This is an
    advanced option that should only be needed if the solution contains	several projects
    such that the assemblies needed for the context and configuration are not all
    referenced from either the project containing the context or the project containing
    the migrations.
#>
function Get-Migrations
{
    [CmdletBinding(DefaultParameterSetName = 'ConnectionStringName', PositionalBinding = $false)]
    param(
        [string] $ProjectName,
        [string] $StartUpProjectName,
        [string] $ConfigurationTypeName,
        [parameter(ParameterSetName = 'ConnectionStringName')]
        [string] $ConnectionStringName,
        [parameter(ParameterSetName = 'ConnectionStringAndProviderName', Mandatory = $true)]
        [string] $ConnectionString,
        [parameter(ParameterSetName = 'ConnectionStringAndProviderName', Mandatory = $true)]
        [string] $ConnectionProviderName,
        [string] $AppDomainBaseDirectory)

    WarnIfOtherEFs 'Get-Migrations'

    $project = GetProject $ProjectName
    $startupProject = GetStartupProject $StartUpProjectName $project

    $params = 'migrations', 'list'

    if ($ConfigurationTypeName)
    {
        $params += '--migrations-config', $ConfigurationTypeName
    }

    $params += GetParams $ConnectionStringName $ConnectionString $ConnectionProviderName

    return EF6 $project $startupProject $AppDomainBaseDirectory $params
}

function WarnIfOtherEFs($cmdlet)
{
    if (Get-Module 'EntityFrameworkCore')
    {
        Write-Warning "Both Entity Framework 6 and Entity Framework Core are installed. The Entity Framework 6 tools are running. Use 'EntityFrameworkCore\$cmdlet' for Entity Framework Core."
    }

    if (Get-Module 'EntityFramework')
    {
        Write-Warning "A version of Entity Framework older than 6.3 is also installed. The newer tools are running. Use 'EntityFramework\$cmdlet' for the older version."
    }
}

function GetProject($projectName)
{
    if (!$projectName)
    {
        return Get-Project
    }

    return Get-Project $projectName
}

function GetStartupProject($name, $fallbackProject)
{
    if ($name)
    {
        return Get-Project $name
    }

    $startupProjectPaths = $DTE.Solution.SolutionBuild.StartupProjects
    if ($startupProjectPaths)
    {
        if ($startupProjectPaths.Length -eq 1)
        {
            $startupProjectPath = $startupProjectPaths[0]
            if (![IO.Path]::IsPathRooted($startupProjectPath))
            {
                $solutionPath = Split-Path (GetProperty $DTE.Solution.Properties 'Path')
                $startupProjectPath = Join-Path $solutionPath $startupProjectPath -Resolve | Convert-Path
            }

            $startupProject = GetSolutionProjects |
                ?{
                    try
                    {
                        $fullName = $_.FullName
                    }
                    catch [NotImplementedException]
                    {
                        return $false
                    }

                    if ($fullName -and $fullName.EndsWith('\'))
                    {
                        $fullName = $fullName.Substring(0, $fullName.Length - 1)
                    }

                    return $fullName -eq $startupProjectPath
                }
            if ($startupProject)
            {
                return $startupProject
            }

            Write-Warning "Unable to resolve startup project '$startupProjectPath'."
        }
        else
        {
            Write-Warning 'Multiple startup projects set.'
        }
    }
    else
    {
        Write-Warning 'No startup project set.'
    }

    Write-Warning "Using project '$($fallbackProject.ProjectName)' as the startup project."

    return $fallbackProject
}

function GetSolutionProjects()
{
    $projects = New-Object 'System.Collections.Stack'

    $DTE.Solution.Projects |
        %{ $projects.Push($_) }

    while ($projects.Count)
    {
        $project = $projects.Pop();

        <# yield return #> $project

        if ($project.ProjectItems)
        {
            $project.ProjectItems |
                ?{ $_.SubProject } |
                %{ $projects.Push($_.SubProject) }
        }
    }
}

function GetParams($connectionStringName, $connectionString, $connectionProviderName)
{
    $params = @()

    if ($connectionStringName)
    {
        $params += '--connection-string-name', $connectionStringName
    }

    if ($connectionString)
    {
        $params += '--connection-string', $connectionString,
            '--connection-provider', $connectionProviderName
    }

    return $params
}

function ShowConsole
{
    $componentModel = Get-VSComponentModel
    $powerConsoleWindow = $componentModel.GetService([NuGetConsole.IPowerConsoleWindow])
    $powerConsoleWindow.Show()
}

function WriteErrorLine($message)
{
    try
    {
        # Call the internal API NuGet uses to display errors
        $componentModel = Get-VSComponentModel
        $powerConsoleWindow = $componentModel.GetService([NuGetConsole.IPowerConsoleWindow])
        $bindingFlags = [Reflection.BindingFlags]::Instance -bor [Reflection.BindingFlags]::NonPublic
        $activeHostInfo = $powerConsoleWindow.GetType().GetProperty('ActiveHostInfo', $bindingFlags).GetValue($powerConsoleWindow)
        $internalHost = $activeHostInfo.WpfConsole.Host
        $reportErrorMethod = $internalHost.GetType().GetMethod('ReportError', $bindingFlags, $null, [Exception], $null)
        $exception = New-Object Exception $message
        $reportErrorMethod.Invoke($internalHost, $exception)
    }
    catch
    {
        Write-Host $message -ForegroundColor DarkRed
    }
}

function EF6($project, $startupProject, $workingDir, $params)
{
    $solutionBuild = $DTE.Solution.SolutionBuild
    $solutionBuild.BuildProject(
        $solutionBuild.ActiveConfiguration.Name,
        $project.UniqueName,
        <# WaitForBuildToFinish #> $true)
    if ($solutionBuild.LastBuildInfo)
    {
        throw "The project '$($project.ProjectName)' failed to build."
    }

    $projectDir = GetProperty $project.Properties 'FullPath'
    $outputPath = GetProperty $project.ConfigurationManager.ActiveConfiguration.Properties 'OutputPath'
    $targetDir = [IO.Path]::GetFullPath([IO.Path]::Combine($projectDir, $outputPath))
    $targetFrameworkMoniker = GetProperty $project.Properties 'TargetFrameworkMoniker'
    $frameworkName = New-Object 'System.Runtime.Versioning.FrameworkName' $targetFrameworkMoniker
    $targetFrameworkIdentifier = $frameworkName.Identifier
    $targetFrameworkVersion = $frameworkName.Version

    if ($targetFrameworkIdentifier -in '.NETFramework')
    {
        if ($targetFrameworkVersion -lt '4.5')
        {
            $frameworkDir = 'net40'
        }
        else
        {
            $frameworkDir = 'net45'
        }

        $platformTarget = GetPlatformTarget $project
        if ($platformTarget -eq 'x86')
        {
            $runtimeDir = 'win-x86'
        }
        elseif ($platformTarget -in 'AnyCPU', 'x64')
        {
            $runtimeDir = 'any'
        }
        else
        {
            throw "Project '$($project.ProjectName)' has an active platform of '$platformTarget'. Select a different " +
                'platform and try again.'
        }

        $exePath = Join-Path $PSScriptRoot "$frameworkDir\$runtimeDir\ef6.exe"
    }
    elseif ($targetFrameworkIdentifier -eq '.NETCoreApp')
    {
        $exePath = (Get-Command 'dotnet').Path

        $targetName = GetProperty $project.Properties 'AssemblyName'
        $depsFile = Join-Path $targetDir ($targetName + '.deps.json')
        $projectAssetsFile = GetCpsProperty $project 'ProjectAssetsFile'
        $runtimeConfig = Join-Path $targetDir ($targetName + '.runtimeconfig.json')
        $runtimeFrameworkVersion = GetCpsProperty $project 'RuntimeFrameworkVersion'
<<<<<<< HEAD
        $efPath = Join-Path $PSScriptRoot 'netcoreapp3.1\any\ef6.dll'
=======
        $efPath = Join-Path $PSScriptRoot 'netcoreapp5.0\any\ef6.dll'
>>>>>>> e5bac088

        $dotnetParams = 'exec', '--depsfile', $depsFile

        if ($projectAssetsFile)
        {
            # NB: Don't use Get-Content. It doesn't handle UTF-8 without a signature
            # NB: Don't use ReadAllLines. ConvertFrom-Json won't work on PowerShell 3.0
            $projectAssets = [IO.File]::ReadAllText($projectAssetsFile) | ConvertFrom-Json
            $projectAssets.packageFolders.psobject.Properties.Name |
                %{ $dotnetParams += '--additionalprobingpath', $_.TrimEnd('\') }
        }

        if (Test-Path $runtimeConfig)
        {
            $dotnetParams += '--runtimeconfig', $runtimeConfig
        }
        elseif ($runtimeFrameworkVersion)
        {
            $dotnetParams += '--fx-version', $runtimeFrameworkVersion
        }

        $dotnetParams += $efPath

        $params = $dotnetParams + $params
    }
    else
    {
        throw "Project '$($startupProject.ProjectName)' targets framework '$targetFrameworkIdentifier'. The Entity Framework " +
            'Package Manager Console Tools don''t support this framework.'
    }

    $targetFileName = GetProperty $project.Properties 'OutputFileName'
    $targetPath = Join-Path $targetDir $targetFileName
    $rootNamespace = GetProperty $project.Properties 'RootNamespace'
    $language = GetLanguage $project

    $params += '--verbose',
        '--no-color',
        '--prefix-output',
        '--assembly', $targetPath,
        '--project-dir', $projectDir,
        '--language', $language

    if (IsWeb $startupProject)
    {
        $params += '--data-dir', (Join-Path $startupProjectDir 'App_Data')
    }

    if ($rootNamespace)
    {
        $params += '--root-namespace', $rootNamespace
    }

    $configFile = GetConfigPath $startupProject
    if ($configFile)
    {
        $params += '--config', $configFile
    }

    if (!$workingDir)
    {
        $workingDir = $targetDir
    }

    $arguments = ToArguments $params
    $startInfo = New-Object 'System.Diagnostics.ProcessStartInfo' -Property @{
        FileName = $exePath;
        Arguments = $arguments;
        UseShellExecute = $false;
        CreateNoWindow = $true;
        RedirectStandardOutput = $true;
        StandardOutputEncoding = [Text.Encoding]::UTF8;
        RedirectStandardError = $true;
        WorkingDirectory = $workingDir;
    }

    Write-Verbose "$exePath $arguments"

    $process = [Diagnostics.Process]::Start($startInfo)

    while (($line = $process.StandardOutput.ReadLine()) -ne $null)
    {
        $level = $null
        $text = $null

        $parts = $line.Split(':', 2)
        if ($parts.Length -eq 2)
        {
            $level = $parts[0]

            $i = 0
            $count = 8 - $level.Length
            while ($i -lt $count -and $parts[1][$i] -eq ' ')
            {
                $i++
            }

            $text = $parts[1].Substring($i)
        }

        switch ($level)
        {
            'error' { WriteErrorLine $text }
            'warn' { Write-Warning $text }
            'info' { Write-Host $text }
            'data' { Write-Output $text }
            'verbose' { Write-Verbose $text }
            default { Write-Host $line }
        }
    }

    $process.WaitForExit()

    if ($process.ExitCode)
    {
        while (($line = $process.StandardError.ReadLine()) -ne $null)
        {
            WriteErrorLine $line
        }

        exit
    }
}

function IsCpsProject($project)
{
    $hierarchy = GetVsHierarchy $project
    $isCapabilityMatch = [Microsoft.VisualStudio.Shell.PackageUtilities].GetMethod(
        'IsCapabilityMatch',
        [type[]]([Microsoft.VisualStudio.Shell.Interop.IVsHierarchy], [string]))

    return $isCapabilityMatch.Invoke($null, ($hierarchy, 'CPS'))
}

function IsWeb($project)
{
    $hierarchy = GetVsHierarchy $project

    $aggregatableProject = Get-Interface $hierarchy 'Microsoft.VisualStudio.Shell.Interop.IVsAggregatableProject'
    if (!$aggregatableProject)
    {
        $projectTypes = $project.Kind
    }
    else
    {
        $projectTypeGuids = $null
        $hr = $aggregatableProject.GetAggregateProjectTypeGuids([ref] $projectTypeGuids)
        [Runtime.InteropServices.Marshal]::ThrowExceptionForHR($hr)

        $projectTypes = $projectTypeGuids.Split(';')
    }

    foreach ($projectType in $projectTypes)
    {
        if ($projectType -in '{349C5851-65DF-11DA-9384-00065B846F21}', '{E24C65DC-7377-472B-9ABA-BC803B73C61A}')
        {
            return $true
        }
    }

    return $false;
}

function GetIntermediatePath($project)
{
    $intermediatePath = GetProperty $project.ConfigurationManager.ActiveConfiguration.Properties 'IntermediatePath'
    if ($intermediatePath)
    {
        return $intermediatePath
    }

    return GetMSBuildProperty $project 'IntermediateOutputPath'
}

function GetPlatformTarget($project)
{
    if (IsCpsProject $project)
    {
        $platformTarget = GetCpsProperty $project 'PlatformTarget'
        if ($platformTarget)
        {
            return $platformTarget
        }

        return GetCpsProperty $project 'Platform'
    }

    $platformTarget = GetProperty $project.ConfigurationManager.ActiveConfiguration.Properties 'PlatformTarget'
    if ($platformTarget)
    {
        return $platformTarget
    }

    # NB: For classic F# projects
    $platformTarget = GetMSBuildProperty $project 'PlatformTarget'
    if ($platformTarget)
    {
        return $platformTarget
    }

    return 'AnyCPU'
}

function GetLanguage($project)
{
    if (IsCpsProject $project)
    {
        return GetCpsProperty $project 'Language'
    }

    return GetMSBuildProperty $project 'Language'
}

function GetVsHierarchy($project)
{
    $solution = Get-VSService 'Microsoft.VisualStudio.Shell.Interop.SVsSolution' 'Microsoft.VisualStudio.Shell.Interop.IVsSolution'
    $hierarchy = $null
    $hr = $solution.GetProjectOfUniqueName($project.UniqueName, [ref] $hierarchy)
    [Runtime.InteropServices.Marshal]::ThrowExceptionForHR($hr)

    return $hierarchy
}

function GetProperty($properties, $propertyName)
{
    try
    {
        return $properties.Item($propertyName).Value
    }
    catch
    {
        return $null
    }
}

function GetCpsProperty($project, $propertyName)
{
    $browseObjectContext = Get-Interface $project 'Microsoft.VisualStudio.ProjectSystem.Properties.IVsBrowseObjectContext'
    $unconfiguredProject = $browseObjectContext.UnconfiguredProject
    $configuredProject = $unconfiguredProject.GetSuggestedConfiguredProjectAsync().Result
    $properties = $configuredProject.Services.ProjectPropertiesProvider.GetCommonProperties()

    return $properties.GetEvaluatedPropertyValueAsync($propertyName).Result
}

function GetMSBuildProperty($project, $propertyName)
{
    $msbuildProject = [Microsoft.Build.Evaluation.ProjectCollection]::GlobalProjectCollection.LoadedProjects |
        where FullPath -eq $project.FullName

    return $msbuildProject.GetProperty($propertyName).EvaluatedValue
}

function ToArguments($params)
{
    $arguments = ''
    for ($i = 0; $i -lt $params.Length; $i++)
    {
        if ($i)
        {
            $arguments += ' '
        }

        if (!$params[$i].Contains(' '))
        {
            $arguments += $params[$i]

            continue
        }

        $arguments += '"'

        $pendingBackslashs = 0
        for ($j = 0; $j -lt $params[$i].Length; $j++)
        {
            switch ($params[$i][$j])
            {
                '"'
                {
                    if ($pendingBackslashs)
                    {
                        $arguments += '\' * $pendingBackslashs * 2
                        $pendingBackslashs = 0
                    }
                    $arguments += '\"'
                }

                '\'
                {
                    $pendingBackslashs++
                }

                default
                {
                    if ($pendingBackslashs)
                    {
                        if ($pendingBackslashs -eq 1)
                        {
                            $arguments += '\'
                        }
                        else
                        {
                            $arguments += '\' * $pendingBackslashs * 2
                        }

                        $pendingBackslashs = 0
                    }

                    $arguments += $params[$i][$j]
                }
            }
        }

        if ($pendingBackslashs)
        {
            $arguments += '\' * $pendingBackslashs * 2
        }

        $arguments += '"'
    }

    return $arguments
}

function GetConfigPath($project)
{
    if (IsWeb $project)
    {
        $configFileName = 'web.config'
    }
    else
    {
        $configFileName = 'app.config'
    }

    $item = $project.ProjectItems |
        where Name -eq $configFileName |
        select -First 1

    return GetProperty $item.Properties 'FullPath'
}

Export-ModuleMember -Variable 'InitialDatabase'<|MERGE_RESOLUTION|>--- conflicted
+++ resolved
@@ -869,11 +869,7 @@
         $projectAssetsFile = GetCpsProperty $project 'ProjectAssetsFile'
         $runtimeConfig = Join-Path $targetDir ($targetName + '.runtimeconfig.json')
         $runtimeFrameworkVersion = GetCpsProperty $project 'RuntimeFrameworkVersion'
-<<<<<<< HEAD
-        $efPath = Join-Path $PSScriptRoot 'netcoreapp3.1\any\ef6.dll'
-=======
         $efPath = Join-Path $PSScriptRoot 'netcoreapp5.0\any\ef6.dll'
->>>>>>> e5bac088
 
         $dotnetParams = 'exec', '--depsfile', $depsFile
 
