<?xml version="1.0" encoding="utf-8"?>
<package xmlns="http://schemas.microsoft.com/packaging/2010/07/nuspec.xsd">
  <metadata schemaVersion="2">
    <id>EntityFramework</id>
<<<<<<< HEAD
    <version>6.0.1-alpha1</version>
=======
    <version>$NuGetVersion_EntityFramework$</version>
>>>>>>> 0438c1a4
    <title>EntityFramework</title>
    <authors>Microsoft</authors>
    <owners>Microsoft</owners>
    <tags>Microsoft EF Database Data O/RM ADO.NET</tags>
    <projectUrl>http://go.microsoft.com/fwlink/?LinkID=320540 </projectUrl>
    <licenseUrl>http://go.microsoft.com/fwlink/?LinkID=320539</licenseUrl>
    <requireLicenseAcceptance>true</requireLicenseAcceptance>
    <description>Entity Framework is Microsoft's recommended data access technology for new applications.</description>
    <summary>Entity Framework is Microsoft's recommended data access technology for new applications.</summary>
    <language>en-US</language>
    <frameworkAssemblies>
      <frameworkAssembly assemblyName="System.ComponentModel.DataAnnotations" targetFramework="" />
    </frameworkAssemblies>
  </metadata>
</package><|MERGE_RESOLUTION|>--- conflicted
+++ resolved
@@ -1,24 +1,20 @@
-<?xml version="1.0" encoding="utf-8"?>
-<package xmlns="http://schemas.microsoft.com/packaging/2010/07/nuspec.xsd">
-  <metadata schemaVersion="2">
-    <id>EntityFramework</id>
-<<<<<<< HEAD
-    <version>6.0.1-alpha1</version>
-=======
-    <version>$NuGetVersion_EntityFramework$</version>
->>>>>>> 0438c1a4
-    <title>EntityFramework</title>
-    <authors>Microsoft</authors>
-    <owners>Microsoft</owners>
-    <tags>Microsoft EF Database Data O/RM ADO.NET</tags>
-    <projectUrl>http://go.microsoft.com/fwlink/?LinkID=320540 </projectUrl>
-    <licenseUrl>http://go.microsoft.com/fwlink/?LinkID=320539</licenseUrl>
-    <requireLicenseAcceptance>true</requireLicenseAcceptance>
-    <description>Entity Framework is Microsoft's recommended data access technology for new applications.</description>
-    <summary>Entity Framework is Microsoft's recommended data access technology for new applications.</summary>
-    <language>en-US</language>
-    <frameworkAssemblies>
-      <frameworkAssembly assemblyName="System.ComponentModel.DataAnnotations" targetFramework="" />
-    </frameworkAssemblies>
-  </metadata>
+<?xml version="1.0" encoding="utf-8"?>
+<package xmlns="http://schemas.microsoft.com/packaging/2010/07/nuspec.xsd">
+  <metadata schemaVersion="2">
+    <id>EntityFramework</id>
+    <version>$NuGetVersion_EntityFramework$</version>
+    <title>EntityFramework</title>
+    <authors>Microsoft</authors>
+    <owners>Microsoft</owners>
+    <tags>Microsoft EF Database Data O/RM ADO.NET</tags>
+    <projectUrl>http://go.microsoft.com/fwlink/?LinkID=320540 </projectUrl>
+    <licenseUrl>http://go.microsoft.com/fwlink/?LinkID=320539</licenseUrl>
+    <requireLicenseAcceptance>true</requireLicenseAcceptance>
+    <description>Entity Framework is Microsoft's recommended data access technology for new applications.</description>
+    <summary>Entity Framework is Microsoft's recommended data access technology for new applications.</summary>
+    <language>en-US</language>
+    <frameworkAssemblies>
+      <frameworkAssembly assemblyName="System.ComponentModel.DataAnnotations" targetFramework="" />
+    </frameworkAssemblies>
+  </metadata>
 </package>