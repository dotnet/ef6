--- conflicted
+++ resolved
@@ -1,1954 +1,1866 @@
-// Copyright (c) Microsoft Open Technologies, Inc. All rights reserved. See License.txt in the project root for license information.
-
-namespace System.Data.Entity.Migrations.Infrastructure
-{
-    using System.Collections.Generic;
-    using System.Data.Common;
-    using System.Data.Entity.Core;
-    using System.Data.Entity.Core.Common;
-    using System.Data.Entity.Core.Common.CommandTrees;
-    using System.Data.Entity.Core.Mapping;
-    using System.Data.Entity.Core.Metadata.Edm;
-    using System.Data.Entity.Infrastructure;
-    using System.Data.Entity.Infrastructure.DependencyResolution;
-    using System.Data.Entity.Migrations.Edm;
-    using System.Data.Entity.Migrations.Model;
-    using System.Data.Entity.Migrations.Sql;
-    using System.Data.Entity.Resources;
-    using System.Data.Entity.Utilities;
-    using System.Diagnostics.CodeAnalysis;
-    using System.Globalization;
-    using System.Linq;
-    using System.Xml.Linq;
-
-    [SuppressMessage("Microsoft.Maintainability", "CA1506:AvoidExcessiveClassCoupling")]
-    internal class EdmModelDiffer
-    {
-        private static readonly PrimitiveTypeKind[] _validIdentityTypes =
-            {
-                PrimitiveTypeKind.Byte,
-                PrimitiveTypeKind.Decimal,
-                PrimitiveTypeKind.Guid,
-                PrimitiveTypeKind.Int16,
-                PrimitiveTypeKind.Int32,
-                PrimitiveTypeKind.Int64
-            };
-
-        /// <summary>
-        ///     Exposed internally for testing.
-        /// </summary>
-        public class ModelMetadata
-        {
-            public XDocument Model { get; set; }
-            public StoreItemCollection StoreItemCollection { get; set; }
-            public EntityContainerMapping EntityContainerMapping { get; set; }
-            public DbProviderManifest ProviderManifest { get; set; }
-            public DbProviderInfo ProviderInfo { get; set; }
-        }
-
-        private ModelMetadata _source;
-        private ModelMetadata _target;
-
-        private bool _consistentProviders;
-
-        public IEnumerable<MigrationOperation> Diff(
-            XDocument sourceModel,
-            XDocument targetModel,
-            Lazy<ModificationCommandTreeGenerator> modificationCommandTreeGenerator = null,
-            MigrationSqlGenerator migrationSqlGenerator = null)
-        {
-            DebugCheck.NotNull(sourceModel);
-            DebugCheck.NotNull(targetModel);
-
-            DbProviderInfo providerInfo;
-
-            var storageMappingItemCollection
-                = sourceModel.GetStorageMappingItemCollection(out providerInfo);
-
-            var source
-                = new ModelMetadata
-<<<<<<< HEAD
-                  {
-                      Model = sourceModel,
-                      StoreItemCollection = storageMappingItemCollection.StoreItemCollection,
-                      EntityContainerMapping
-                          = storageMappingItemCollection.GetItems<EntityContainerMapping>().Single(),
-                      ProviderManifest = GetProviderManifest(providerInfo),
-                      ProviderInfo = providerInfo
-                  };
-=======
-                    {
-                        Model = sourceModel,
-                        StoreItemCollection = storageMappingItemCollection.StoreItemCollection,
-                        StorageEntityContainerMapping
-                            = storageMappingItemCollection.GetItems<StorageEntityContainerMapping>().Single(),
-                        ProviderManifest = GetProviderManifest(providerInfo),
-                        ProviderInfo = providerInfo
-                    };
->>>>>>> 7b014eec
-
-            storageMappingItemCollection
-                = targetModel.GetStorageMappingItemCollection(out providerInfo);
-
-            var target
-                = new ModelMetadata
-<<<<<<< HEAD
-                  {
-                      Model = targetModel,
-                      StoreItemCollection = storageMappingItemCollection.StoreItemCollection,
-                      EntityContainerMapping
-                          = storageMappingItemCollection.GetItems<EntityContainerMapping>().Single(),
-                      ProviderManifest = GetProviderManifest(providerInfo),
-                      ProviderInfo = providerInfo
-                  };
-=======
-                    {
-                        Model = targetModel,
-                        StoreItemCollection = storageMappingItemCollection.StoreItemCollection,
-                        StorageEntityContainerMapping
-                            = storageMappingItemCollection.GetItems<StorageEntityContainerMapping>().Single(),
-                        ProviderManifest = GetProviderManifest(providerInfo),
-                        ProviderInfo = providerInfo
-                    };
->>>>>>> 7b014eec
-
-            return Diff(source, target, modificationCommandTreeGenerator, migrationSqlGenerator);
-        }
-
-        /// <summary>
-        ///     For testing.
-        /// </summary>
-        public IEnumerable<MigrationOperation> Diff(
-            ModelMetadata source,
-            ModelMetadata target,
-            Lazy<ModificationCommandTreeGenerator> modificationCommandTreeGenerator,
-            MigrationSqlGenerator migrationSqlGenerator)
-        {
-            DebugCheck.NotNull(source);
-            DebugCheck.NotNull(target);
-
-            _source = source;
-            _target = target;
-
-            _consistentProviders
-                = _source.ProviderInfo.ProviderInvariantName.EqualsIgnoreCase(
-                    _target.ProviderInfo.ProviderInvariantName)
-                  && _source.ProviderInfo.ProviderManifestToken.EqualsIgnoreCase(
-                      _target.ProviderInfo.ProviderManifestToken);
-
-            var renamedColumns = FindRenamedColumns().ToList();
-            var addedColumns = FindAddedColumns(renamedColumns).ToList();
-            var alteredColumns = FindChangedColumns(renamedColumns).ToList();
-            var removedColumns = FindRemovedColumns(renamedColumns).ToList();
-            var orphanedColumns = FindOrphanedColumns(renamedColumns).ToList();
-            var renamedTables = FindRenamedTables().ToList();
-            var movedTables = FindMovedTables().ToList();
-            var addedTables = FindAddedTables(renamedTables).ToList();
-
-            var columnNormalizedSourceModel = BuildColumnNormalizedSourceModel(renamedColumns);
-
-            var addedForeignKeys = FindAddedForeignKeys(columnNormalizedSourceModel).ToList();
-            var removedTables = FindRemovedTables(renamedTables).ToList();
-            var removedForeignKeys = FindRemovedForeignKeys(columnNormalizedSourceModel).ToList();
-            var changedPrimaryKeys = FindChangedPrimaryKeys(columnNormalizedSourceModel).ToList();
-
-            var addedModificationFunctions
-                = FindAddedModificationFunctions(modificationCommandTreeGenerator, migrationSqlGenerator)
-                    .ToList();
-
-            var changedModificationFunctions
-                = FindChangedModificationFunctions(modificationCommandTreeGenerator, migrationSqlGenerator)
-                    .ToList();
-
-            var removedModificationFunctions = FindRemovedModificationFunctions().ToList();
-            var renamedModificationFunctions = FindRenamedModificationFunctions().ToList();
-            var movedModificationFunctions = FindMovedModificationFunctions().ToList();
-
-            return HandleTransitiveRenameDependencies(renamedTables)
-                .Concat<MigrationOperation>(movedTables)
-                .Concat(removedForeignKeys)
-                .Concat(removedForeignKeys.Select(fko => fko.CreateDropIndexOperation()))
-                .Concat(orphanedColumns)
-                .Concat(HandleTransitiveRenameDependencies(renamedColumns))
-                .Concat(addedTables)
-                .Concat(addedColumns)
-                .Concat(alteredColumns)
-                .Concat(changedPrimaryKeys)
-                .Concat(addedForeignKeys.Select(fko => fko.CreateCreateIndexOperation()))
-                .Concat(addedForeignKeys)
-                .Concat(removedColumns)
-                .Concat(removedTables)
-                .Concat(addedModificationFunctions)
-                .Concat(movedModificationFunctions)
-                .Concat(renamedModificationFunctions)
-                .Concat(changedModificationFunctions)
-                .Concat(removedModificationFunctions)
-                .ToList();
-        }
-
-        private static IEnumerable<RenameTableOperation> HandleTransitiveRenameDependencies(
-            IList<RenameTableOperation> renameTableOperations)
-        {
-            DebugCheck.NotNull(renameTableOperations);
-
-            return HandleTransitiveRenameDependencies(
-                renameTableOperations,
-                (rt1, rt2) =>
-                    {
-                        var databaseName1 = DatabaseName.Parse(rt1.Name);
-                        var databaseName2 = DatabaseName.Parse(rt2.Name);
-
-                        return databaseName1.Name.EqualsIgnoreCase(rt2.NewName)
-                               && databaseName1.Schema.EqualsIgnoreCase(databaseName2.Schema);
-                    },
-                (t, rt) => new RenameTableOperation(t, rt.NewName),
-                (rt, t) => rt.NewName = t);
-        }
-
-        private static IEnumerable<RenameColumnOperation> HandleTransitiveRenameDependencies(
-            IList<RenameColumnOperation> renameColumnOperations)
-        {
-            DebugCheck.NotNull(renameColumnOperations);
-
-            return HandleTransitiveRenameDependencies(
-                renameColumnOperations,
-                (rc1, rc2) => rc1.Table.EqualsIgnoreCase(rc2.Table)
-                              && rc1.Name.EqualsIgnoreCase(rc2.NewName),
-                (t, rc) => new RenameColumnOperation(rc.Table, t, rc.NewName),
-                (rc, t) => rc.NewName = t);
-        }
-
-        private static IEnumerable<T> HandleTransitiveRenameDependencies<T>(
-            IList<T> renameOperations,
-            Func<T, T, bool> dependencyFinder,
-            Func<string, T, T> renameCreator,
-            Action<T, string> setNewName)
-            where T : class
-        {
-            DebugCheck.NotNull(renameOperations);
-            DebugCheck.NotNull(dependencyFinder);
-            DebugCheck.NotNull(renameCreator);
-            DebugCheck.NotNull(setNewName);
-
-            var tempCounter = 0;
-            var tempRenames = new List<T>();
-
-            for (var i = 0; i < renameOperations.Count; i++)
-            {
-                var renameOperation = renameOperations[i];
-
-                var dependentRename
-                    = renameOperations
-                        .Skip(i + 1)
-                        .SingleOrDefault(rt => dependencyFinder(renameOperation, rt));
-
-                if (dependentRename != null)
-                {
-                    var tempNewName = "__mig_tmp__" + tempCounter++;
-
-                    tempRenames.Add(renameCreator(tempNewName, renameOperation));
-
-                    setNewName(renameOperation, tempNewName);
-                }
-
-                yield return renameOperation;
-            }
-
-            foreach (var renameOperation in tempRenames)
-            {
-                yield return renameOperation;
-            }
-        }
-
-        private XDocument BuildColumnNormalizedSourceModel(IEnumerable<RenameColumnOperation> renamedColumns)
-        {
-            DebugCheck.NotNull(renamedColumns);
-
-            var columnNormalizedSourceModel = new XDocument(_source.Model); // clone
-
-            var normalizedElements = new List<XElement>();
-
-            renamedColumns.Each(
-                rc =>
-                    {
-                        var entitySet
-                            = (from es in _target.Model.Descendants(EdmXNames.Ssdl.EntitySetNames)
-                               where
-                                   GetSchemaQualifiedName(es.TableAttribute(), es.SchemaAttribute()).EqualsIgnoreCase(
-                                       rc.Table)
-                               select es.NameAttribute()).Single();
-
-                        var principalDependents
-                            = from pd in columnNormalizedSourceModel.Descendants(EdmXNames.Ssdl.PrincipalNames)
-                                  .Concat(
-                                      columnNormalizedSourceModel.Descendants(
-                                          EdmXNames.Ssdl.DependentNames))
-                              where pd.RoleAttribute().EqualsIgnoreCase(entitySet)
-                              from pr in pd.Descendants(EdmXNames.Ssdl.PropertyRefNames)
-                              where pr.NameAttribute().EqualsIgnoreCase(rc.Name)
-                                    && !normalizedElements.Contains(pr)
-                              select pr;
-
-                        principalDependents.Each(
-                            pr =>
-                                {
-                                    pr.SetAttributeValue("Name", rc.NewName);
-                                    normalizedElements.Add(pr);
-                                });
-
-                        var keyProperties
-                            = from et in columnNormalizedSourceModel.Descendants(EdmXNames.Ssdl.EntityTypeNames)
-                              where et.NameAttribute().EqualsIgnoreCase(entitySet)
-                              from pr in
-                                  et.Descendants(EdmXNames.Ssdl.KeyNames).Descendants(EdmXNames.Ssdl.PropertyRefNames)
-                              where pr.NameAttribute().EqualsIgnoreCase(rc.Name)
-                                    && !normalizedElements.Contains(pr)
-                              select pr;
-
-                        keyProperties.Each(
-                            pr =>
-                                {
-                                    pr.SetAttributeValue("Name", rc.NewName);
-                                    normalizedElements.Add(pr);
-                                });
-                    });
-
-            return columnNormalizedSourceModel;
-        }
-
-        [SuppressMessage("Microsoft.Maintainability", "CA1502:AvoidExcessiveComplexity")]
-        private IEnumerable<MoveProcedureOperation> FindMovedModificationFunctions()
-        {
-            return
-<<<<<<< HEAD
-                (from esm1 in _source.EntityContainerMapping.EntitySetMappings
-                    from mfm1 in esm1.ModificationFunctionMappings
-                    from esm2 in _target.EntityContainerMapping.EntitySetMappings
-                    from mfm2 in esm2.ModificationFunctionMappings
-                    where mfm1.EntityType.Identity == mfm2.EntityType.Identity
-                    from o in DiffModificationFunctionSchemas(mfm1, mfm2)
-                    select o)
-=======
-                (from esm1 in _source.StorageEntityContainerMapping.EntitySetMappings
-                 from mfm1 in esm1.ModificationFunctionMappings
-                 from esm2 in _target.StorageEntityContainerMapping.EntitySetMappings
-                 from mfm2 in esm2.ModificationFunctionMappings
-                 where mfm1.EntityType.Identity == mfm2.EntityType.Identity
-                 from o in DiffModificationFunctionSchemas(mfm1, mfm2)
-                 select o)
->>>>>>> 7b014eec
-                    .Concat(
-                        from asm1 in _source.EntityContainerMapping.AssociationSetMappings
-                        where asm1.ModificationFunctionMapping != null
-                        from asm2 in _target.EntityContainerMapping.AssociationSetMappings
-                        where asm2.ModificationFunctionMapping != null
-                              && asm1.ModificationFunctionMapping.AssociationSet.Identity
-                              == asm2.ModificationFunctionMapping.AssociationSet.Identity
-                        from o in DiffModificationFunctionSchemas(asm1.ModificationFunctionMapping, asm2.ModificationFunctionMapping)
-                        select o);
-        }
-
-        private static IEnumerable<MoveProcedureOperation> DiffModificationFunctionSchemas(
-            EntityTypeModificationFunctionMapping sourceModificationFunctionMapping,
-            EntityTypeModificationFunctionMapping targetModificationFunctionMapping)
-        {
-            DebugCheck.NotNull(sourceModificationFunctionMapping);
-            DebugCheck.NotNull(targetModificationFunctionMapping);
-
-            if (!sourceModificationFunctionMapping.InsertFunctionMapping.Function.Schema
-                     .EqualsOrdinal(targetModificationFunctionMapping.InsertFunctionMapping.Function.Schema))
-            {
-                yield return new MoveProcedureOperation(
-                    GetSchemaQualifiedName(
-                        sourceModificationFunctionMapping.InsertFunctionMapping.Function.FunctionName,
-                        sourceModificationFunctionMapping.InsertFunctionMapping.Function.Schema),
-                    targetModificationFunctionMapping.InsertFunctionMapping.Function.Schema);
-            }
-
-            if (!sourceModificationFunctionMapping.UpdateFunctionMapping.Function.Schema
-                     .EqualsOrdinal(targetModificationFunctionMapping.UpdateFunctionMapping.Function.Schema))
-            {
-                yield return new MoveProcedureOperation(
-                    GetSchemaQualifiedName(
-                        sourceModificationFunctionMapping.UpdateFunctionMapping.Function.FunctionName,
-                        sourceModificationFunctionMapping.UpdateFunctionMapping.Function.Schema),
-                    targetModificationFunctionMapping.UpdateFunctionMapping.Function.Schema);
-            }
-
-            if (!sourceModificationFunctionMapping.DeleteFunctionMapping.Function.Schema
-                     .EqualsOrdinal(targetModificationFunctionMapping.DeleteFunctionMapping.Function.Schema))
-            {
-                yield return new MoveProcedureOperation(
-                    GetSchemaQualifiedName(
-                        sourceModificationFunctionMapping.DeleteFunctionMapping.Function.FunctionName,
-                        sourceModificationFunctionMapping.DeleteFunctionMapping.Function.Schema),
-                    targetModificationFunctionMapping.DeleteFunctionMapping.Function.Schema);
-            }
-        }
-
-        private static IEnumerable<MoveProcedureOperation> DiffModificationFunctionSchemas(
-            AssociationSetModificationFunctionMapping sourceModificationFunctionMapping,
-            AssociationSetModificationFunctionMapping targetModificationFunctionMapping)
-        {
-            DebugCheck.NotNull(sourceModificationFunctionMapping);
-            DebugCheck.NotNull(targetModificationFunctionMapping);
-
-            if (!sourceModificationFunctionMapping.InsertFunctionMapping.Function.Schema
-                     .EqualsOrdinal(targetModificationFunctionMapping.InsertFunctionMapping.Function.Schema))
-            {
-                yield return new MoveProcedureOperation(
-                    GetSchemaQualifiedName(
-                        sourceModificationFunctionMapping.InsertFunctionMapping.Function.FunctionName,
-                        sourceModificationFunctionMapping.InsertFunctionMapping.Function.Schema),
-                    targetModificationFunctionMapping.InsertFunctionMapping.Function.Schema);
-            }
-
-            if (!sourceModificationFunctionMapping.DeleteFunctionMapping.Function.Schema
-                     .EqualsOrdinal(targetModificationFunctionMapping.DeleteFunctionMapping.Function.Schema))
-            {
-                yield return new MoveProcedureOperation(
-                    GetSchemaQualifiedName(
-                        sourceModificationFunctionMapping.DeleteFunctionMapping.Function.FunctionName,
-                        sourceModificationFunctionMapping.DeleteFunctionMapping.Function.Schema),
-                    targetModificationFunctionMapping.DeleteFunctionMapping.Function.Schema);
-            }
-        }
-
-        [SuppressMessage("Microsoft.Maintainability", "CA1502:AvoidExcessiveComplexity")]
-        private IEnumerable<CreateProcedureOperation> FindAddedModificationFunctions(
-            Lazy<ModificationCommandTreeGenerator> modificationCommandTreeGenerator, MigrationSqlGenerator migrationSqlGenerator)
-        {
-            return
-<<<<<<< HEAD
-                (from esm1 in _target.EntityContainerMapping.EntitySetMappings
-                    from mfm1 in esm1.ModificationFunctionMappings
-                    where !(from esm2 in _source.EntityContainerMapping.EntitySetMappings
-                        from mfm2 in esm2.ModificationFunctionMappings
-                        where mfm1.EntityType.Identity == mfm2.EntityType.Identity
-                        select mfm2
-=======
-                (from esm1 in _target.StorageEntityContainerMapping.EntitySetMappings
-                 from mfm1 in esm1.ModificationFunctionMappings
-                 where !(from esm2 in _source.StorageEntityContainerMapping.EntitySetMappings
-                         from mfm2 in esm2.ModificationFunctionMappings
-                         where mfm1.EntityType.Identity == mfm2.EntityType.Identity
-                         select mfm2
->>>>>>> 7b014eec
-                        ).Any()
-                 from o in BuildCreateProcedureOperations(mfm1, modificationCommandTreeGenerator, migrationSqlGenerator)
-                 select o)
-                    .Concat(
-                        from asm1 in _target.EntityContainerMapping.AssociationSetMappings
-                        where asm1.ModificationFunctionMapping != null
-<<<<<<< HEAD
-                        where !(from asm2 in _source.EntityContainerMapping.AssociationSetMappings
-                            where asm2.ModificationFunctionMapping != null
-                                  && asm1.ModificationFunctionMapping.AssociationSet.Identity
-                                  == asm2.ModificationFunctionMapping.AssociationSet.Identity
-                            select asm2.ModificationFunctionMapping
-                            ).Any()
-=======
-                        where !(from asm2 in _source.StorageEntityContainerMapping.AssociationSetMappings
-                                where asm2.ModificationFunctionMapping != null
-                                      && asm1.ModificationFunctionMapping.AssociationSet.Identity
-                                      == asm2.ModificationFunctionMapping.AssociationSet.Identity
-                                select asm2.ModificationFunctionMapping
-                               ).Any()
->>>>>>> 7b014eec
-                        from o in BuildCreateProcedureOperations(
-                            asm1.ModificationFunctionMapping,
-                            modificationCommandTreeGenerator,
-                            migrationSqlGenerator)
-                        select o);
-        }
-
-        [SuppressMessage("Microsoft.Maintainability", "CA1502:AvoidExcessiveComplexity")]
-        private IEnumerable<RenameProcedureOperation> FindRenamedModificationFunctions()
-        {
-            return
-<<<<<<< HEAD
-                (from esm1 in _source.EntityContainerMapping.EntitySetMappings
-                    from mfm1 in esm1.ModificationFunctionMappings
-                    from esm2 in _target.EntityContainerMapping.EntitySetMappings
-                    from mfm2 in esm2.ModificationFunctionMappings
-                    where mfm1.EntityType.Identity == mfm2.EntityType.Identity
-                    from o in DiffModificationFunctionNames(mfm1, mfm2)
-                    select o)
-=======
-                (from esm1 in _source.StorageEntityContainerMapping.EntitySetMappings
-                 from mfm1 in esm1.ModificationFunctionMappings
-                 from esm2 in _target.StorageEntityContainerMapping.EntitySetMappings
-                 from mfm2 in esm2.ModificationFunctionMappings
-                 where mfm1.EntityType.Identity == mfm2.EntityType.Identity
-                 from o in DiffModificationFunctionNames(mfm1, mfm2)
-                 select o)
->>>>>>> 7b014eec
-                    .Concat(
-                        from asm1 in _source.EntityContainerMapping.AssociationSetMappings
-                        where asm1.ModificationFunctionMapping != null
-                        from asm2 in _target.EntityContainerMapping.AssociationSetMappings
-                        where asm2.ModificationFunctionMapping != null
-                              && asm1.ModificationFunctionMapping.AssociationSet.Identity
-                              == asm2.ModificationFunctionMapping.AssociationSet.Identity
-                        from o in DiffModificationFunctionNames(asm1.ModificationFunctionMapping, asm2.ModificationFunctionMapping)
-                        select o);
-        }
-
-        private static IEnumerable<RenameProcedureOperation> DiffModificationFunctionNames(
-            AssociationSetModificationFunctionMapping sourceModificationFunctionMapping,
-            AssociationSetModificationFunctionMapping targetModificationFunctionMapping)
-        {
-            DebugCheck.NotNull(sourceModificationFunctionMapping);
-            DebugCheck.NotNull(targetModificationFunctionMapping);
-
-            if (!sourceModificationFunctionMapping.InsertFunctionMapping.Function.FunctionName
-                     .EqualsOrdinal(targetModificationFunctionMapping.InsertFunctionMapping.Function.FunctionName))
-            {
-                yield return new RenameProcedureOperation(
-                    GetSchemaQualifiedName(
-                        sourceModificationFunctionMapping.InsertFunctionMapping.Function.FunctionName,
-                        targetModificationFunctionMapping.InsertFunctionMapping.Function.Schema),
-                    targetModificationFunctionMapping.InsertFunctionMapping.Function.FunctionName);
-            }
-
-            if (!sourceModificationFunctionMapping.DeleteFunctionMapping.Function.FunctionName
-                     .EqualsOrdinal(targetModificationFunctionMapping.DeleteFunctionMapping.Function.FunctionName))
-            {
-                yield return new RenameProcedureOperation(
-                    GetSchemaQualifiedName(
-                        sourceModificationFunctionMapping.DeleteFunctionMapping.Function.FunctionName,
-                        targetModificationFunctionMapping.DeleteFunctionMapping.Function.Schema),
-                    targetModificationFunctionMapping.DeleteFunctionMapping.Function.FunctionName);
-            }
-        }
-
-        private static IEnumerable<RenameProcedureOperation> DiffModificationFunctionNames(
-            EntityTypeModificationFunctionMapping sourceModificationFunctionMapping,
-            EntityTypeModificationFunctionMapping targetModificationFunctionMapping)
-        {
-            DebugCheck.NotNull(sourceModificationFunctionMapping);
-            DebugCheck.NotNull(targetModificationFunctionMapping);
-
-            if (!sourceModificationFunctionMapping.InsertFunctionMapping.Function.FunctionName
-                     .EqualsOrdinal(targetModificationFunctionMapping.InsertFunctionMapping.Function.FunctionName))
-            {
-                yield return new RenameProcedureOperation(
-                    GetSchemaQualifiedName(
-                        sourceModificationFunctionMapping.InsertFunctionMapping.Function.FunctionName,
-                        targetModificationFunctionMapping.InsertFunctionMapping.Function.Schema),
-                    targetModificationFunctionMapping.InsertFunctionMapping.Function.FunctionName);
-            }
-
-            if (!sourceModificationFunctionMapping.UpdateFunctionMapping.Function.FunctionName
-                     .EqualsOrdinal(targetModificationFunctionMapping.UpdateFunctionMapping.Function.FunctionName))
-            {
-                yield return new RenameProcedureOperation(
-                    GetSchemaQualifiedName(
-                        sourceModificationFunctionMapping.UpdateFunctionMapping.Function.FunctionName,
-                        targetModificationFunctionMapping.UpdateFunctionMapping.Function.Schema),
-                    targetModificationFunctionMapping.UpdateFunctionMapping.Function.FunctionName);
-            }
-
-            if (!sourceModificationFunctionMapping.DeleteFunctionMapping.Function.FunctionName
-                     .EqualsOrdinal(targetModificationFunctionMapping.DeleteFunctionMapping.Function.FunctionName))
-            {
-                yield return new RenameProcedureOperation(
-                    GetSchemaQualifiedName(
-                        sourceModificationFunctionMapping.DeleteFunctionMapping.Function.FunctionName,
-                        targetModificationFunctionMapping.DeleteFunctionMapping.Function.Schema),
-                    targetModificationFunctionMapping.DeleteFunctionMapping.Function.FunctionName);
-            }
-        }
-
-        [SuppressMessage("Microsoft.Maintainability", "CA1502:AvoidExcessiveComplexity")]
-        private IEnumerable<AlterProcedureOperation> FindChangedModificationFunctions(
-            Lazy<ModificationCommandTreeGenerator> modificationCommandTreeGenerator, MigrationSqlGenerator migrationSqlGenerator)
-        {
-            return
-<<<<<<< HEAD
-                (from esm1 in _source.EntityContainerMapping.EntitySetMappings
-                    from mfm1 in esm1.ModificationFunctionMappings
-                    from esm2 in _target.EntityContainerMapping.EntitySetMappings
-                    from mfm2 in esm2.ModificationFunctionMappings
-                    where mfm1.EntityType.Identity == mfm2.EntityType.Identity
-                    from o in DiffModificationFunctions(mfm1, mfm2, modificationCommandTreeGenerator, migrationSqlGenerator)
-                    select o)
-=======
-                (from esm1 in _source.StorageEntityContainerMapping.EntitySetMappings
-                 from mfm1 in esm1.ModificationFunctionMappings
-                 from esm2 in _target.StorageEntityContainerMapping.EntitySetMappings
-                 from mfm2 in esm2.ModificationFunctionMappings
-                 where mfm1.EntityType.Identity == mfm2.EntityType.Identity
-                 from o in DiffModificationFunctions(mfm1, mfm2, modificationCommandTreeGenerator, migrationSqlGenerator)
-                 select o)
->>>>>>> 7b014eec
-                    .Concat(
-                        from asm1 in _source.EntityContainerMapping.AssociationSetMappings
-                        where asm1.ModificationFunctionMapping != null
-                        from asm2 in _target.EntityContainerMapping.AssociationSetMappings
-                        where asm2.ModificationFunctionMapping != null
-                              && asm1.ModificationFunctionMapping.AssociationSet.Identity
-                              == asm2.ModificationFunctionMapping.AssociationSet.Identity
-                        from o in DiffModificationFunctions(
-                            asm1.ModificationFunctionMapping,
-                            asm2.ModificationFunctionMapping,
-                            modificationCommandTreeGenerator,
-                            migrationSqlGenerator)
-                        select o);
-        }
-
-        private IEnumerable<AlterProcedureOperation> DiffModificationFunctions(
-            AssociationSetModificationFunctionMapping sourceModificationFunctionMapping,
-            AssociationSetModificationFunctionMapping targetModificationFunctionMapping,
-            Lazy<ModificationCommandTreeGenerator> modificationCommandTreeGenerator,
-            MigrationSqlGenerator migrationSqlGenerator)
-        {
-            DebugCheck.NotNull(sourceModificationFunctionMapping);
-            DebugCheck.NotNull(targetModificationFunctionMapping);
-
-            if (!DiffModificationFunction(
-                sourceModificationFunctionMapping.InsertFunctionMapping,
-                targetModificationFunctionMapping.InsertFunctionMapping))
-            {
-                yield return BuildAlterProcedureOperation(
-                    targetModificationFunctionMapping.InsertFunctionMapping.Function,
-                    GenerateInsertFunctionBody(
-                        targetModificationFunctionMapping,
-                        modificationCommandTreeGenerator,
-                        migrationSqlGenerator));
-            }
-
-            if (!DiffModificationFunction(
-                sourceModificationFunctionMapping.DeleteFunctionMapping,
-                targetModificationFunctionMapping.DeleteFunctionMapping))
-            {
-                yield return BuildAlterProcedureOperation(
-                    targetModificationFunctionMapping.DeleteFunctionMapping.Function,
-                    GenerateDeleteFunctionBody(
-                        targetModificationFunctionMapping,
-                        modificationCommandTreeGenerator,
-                        migrationSqlGenerator));
-            }
-        }
-
-        private IEnumerable<AlterProcedureOperation> DiffModificationFunctions(
-            EntityTypeModificationFunctionMapping sourceModificationFunctionMapping,
-            EntityTypeModificationFunctionMapping targetModificationFunctionMapping,
-            Lazy<ModificationCommandTreeGenerator> modificationCommandTreeGenerator,
-            MigrationSqlGenerator migrationSqlGenerator)
-        {
-            DebugCheck.NotNull(sourceModificationFunctionMapping);
-            DebugCheck.NotNull(targetModificationFunctionMapping);
-
-            if (!DiffModificationFunction(
-                sourceModificationFunctionMapping.InsertFunctionMapping,
-                targetModificationFunctionMapping.InsertFunctionMapping))
-            {
-                yield return BuildAlterProcedureOperation(
-                    targetModificationFunctionMapping.InsertFunctionMapping.Function,
-                    GenerateInsertFunctionBody(
-                        targetModificationFunctionMapping,
-                        modificationCommandTreeGenerator,
-                        migrationSqlGenerator));
-            }
-
-            if (!DiffModificationFunction(
-                sourceModificationFunctionMapping.UpdateFunctionMapping,
-                targetModificationFunctionMapping.UpdateFunctionMapping))
-            {
-                yield return BuildAlterProcedureOperation(
-                    targetModificationFunctionMapping.UpdateFunctionMapping.Function,
-                    GenerateUpdateFunctionBody(
-                        targetModificationFunctionMapping,
-                        modificationCommandTreeGenerator,
-                        migrationSqlGenerator));
-            }
-
-            if (!DiffModificationFunction(
-                sourceModificationFunctionMapping.DeleteFunctionMapping,
-                targetModificationFunctionMapping.DeleteFunctionMapping))
-            {
-                yield return BuildAlterProcedureOperation(
-                    targetModificationFunctionMapping.DeleteFunctionMapping.Function,
-                    GenerateDeleteFunctionBody(
-                        targetModificationFunctionMapping,
-                        modificationCommandTreeGenerator,
-                        migrationSqlGenerator));
-            }
-        }
-
-        private string GenerateInsertFunctionBody(
-            EntityTypeModificationFunctionMapping modificationFunctionMapping,
-            Lazy<ModificationCommandTreeGenerator> modificationCommandTreeGenerator,
-            MigrationSqlGenerator migrationSqlGenerator)
-        {
-            DebugCheck.NotNull(modificationFunctionMapping);
-
-            return GenerateFunctionBody(
-                modificationFunctionMapping,
-                (m, s) => m.GenerateInsert(s),
-                modificationCommandTreeGenerator,
-                migrationSqlGenerator,
-                modificationFunctionMapping.InsertFunctionMapping.Function.FunctionName,
-                rowsAffectedParameterName: null);
-        }
-
-        private string GenerateInsertFunctionBody(
-            AssociationSetModificationFunctionMapping modificationFunctionMapping,
-            Lazy<ModificationCommandTreeGenerator> modificationCommandTreeGenerator,
-            MigrationSqlGenerator migrationSqlGenerator)
-        {
-            DebugCheck.NotNull(modificationFunctionMapping);
-
-            return GenerateFunctionBody(
-                modificationFunctionMapping,
-                (m, s) => m.GenerateAssociationInsert(s),
-                modificationCommandTreeGenerator,
-                migrationSqlGenerator,
-                rowsAffectedParameterName: null);
-        }
-
-        private string GenerateUpdateFunctionBody(
-            EntityTypeModificationFunctionMapping modificationFunctionMapping,
-            Lazy<ModificationCommandTreeGenerator> modificationCommandTreeGenerator,
-            MigrationSqlGenerator migrationSqlGenerator)
-        {
-            DebugCheck.NotNull(modificationFunctionMapping);
-
-            return GenerateFunctionBody(
-                modificationFunctionMapping,
-                (m, s) => m.GenerateUpdate(s),
-                modificationCommandTreeGenerator,
-                migrationSqlGenerator,
-                modificationFunctionMapping.UpdateFunctionMapping.Function.FunctionName,
-                rowsAffectedParameterName: modificationFunctionMapping.UpdateFunctionMapping.RowsAffectedParameterName);
-        }
-
-        private string GenerateDeleteFunctionBody(
-            EntityTypeModificationFunctionMapping modificationFunctionMapping,
-            Lazy<ModificationCommandTreeGenerator> modificationCommandTreeGenerator,
-            MigrationSqlGenerator migrationSqlGenerator)
-        {
-            DebugCheck.NotNull(modificationFunctionMapping);
-
-            return GenerateFunctionBody(
-                modificationFunctionMapping,
-                (m, s) => m.GenerateDelete(s),
-                modificationCommandTreeGenerator,
-                migrationSqlGenerator,
-                modificationFunctionMapping.DeleteFunctionMapping.Function.FunctionName,
-                rowsAffectedParameterName: modificationFunctionMapping.DeleteFunctionMapping.RowsAffectedParameterName);
-        }
-
-        private string GenerateDeleteFunctionBody(
-            AssociationSetModificationFunctionMapping modificationFunctionMapping,
-            Lazy<ModificationCommandTreeGenerator> modificationCommandTreeGenerator,
-            MigrationSqlGenerator migrationSqlGenerator)
-        {
-            DebugCheck.NotNull(modificationFunctionMapping);
-
-            return GenerateFunctionBody(
-                modificationFunctionMapping,
-                (m, s) => m.GenerateAssociationDelete(s),
-                modificationCommandTreeGenerator,
-                migrationSqlGenerator,
-                rowsAffectedParameterName: modificationFunctionMapping.DeleteFunctionMapping.RowsAffectedParameterName);
-        }
-
-        private string GenerateFunctionBody<TCommandTree>(
-            EntityTypeModificationFunctionMapping modificationFunctionMapping,
-            Func<ModificationCommandTreeGenerator, string, IEnumerable<TCommandTree>> treeGenerator,
-            Lazy<ModificationCommandTreeGenerator> modificationCommandTreeGenerator,
-            MigrationSqlGenerator migrationSqlGenerator,
-            string functionName,
-            string rowsAffectedParameterName)
-            where TCommandTree : DbModificationCommandTree
-        {
-            DebugCheck.NotNull(modificationFunctionMapping);
-            DebugCheck.NotNull(treeGenerator);
-
-            var commandTrees = new TCommandTree[0];
-
-            if (modificationCommandTreeGenerator != null)
-            {
-                var dynamicToFunctionModificationCommandConverter
-                    = new DynamicToFunctionModificationCommandConverter(
-                        modificationFunctionMapping,
-                        _target.EntityContainerMapping);
-
-                try
-                {
-                    commandTrees
-                        = dynamicToFunctionModificationCommandConverter
-                            .Convert(treeGenerator(modificationCommandTreeGenerator.Value, modificationFunctionMapping.EntityType.Identity))
-                            .ToArray();
-                }
-                catch (UpdateException e)
-                {
-                    throw new InvalidOperationException(
-                        Strings.ErrorGeneratingCommandTree(
-                            functionName,
-                            modificationFunctionMapping.EntityType.Name), e);
-                }
-            }
-
-            return GenerateFunctionBody(migrationSqlGenerator, rowsAffectedParameterName, commandTrees);
-        }
-
-        private string GenerateFunctionBody<TCommandTree>(
-            AssociationSetModificationFunctionMapping modificationFunctionMapping,
-            Func<ModificationCommandTreeGenerator, string, IEnumerable<TCommandTree>> treeGenerator,
-            Lazy<ModificationCommandTreeGenerator> modificationCommandTreeGenerator,
-            MigrationSqlGenerator migrationSqlGenerator,
-            string rowsAffectedParameterName)
-            where TCommandTree : DbModificationCommandTree
-        {
-            DebugCheck.NotNull(modificationFunctionMapping);
-            DebugCheck.NotNull(treeGenerator);
-
-            var commandTrees = new TCommandTree[0];
-
-            if (modificationCommandTreeGenerator != null)
-            {
-                var dynamicToFunctionModificationCommandConverter
-                    = new DynamicToFunctionModificationCommandConverter(
-                        modificationFunctionMapping,
-                        _target.EntityContainerMapping);
-
-                commandTrees
-                    = dynamicToFunctionModificationCommandConverter
-                        .Convert(
-                            treeGenerator(
-                                modificationCommandTreeGenerator.Value,
-                                modificationFunctionMapping.AssociationSet.ElementType.Identity))
-                        .ToArray();
-            }
-
-            return GenerateFunctionBody(migrationSqlGenerator, rowsAffectedParameterName, commandTrees);
-        }
-
-        private string GenerateFunctionBody<TCommandTree>(
-            MigrationSqlGenerator migrationSqlGenerator,
-            string rowsAffectedParameterName,
-            TCommandTree[] commandTrees)
-            where TCommandTree : DbModificationCommandTree
-        {
-            if (migrationSqlGenerator == null)
-            {
-                return null;
-            }
-
-            var providerManifestToken = _target.ProviderInfo.ProviderManifestToken;
-
-            return migrationSqlGenerator
-                .GenerateProcedureBody(commandTrees, rowsAffectedParameterName, providerManifestToken);
-        }
-
-        private static bool DiffModificationFunction(
-            ModificationFunctionMapping functionMapping1,
-            ModificationFunctionMapping functionMapping2)
-        {
-            DebugCheck.NotNull(functionMapping1);
-            DebugCheck.NotNull(functionMapping2);
-
-            if (!functionMapping1.RowsAffectedParameterName.EqualsOrdinal(functionMapping2.RowsAffectedParameterName))
-            {
-                return false;
-            }
-
-            if (!functionMapping1.ParameterBindings
-                     .SequenceEqual(
-                         functionMapping2.ParameterBindings,
-                         DiffParameterBinding))
-            {
-                return false;
-            }
-
-            var nullResultBindings
-                = Enumerable.Empty<ModificationFunctionResultBinding>();
-
-            if (!(functionMapping1.ResultBindings ?? nullResultBindings)
-                     .SequenceEqual(
-                         (functionMapping2.ResultBindings ?? nullResultBindings),
-                         DiffResultBinding))
-            {
-                return false;
-            }
-
-            return true;
-        }
-
-        private static bool DiffParameterBinding(
-            ModificationFunctionParameterBinding parameterBinding1,
-            ModificationFunctionParameterBinding parameterBinding2)
-        {
-            DebugCheck.NotNull(parameterBinding1);
-            DebugCheck.NotNull(parameterBinding2);
-
-            if (!parameterBinding1.Parameter.Name.EqualsOrdinal(parameterBinding2.Parameter.Name))
-            {
-                return false;
-            }
-
-            if (parameterBinding1.IsCurrent != parameterBinding2.IsCurrent)
-            {
-                return false;
-            }
-
-            if (!parameterBinding1.MemberPath.Members
-                     .SequenceEqual(
-                         parameterBinding2.MemberPath.Members,
-                         (m1, m2) => m1.Identity.EqualsOrdinal(m2.Identity)))
-            {
-                return false;
-            }
-
-            return true;
-        }
-
-        private static bool DiffResultBinding(
-            ModificationFunctionResultBinding resultBinding1,
-            ModificationFunctionResultBinding resultBinding2)
-        {
-            DebugCheck.NotNull(resultBinding1);
-            DebugCheck.NotNull(resultBinding2);
-
-            if (!resultBinding1.ColumnName.EqualsOrdinal(resultBinding2.ColumnName))
-            {
-                return false;
-            }
-
-            if (!resultBinding1.Property.Identity.EqualsOrdinal(resultBinding2.Property.Identity))
-            {
-                return false;
-            }
-
-            return true;
-        }
-
-        private IEnumerable<CreateProcedureOperation> BuildCreateProcedureOperations(
-            EntityTypeModificationFunctionMapping modificationFunctionMapping,
-            Lazy<ModificationCommandTreeGenerator> modificationCommandTreeGenerator,
-            MigrationSqlGenerator migrationSqlGenerator)
-        {
-            DebugCheck.NotNull(modificationFunctionMapping);
-
-            yield return BuildCreateProcedureOperation(
-                modificationFunctionMapping.InsertFunctionMapping.Function,
-                GenerateInsertFunctionBody(modificationFunctionMapping, modificationCommandTreeGenerator, migrationSqlGenerator));
-
-            yield return BuildCreateProcedureOperation(
-                modificationFunctionMapping.UpdateFunctionMapping.Function,
-                GenerateUpdateFunctionBody(modificationFunctionMapping, modificationCommandTreeGenerator, migrationSqlGenerator));
-
-            yield return BuildCreateProcedureOperation(
-                modificationFunctionMapping.DeleteFunctionMapping.Function,
-                GenerateDeleteFunctionBody(modificationFunctionMapping, modificationCommandTreeGenerator, migrationSqlGenerator));
-        }
-
-        private IEnumerable<CreateProcedureOperation> BuildCreateProcedureOperations(
-            AssociationSetModificationFunctionMapping modificationFunctionMapping,
-            Lazy<ModificationCommandTreeGenerator> modificationCommandTreeGenerator,
-            MigrationSqlGenerator migrationSqlGenerator)
-        {
-            DebugCheck.NotNull(modificationFunctionMapping);
-
-            yield return BuildCreateProcedureOperation(
-                modificationFunctionMapping.InsertFunctionMapping.Function,
-                GenerateInsertFunctionBody(modificationFunctionMapping, modificationCommandTreeGenerator, migrationSqlGenerator));
-
-            yield return BuildCreateProcedureOperation(
-                modificationFunctionMapping.DeleteFunctionMapping.Function,
-                GenerateDeleteFunctionBody(modificationFunctionMapping, modificationCommandTreeGenerator, migrationSqlGenerator));
-        }
-
-        private CreateProcedureOperation BuildCreateProcedureOperation(EdmFunction function, string bodySql)
-        {
-            DebugCheck.NotNull(function);
-
-            var createProcedureOperation
-                = new CreateProcedureOperation(GetSchemaQualifiedName(function.FunctionName, function.Schema), bodySql);
-
-            function
-                .Parameters
-                .Each(p => createProcedureOperation.Parameters.Add(BuildParameterModel(p, _target)));
-
-            return createProcedureOperation;
-        }
-
-        private AlterProcedureOperation BuildAlterProcedureOperation(EdmFunction function, string bodySql)
-        {
-            DebugCheck.NotNull(function);
-
-            var alterProcedureOperation
-                = new AlterProcedureOperation(GetSchemaQualifiedName(function.FunctionName, function.Schema), bodySql);
-
-            function
-                .Parameters
-                .Each(p => alterProcedureOperation.Parameters.Add(BuildParameterModel(p, _target)));
-
-            return alterProcedureOperation;
-        }
-
-        private static ParameterModel BuildParameterModel(
-            FunctionParameter functionParameter,
-            ModelMetadata modelMetadata)
-        {
-            DebugCheck.NotNull(functionParameter);
-            DebugCheck.NotNull(modelMetadata);
-
-            var edmTypeUsage
-                = functionParameter.TypeUsage.ModelTypeUsage;
-
-            var defaultStoreTypeName
-                = modelMetadata.ProviderManifest.GetStoreType(edmTypeUsage).EdmType.Name;
-
-            var parameterModel
-                = new ParameterModel(((PrimitiveType)edmTypeUsage.EdmType).PrimitiveTypeKind, edmTypeUsage)
-                    {
-                        Name = functionParameter.Name,
-                        IsOutParameter = functionParameter.Mode == ParameterMode.Out,
-                        StoreType
-                            = !functionParameter.TypeName.EqualsIgnoreCase(defaultStoreTypeName)
-                                  ? functionParameter.TypeName
-                                  : null
-                    };
-
-            Facet facet;
-
-            if (edmTypeUsage.Facets.TryGetValue(DbProviderManifest.MaxLengthFacetName, true, out facet)
-                && facet.Value != null)
-            {
-                parameterModel.MaxLength = facet.Value as int?; // could be MAX sentinel
-            }
-
-            if (edmTypeUsage.Facets.TryGetValue(DbProviderManifest.PrecisionFacetName, true, out facet)
-                && facet.Value != null)
-            {
-                parameterModel.Precision = (byte?)facet.Value;
-            }
-
-            if (edmTypeUsage.Facets.TryGetValue(DbProviderManifest.ScaleFacetName, true, out facet)
-                && facet.Value != null)
-            {
-                parameterModel.Scale = (byte?)facet.Value;
-            }
-
-            if (edmTypeUsage.Facets.TryGetValue(DbProviderManifest.FixedLengthFacetName, true, out facet)
-                && facet.Value != null
-                && (bool)facet.Value)
-            {
-                parameterModel.IsFixedLength = true;
-            }
-
-            if (edmTypeUsage.Facets.TryGetValue(DbProviderManifest.UnicodeFacetName, true, out facet)
-                && facet.Value != null
-                && !(bool)facet.Value)
-            {
-                parameterModel.IsUnicode = false;
-            }
-
-            return parameterModel;
-        }
-
-        [SuppressMessage("Microsoft.Maintainability", "CA1502:AvoidExcessiveComplexity")]
-        private IEnumerable<DropProcedureOperation> FindRemovedModificationFunctions()
-        {
-            return
-<<<<<<< HEAD
-                (from esm1 in _source.EntityContainerMapping.EntitySetMappings
-                    from mfm1 in esm1.ModificationFunctionMappings
-                    where !(from esm2 in _target.EntityContainerMapping.EntitySetMappings
-                        from mfm2 in esm2.ModificationFunctionMappings
-                        where mfm1.EntityType.Identity == mfm2.EntityType.Identity
-                        select mfm2
-=======
-                (from esm1 in _source.StorageEntityContainerMapping.EntitySetMappings
-                 from mfm1 in esm1.ModificationFunctionMappings
-                 where !(from esm2 in _target.StorageEntityContainerMapping.EntitySetMappings
-                         from mfm2 in esm2.ModificationFunctionMappings
-                         where mfm1.EntityType.Identity == mfm2.EntityType.Identity
-                         select mfm2
->>>>>>> 7b014eec
-                        ).Any()
-                 from o in new[]
-                     {
-                         new DropProcedureOperation(
-                     GetSchemaQualifiedName(
-                         mfm1.InsertFunctionMapping.Function.FunctionName,
-                         mfm1.InsertFunctionMapping.Function.Schema)),
-                         new DropProcedureOperation(
-                     GetSchemaQualifiedName(
-                         mfm1.UpdateFunctionMapping.Function.FunctionName,
-                         mfm1.UpdateFunctionMapping.Function.Schema)),
-                         new DropProcedureOperation(
-                     GetSchemaQualifiedName(
-                         mfm1.DeleteFunctionMapping.Function.FunctionName,
-                         mfm1.DeleteFunctionMapping.Function.Schema))
-                     }
-                 select o)
-                    .Concat(
-                        from asm1 in _source.EntityContainerMapping.AssociationSetMappings
-                        where asm1.ModificationFunctionMapping != null
-<<<<<<< HEAD
-                        where !(from asm2 in _target.EntityContainerMapping.AssociationSetMappings
-                            where asm2.ModificationFunctionMapping != null
-                                  && asm1.ModificationFunctionMapping.AssociationSet.Identity
-                                  == asm2.ModificationFunctionMapping.AssociationSet.Identity
-                            select asm2.ModificationFunctionMapping
-                            ).Any()
-=======
-                        where !(from asm2 in _target.StorageEntityContainerMapping.AssociationSetMappings
-                                where asm2.ModificationFunctionMapping != null
-                                      && asm1.ModificationFunctionMapping.AssociationSet.Identity
-                                      == asm2.ModificationFunctionMapping.AssociationSet.Identity
-                                select asm2.ModificationFunctionMapping
-                               ).Any()
->>>>>>> 7b014eec
-                        from o in new[]
-                            {
-                                new DropProcedureOperation(
-                            GetSchemaQualifiedName(
-                                asm1.ModificationFunctionMapping.InsertFunctionMapping.Function.FunctionName,
-                                asm1.ModificationFunctionMapping.InsertFunctionMapping.Function.Schema)),
-                                new DropProcedureOperation(
-                            GetSchemaQualifiedName(
-                                asm1.ModificationFunctionMapping.DeleteFunctionMapping.Function.FunctionName,
-                                asm1.ModificationFunctionMapping.DeleteFunctionMapping.Function.Schema))
-                            }
-                        select o);
-        }
-
-        [SuppressMessage("Microsoft.Maintainability", "CA1506:AvoidExcessiveClassCoupling")]
-        [SuppressMessage("Microsoft.Maintainability", "CA1502:AvoidExcessiveComplexity")]
-        private IEnumerable<Tuple<XElement, XElement>> FindTablePairs()
-        {
-            return ((from ces1 in _source.Model.Descendants(EdmXNames.Csdl.EntitySetNames)
-                     from ces2 in _target.Model.Descendants(EdmXNames.Csdl.EntitySetNames)
-                     where ces1.EntityTypeAttribute().EqualsIgnoreCase(ces2.EntityTypeAttribute())
-                     from esm1 in _source.Model.Descendants(EdmXNames.Msl.EntitySetMappingNames)
-                     from esm2 in _target.Model.Descendants(EdmXNames.Msl.EntitySetMappingNames)
-                     where
-                         esm1.NameAttribute().EqualsIgnoreCase(ces1.NameAttribute())
-                         && esm2.NameAttribute().EqualsIgnoreCase(ces2.NameAttribute())
-                     from etm1 in esm1.Descendants(EdmXNames.Msl.EntityTypeMappingNames)
-                     from etm2 in esm2.Descendants(EdmXNames.Msl.EntityTypeMappingNames)
-                     where
-                         etm1.TypeNameAttribute()
-                         .Split(new[] { '.' })
-                         .Last()
-                         .EqualsIgnoreCase(etm2.TypeNameAttribute().Split(new[] { '.' }).Last())
-                     from mf1 in etm1.Descendants(EdmXNames.Msl.MappingFragmentNames).Select((x, i) => new { Xml = x, Index = i })
-                     from mf2 in etm2.Descendants(EdmXNames.Msl.MappingFragmentNames).Select((x, i) => new { Xml = x, Index = i })
-                     where mf1.Index == mf2.Index
-                     from es1 in _source.Model.Descendants(EdmXNames.Ssdl.EntitySetNames)
-                     from es2 in _target.Model.Descendants(EdmXNames.Ssdl.EntitySetNames)
-                     where
-                         es1.NameAttribute().EqualsIgnoreCase(mf1.Xml.StoreEntitySetAttribute())
-                         && es2.NameAttribute().EqualsIgnoreCase(mf2.Xml.StoreEntitySetAttribute())
-                     select Tuple.Create(es1, es2)).Concat(
-                         from et1 in _source.Model.Descendants(EdmXNames.Csdl.EntityTypeNames)
-                         from et2 in _target.Model.Descendants(EdmXNames.Csdl.EntityTypeNames)
-                         where et1.NameAttribute().EqualsIgnoreCase(et2.NameAttribute())
-                         from np1 in et1.Descendants(EdmXNames.Csdl.NavigationPropertyNames)
-                         from np2 in et2.Descendants(EdmXNames.Csdl.NavigationPropertyNames)
-                         where np1.NameAttribute().EqualsIgnoreCase(np2.NameAttribute())
-                         let associationNames =
-                             new
-                                 {
-                                     SourceAssociation = np1.RelationshipAttribute().Split(new[] { '.' }).Last(),
-                                     TargetAssociation = np2.RelationshipAttribute().Split(new[] { '.' }).Last()
-                                 }
-                         from asm1 in _source.Model.Descendants(EdmXNames.Msl.AssociationSetMappingNames)
-                         from asm2 in _target.Model.Descendants(EdmXNames.Msl.AssociationSetMappingNames)
-                         where
-                             asm1.NameAttribute().EqualsIgnoreCase(associationNames.SourceAssociation)
-                             && asm2.NameAttribute().EqualsIgnoreCase(associationNames.TargetAssociation)
-                         from es1 in _source.Model.Descendants(EdmXNames.Ssdl.EntitySetNames)
-                         from es2 in _target.Model.Descendants(EdmXNames.Ssdl.EntitySetNames)
-                         where
-                             es1.NameAttribute().EqualsIgnoreCase(asm1.StoreEntitySetAttribute())
-                             && es2.NameAttribute().EqualsIgnoreCase(asm2.StoreEntitySetAttribute())
-                         select Tuple.Create(es1, es2))).Distinct(
-                             (t1, t2) =>
-                             t1.Item1.NameAttribute() == t2.Item1.NameAttribute() && t1.Item2.NameAttribute() == t2.Item2.NameAttribute());
-        }
-
-        private IEnumerable<RenameTableOperation> FindRenamedTables()
-        {
-            return (from p in FindTablePairs()
-                    where !p.Item1.TableAttribute().EqualsIgnoreCase(p.Item2.TableAttribute())
-                    select
-                        new RenameTableOperation(
-                        GetSchemaQualifiedName(p.Item1.TableAttribute(), p.Item1.SchemaAttribute()), p.Item2.TableAttribute()))
-                .Distinct(
-                    new DynamicEqualityComparer<RenameTableOperation>(
-                        (r1, r2) => r1.Name.EqualsIgnoreCase(r2.Name) && r1.NewName.EqualsIgnoreCase(r2.NewName)));
-        }
-
-        private IEnumerable<CreateTableOperation> FindAddedTables(IEnumerable<RenameTableOperation> renamedTables)
-        {
-            DebugCheck.NotNull(renamedTables);
-
-            return (_target.Model.Descendants(EdmXNames.Ssdl.EntitySetNames)
-                .Except(
-                    FindTablePairs().Select(p => p.Item2),
-                    (x1, x2) => x1.NameAttribute().EqualsIgnoreCase(x2.NameAttribute()))
-                .Where(es => !renamedTables.Any(rt => rt.NewName.EqualsIgnoreCase(es.TableAttribute())))
-                .Select(es => BuildCreateTableOperation(es.NameAttribute(), es.TableAttribute(), es.SchemaAttribute(), _target)))
-                .Distinct(new DynamicEqualityComparer<CreateTableOperation>((t1, t2) => t1.Name.EqualsIgnoreCase(t2.Name)));
-        }
-
-        private IEnumerable<MoveTableOperation> FindMovedTables()
-        {
-            return (from p in FindTablePairs()
-                    where !p.Item1.SchemaAttribute().EqualsIgnoreCase(p.Item2.SchemaAttribute())
-                    select
-                        new MoveTableOperation(
-                        GetSchemaQualifiedName(p.Item2.TableAttribute(), p.Item1.SchemaAttribute()), p.Item2.SchemaAttribute())
-                            {
-                                CreateTableOperation =
-                                    BuildCreateTableOperation(
-                                        p.Item2.NameAttribute(), p.Item2.TableAttribute(), p.Item2.SchemaAttribute(), _target)
-                            })
-                .Distinct(
-                    new DynamicEqualityComparer<MoveTableOperation>(
-                        (m1, m2) => m1.Name.EqualsIgnoreCase(m2.Name) && m1.NewSchema.EqualsIgnoreCase(m2.NewSchema)));
-        }
-
-        private IEnumerable<DropTableOperation> FindRemovedTables(IEnumerable<RenameTableOperation> renamedTables)
-        {
-            DebugCheck.NotNull(renamedTables);
-
-            return
-                (_source.Model.Descendants(EdmXNames.Ssdl.EntitySetNames)
-                    .Except(
-                        FindTablePairs().Select(p => p.Item1),
-                        (x1, x2) => x1.NameAttribute().EqualsIgnoreCase(x2.NameAttribute()))
-                    .Where(es => !renamedTables.Any(rt => rt.Name.EqualsIgnoreCase(es.TableAttribute())))
-                    .Select(
-                        es => new DropTableOperation(
-                                  GetSchemaQualifiedName(es.TableAttribute(), es.SchemaAttribute()),
-                                  BuildCreateTableOperation(
-                                      es.NameAttribute(),
-                                      es.TableAttribute(),
-                                      es.SchemaAttribute(),
-                                      _source)))).Distinct(
-                                          new DynamicEqualityComparer<DropTableOperation>(
-                                              (t1, t2) => t1.Name.EqualsIgnoreCase(t2.Name)));
-        }
-
-        private IEnumerable<DropColumnOperation> FindRemovedColumns(IEnumerable<RenameColumnOperation> renamedColumns)
-        {
-            DebugCheck.NotNull(renamedColumns);
-
-            return from t1 in _source.Model.Descendants(EdmXNames.Ssdl.EntityTypeNames)
-                   from t2 in _target.Model.Descendants(EdmXNames.Ssdl.EntityTypeNames)
-                   where t1.NameAttribute().EqualsIgnoreCase(t2.NameAttribute())
-                   let t = GetQualifiedTableName(_target.Model, t2.NameAttribute())
-                   from c in t1.Descendants(EdmXNames.Ssdl.PropertyNames)
-                       .Except(
-                           t2.Descendants(EdmXNames.Ssdl.PropertyNames),
-                           (c1, c2) => c1.NameAttribute().EqualsIgnoreCase(c2.NameAttribute()))
-                   where !renamedColumns.Any(rc => rc.Name.EqualsIgnoreCase(c.NameAttribute()))
-                   select new DropColumnOperation(
-                       t,
-                       c.NameAttribute(),
-                       new AddColumnOperation(t, BuildColumnModel(c, t1.NameAttribute(), _source)));
-        }
-
-        private IEnumerable<DropColumnOperation> FindOrphanedColumns(IEnumerable<RenameColumnOperation> renamedColumns)
-        {
-            DebugCheck.NotNull(renamedColumns);
-
-            return from rc1 in renamedColumns
-                   from et in _source.Model.Descendants(EdmXNames.Ssdl.EntityTypeNames)
-                   let t = GetQualifiedTableName(_source.Model, et.NameAttribute())
-                   where rc1.Table.EqualsIgnoreCase(t)
-                         && _source.Model
-                                .Descendants(EdmXNames.Msl.AssociationSetMappingNames)
-                                .Where(asm => asm.StoreEntitySetAttribute().EqualsIgnoreCase(et.NameAttribute()))
-                                .Descendants(EdmXNames.Msl.ScalarPropertyNames)
-                                .Any(sp => sp.ColumnNameAttribute().EqualsIgnoreCase(rc1.Name))
-                         && !renamedColumns.Any(
-                             // Ensure the candidate column is not also being renamed
-                             rc2 =>
-                             rc2 != rc1
-                             && rc2.Table.EqualsIgnoreCase(rc1.Table)
-                             && rc2.Name.EqualsIgnoreCase(rc1.NewName))
-                   let oc = et.Descendants(EdmXNames.Ssdl.PropertyNames)
-                       .SingleOrDefault(c => rc1.NewName.EqualsIgnoreCase(c.NameAttribute()))
-                   where oc != null
-                   select new DropColumnOperation(
-                       t,
-                       oc.NameAttribute(),
-                       new AddColumnOperation(t, BuildColumnModel(oc, et.NameAttribute(), _source)));
-        }
-
-        private IEnumerable<RenameColumnOperation> FindRenamedColumns()
-        {
-            return
-                FindRenamedMappedColumns()
-                    .Concat(FindRenamedForeignKeyColumns())
-                    .Concat(FindRenamedDiscriminatorColumns())
-                    .Distinct(
-                        new DynamicEqualityComparer<RenameColumnOperation>(
-                            (c1, c2) => c1.Table.EqualsIgnoreCase(c2.Table)
-                                        && c1.Name.EqualsIgnoreCase(c2.Name)
-                                        && c1.NewName.EqualsIgnoreCase(c2.NewName)));
-        }
-
-        private IEnumerable<RenameColumnOperation> FindRenamedMappedColumns()
-        {
-            return from etm1 in _source.Model.Descendants(EdmXNames.Msl.EntityTypeMappingNames)
-                   from etm2 in _target.Model.Descendants(EdmXNames.Msl.EntityTypeMappingNames)
-                   where etm1.TypeNameAttribute().EqualsIgnoreCase(etm2.TypeNameAttribute())
-                   from mf1 in etm1.Descendants(EdmXNames.Msl.MappingFragmentNames)
-                   from mf2 in etm2.Descendants(EdmXNames.Msl.MappingFragmentNames)
-                   where mf1.StoreEntitySetAttribute().EqualsIgnoreCase(mf2.StoreEntitySetAttribute())
-                   let t = GetQualifiedTableName(_target.Model, mf1.StoreEntitySetAttribute())
-                   from cr in FindRenamedMappedColumns(mf1, mf2, t)
-                   select cr;
-        }
-
-        private static IEnumerable<RenameColumnOperation> FindRenamedMappedColumns(
-            XElement parent1, XElement parent2, string table)
-        {
-            DebugCheck.NotNull(parent1);
-            DebugCheck.NotNull(parent2);
-            DebugCheck.NotEmpty(table);
-
-            return (from p1 in parent1.Elements(EdmXNames.Msl.ScalarPropertyNames)
-                    from p2 in parent2.Elements(EdmXNames.Msl.ScalarPropertyNames)
-                    where p1.NameAttribute().EqualsIgnoreCase(p2.NameAttribute())
-                    where !p1.ColumnNameAttribute().EqualsIgnoreCase(p2.ColumnNameAttribute())
-                    select new RenameColumnOperation(table, p1.ColumnNameAttribute(), p2.ColumnNameAttribute()))
-                .Concat(
-                    from p1 in parent1.Elements(EdmXNames.Msl.ComplexPropertyNames)
-                    from p2 in parent2.Elements(EdmXNames.Msl.ComplexPropertyNames)
-                    where p1.NameAttribute().EqualsIgnoreCase(p2.NameAttribute())
-                    from cr in FindRenamedMappedColumns(p1, p2, table)
-                    select cr);
-        }
-
-        private IEnumerable<RenameColumnOperation> FindRenamedDiscriminatorColumns()
-        {
-            return from etm1 in _source.Model.Descendants(EdmXNames.Msl.EntityTypeMappingNames)
-                   from etm2 in _target.Model.Descendants(EdmXNames.Msl.EntityTypeMappingNames)
-                   where etm1.TypeNameAttribute().EqualsIgnoreCase(etm2.TypeNameAttribute())
-                   from mf1 in etm1.Descendants(EdmXNames.Msl.MappingFragmentNames)
-                   from mf2 in etm2.Descendants(EdmXNames.Msl.MappingFragmentNames)
-                   where mf1.StoreEntitySetAttribute().EqualsIgnoreCase(mf2.StoreEntitySetAttribute())
-                   let t = GetQualifiedTableName(_target.Model, mf2.StoreEntitySetAttribute())
-                   from cr in FindRenamedDiscriminatorColumns(mf1, mf2, t)
-                   select cr;
-        }
-
-        private static IEnumerable<RenameColumnOperation> FindRenamedDiscriminatorColumns(
-            XElement parent1, XElement parent2, string table)
-        {
-            DebugCheck.NotNull(parent1);
-            DebugCheck.NotNull(parent2);
-            DebugCheck.NotEmpty(table);
-
-            return from p1 in parent1.Elements(EdmXNames.Msl.ConditionNames)
-                   from p2 in parent2.Elements(EdmXNames.Msl.ConditionNames)
-                   where p1.ValueAttribute().EqualsIgnoreCase(p2.ValueAttribute())
-                   where !p1.ColumnNameAttribute().EqualsIgnoreCase(p2.ColumnNameAttribute())
-                   select new RenameColumnOperation(table, p1.ColumnNameAttribute(), p2.ColumnNameAttribute());
-        }
-
-        [SuppressMessage("Microsoft.Maintainability", "CA1502:AvoidExcessiveComplexity")]
-        private IEnumerable<RenameColumnOperation> FindRenamedForeignKeyColumns()
-        {
-            return from a1 in _source.Model.Descendants(EdmXNames.Ssdl.AssociationNames)
-                   from a2 in _target.Model.Descendants(EdmXNames.Ssdl.AssociationNames)
-                   where a1.NameAttribute().EqualsIgnoreCase(a2.NameAttribute())
-                   let d1 = a1.Descendants(EdmXNames.Ssdl.DependentNames).Single()
-                   let d2 = a2.Descendants(EdmXNames.Ssdl.DependentNames).Single()
-                   where d1.RoleAttribute().EqualsIgnoreCase(d2.RoleAttribute())
-                   from n1 in d1.Descendants(EdmXNames.Ssdl.PropertyRefNames)
-                       .Select(x => x.NameAttribute()).Select(
-                           (name, index) => new
-                               {
-                                   name,
-                                   index
-                               })
-                   from n2 in d2.Descendants(EdmXNames.Ssdl.PropertyRefNames)
-                       .Select(x => x.NameAttribute()).Select(
-                           (name, index) => new
-                               {
-                                   name,
-                                   index
-                               })
-                   where (n1.index == n2.index)
-                         && !n1.name.EqualsIgnoreCase(n2.name)
-                   let es = a2.Descendants(EdmXNames.Ssdl.EndNames)
-                       .Single(e => e.RoleAttribute().EqualsOrdinal(d2.RoleAttribute()))
-                       .TypeAttribute().Split(new[] { '.' }).Last()
-                   where !_target.Model
-                              .Descendants(EdmXNames.Ssdl.EntityTypeNames)
-                              .Single(et => et.NameAttribute().EqualsIgnoreCase(es))
-                              .Descendants(EdmXNames.Ssdl.PropertyNames)
-                              .Any(p => p.NameAttribute().EqualsIgnoreCase(n1.name))
-                         || (from a3 in _target.Model.Descendants(EdmXNames.Ssdl.AssociationNames)
-                             where !a2.NameAttribute().EqualsIgnoreCase(a3.NameAttribute())
-                             let d3 = a3.Descendants(EdmXNames.Ssdl.DependentNames).Single()
-                             where d2.RoleAttribute().EqualsIgnoreCase(d3.RoleAttribute())
-                             from n3 in d3.Descendants(EdmXNames.Ssdl.PropertyRefNames)
-                             where n3.NameAttribute().EqualsIgnoreCase(n1.name)
-                             select n3)
-                                .Any()
-                   let t = GetQualifiedTableName(_target.Model, es)
-                   select new RenameColumnOperation(t, n1.name, n2.name);
-        }
-
-        private IEnumerable<AddColumnOperation> FindAddedColumns(IEnumerable<RenameColumnOperation> renamedColumns)
-        {
-            DebugCheck.NotNull(renamedColumns);
-
-            return from t1 in _source.Model.Descendants(EdmXNames.Ssdl.EntityTypeNames)
-                   from t2 in _target.Model.Descendants(EdmXNames.Ssdl.EntityTypeNames)
-                   where t1.NameAttribute().EqualsIgnoreCase(t2.NameAttribute())
-                   let t = GetQualifiedTableName(_target.Model, t2.NameAttribute())
-                   from p2 in t2.Descendants(EdmXNames.Ssdl.PropertyNames)
-                   let columnName = p2.NameAttribute()
-                   where !t1.Descendants(EdmXNames.Ssdl.PropertyNames)
-                              .Any(p1 => columnName.EqualsIgnoreCase(p1.NameAttribute()))
-                         && !renamedColumns
-                                 .Any(cr => cr.Table.EqualsIgnoreCase(t) && cr.NewName.EqualsIgnoreCase(columnName))
-                   select new AddColumnOperation(t, BuildColumnModel(p2, t2.NameAttribute(), _target));
-        }
-
-        private IEnumerable<AlterColumnOperation> FindChangedColumns(IEnumerable<RenameColumnOperation> renamedColumns)
-        {
-            DebugCheck.NotNull(renamedColumns);
-
-            return from t1 in _source.Model.Descendants(EdmXNames.Ssdl.EntityTypeNames)
-                   from t2 in _target.Model.Descendants(EdmXNames.Ssdl.EntityTypeNames)
-                   where t1.NameAttribute().EqualsIgnoreCase(t2.NameAttribute())
-                   let t = GetQualifiedTableName(_target.Model, t2.NameAttribute())
-                   from p1 in t1.Descendants(EdmXNames.Ssdl.PropertyNames)
-                   from p2 in t2.Descendants(EdmXNames.Ssdl.PropertyNames)
-                   let rc = renamedColumns
-                       .SingleOrDefault(
-                           rc => rc.Table.EqualsIgnoreCase(t)
-                                 && rc.Name.EqualsIgnoreCase(p1.NameAttribute())
-                                 && rc.NewName.EqualsIgnoreCase(p2.NameAttribute()))
-                   where (rc != null
-                          || p1.NameAttribute().EqualsIgnoreCase(p2.NameAttribute()))
-                         && !DiffColumns(p1, p2, rc)
-                   select BuildAlterColumnOperation(t, p2, t2.NameAttribute(), _target, p1, t1.NameAttribute(), _source);
-        }
-
-        private bool DiffColumns(XElement column1, XElement column2, RenameColumnOperation renameColumnOperation)
-        {
-            DebugCheck.NotNull(column1);
-            DebugCheck.NotNull(column2);
-
-            if (renameColumnOperation != null)
-            {
-                // normalize if column is being renamed
-                column1 = new XElement(column1);
-                column1.SetAttributeValue("Name", renameColumnOperation.NewName);
-            }
-
-            if (_consistentProviders)
-            {
-                return CanonicalDeepEquals(column1, column2);
-            }
-
-            var c1 = new XElement(column1); // clone
-            var c2 = new XElement(column2);
-
-            c1.SetAttributeValue("Type", null);
-            c2.SetAttributeValue("Type", null);
-
-            if (((c1.MaxLengthAttribute() != null) && (c2.MaxLengthAttribute() == null))
-                || ((c1.MaxLengthAttribute() == null) && (c2.MaxLengthAttribute() != null)))
-            {
-                c1.SetAttributeValue("MaxLength", null);
-                c2.SetAttributeValue("MaxLength", null);
-            }
-
-            return CanonicalDeepEquals(c1, c2);
-        }
-
-        private AlterColumnOperation BuildAlterColumnOperation(
-            string table,
-            XElement targetProperty,
-            string targetEntitySetName,
-            ModelMetadata targetModelMetadata,
-            XElement sourceProperty,
-            string sourceEntitySetName,
-            ModelMetadata sourceModelMetadata)
-        {
-            var targetModel = BuildColumnModel(targetProperty, targetEntitySetName, targetModelMetadata);
-            var sourceModel = BuildColumnModel(sourceProperty, sourceEntitySetName, sourceModelMetadata);
-
-            // In-case the column is also being renamed.
-            sourceModel.Name = targetModel.Name;
-
-            return new AlterColumnOperation(
-                table,
-                targetModel,
-                isDestructiveChange: targetModel.IsNarrowerThan(sourceModel, _target.ProviderManifest),
-                inverse: new AlterColumnOperation(
-                    table,
-                    sourceModel,
-                    isDestructiveChange: sourceModel.IsNarrowerThan(targetModel, _target.ProviderManifest)));
-        }
-
-        private static bool CanonicalDeepEquals(XElement element1, XElement element2)
-        {
-            var canonical1 = Canonicalize(element1);
-            var canonical2 = Canonicalize(element2);
-
-            return XNode.DeepEquals(canonical1, canonical2);
-        }
-
-        private static XElement Canonicalize(XElement element)
-        {
-            if (element == null)
-            {
-                return null;
-            }
-
-            var canonical = new XElement(element);
-
-            foreach (var e in canonical.DescendantsAndSelf())
-            {
-                if (e.Name.Namespace
-                    != XNamespace.None)
-                {
-                    e.Name = XNamespace.None.GetName(e.Name.LocalName);
-                }
-
-                e.ReplaceAttributes(
-                    e.Attributes()
-                        .Select(
-                            a => a.IsNamespaceDeclaration
-                                     ? null
-                                     : (a.Name.Namespace != XNamespace.None)
-                                           ? new XAttribute(XNamespace.None.GetName(a.Name.LocalName), a.Value)
-                                           : a)
-                        .OrderBy(a => a.Name.LocalName));
-            }
-
-            return canonical;
-        }
-
-        [SuppressMessage("Microsoft.Maintainability", "CA1502:AvoidExcessiveComplexity")]
-        private IEnumerable<Tuple<XElement, XElement>> FindAssociationPairs(XDocument columnNormalizedSourceModel)
-        {
-            DebugCheck.NotNull(columnNormalizedSourceModel);
-
-            return (from et1 in columnNormalizedSourceModel.Descendants(EdmXNames.Csdl.EntityTypeNames)
-                    from et2 in _target.Model.Descendants(EdmXNames.Csdl.EntityTypeNames)
-                    where et1.NameAttribute().EqualsIgnoreCase(et2.NameAttribute())
-                    from np1 in et1.Descendants(EdmXNames.Csdl.NavigationPropertyNames)
-                    from np2 in et2.Descendants(EdmXNames.Csdl.NavigationPropertyNames)
-                    where np1.NameAttribute().EqualsIgnoreCase(np2.NameAttribute())
-                    let associations =
-                        new
-                            {
-                                SourceAssociation = np1.RelationshipAttribute().Split(new[] { '.' }).Last(),
-                                SourceFromRole = np1.FromRoleAttribute(),
-                                SourceToRole = np1.ToRoleAttribute(),
-                                TargetAssociation = np2.RelationshipAttribute().Split(new[] { '.' }).Last(),
-                                TargetFromRole = np2.FromRoleAttribute(),
-                                TargetToRole = np2.ToRoleAttribute()
-                            }
-                    from a1 in columnNormalizedSourceModel.Descendants(EdmXNames.Ssdl.AssociationNames)
-                    from a2 in _target.Model.Descendants(EdmXNames.Ssdl.AssociationNames)
-                    where
-                        (a1.NameAttribute().EqualsIgnoreCase(associations.SourceAssociation)
-                         && a2.NameAttribute().EqualsIgnoreCase(associations.TargetAssociation))
-                        || (a1.NameAttribute().EqualsIgnoreCase(associations.SourceFromRole)
-                            && a2.NameAttribute().EqualsIgnoreCase(associations.TargetFromRole))
-                        || (a1.NameAttribute().EqualsIgnoreCase(associations.SourceToRole)
-                            && a2.NameAttribute().EqualsIgnoreCase(associations.TargetToRole))
-                        || a1.NameAttribute().EqualsIgnoreCase(a2.NameAttribute())
-                    select Tuple.Create(a1, a2)).Distinct(
-                        (t1, t2) =>
-                        t1.Item1.NameAttribute() == t2.Item1.NameAttribute() && t1.Item2.NameAttribute() == t2.Item2.NameAttribute());
-        }
-
-        private IEnumerable<AddForeignKeyOperation> FindAddedForeignKeys(XDocument columnNormalizedSourceModel)
-        {
-            DebugCheck.NotNull(columnNormalizedSourceModel);
-
-            var foreignKeyPairs = FindAssociationPairs(columnNormalizedSourceModel).ToList();
-
-            return _target.Model.Descendants(EdmXNames.Ssdl.AssociationNames)
-                .Except(foreignKeyPairs.Select(p => p.Item2), (x1, x2) => x1.NameAttribute().EqualsIgnoreCase(x2.NameAttribute()))
-                .Concat(foreignKeyPairs.Where(fk => !DiffAssociations(fk.Item1, fk.Item2)).Select(fk => fk.Item2))
-                .Select(a => BuildAddForeignKeyOperation(_target.Model, a));
-        }
-
-        private IEnumerable<DropForeignKeyOperation> FindRemovedForeignKeys(XDocument columnNormalizedSourceModel)
-        {
-            DebugCheck.NotNull(columnNormalizedSourceModel);
-
-            var foreignKeyPairs = FindAssociationPairs(columnNormalizedSourceModel).ToList();
-
-            return columnNormalizedSourceModel.Descendants(EdmXNames.Ssdl.AssociationNames)
-                .Except(foreignKeyPairs.Select(p => p.Item1), (x1, x2) => x1.NameAttribute().EqualsIgnoreCase(x2.NameAttribute()))
-                .Concat(foreignKeyPairs.Where(fk => !DiffAssociations(fk.Item1, fk.Item2)).Select(fk => fk.Item1))
-                .Select(
-                    a =>
-                    BuildDropForeignKeyOperation(
-                        _source.Model,
-                        _source.Model.Descendants(EdmXNames.Ssdl.AssociationNames)
-                        .Single(a2 => a2.NameAttribute().EqualsIgnoreCase(a.NameAttribute()))));
-        }
-
-        private static bool DiffAssociations(XElement a1, XElement a2)
-        {
-            DebugCheck.NotNull(a1);
-            DebugCheck.NotNull(a2);
-
-            var principal1 = a1.Descendants(EdmXNames.Ssdl.PrincipalNames).Single();
-            var principal2 = a2.Descendants(EdmXNames.Ssdl.PrincipalNames).Single();
-
-            if (
-                !principal1.Descendants(EdmXNames.Ssdl.PropertyRefNames)
-                     .Select(pr => pr.NameAttribute())
-                     .SequenceEqual(principal2.Descendants(EdmXNames.Ssdl.PropertyRefNames).Select(pr => pr.NameAttribute())))
-            {
-                return false;
-            }
-
-            var principalEnd1 =
-                a1.Descendants(EdmXNames.Ssdl.EndNames).Single(e => e.RoleAttribute().EqualsIgnoreCase(principal1.RoleAttribute()));
-            var principalEnd2 =
-                a2.Descendants(EdmXNames.Ssdl.EndNames).Single(e => e.RoleAttribute().EqualsIgnoreCase(principal2.RoleAttribute()));
-
-            if (!principalEnd1.MultiplicityAttribute().EqualsIgnoreCase(principalEnd2.MultiplicityAttribute()))
-            {
-                return false;
-            }
-
-            if (
-                !CanonicalDeepEquals(
-                    principalEnd1.Descendants(EdmXNames.Ssdl.OnDeleteNames).SingleOrDefault(),
-                    principalEnd2.Descendants(EdmXNames.Ssdl.OnDeleteNames).SingleOrDefault()))
-            {
-                return false;
-            }
-
-            var dependent1 = a1.Descendants(EdmXNames.Ssdl.DependentNames).Single();
-            var dependent2 = a2.Descendants(EdmXNames.Ssdl.DependentNames).Single();
-
-            if (
-                !dependent1.Descendants(EdmXNames.Ssdl.PropertyRefNames)
-                     .Select(pr => pr.NameAttribute())
-                     .SequenceEqual(dependent2.Descendants(EdmXNames.Ssdl.PropertyRefNames).Select(pr => pr.NameAttribute())))
-            {
-                return false;
-            }
-
-            var dependentEnd1 =
-                a1.Descendants(EdmXNames.Ssdl.EndNames).Single(e => e.RoleAttribute().EqualsIgnoreCase(dependent1.RoleAttribute()));
-            var dependentEnd2 =
-                a2.Descendants(EdmXNames.Ssdl.EndNames).Single(e => e.RoleAttribute().EqualsIgnoreCase(dependent2.RoleAttribute()));
-
-            if (!dependentEnd1.MultiplicityAttribute().EqualsIgnoreCase(dependentEnd2.MultiplicityAttribute()))
-            {
-                return false;
-            }
-
-            return CanonicalDeepEquals(
-                dependentEnd1.Descendants(EdmXNames.Ssdl.OnDeleteNames).SingleOrDefault(),
-                dependentEnd2.Descendants(EdmXNames.Ssdl.OnDeleteNames).SingleOrDefault());
-        }
-
-        private IEnumerable<PrimaryKeyOperation> FindChangedPrimaryKeys(XDocument columnNormalizedSourceModel)
-        {
-            DebugCheck.NotNull(columnNormalizedSourceModel);
-
-            return from et1 in columnNormalizedSourceModel.Descendants(EdmXNames.Ssdl.EntityTypeNames)
-                   from et2 in _target.Model.Descendants(EdmXNames.Ssdl.EntityTypeNames)
-                   where et1.NameAttribute().EqualsIgnoreCase(et2.NameAttribute())
-                   where !CanonicalDeepEquals(
-                       et1.Descendants(EdmXNames.Ssdl.KeyNames).Single(),
-                       et2.Descendants(EdmXNames.Ssdl.KeyNames).Single())
-                   from pko in BuildChangePrimaryKeyOperations(
-                       GetQualifiedTableName(_source.Model, et1.NameAttribute()),
-                       GetQualifiedTableName(_target.Model, et2.NameAttribute()),
-                       _source.Model
-                       .Descendants(EdmXNames.Ssdl.EntityTypeNames)
-                       .Single(et => et.NameAttribute().EqualsIgnoreCase(et1.NameAttribute()))
-                       .Descendants(EdmXNames.Ssdl.KeyNames).Single(),
-                       _target.Model
-                       .Descendants(EdmXNames.Ssdl.EntityTypeNames)
-                       .Single(et => et.NameAttribute().EqualsIgnoreCase(et1.NameAttribute()))
-                       .Descendants(EdmXNames.Ssdl.KeyNames).Single())
-                   select pko;
-        }
-
-        private static IEnumerable<PrimaryKeyOperation> BuildChangePrimaryKeyOperations(
-            string oldTable, string newTable, XElement oldKey, XElement newKey)
-        {
-            var dropPrimaryKeyOperation
-                = new DropPrimaryKeyOperation
-                    {
-                        Table = oldTable
-                    };
-
-            oldKey.Descendants(EdmXNames.Ssdl.PropertyRefNames).Each(
-                pr => dropPrimaryKeyOperation.Columns.Add(pr.NameAttribute()));
-
-            yield return dropPrimaryKeyOperation;
-
-            var addPrimaryKeyOperation
-                = new AddPrimaryKeyOperation
-                    {
-                        Table = newTable
-                    };
-
-            newKey.Descendants(EdmXNames.Ssdl.PropertyRefNames).Each(
-                pr => addPrimaryKeyOperation.Columns.Add(pr.NameAttribute()));
-
-            yield return addPrimaryKeyOperation;
-        }
-
-        private static CreateTableOperation BuildCreateTableOperation(
-            string entitySetName,
-            string tableName,
-            string schema,
-            ModelMetadata modelMetadata)
-        {
-            DebugCheck.NotEmpty(entitySetName);
-            DebugCheck.NotEmpty(tableName);
-            DebugCheck.NotEmpty(schema);
-            DebugCheck.NotNull(modelMetadata);
-
-            var createTableOperation = new CreateTableOperation(GetSchemaQualifiedName(tableName, schema));
-
-            var entityTypeElement = modelMetadata.Model.Descendants(EdmXNames.Ssdl.EntityTypeNames)
-                .Single(et => et.NameAttribute().EqualsIgnoreCase(entitySetName));
-
-            entityTypeElement
-                .Descendants(EdmXNames.Ssdl.PropertyNames)
-                .Each(p => createTableOperation.Columns.Add(BuildColumnModel(p, entitySetName, modelMetadata)));
-
-            var addPrimaryKeyOperation = new AddPrimaryKeyOperation();
-
-            entityTypeElement
-                .Descendants(EdmXNames.Ssdl.PropertyRefNames)
-                .Each(pr => addPrimaryKeyOperation.Columns.Add(pr.NameAttribute()));
-
-            createTableOperation.PrimaryKey = addPrimaryKeyOperation;
-
-            return createTableOperation;
-        }
-
-        private static ColumnModel BuildColumnModel(
-            XElement property, string entitySetName, ModelMetadata modelMetadata)
-        {
-            DebugCheck.NotNull(property);
-            DebugCheck.NotEmpty(entitySetName);
-            DebugCheck.NotNull(modelMetadata);
-
-            var nameAttribute = property.NameAttribute();
-            var nullableAttribute = property.NullableAttribute();
-            var maxLengthAttribute = property.MaxLengthAttribute();
-            var precisionAttribute = property.PrecisionAttribute();
-            var scaleAttribute = property.ScaleAttribute();
-            var storeGeneratedPatternAttribute = property.StoreGeneratedPatternAttribute();
-            var storeType = property.TypeAttribute();
-
-            var entityType
-                = modelMetadata.StoreItemCollection
-                    .OfType<EntityType>()
-                    .Single(et => et.Name.EqualsIgnoreCase(entitySetName));
-
-            var edmProperty
-                = entityType.Properties[nameAttribute];
-
-            var typeUsage = modelMetadata.ProviderManifest.GetEdmType(edmProperty.TypeUsage);
-
-            var defaultStoreTypeName = modelMetadata.ProviderManifest.GetStoreType(typeUsage).EdmType.Name;
-
-            var column
-                = new ColumnModel(((PrimitiveType)edmProperty.TypeUsage.EdmType).PrimitiveTypeKind, typeUsage)
-                    {
-                        Name = nameAttribute,
-                        IsNullable
-                            = !string.IsNullOrWhiteSpace(nullableAttribute)
-                              && !Convert.ToBoolean(nullableAttribute, CultureInfo.InvariantCulture)
-                                  ? false
-                                  : (bool?)null,
-                        MaxLength
-                            // Setting "Max" is equivalent to not setting anything
-                            = !string.IsNullOrWhiteSpace(maxLengthAttribute) && !maxLengthAttribute.EqualsIgnoreCase(XmlConstants.Max)
-                                  ? Convert.ToInt32(maxLengthAttribute, CultureInfo.InvariantCulture)
-                                  : (int?)null,
-                        Precision
-                            = !string.IsNullOrWhiteSpace(precisionAttribute)
-                                  ? Convert.ToByte(precisionAttribute, CultureInfo.InvariantCulture)
-                                  : (byte?)null,
-                        Scale
-                            = !string.IsNullOrWhiteSpace(scaleAttribute)
-                                  ? Convert.ToByte(scaleAttribute, CultureInfo.InvariantCulture)
-                                  : (byte?)null,
-                        StoreType
-                            = !storeType.EqualsIgnoreCase(defaultStoreTypeName)
-                                  ? storeType
-                                  : null
-                    };
-
-            column.IsIdentity
-                = !string.IsNullOrWhiteSpace(storeGeneratedPatternAttribute)
-                  && storeGeneratedPatternAttribute.EqualsIgnoreCase("Identity")
-                  && _validIdentityTypes.Contains(column.Type);
-
-            Facet facet;
-            if (typeUsage.Facets.TryGetValue(DbProviderManifest.FixedLengthFacetName, true, out facet)
-                && facet.Value != null
-                && (bool)facet.Value)
-            {
-                column.IsFixedLength = true;
-            }
-
-            if (typeUsage.Facets.TryGetValue(DbProviderManifest.UnicodeFacetName, true, out facet)
-                && facet.Value != null
-                && !(bool)facet.Value)
-            {
-                column.IsUnicode = false;
-            }
-
-            var isComputed
-                = !string.IsNullOrWhiteSpace(storeGeneratedPatternAttribute)
-                  && storeGeneratedPatternAttribute.EqualsIgnoreCase("Computed");
-
-            if ((column.Type == PrimitiveTypeKind.Binary)
-                && (typeUsage.Facets.TryGetValue(DbProviderManifest.MaxLengthFacetName, true, out facet)
-                    && (facet.Value is int)
-                    && ((int)facet.Value == 8))
-                && isComputed)
-            {
-                column.IsTimestamp = true;
-            }
-
-            return column;
-        }
-
-        private static AddForeignKeyOperation BuildAddForeignKeyOperation(XDocument edmx, XElement association)
-        {
-            DebugCheck.NotNull(edmx);
-            DebugCheck.NotNull(association);
-
-            var addForeignKeyOperation = new AddForeignKeyOperation();
-
-            BuildForeignKeyOperation(edmx, association, addForeignKeyOperation);
-
-            var principal = association.Descendants(EdmXNames.Ssdl.PrincipalNames).Single();
-
-            principal.Descendants(EdmXNames.Ssdl.PropertyRefNames)
-                .Each(pr => addForeignKeyOperation.PrincipalColumns.Add(pr.NameAttribute()));
-
-            var onDelete = association.Descendants(EdmXNames.Ssdl.OnDeleteNames).SingleOrDefault();
-
-            if ((onDelete != null)
-                && onDelete.ActionAttribute().EqualsIgnoreCase("Cascade"))
-            {
-                addForeignKeyOperation.CascadeDelete = true;
-            }
-
-            return addForeignKeyOperation;
-        }
-
-        private static DropForeignKeyOperation BuildDropForeignKeyOperation(XDocument edmx, XElement association)
-        {
-            DebugCheck.NotNull(edmx);
-            DebugCheck.NotNull(association);
-
-            var dropForeignKeyOperation
-                = new DropForeignKeyOperation(BuildAddForeignKeyOperation(edmx, association));
-
-            BuildForeignKeyOperation(edmx, association, dropForeignKeyOperation);
-
-            return dropForeignKeyOperation;
-        }
-
-        private static void BuildForeignKeyOperation(
-            XDocument edmx, XElement association, ForeignKeyOperation foreignKeyOperation)
-        {
-            DebugCheck.NotNull(edmx);
-            DebugCheck.NotNull(association);
-            DebugCheck.NotNull(foreignKeyOperation);
-
-            var principal = association.Descendants(EdmXNames.Ssdl.PrincipalNames).Single();
-            var dependent = association.Descendants(EdmXNames.Ssdl.DependentNames).Single();
-
-            var principalRole =
-                association.Descendants(EdmXNames.Ssdl.EndNames).Single(
-                    r => r.RoleAttribute() == principal.RoleAttribute());
-            var dependentRole =
-                association.Descendants(EdmXNames.Ssdl.EndNames).Single(
-                    r => r.RoleAttribute() == dependent.RoleAttribute());
-
-            var principalTable = GetQualifiedTableNameFromType(edmx, principalRole.TypeAttribute());
-            var dependentTable = GetQualifiedTableNameFromType(edmx, dependentRole.TypeAttribute());
-
-            foreignKeyOperation.PrincipalTable = principalTable;
-            foreignKeyOperation.DependentTable = dependentTable;
-
-            dependent.Descendants(EdmXNames.Ssdl.PropertyRefNames)
-                .Each(pr => foreignKeyOperation.DependentColumns.Add(pr.NameAttribute()));
-        }
-
-        private static DbProviderManifest GetProviderManifest(DbProviderInfo providerInfo)
-        {
-            var providerFactory = DbConfiguration.DependencyResolver.GetService<DbProviderFactory>(providerInfo.ProviderInvariantName);
-
-            return providerFactory.GetProviderServices().GetProviderManifest(providerInfo.ProviderManifestToken);
-        }
-
-        private static string GetSchemaQualifiedName(string table, string schema)
-        {
-            DebugCheck.NotEmpty(table);
-            DebugCheck.NotEmpty(schema);
-
-            return new DatabaseName(table, schema).ToString();
-        }
-
-        private static string GetQualifiedTableName(XDocument model, string entitySetName)
-        {
-            DebugCheck.NotNull(model);
-            DebugCheck.NotEmpty(entitySetName);
-
-            var schemaAndTable
-                = (from es in model.Descendants(EdmXNames.Ssdl.EntitySetNames)
-                   where es.NameAttribute().EqualsIgnoreCase(entitySetName)
-                   select new
-                       {
-                           Schema = es.SchemaAttribute(),
-                           Table = es.TableAttribute()
-                       })
-                    .Single();
-
-            return GetSchemaQualifiedName(schemaAndTable.Table, schemaAndTable.Schema);
-        }
-
-        private static string GetQualifiedTableNameFromType(XDocument model, string entityTypeName)
-        {
-            DebugCheck.NotNull(model);
-            DebugCheck.NotEmpty(entityTypeName);
-
-            var schemaAndTable
-                = (from es in model.Descendants(EdmXNames.Ssdl.EntitySetNames)
-                   where es.EntityTypeAttribute().EqualsIgnoreCase(entityTypeName)
-                   select new
-                       {
-                           Schema = es.SchemaAttribute(),
-                           Table = es.TableAttribute()
-                       })
-                    .Single();
-
-            return GetSchemaQualifiedName(schemaAndTable.Table, schemaAndTable.Schema);
-        }
-    }
-}
+// Copyright (c) Microsoft Open Technologies, Inc. All rights reserved. See License.txt in the project root for license information.
+
+namespace System.Data.Entity.Migrations.Infrastructure
+{
+    using System.Collections.Generic;
+    using System.Data.Common;
+    using System.Data.Entity.Core;
+    using System.Data.Entity.Core.Common;
+    using System.Data.Entity.Core.Common.CommandTrees;
+    using System.Data.Entity.Core.Mapping;
+    using System.Data.Entity.Core.Metadata.Edm;
+    using System.Data.Entity.Infrastructure;
+    using System.Data.Entity.Infrastructure.DependencyResolution;
+    using System.Data.Entity.Migrations.Edm;
+    using System.Data.Entity.Migrations.Model;
+    using System.Data.Entity.Migrations.Sql;
+    using System.Data.Entity.Resources;
+    using System.Data.Entity.Utilities;
+    using System.Diagnostics.CodeAnalysis;
+    using System.Globalization;
+    using System.Linq;
+    using System.Xml.Linq;
+
+    [SuppressMessage("Microsoft.Maintainability", "CA1506:AvoidExcessiveClassCoupling")]
+    internal class EdmModelDiffer
+    {
+        private static readonly PrimitiveTypeKind[] _validIdentityTypes =
+            {
+                PrimitiveTypeKind.Byte,
+                PrimitiveTypeKind.Decimal,
+                PrimitiveTypeKind.Guid,
+                PrimitiveTypeKind.Int16,
+                PrimitiveTypeKind.Int32,
+                PrimitiveTypeKind.Int64
+            };
+
+        /// <summary>
+        ///     Exposed internally for testing.
+        /// </summary>
+        public class ModelMetadata
+        {
+            public XDocument Model { get; set; }
+            public StoreItemCollection StoreItemCollection { get; set; }
+            public EntityContainerMapping EntityContainerMapping { get; set; }
+            public DbProviderManifest ProviderManifest { get; set; }
+            public DbProviderInfo ProviderInfo { get; set; }
+        }
+
+        private ModelMetadata _source;
+        private ModelMetadata _target;
+
+        private bool _consistentProviders;
+
+        public IEnumerable<MigrationOperation> Diff(
+            XDocument sourceModel,
+            XDocument targetModel,
+            Lazy<ModificationCommandTreeGenerator> modificationCommandTreeGenerator = null,
+            MigrationSqlGenerator migrationSqlGenerator = null)
+        {
+            DebugCheck.NotNull(sourceModel);
+            DebugCheck.NotNull(targetModel);
+
+            DbProviderInfo providerInfo;
+
+            var storageMappingItemCollection
+                = sourceModel.GetStorageMappingItemCollection(out providerInfo);
+
+            var source
+                = new ModelMetadata
+                    {
+                        Model = sourceModel,
+                        StoreItemCollection = storageMappingItemCollection.StoreItemCollection,
+                        EntityContainerMapping
+                            = storageMappingItemCollection.GetItems<EntityContainerMapping>().Single(),
+                        ProviderManifest = GetProviderManifest(providerInfo),
+                        ProviderInfo = providerInfo
+                    };
+
+            storageMappingItemCollection
+                = targetModel.GetStorageMappingItemCollection(out providerInfo);
+
+            var target
+                = new ModelMetadata
+                    {
+                        Model = targetModel,
+                        StoreItemCollection = storageMappingItemCollection.StoreItemCollection,
+                        EntityContainerMapping
+                            = storageMappingItemCollection.GetItems<EntityContainerMapping>().Single(),
+                        ProviderManifest = GetProviderManifest(providerInfo),
+                        ProviderInfo = providerInfo
+                    };
+
+            return Diff(source, target, modificationCommandTreeGenerator, migrationSqlGenerator);
+        }
+
+        /// <summary>
+        ///     For testing.
+        /// </summary>
+        public IEnumerable<MigrationOperation> Diff(
+            ModelMetadata source,
+            ModelMetadata target,
+            Lazy<ModificationCommandTreeGenerator> modificationCommandTreeGenerator,
+            MigrationSqlGenerator migrationSqlGenerator)
+        {
+            DebugCheck.NotNull(source);
+            DebugCheck.NotNull(target);
+
+            _source = source;
+            _target = target;
+
+            _consistentProviders
+                = _source.ProviderInfo.ProviderInvariantName.EqualsIgnoreCase(
+                    _target.ProviderInfo.ProviderInvariantName)
+                  && _source.ProviderInfo.ProviderManifestToken.EqualsIgnoreCase(
+                      _target.ProviderInfo.ProviderManifestToken);
+
+            var renamedColumns = FindRenamedColumns().ToList();
+            var addedColumns = FindAddedColumns(renamedColumns).ToList();
+            var alteredColumns = FindChangedColumns(renamedColumns).ToList();
+            var removedColumns = FindRemovedColumns(renamedColumns).ToList();
+            var orphanedColumns = FindOrphanedColumns(renamedColumns).ToList();
+            var renamedTables = FindRenamedTables().ToList();
+            var movedTables = FindMovedTables().ToList();
+            var addedTables = FindAddedTables(renamedTables).ToList();
+
+            var columnNormalizedSourceModel = BuildColumnNormalizedSourceModel(renamedColumns);
+
+            var addedForeignKeys = FindAddedForeignKeys(columnNormalizedSourceModel).ToList();
+            var removedTables = FindRemovedTables(renamedTables).ToList();
+            var removedForeignKeys = FindRemovedForeignKeys(columnNormalizedSourceModel).ToList();
+            var changedPrimaryKeys = FindChangedPrimaryKeys(columnNormalizedSourceModel).ToList();
+
+            var addedModificationFunctions
+                = FindAddedModificationFunctions(modificationCommandTreeGenerator, migrationSqlGenerator)
+                    .ToList();
+
+            var changedModificationFunctions
+                = FindChangedModificationFunctions(modificationCommandTreeGenerator, migrationSqlGenerator)
+                    .ToList();
+
+            var removedModificationFunctions = FindRemovedModificationFunctions().ToList();
+            var renamedModificationFunctions = FindRenamedModificationFunctions().ToList();
+            var movedModificationFunctions = FindMovedModificationFunctions().ToList();
+
+            return HandleTransitiveRenameDependencies(renamedTables)
+                .Concat<MigrationOperation>(movedTables)
+                .Concat(removedForeignKeys)
+                .Concat(removedForeignKeys.Select(fko => fko.CreateDropIndexOperation()))
+                .Concat(orphanedColumns)
+                .Concat(HandleTransitiveRenameDependencies(renamedColumns))
+                .Concat(addedTables)
+                .Concat(addedColumns)
+                .Concat(alteredColumns)
+                .Concat(changedPrimaryKeys)
+                .Concat(addedForeignKeys.Select(fko => fko.CreateCreateIndexOperation()))
+                .Concat(addedForeignKeys)
+                .Concat(removedColumns)
+                .Concat(removedTables)
+                .Concat(addedModificationFunctions)
+                .Concat(movedModificationFunctions)
+                .Concat(renamedModificationFunctions)
+                .Concat(changedModificationFunctions)
+                .Concat(removedModificationFunctions)
+                .ToList();
+        }
+
+        private static IEnumerable<RenameTableOperation> HandleTransitiveRenameDependencies(
+            IList<RenameTableOperation> renameTableOperations)
+        {
+            DebugCheck.NotNull(renameTableOperations);
+
+            return HandleTransitiveRenameDependencies(
+                renameTableOperations,
+                (rt1, rt2) =>
+                    {
+                        var databaseName1 = DatabaseName.Parse(rt1.Name);
+                        var databaseName2 = DatabaseName.Parse(rt2.Name);
+
+                        return databaseName1.Name.EqualsIgnoreCase(rt2.NewName)
+                               && databaseName1.Schema.EqualsIgnoreCase(databaseName2.Schema);
+                    },
+                (t, rt) => new RenameTableOperation(t, rt.NewName),
+                (rt, t) => rt.NewName = t);
+        }
+
+        private static IEnumerable<RenameColumnOperation> HandleTransitiveRenameDependencies(
+            IList<RenameColumnOperation> renameColumnOperations)
+        {
+            DebugCheck.NotNull(renameColumnOperations);
+
+            return HandleTransitiveRenameDependencies(
+                renameColumnOperations,
+                (rc1, rc2) => rc1.Table.EqualsIgnoreCase(rc2.Table)
+                              && rc1.Name.EqualsIgnoreCase(rc2.NewName),
+                (t, rc) => new RenameColumnOperation(rc.Table, t, rc.NewName),
+                (rc, t) => rc.NewName = t);
+        }
+
+        private static IEnumerable<T> HandleTransitiveRenameDependencies<T>(
+            IList<T> renameOperations,
+            Func<T, T, bool> dependencyFinder,
+            Func<string, T, T> renameCreator,
+            Action<T, string> setNewName)
+            where T : class
+        {
+            DebugCheck.NotNull(renameOperations);
+            DebugCheck.NotNull(dependencyFinder);
+            DebugCheck.NotNull(renameCreator);
+            DebugCheck.NotNull(setNewName);
+
+            var tempCounter = 0;
+            var tempRenames = new List<T>();
+
+            for (var i = 0; i < renameOperations.Count; i++)
+            {
+                var renameOperation = renameOperations[i];
+
+                var dependentRename
+                    = renameOperations
+                        .Skip(i + 1)
+                        .SingleOrDefault(rt => dependencyFinder(renameOperation, rt));
+
+                if (dependentRename != null)
+                {
+                    var tempNewName = "__mig_tmp__" + tempCounter++;
+
+                    tempRenames.Add(renameCreator(tempNewName, renameOperation));
+
+                    setNewName(renameOperation, tempNewName);
+                }
+
+                yield return renameOperation;
+            }
+
+            foreach (var renameOperation in tempRenames)
+            {
+                yield return renameOperation;
+            }
+        }
+
+        private XDocument BuildColumnNormalizedSourceModel(IEnumerable<RenameColumnOperation> renamedColumns)
+        {
+            DebugCheck.NotNull(renamedColumns);
+
+            var columnNormalizedSourceModel = new XDocument(_source.Model); // clone
+
+            var normalizedElements = new List<XElement>();
+
+            renamedColumns.Each(
+                rc =>
+                    {
+                        var entitySet
+                            = (from es in _target.Model.Descendants(EdmXNames.Ssdl.EntitySetNames)
+                               where
+                                   GetSchemaQualifiedName(es.TableAttribute(), es.SchemaAttribute()).EqualsIgnoreCase(
+                                       rc.Table)
+                               select es.NameAttribute()).Single();
+
+                        var principalDependents
+                            = from pd in columnNormalizedSourceModel.Descendants(EdmXNames.Ssdl.PrincipalNames)
+                                  .Concat(
+                                      columnNormalizedSourceModel.Descendants(
+                                          EdmXNames.Ssdl.DependentNames))
+                              where pd.RoleAttribute().EqualsIgnoreCase(entitySet)
+                              from pr in pd.Descendants(EdmXNames.Ssdl.PropertyRefNames)
+                              where pr.NameAttribute().EqualsIgnoreCase(rc.Name)
+                                    && !normalizedElements.Contains(pr)
+                              select pr;
+
+                        principalDependents.Each(
+                            pr =>
+                                {
+                                    pr.SetAttributeValue("Name", rc.NewName);
+                                    normalizedElements.Add(pr);
+                                });
+
+                        var keyProperties
+                            = from et in columnNormalizedSourceModel.Descendants(EdmXNames.Ssdl.EntityTypeNames)
+                              where et.NameAttribute().EqualsIgnoreCase(entitySet)
+                              from pr in
+                                  et.Descendants(EdmXNames.Ssdl.KeyNames).Descendants(EdmXNames.Ssdl.PropertyRefNames)
+                              where pr.NameAttribute().EqualsIgnoreCase(rc.Name)
+                                    && !normalizedElements.Contains(pr)
+                              select pr;
+
+                        keyProperties.Each(
+                            pr =>
+                                {
+                                    pr.SetAttributeValue("Name", rc.NewName);
+                                    normalizedElements.Add(pr);
+                                });
+                    });
+
+            return columnNormalizedSourceModel;
+        }
+
+        [SuppressMessage("Microsoft.Maintainability", "CA1502:AvoidExcessiveComplexity")]
+        private IEnumerable<MoveProcedureOperation> FindMovedModificationFunctions()
+        {
+            return
+                (from esm1 in _source.EntityContainerMapping.EntitySetMappings
+                 from mfm1 in esm1.ModificationFunctionMappings
+                 from esm2 in _target.EntityContainerMapping.EntitySetMappings
+                 from mfm2 in esm2.ModificationFunctionMappings
+                 where mfm1.EntityType.Identity == mfm2.EntityType.Identity
+                 from o in DiffModificationFunctionSchemas(mfm1, mfm2)
+                 select o)
+                    .Concat(
+                        from asm1 in _source.EntityContainerMapping.AssociationSetMappings
+                        where asm1.ModificationFunctionMapping != null
+                        from asm2 in _target.EntityContainerMapping.AssociationSetMappings
+                        where asm2.ModificationFunctionMapping != null
+                              && asm1.ModificationFunctionMapping.AssociationSet.Identity
+                              == asm2.ModificationFunctionMapping.AssociationSet.Identity
+                        from o in DiffModificationFunctionSchemas(asm1.ModificationFunctionMapping, asm2.ModificationFunctionMapping)
+                        select o);
+        }
+
+        private static IEnumerable<MoveProcedureOperation> DiffModificationFunctionSchemas(
+            EntityTypeModificationFunctionMapping sourceModificationFunctionMapping,
+            EntityTypeModificationFunctionMapping targetModificationFunctionMapping)
+        {
+            DebugCheck.NotNull(sourceModificationFunctionMapping);
+            DebugCheck.NotNull(targetModificationFunctionMapping);
+
+            if (!sourceModificationFunctionMapping.InsertFunctionMapping.Function.Schema
+                     .EqualsOrdinal(targetModificationFunctionMapping.InsertFunctionMapping.Function.Schema))
+            {
+                yield return new MoveProcedureOperation(
+                    GetSchemaQualifiedName(
+                        sourceModificationFunctionMapping.InsertFunctionMapping.Function.FunctionName,
+                        sourceModificationFunctionMapping.InsertFunctionMapping.Function.Schema),
+                    targetModificationFunctionMapping.InsertFunctionMapping.Function.Schema);
+            }
+
+            if (!sourceModificationFunctionMapping.UpdateFunctionMapping.Function.Schema
+                     .EqualsOrdinal(targetModificationFunctionMapping.UpdateFunctionMapping.Function.Schema))
+            {
+                yield return new MoveProcedureOperation(
+                    GetSchemaQualifiedName(
+                        sourceModificationFunctionMapping.UpdateFunctionMapping.Function.FunctionName,
+                        sourceModificationFunctionMapping.UpdateFunctionMapping.Function.Schema),
+                    targetModificationFunctionMapping.UpdateFunctionMapping.Function.Schema);
+            }
+
+            if (!sourceModificationFunctionMapping.DeleteFunctionMapping.Function.Schema
+                     .EqualsOrdinal(targetModificationFunctionMapping.DeleteFunctionMapping.Function.Schema))
+            {
+                yield return new MoveProcedureOperation(
+                    GetSchemaQualifiedName(
+                        sourceModificationFunctionMapping.DeleteFunctionMapping.Function.FunctionName,
+                        sourceModificationFunctionMapping.DeleteFunctionMapping.Function.Schema),
+                    targetModificationFunctionMapping.DeleteFunctionMapping.Function.Schema);
+            }
+        }
+
+        private static IEnumerable<MoveProcedureOperation> DiffModificationFunctionSchemas(
+            AssociationSetModificationFunctionMapping sourceModificationFunctionMapping,
+            AssociationSetModificationFunctionMapping targetModificationFunctionMapping)
+        {
+            DebugCheck.NotNull(sourceModificationFunctionMapping);
+            DebugCheck.NotNull(targetModificationFunctionMapping);
+
+            if (!sourceModificationFunctionMapping.InsertFunctionMapping.Function.Schema
+                     .EqualsOrdinal(targetModificationFunctionMapping.InsertFunctionMapping.Function.Schema))
+            {
+                yield return new MoveProcedureOperation(
+                    GetSchemaQualifiedName(
+                        sourceModificationFunctionMapping.InsertFunctionMapping.Function.FunctionName,
+                        sourceModificationFunctionMapping.InsertFunctionMapping.Function.Schema),
+                    targetModificationFunctionMapping.InsertFunctionMapping.Function.Schema);
+            }
+
+            if (!sourceModificationFunctionMapping.DeleteFunctionMapping.Function.Schema
+                     .EqualsOrdinal(targetModificationFunctionMapping.DeleteFunctionMapping.Function.Schema))
+            {
+                yield return new MoveProcedureOperation(
+                    GetSchemaQualifiedName(
+                        sourceModificationFunctionMapping.DeleteFunctionMapping.Function.FunctionName,
+                        sourceModificationFunctionMapping.DeleteFunctionMapping.Function.Schema),
+                    targetModificationFunctionMapping.DeleteFunctionMapping.Function.Schema);
+            }
+        }
+
+        [SuppressMessage("Microsoft.Maintainability", "CA1502:AvoidExcessiveComplexity")]
+        private IEnumerable<CreateProcedureOperation> FindAddedModificationFunctions(
+            Lazy<ModificationCommandTreeGenerator> modificationCommandTreeGenerator, MigrationSqlGenerator migrationSqlGenerator)
+        {
+            return
+                (from esm1 in _target.EntityContainerMapping.EntitySetMappings
+                 from mfm1 in esm1.ModificationFunctionMappings
+                 where !(from esm2 in _source.EntityContainerMapping.EntitySetMappings
+                         from mfm2 in esm2.ModificationFunctionMappings
+                         where mfm1.EntityType.Identity == mfm2.EntityType.Identity
+                         select mfm2
+                        ).Any()
+                 from o in BuildCreateProcedureOperations(mfm1, modificationCommandTreeGenerator, migrationSqlGenerator)
+                 select o)
+                    .Concat(
+                        from asm1 in _target.EntityContainerMapping.AssociationSetMappings
+                        where asm1.ModificationFunctionMapping != null
+                        where !(from asm2 in _source.EntityContainerMapping.AssociationSetMappings
+                                where asm2.ModificationFunctionMapping != null
+                                      && asm1.ModificationFunctionMapping.AssociationSet.Identity
+                                      == asm2.ModificationFunctionMapping.AssociationSet.Identity
+                                select asm2.ModificationFunctionMapping
+                               ).Any()
+                        from o in BuildCreateProcedureOperations(
+                            asm1.ModificationFunctionMapping,
+                            modificationCommandTreeGenerator,
+                            migrationSqlGenerator)
+                        select o);
+        }
+
+        [SuppressMessage("Microsoft.Maintainability", "CA1502:AvoidExcessiveComplexity")]
+        private IEnumerable<RenameProcedureOperation> FindRenamedModificationFunctions()
+        {
+            return
+                (from esm1 in _source.EntityContainerMapping.EntitySetMappings
+                 from mfm1 in esm1.ModificationFunctionMappings
+                 from esm2 in _target.EntityContainerMapping.EntitySetMappings
+                 from mfm2 in esm2.ModificationFunctionMappings
+                 where mfm1.EntityType.Identity == mfm2.EntityType.Identity
+                 from o in DiffModificationFunctionNames(mfm1, mfm2)
+                 select o)
+                    .Concat(
+                        from asm1 in _source.EntityContainerMapping.AssociationSetMappings
+                        where asm1.ModificationFunctionMapping != null
+                        from asm2 in _target.EntityContainerMapping.AssociationSetMappings
+                        where asm2.ModificationFunctionMapping != null
+                              && asm1.ModificationFunctionMapping.AssociationSet.Identity
+                              == asm2.ModificationFunctionMapping.AssociationSet.Identity
+                        from o in DiffModificationFunctionNames(asm1.ModificationFunctionMapping, asm2.ModificationFunctionMapping)
+                        select o);
+        }
+
+        private static IEnumerable<RenameProcedureOperation> DiffModificationFunctionNames(
+            AssociationSetModificationFunctionMapping sourceModificationFunctionMapping,
+            AssociationSetModificationFunctionMapping targetModificationFunctionMapping)
+        {
+            DebugCheck.NotNull(sourceModificationFunctionMapping);
+            DebugCheck.NotNull(targetModificationFunctionMapping);
+
+            if (!sourceModificationFunctionMapping.InsertFunctionMapping.Function.FunctionName
+                     .EqualsOrdinal(targetModificationFunctionMapping.InsertFunctionMapping.Function.FunctionName))
+            {
+                yield return new RenameProcedureOperation(
+                    GetSchemaQualifiedName(
+                        sourceModificationFunctionMapping.InsertFunctionMapping.Function.FunctionName,
+                        targetModificationFunctionMapping.InsertFunctionMapping.Function.Schema),
+                    targetModificationFunctionMapping.InsertFunctionMapping.Function.FunctionName);
+            }
+
+            if (!sourceModificationFunctionMapping.DeleteFunctionMapping.Function.FunctionName
+                     .EqualsOrdinal(targetModificationFunctionMapping.DeleteFunctionMapping.Function.FunctionName))
+            {
+                yield return new RenameProcedureOperation(
+                    GetSchemaQualifiedName(
+                        sourceModificationFunctionMapping.DeleteFunctionMapping.Function.FunctionName,
+                        targetModificationFunctionMapping.DeleteFunctionMapping.Function.Schema),
+                    targetModificationFunctionMapping.DeleteFunctionMapping.Function.FunctionName);
+            }
+        }
+
+        private static IEnumerable<RenameProcedureOperation> DiffModificationFunctionNames(
+            EntityTypeModificationFunctionMapping sourceModificationFunctionMapping,
+            EntityTypeModificationFunctionMapping targetModificationFunctionMapping)
+        {
+            DebugCheck.NotNull(sourceModificationFunctionMapping);
+            DebugCheck.NotNull(targetModificationFunctionMapping);
+
+            if (!sourceModificationFunctionMapping.InsertFunctionMapping.Function.FunctionName
+                     .EqualsOrdinal(targetModificationFunctionMapping.InsertFunctionMapping.Function.FunctionName))
+            {
+                yield return new RenameProcedureOperation(
+                    GetSchemaQualifiedName(
+                        sourceModificationFunctionMapping.InsertFunctionMapping.Function.FunctionName,
+                        targetModificationFunctionMapping.InsertFunctionMapping.Function.Schema),
+                    targetModificationFunctionMapping.InsertFunctionMapping.Function.FunctionName);
+            }
+
+            if (!sourceModificationFunctionMapping.UpdateFunctionMapping.Function.FunctionName
+                     .EqualsOrdinal(targetModificationFunctionMapping.UpdateFunctionMapping.Function.FunctionName))
+            {
+                yield return new RenameProcedureOperation(
+                    GetSchemaQualifiedName(
+                        sourceModificationFunctionMapping.UpdateFunctionMapping.Function.FunctionName,
+                        targetModificationFunctionMapping.UpdateFunctionMapping.Function.Schema),
+                    targetModificationFunctionMapping.UpdateFunctionMapping.Function.FunctionName);
+            }
+
+            if (!sourceModificationFunctionMapping.DeleteFunctionMapping.Function.FunctionName
+                     .EqualsOrdinal(targetModificationFunctionMapping.DeleteFunctionMapping.Function.FunctionName))
+            {
+                yield return new RenameProcedureOperation(
+                    GetSchemaQualifiedName(
+                        sourceModificationFunctionMapping.DeleteFunctionMapping.Function.FunctionName,
+                        targetModificationFunctionMapping.DeleteFunctionMapping.Function.Schema),
+                    targetModificationFunctionMapping.DeleteFunctionMapping.Function.FunctionName);
+            }
+        }
+
+        [SuppressMessage("Microsoft.Maintainability", "CA1502:AvoidExcessiveComplexity")]
+        private IEnumerable<AlterProcedureOperation> FindChangedModificationFunctions(
+            Lazy<ModificationCommandTreeGenerator> modificationCommandTreeGenerator, MigrationSqlGenerator migrationSqlGenerator)
+        {
+            return
+                (from esm1 in _source.EntityContainerMapping.EntitySetMappings
+                 from mfm1 in esm1.ModificationFunctionMappings
+                 from esm2 in _target.EntityContainerMapping.EntitySetMappings
+                 from mfm2 in esm2.ModificationFunctionMappings
+                 where mfm1.EntityType.Identity == mfm2.EntityType.Identity
+                 from o in DiffModificationFunctions(mfm1, mfm2, modificationCommandTreeGenerator, migrationSqlGenerator)
+                 select o)
+                    .Concat(
+                        from asm1 in _source.EntityContainerMapping.AssociationSetMappings
+                        where asm1.ModificationFunctionMapping != null
+                        from asm2 in _target.EntityContainerMapping.AssociationSetMappings
+                        where asm2.ModificationFunctionMapping != null
+                              && asm1.ModificationFunctionMapping.AssociationSet.Identity
+                              == asm2.ModificationFunctionMapping.AssociationSet.Identity
+                        from o in DiffModificationFunctions(
+                            asm1.ModificationFunctionMapping,
+                            asm2.ModificationFunctionMapping,
+                            modificationCommandTreeGenerator,
+                            migrationSqlGenerator)
+                        select o);
+        }
+
+        private IEnumerable<AlterProcedureOperation> DiffModificationFunctions(
+            AssociationSetModificationFunctionMapping sourceModificationFunctionMapping,
+            AssociationSetModificationFunctionMapping targetModificationFunctionMapping,
+            Lazy<ModificationCommandTreeGenerator> modificationCommandTreeGenerator,
+            MigrationSqlGenerator migrationSqlGenerator)
+        {
+            DebugCheck.NotNull(sourceModificationFunctionMapping);
+            DebugCheck.NotNull(targetModificationFunctionMapping);
+
+            if (!DiffModificationFunction(
+                sourceModificationFunctionMapping.InsertFunctionMapping,
+                targetModificationFunctionMapping.InsertFunctionMapping))
+            {
+                yield return BuildAlterProcedureOperation(
+                    targetModificationFunctionMapping.InsertFunctionMapping.Function,
+                    GenerateInsertFunctionBody(
+                        targetModificationFunctionMapping,
+                        modificationCommandTreeGenerator,
+                        migrationSqlGenerator));
+            }
+
+            if (!DiffModificationFunction(
+                sourceModificationFunctionMapping.DeleteFunctionMapping,
+                targetModificationFunctionMapping.DeleteFunctionMapping))
+            {
+                yield return BuildAlterProcedureOperation(
+                    targetModificationFunctionMapping.DeleteFunctionMapping.Function,
+                    GenerateDeleteFunctionBody(
+                        targetModificationFunctionMapping,
+                        modificationCommandTreeGenerator,
+                        migrationSqlGenerator));
+            }
+        }
+
+        private IEnumerable<AlterProcedureOperation> DiffModificationFunctions(
+            EntityTypeModificationFunctionMapping sourceModificationFunctionMapping,
+            EntityTypeModificationFunctionMapping targetModificationFunctionMapping,
+            Lazy<ModificationCommandTreeGenerator> modificationCommandTreeGenerator,
+            MigrationSqlGenerator migrationSqlGenerator)
+        {
+            DebugCheck.NotNull(sourceModificationFunctionMapping);
+            DebugCheck.NotNull(targetModificationFunctionMapping);
+
+            if (!DiffModificationFunction(
+                sourceModificationFunctionMapping.InsertFunctionMapping,
+                targetModificationFunctionMapping.InsertFunctionMapping))
+            {
+                yield return BuildAlterProcedureOperation(
+                    targetModificationFunctionMapping.InsertFunctionMapping.Function,
+                    GenerateInsertFunctionBody(
+                        targetModificationFunctionMapping,
+                        modificationCommandTreeGenerator,
+                        migrationSqlGenerator));
+            }
+
+            if (!DiffModificationFunction(
+                sourceModificationFunctionMapping.UpdateFunctionMapping,
+                targetModificationFunctionMapping.UpdateFunctionMapping))
+            {
+                yield return BuildAlterProcedureOperation(
+                    targetModificationFunctionMapping.UpdateFunctionMapping.Function,
+                    GenerateUpdateFunctionBody(
+                        targetModificationFunctionMapping,
+                        modificationCommandTreeGenerator,
+                        migrationSqlGenerator));
+            }
+
+            if (!DiffModificationFunction(
+                sourceModificationFunctionMapping.DeleteFunctionMapping,
+                targetModificationFunctionMapping.DeleteFunctionMapping))
+            {
+                yield return BuildAlterProcedureOperation(
+                    targetModificationFunctionMapping.DeleteFunctionMapping.Function,
+                    GenerateDeleteFunctionBody(
+                        targetModificationFunctionMapping,
+                        modificationCommandTreeGenerator,
+                        migrationSqlGenerator));
+            }
+        }
+
+        private string GenerateInsertFunctionBody(
+            EntityTypeModificationFunctionMapping modificationFunctionMapping,
+            Lazy<ModificationCommandTreeGenerator> modificationCommandTreeGenerator,
+            MigrationSqlGenerator migrationSqlGenerator)
+        {
+            DebugCheck.NotNull(modificationFunctionMapping);
+
+            return GenerateFunctionBody(
+                modificationFunctionMapping,
+                (m, s) => m.GenerateInsert(s),
+                modificationCommandTreeGenerator,
+                migrationSqlGenerator,
+                modificationFunctionMapping.InsertFunctionMapping.Function.FunctionName,
+                rowsAffectedParameterName: null);
+        }
+
+        private string GenerateInsertFunctionBody(
+            AssociationSetModificationFunctionMapping modificationFunctionMapping,
+            Lazy<ModificationCommandTreeGenerator> modificationCommandTreeGenerator,
+            MigrationSqlGenerator migrationSqlGenerator)
+        {
+            DebugCheck.NotNull(modificationFunctionMapping);
+
+            return GenerateFunctionBody(
+                modificationFunctionMapping,
+                (m, s) => m.GenerateAssociationInsert(s),
+                modificationCommandTreeGenerator,
+                migrationSqlGenerator,
+                rowsAffectedParameterName: null);
+        }
+
+        private string GenerateUpdateFunctionBody(
+            EntityTypeModificationFunctionMapping modificationFunctionMapping,
+            Lazy<ModificationCommandTreeGenerator> modificationCommandTreeGenerator,
+            MigrationSqlGenerator migrationSqlGenerator)
+        {
+            DebugCheck.NotNull(modificationFunctionMapping);
+
+            return GenerateFunctionBody(
+                modificationFunctionMapping,
+                (m, s) => m.GenerateUpdate(s),
+                modificationCommandTreeGenerator,
+                migrationSqlGenerator,
+                modificationFunctionMapping.UpdateFunctionMapping.Function.FunctionName,
+                rowsAffectedParameterName: modificationFunctionMapping.UpdateFunctionMapping.RowsAffectedParameterName);
+        }
+
+        private string GenerateDeleteFunctionBody(
+            EntityTypeModificationFunctionMapping modificationFunctionMapping,
+            Lazy<ModificationCommandTreeGenerator> modificationCommandTreeGenerator,
+            MigrationSqlGenerator migrationSqlGenerator)
+        {
+            DebugCheck.NotNull(modificationFunctionMapping);
+
+            return GenerateFunctionBody(
+                modificationFunctionMapping,
+                (m, s) => m.GenerateDelete(s),
+                modificationCommandTreeGenerator,
+                migrationSqlGenerator,
+                modificationFunctionMapping.DeleteFunctionMapping.Function.FunctionName,
+                rowsAffectedParameterName: modificationFunctionMapping.DeleteFunctionMapping.RowsAffectedParameterName);
+        }
+
+        private string GenerateDeleteFunctionBody(
+            AssociationSetModificationFunctionMapping modificationFunctionMapping,
+            Lazy<ModificationCommandTreeGenerator> modificationCommandTreeGenerator,
+            MigrationSqlGenerator migrationSqlGenerator)
+        {
+            DebugCheck.NotNull(modificationFunctionMapping);
+
+            return GenerateFunctionBody(
+                modificationFunctionMapping,
+                (m, s) => m.GenerateAssociationDelete(s),
+                modificationCommandTreeGenerator,
+                migrationSqlGenerator,
+                rowsAffectedParameterName: modificationFunctionMapping.DeleteFunctionMapping.RowsAffectedParameterName);
+        }
+
+        private string GenerateFunctionBody<TCommandTree>(
+            EntityTypeModificationFunctionMapping modificationFunctionMapping,
+            Func<ModificationCommandTreeGenerator, string, IEnumerable<TCommandTree>> treeGenerator,
+            Lazy<ModificationCommandTreeGenerator> modificationCommandTreeGenerator,
+            MigrationSqlGenerator migrationSqlGenerator,
+            string functionName,
+            string rowsAffectedParameterName)
+            where TCommandTree : DbModificationCommandTree
+        {
+            DebugCheck.NotNull(modificationFunctionMapping);
+            DebugCheck.NotNull(treeGenerator);
+
+            var commandTrees = new TCommandTree[0];
+
+            if (modificationCommandTreeGenerator != null)
+            {
+                var dynamicToFunctionModificationCommandConverter
+                    = new DynamicToFunctionModificationCommandConverter(
+                        modificationFunctionMapping,
+                        _target.EntityContainerMapping);
+
+                try
+                {
+                    commandTrees
+                        = dynamicToFunctionModificationCommandConverter
+                            .Convert(treeGenerator(modificationCommandTreeGenerator.Value, modificationFunctionMapping.EntityType.Identity))
+                            .ToArray();
+                }
+                catch (UpdateException e)
+                {
+                    throw new InvalidOperationException(
+                        Strings.ErrorGeneratingCommandTree(
+                            functionName,
+                            modificationFunctionMapping.EntityType.Name), e);
+                }
+            }
+
+            return GenerateFunctionBody(migrationSqlGenerator, rowsAffectedParameterName, commandTrees);
+        }
+
+        private string GenerateFunctionBody<TCommandTree>(
+            AssociationSetModificationFunctionMapping modificationFunctionMapping,
+            Func<ModificationCommandTreeGenerator, string, IEnumerable<TCommandTree>> treeGenerator,
+            Lazy<ModificationCommandTreeGenerator> modificationCommandTreeGenerator,
+            MigrationSqlGenerator migrationSqlGenerator,
+            string rowsAffectedParameterName)
+            where TCommandTree : DbModificationCommandTree
+        {
+            DebugCheck.NotNull(modificationFunctionMapping);
+            DebugCheck.NotNull(treeGenerator);
+
+            var commandTrees = new TCommandTree[0];
+
+            if (modificationCommandTreeGenerator != null)
+            {
+                var dynamicToFunctionModificationCommandConverter
+                    = new DynamicToFunctionModificationCommandConverter(
+                        modificationFunctionMapping,
+                        _target.EntityContainerMapping);
+
+                commandTrees
+                    = dynamicToFunctionModificationCommandConverter
+                        .Convert(
+                            treeGenerator(
+                                modificationCommandTreeGenerator.Value,
+                                modificationFunctionMapping.AssociationSet.ElementType.Identity))
+                        .ToArray();
+            }
+
+            return GenerateFunctionBody(migrationSqlGenerator, rowsAffectedParameterName, commandTrees);
+        }
+
+        private string GenerateFunctionBody<TCommandTree>(
+            MigrationSqlGenerator migrationSqlGenerator,
+            string rowsAffectedParameterName,
+            TCommandTree[] commandTrees)
+            where TCommandTree : DbModificationCommandTree
+        {
+            if (migrationSqlGenerator == null)
+            {
+                return null;
+            }
+
+            var providerManifestToken = _target.ProviderInfo.ProviderManifestToken;
+
+            return migrationSqlGenerator
+                .GenerateProcedureBody(commandTrees, rowsAffectedParameterName, providerManifestToken);
+        }
+
+        private static bool DiffModificationFunction(
+            ModificationFunctionMapping functionMapping1,
+            ModificationFunctionMapping functionMapping2)
+        {
+            DebugCheck.NotNull(functionMapping1);
+            DebugCheck.NotNull(functionMapping2);
+
+            if (!functionMapping1.RowsAffectedParameterName.EqualsOrdinal(functionMapping2.RowsAffectedParameterName))
+            {
+                return false;
+            }
+
+            if (!functionMapping1.ParameterBindings
+                     .SequenceEqual(
+                         functionMapping2.ParameterBindings,
+                         DiffParameterBinding))
+            {
+                return false;
+            }
+
+            var nullResultBindings
+                = Enumerable.Empty<ModificationFunctionResultBinding>();
+
+            if (!(functionMapping1.ResultBindings ?? nullResultBindings)
+                     .SequenceEqual(
+                         (functionMapping2.ResultBindings ?? nullResultBindings),
+                         DiffResultBinding))
+            {
+                return false;
+            }
+
+            return true;
+        }
+
+        private static bool DiffParameterBinding(
+            ModificationFunctionParameterBinding parameterBinding1,
+            ModificationFunctionParameterBinding parameterBinding2)
+        {
+            DebugCheck.NotNull(parameterBinding1);
+            DebugCheck.NotNull(parameterBinding2);
+
+            if (!parameterBinding1.Parameter.Name.EqualsOrdinal(parameterBinding2.Parameter.Name))
+            {
+                return false;
+            }
+
+            if (parameterBinding1.IsCurrent != parameterBinding2.IsCurrent)
+            {
+                return false;
+            }
+
+            if (!parameterBinding1.MemberPath.Members
+                     .SequenceEqual(
+                         parameterBinding2.MemberPath.Members,
+                         (m1, m2) => m1.Identity.EqualsOrdinal(m2.Identity)))
+            {
+                return false;
+            }
+
+            return true;
+        }
+
+        private static bool DiffResultBinding(
+            ModificationFunctionResultBinding resultBinding1,
+            ModificationFunctionResultBinding resultBinding2)
+        {
+            DebugCheck.NotNull(resultBinding1);
+            DebugCheck.NotNull(resultBinding2);
+
+            if (!resultBinding1.ColumnName.EqualsOrdinal(resultBinding2.ColumnName))
+            {
+                return false;
+            }
+
+            if (!resultBinding1.Property.Identity.EqualsOrdinal(resultBinding2.Property.Identity))
+            {
+                return false;
+            }
+
+            return true;
+        }
+
+        private IEnumerable<CreateProcedureOperation> BuildCreateProcedureOperations(
+            EntityTypeModificationFunctionMapping modificationFunctionMapping,
+            Lazy<ModificationCommandTreeGenerator> modificationCommandTreeGenerator,
+            MigrationSqlGenerator migrationSqlGenerator)
+        {
+            DebugCheck.NotNull(modificationFunctionMapping);
+
+            yield return BuildCreateProcedureOperation(
+                modificationFunctionMapping.InsertFunctionMapping.Function,
+                GenerateInsertFunctionBody(modificationFunctionMapping, modificationCommandTreeGenerator, migrationSqlGenerator));
+
+            yield return BuildCreateProcedureOperation(
+                modificationFunctionMapping.UpdateFunctionMapping.Function,
+                GenerateUpdateFunctionBody(modificationFunctionMapping, modificationCommandTreeGenerator, migrationSqlGenerator));
+
+            yield return BuildCreateProcedureOperation(
+                modificationFunctionMapping.DeleteFunctionMapping.Function,
+                GenerateDeleteFunctionBody(modificationFunctionMapping, modificationCommandTreeGenerator, migrationSqlGenerator));
+        }
+
+        private IEnumerable<CreateProcedureOperation> BuildCreateProcedureOperations(
+            AssociationSetModificationFunctionMapping modificationFunctionMapping,
+            Lazy<ModificationCommandTreeGenerator> modificationCommandTreeGenerator,
+            MigrationSqlGenerator migrationSqlGenerator)
+        {
+            DebugCheck.NotNull(modificationFunctionMapping);
+
+            yield return BuildCreateProcedureOperation(
+                modificationFunctionMapping.InsertFunctionMapping.Function,
+                GenerateInsertFunctionBody(modificationFunctionMapping, modificationCommandTreeGenerator, migrationSqlGenerator));
+
+            yield return BuildCreateProcedureOperation(
+                modificationFunctionMapping.DeleteFunctionMapping.Function,
+                GenerateDeleteFunctionBody(modificationFunctionMapping, modificationCommandTreeGenerator, migrationSqlGenerator));
+        }
+
+        private CreateProcedureOperation BuildCreateProcedureOperation(EdmFunction function, string bodySql)
+        {
+            DebugCheck.NotNull(function);
+
+            var createProcedureOperation
+                = new CreateProcedureOperation(GetSchemaQualifiedName(function.FunctionName, function.Schema), bodySql);
+
+            function
+                .Parameters
+                .Each(p => createProcedureOperation.Parameters.Add(BuildParameterModel(p, _target)));
+
+            return createProcedureOperation;
+        }
+
+        private AlterProcedureOperation BuildAlterProcedureOperation(EdmFunction function, string bodySql)
+        {
+            DebugCheck.NotNull(function);
+
+            var alterProcedureOperation
+                = new AlterProcedureOperation(GetSchemaQualifiedName(function.FunctionName, function.Schema), bodySql);
+
+            function
+                .Parameters
+                .Each(p => alterProcedureOperation.Parameters.Add(BuildParameterModel(p, _target)));
+
+            return alterProcedureOperation;
+        }
+
+        private static ParameterModel BuildParameterModel(
+            FunctionParameter functionParameter,
+            ModelMetadata modelMetadata)
+        {
+            DebugCheck.NotNull(functionParameter);
+            DebugCheck.NotNull(modelMetadata);
+
+            var edmTypeUsage
+                = functionParameter.TypeUsage.ModelTypeUsage;
+
+            var defaultStoreTypeName
+                = modelMetadata.ProviderManifest.GetStoreType(edmTypeUsage).EdmType.Name;
+
+            var parameterModel
+                = new ParameterModel(((PrimitiveType)edmTypeUsage.EdmType).PrimitiveTypeKind, edmTypeUsage)
+                    {
+                        Name = functionParameter.Name,
+                        IsOutParameter = functionParameter.Mode == ParameterMode.Out,
+                        StoreType
+                            = !functionParameter.TypeName.EqualsIgnoreCase(defaultStoreTypeName)
+                                  ? functionParameter.TypeName
+                                  : null
+                    };
+
+            Facet facet;
+
+            if (edmTypeUsage.Facets.TryGetValue(DbProviderManifest.MaxLengthFacetName, true, out facet)
+                && facet.Value != null)
+            {
+                parameterModel.MaxLength = facet.Value as int?; // could be MAX sentinel
+            }
+
+            if (edmTypeUsage.Facets.TryGetValue(DbProviderManifest.PrecisionFacetName, true, out facet)
+                && facet.Value != null)
+            {
+                parameterModel.Precision = (byte?)facet.Value;
+            }
+
+            if (edmTypeUsage.Facets.TryGetValue(DbProviderManifest.ScaleFacetName, true, out facet)
+                && facet.Value != null)
+            {
+                parameterModel.Scale = (byte?)facet.Value;
+            }
+
+            if (edmTypeUsage.Facets.TryGetValue(DbProviderManifest.FixedLengthFacetName, true, out facet)
+                && facet.Value != null
+                && (bool)facet.Value)
+            {
+                parameterModel.IsFixedLength = true;
+            }
+
+            if (edmTypeUsage.Facets.TryGetValue(DbProviderManifest.UnicodeFacetName, true, out facet)
+                && facet.Value != null
+                && !(bool)facet.Value)
+            {
+                parameterModel.IsUnicode = false;
+            }
+
+            return parameterModel;
+        }
+
+        [SuppressMessage("Microsoft.Maintainability", "CA1502:AvoidExcessiveComplexity")]
+        private IEnumerable<DropProcedureOperation> FindRemovedModificationFunctions()
+        {
+            return
+                (from esm1 in _source.EntityContainerMapping.EntitySetMappings
+                 from mfm1 in esm1.ModificationFunctionMappings
+                 where !(from esm2 in _target.EntityContainerMapping.EntitySetMappings
+                         from mfm2 in esm2.ModificationFunctionMappings
+                         where mfm1.EntityType.Identity == mfm2.EntityType.Identity
+                         select mfm2
+                        ).Any()
+                 from o in new[]
+                     {
+                         new DropProcedureOperation(
+                     GetSchemaQualifiedName(
+                         mfm1.InsertFunctionMapping.Function.FunctionName,
+                         mfm1.InsertFunctionMapping.Function.Schema)),
+                         new DropProcedureOperation(
+                     GetSchemaQualifiedName(
+                         mfm1.UpdateFunctionMapping.Function.FunctionName,
+                         mfm1.UpdateFunctionMapping.Function.Schema)),
+                         new DropProcedureOperation(
+                     GetSchemaQualifiedName(
+                         mfm1.DeleteFunctionMapping.Function.FunctionName,
+                         mfm1.DeleteFunctionMapping.Function.Schema))
+                     }
+                 select o)
+                    .Concat(
+                        from asm1 in _source.EntityContainerMapping.AssociationSetMappings
+                        where asm1.ModificationFunctionMapping != null
+                        where !(from asm2 in _target.EntityContainerMapping.AssociationSetMappings
+                                where asm2.ModificationFunctionMapping != null
+                                      && asm1.ModificationFunctionMapping.AssociationSet.Identity
+                                      == asm2.ModificationFunctionMapping.AssociationSet.Identity
+                                select asm2.ModificationFunctionMapping
+                               ).Any()
+                        from o in new[]
+                            {
+                                new DropProcedureOperation(
+                            GetSchemaQualifiedName(
+                                asm1.ModificationFunctionMapping.InsertFunctionMapping.Function.FunctionName,
+                                asm1.ModificationFunctionMapping.InsertFunctionMapping.Function.Schema)),
+                                new DropProcedureOperation(
+                            GetSchemaQualifiedName(
+                                asm1.ModificationFunctionMapping.DeleteFunctionMapping.Function.FunctionName,
+                                asm1.ModificationFunctionMapping.DeleteFunctionMapping.Function.Schema))
+                            }
+                        select o);
+        }
+
+        [SuppressMessage("Microsoft.Maintainability", "CA1506:AvoidExcessiveClassCoupling")]
+        [SuppressMessage("Microsoft.Maintainability", "CA1502:AvoidExcessiveComplexity")]
+        private IEnumerable<Tuple<XElement, XElement>> FindTablePairs()
+        {
+            return ((from ces1 in _source.Model.Descendants(EdmXNames.Csdl.EntitySetNames)
+                     from ces2 in _target.Model.Descendants(EdmXNames.Csdl.EntitySetNames)
+                     where ces1.EntityTypeAttribute().EqualsIgnoreCase(ces2.EntityTypeAttribute())
+                     from esm1 in _source.Model.Descendants(EdmXNames.Msl.EntitySetMappingNames)
+                     from esm2 in _target.Model.Descendants(EdmXNames.Msl.EntitySetMappingNames)
+                     where
+                         esm1.NameAttribute().EqualsIgnoreCase(ces1.NameAttribute())
+                         && esm2.NameAttribute().EqualsIgnoreCase(ces2.NameAttribute())
+                     from etm1 in esm1.Descendants(EdmXNames.Msl.EntityTypeMappingNames)
+                     from etm2 in esm2.Descendants(EdmXNames.Msl.EntityTypeMappingNames)
+                     where
+                         etm1.TypeNameAttribute()
+                         .Split(new[] { '.' })
+                         .Last()
+                         .EqualsIgnoreCase(etm2.TypeNameAttribute().Split(new[] { '.' }).Last())
+                     from mf1 in etm1.Descendants(EdmXNames.Msl.MappingFragmentNames).Select((x, i) => new { Xml = x, Index = i })
+                     from mf2 in etm2.Descendants(EdmXNames.Msl.MappingFragmentNames).Select((x, i) => new { Xml = x, Index = i })
+                     where mf1.Index == mf2.Index
+                     from es1 in _source.Model.Descendants(EdmXNames.Ssdl.EntitySetNames)
+                     from es2 in _target.Model.Descendants(EdmXNames.Ssdl.EntitySetNames)
+                     where
+                         es1.NameAttribute().EqualsIgnoreCase(mf1.Xml.StoreEntitySetAttribute())
+                         && es2.NameAttribute().EqualsIgnoreCase(mf2.Xml.StoreEntitySetAttribute())
+                     select Tuple.Create(es1, es2)).Concat(
+                         from et1 in _source.Model.Descendants(EdmXNames.Csdl.EntityTypeNames)
+                         from et2 in _target.Model.Descendants(EdmXNames.Csdl.EntityTypeNames)
+                         where et1.NameAttribute().EqualsIgnoreCase(et2.NameAttribute())
+                         from np1 in et1.Descendants(EdmXNames.Csdl.NavigationPropertyNames)
+                         from np2 in et2.Descendants(EdmXNames.Csdl.NavigationPropertyNames)
+                         where np1.NameAttribute().EqualsIgnoreCase(np2.NameAttribute())
+                         let associationNames =
+                             new
+                                 {
+                                     SourceAssociation = np1.RelationshipAttribute().Split(new[] { '.' }).Last(),
+                                     TargetAssociation = np2.RelationshipAttribute().Split(new[] { '.' }).Last()
+                                 }
+                         from asm1 in _source.Model.Descendants(EdmXNames.Msl.AssociationSetMappingNames)
+                         from asm2 in _target.Model.Descendants(EdmXNames.Msl.AssociationSetMappingNames)
+                         where
+                             asm1.NameAttribute().EqualsIgnoreCase(associationNames.SourceAssociation)
+                             && asm2.NameAttribute().EqualsIgnoreCase(associationNames.TargetAssociation)
+                         from es1 in _source.Model.Descendants(EdmXNames.Ssdl.EntitySetNames)
+                         from es2 in _target.Model.Descendants(EdmXNames.Ssdl.EntitySetNames)
+                         where
+                             es1.NameAttribute().EqualsIgnoreCase(asm1.StoreEntitySetAttribute())
+                             && es2.NameAttribute().EqualsIgnoreCase(asm2.StoreEntitySetAttribute())
+                         select Tuple.Create(es1, es2))).Distinct(
+                             (t1, t2) =>
+                             t1.Item1.NameAttribute() == t2.Item1.NameAttribute() && t1.Item2.NameAttribute() == t2.Item2.NameAttribute());
+        }
+
+        private IEnumerable<RenameTableOperation> FindRenamedTables()
+        {
+            return (from p in FindTablePairs()
+                    where !p.Item1.TableAttribute().EqualsIgnoreCase(p.Item2.TableAttribute())
+                    select
+                        new RenameTableOperation(
+                        GetSchemaQualifiedName(p.Item1.TableAttribute(), p.Item1.SchemaAttribute()), p.Item2.TableAttribute()))
+                .Distinct(
+                    new DynamicEqualityComparer<RenameTableOperation>(
+                        (r1, r2) => r1.Name.EqualsIgnoreCase(r2.Name) && r1.NewName.EqualsIgnoreCase(r2.NewName)));
+        }
+
+        private IEnumerable<CreateTableOperation> FindAddedTables(IEnumerable<RenameTableOperation> renamedTables)
+        {
+            DebugCheck.NotNull(renamedTables);
+
+            return (_target.Model.Descendants(EdmXNames.Ssdl.EntitySetNames)
+                .Except(
+                    FindTablePairs().Select(p => p.Item2),
+                    (x1, x2) => x1.NameAttribute().EqualsIgnoreCase(x2.NameAttribute()))
+                .Where(es => !renamedTables.Any(rt => rt.NewName.EqualsIgnoreCase(es.TableAttribute())))
+                .Select(es => BuildCreateTableOperation(es.NameAttribute(), es.TableAttribute(), es.SchemaAttribute(), _target)))
+                .Distinct(new DynamicEqualityComparer<CreateTableOperation>((t1, t2) => t1.Name.EqualsIgnoreCase(t2.Name)));
+        }
+
+        private IEnumerable<MoveTableOperation> FindMovedTables()
+        {
+            return (from p in FindTablePairs()
+                    where !p.Item1.SchemaAttribute().EqualsIgnoreCase(p.Item2.SchemaAttribute())
+                    select
+                        new MoveTableOperation(
+                        GetSchemaQualifiedName(p.Item2.TableAttribute(), p.Item1.SchemaAttribute()), p.Item2.SchemaAttribute())
+                            {
+                                CreateTableOperation =
+                                    BuildCreateTableOperation(
+                                        p.Item2.NameAttribute(), p.Item2.TableAttribute(), p.Item2.SchemaAttribute(), _target)
+                            })
+                .Distinct(
+                    new DynamicEqualityComparer<MoveTableOperation>(
+                        (m1, m2) => m1.Name.EqualsIgnoreCase(m2.Name) && m1.NewSchema.EqualsIgnoreCase(m2.NewSchema)));
+        }
+
+        private IEnumerable<DropTableOperation> FindRemovedTables(IEnumerable<RenameTableOperation> renamedTables)
+        {
+            DebugCheck.NotNull(renamedTables);
+
+            return
+                (_source.Model.Descendants(EdmXNames.Ssdl.EntitySetNames)
+                    .Except(
+                        FindTablePairs().Select(p => p.Item1),
+                        (x1, x2) => x1.NameAttribute().EqualsIgnoreCase(x2.NameAttribute()))
+                    .Where(es => !renamedTables.Any(rt => rt.Name.EqualsIgnoreCase(es.TableAttribute())))
+                    .Select(
+                        es => new DropTableOperation(
+                                  GetSchemaQualifiedName(es.TableAttribute(), es.SchemaAttribute()),
+                                  BuildCreateTableOperation(
+                                      es.NameAttribute(),
+                                      es.TableAttribute(),
+                                      es.SchemaAttribute(),
+                                      _source)))).Distinct(
+                                          new DynamicEqualityComparer<DropTableOperation>(
+                                              (t1, t2) => t1.Name.EqualsIgnoreCase(t2.Name)));
+        }
+
+        private IEnumerable<DropColumnOperation> FindRemovedColumns(IEnumerable<RenameColumnOperation> renamedColumns)
+        {
+            DebugCheck.NotNull(renamedColumns);
+
+            return from t1 in _source.Model.Descendants(EdmXNames.Ssdl.EntityTypeNames)
+                   from t2 in _target.Model.Descendants(EdmXNames.Ssdl.EntityTypeNames)
+                   where t1.NameAttribute().EqualsIgnoreCase(t2.NameAttribute())
+                   let t = GetQualifiedTableName(_target.Model, t2.NameAttribute())
+                   from c in t1.Descendants(EdmXNames.Ssdl.PropertyNames)
+                       .Except(
+                           t2.Descendants(EdmXNames.Ssdl.PropertyNames),
+                           (c1, c2) => c1.NameAttribute().EqualsIgnoreCase(c2.NameAttribute()))
+                   where !renamedColumns.Any(rc => rc.Name.EqualsIgnoreCase(c.NameAttribute()))
+                   select new DropColumnOperation(
+                       t,
+                       c.NameAttribute(),
+                       new AddColumnOperation(t, BuildColumnModel(c, t1.NameAttribute(), _source)));
+        }
+
+        private IEnumerable<DropColumnOperation> FindOrphanedColumns(IEnumerable<RenameColumnOperation> renamedColumns)
+        {
+            DebugCheck.NotNull(renamedColumns);
+
+            return from rc1 in renamedColumns
+                   from et in _source.Model.Descendants(EdmXNames.Ssdl.EntityTypeNames)
+                   let t = GetQualifiedTableName(_source.Model, et.NameAttribute())
+                   where rc1.Table.EqualsIgnoreCase(t)
+                         && _source.Model
+                                .Descendants(EdmXNames.Msl.AssociationSetMappingNames)
+                                .Where(asm => asm.StoreEntitySetAttribute().EqualsIgnoreCase(et.NameAttribute()))
+                                .Descendants(EdmXNames.Msl.ScalarPropertyNames)
+                                .Any(sp => sp.ColumnNameAttribute().EqualsIgnoreCase(rc1.Name))
+                         && !renamedColumns.Any(
+                             // Ensure the candidate column is not also being renamed
+                             rc2 =>
+                             rc2 != rc1
+                             && rc2.Table.EqualsIgnoreCase(rc1.Table)
+                             && rc2.Name.EqualsIgnoreCase(rc1.NewName))
+                   let oc = et.Descendants(EdmXNames.Ssdl.PropertyNames)
+                       .SingleOrDefault(c => rc1.NewName.EqualsIgnoreCase(c.NameAttribute()))
+                   where oc != null
+                   select new DropColumnOperation(
+                       t,
+                       oc.NameAttribute(),
+                       new AddColumnOperation(t, BuildColumnModel(oc, et.NameAttribute(), _source)));
+        }
+
+        private IEnumerable<RenameColumnOperation> FindRenamedColumns()
+        {
+            return
+                FindRenamedMappedColumns()
+                    .Concat(FindRenamedForeignKeyColumns())
+                    .Concat(FindRenamedDiscriminatorColumns())
+                    .Distinct(
+                        new DynamicEqualityComparer<RenameColumnOperation>(
+                            (c1, c2) => c1.Table.EqualsIgnoreCase(c2.Table)
+                                        && c1.Name.EqualsIgnoreCase(c2.Name)
+                                        && c1.NewName.EqualsIgnoreCase(c2.NewName)));
+        }
+
+        private IEnumerable<RenameColumnOperation> FindRenamedMappedColumns()
+        {
+            return from etm1 in _source.Model.Descendants(EdmXNames.Msl.EntityTypeMappingNames)
+                   from etm2 in _target.Model.Descendants(EdmXNames.Msl.EntityTypeMappingNames)
+                   where etm1.TypeNameAttribute().EqualsIgnoreCase(etm2.TypeNameAttribute())
+                   from mf1 in etm1.Descendants(EdmXNames.Msl.MappingFragmentNames)
+                   from mf2 in etm2.Descendants(EdmXNames.Msl.MappingFragmentNames)
+                   where mf1.StoreEntitySetAttribute().EqualsIgnoreCase(mf2.StoreEntitySetAttribute())
+                   let t = GetQualifiedTableName(_target.Model, mf1.StoreEntitySetAttribute())
+                   from cr in FindRenamedMappedColumns(mf1, mf2, t)
+                   select cr;
+        }
+
+        private static IEnumerable<RenameColumnOperation> FindRenamedMappedColumns(
+            XElement parent1, XElement parent2, string table)
+        {
+            DebugCheck.NotNull(parent1);
+            DebugCheck.NotNull(parent2);
+            DebugCheck.NotEmpty(table);
+
+            return (from p1 in parent1.Elements(EdmXNames.Msl.ScalarPropertyNames)
+                    from p2 in parent2.Elements(EdmXNames.Msl.ScalarPropertyNames)
+                    where p1.NameAttribute().EqualsIgnoreCase(p2.NameAttribute())
+                    where !p1.ColumnNameAttribute().EqualsIgnoreCase(p2.ColumnNameAttribute())
+                    select new RenameColumnOperation(table, p1.ColumnNameAttribute(), p2.ColumnNameAttribute()))
+                .Concat(
+                    from p1 in parent1.Elements(EdmXNames.Msl.ComplexPropertyNames)
+                    from p2 in parent2.Elements(EdmXNames.Msl.ComplexPropertyNames)
+                    where p1.NameAttribute().EqualsIgnoreCase(p2.NameAttribute())
+                    from cr in FindRenamedMappedColumns(p1, p2, table)
+                    select cr);
+        }
+
+        private IEnumerable<RenameColumnOperation> FindRenamedDiscriminatorColumns()
+        {
+            return from etm1 in _source.Model.Descendants(EdmXNames.Msl.EntityTypeMappingNames)
+                   from etm2 in _target.Model.Descendants(EdmXNames.Msl.EntityTypeMappingNames)
+                   where etm1.TypeNameAttribute().EqualsIgnoreCase(etm2.TypeNameAttribute())
+                   from mf1 in etm1.Descendants(EdmXNames.Msl.MappingFragmentNames)
+                   from mf2 in etm2.Descendants(EdmXNames.Msl.MappingFragmentNames)
+                   where mf1.StoreEntitySetAttribute().EqualsIgnoreCase(mf2.StoreEntitySetAttribute())
+                   let t = GetQualifiedTableName(_target.Model, mf2.StoreEntitySetAttribute())
+                   from cr in FindRenamedDiscriminatorColumns(mf1, mf2, t)
+                   select cr;
+        }
+
+        private static IEnumerable<RenameColumnOperation> FindRenamedDiscriminatorColumns(
+            XElement parent1, XElement parent2, string table)
+        {
+            DebugCheck.NotNull(parent1);
+            DebugCheck.NotNull(parent2);
+            DebugCheck.NotEmpty(table);
+
+            return from p1 in parent1.Elements(EdmXNames.Msl.ConditionNames)
+                   from p2 in parent2.Elements(EdmXNames.Msl.ConditionNames)
+                   where p1.ValueAttribute().EqualsIgnoreCase(p2.ValueAttribute())
+                   where !p1.ColumnNameAttribute().EqualsIgnoreCase(p2.ColumnNameAttribute())
+                   select new RenameColumnOperation(table, p1.ColumnNameAttribute(), p2.ColumnNameAttribute());
+        }
+
+        [SuppressMessage("Microsoft.Maintainability", "CA1502:AvoidExcessiveComplexity")]
+        private IEnumerable<RenameColumnOperation> FindRenamedForeignKeyColumns()
+        {
+            return from a1 in _source.Model.Descendants(EdmXNames.Ssdl.AssociationNames)
+                   from a2 in _target.Model.Descendants(EdmXNames.Ssdl.AssociationNames)
+                   where a1.NameAttribute().EqualsIgnoreCase(a2.NameAttribute())
+                   let d1 = a1.Descendants(EdmXNames.Ssdl.DependentNames).Single()
+                   let d2 = a2.Descendants(EdmXNames.Ssdl.DependentNames).Single()
+                   where d1.RoleAttribute().EqualsIgnoreCase(d2.RoleAttribute())
+                   from n1 in d1.Descendants(EdmXNames.Ssdl.PropertyRefNames)
+                       .Select(x => x.NameAttribute()).Select(
+                           (name, index) => new
+                               {
+                                   name,
+                                   index
+                               })
+                   from n2 in d2.Descendants(EdmXNames.Ssdl.PropertyRefNames)
+                       .Select(x => x.NameAttribute()).Select(
+                           (name, index) => new
+                               {
+                                   name,
+                                   index
+                               })
+                   where (n1.index == n2.index)
+                         && !n1.name.EqualsIgnoreCase(n2.name)
+                   let es = a2.Descendants(EdmXNames.Ssdl.EndNames)
+                       .Single(e => e.RoleAttribute().EqualsOrdinal(d2.RoleAttribute()))
+                       .TypeAttribute().Split(new[] { '.' }).Last()
+                   where !_target.Model
+                              .Descendants(EdmXNames.Ssdl.EntityTypeNames)
+                              .Single(et => et.NameAttribute().EqualsIgnoreCase(es))
+                              .Descendants(EdmXNames.Ssdl.PropertyNames)
+                              .Any(p => p.NameAttribute().EqualsIgnoreCase(n1.name))
+                         || (from a3 in _target.Model.Descendants(EdmXNames.Ssdl.AssociationNames)
+                             where !a2.NameAttribute().EqualsIgnoreCase(a3.NameAttribute())
+                             let d3 = a3.Descendants(EdmXNames.Ssdl.DependentNames).Single()
+                             where d2.RoleAttribute().EqualsIgnoreCase(d3.RoleAttribute())
+                             from n3 in d3.Descendants(EdmXNames.Ssdl.PropertyRefNames)
+                             where n3.NameAttribute().EqualsIgnoreCase(n1.name)
+                             select n3)
+                                .Any()
+                   let t = GetQualifiedTableName(_target.Model, es)
+                   select new RenameColumnOperation(t, n1.name, n2.name);
+        }
+
+        private IEnumerable<AddColumnOperation> FindAddedColumns(IEnumerable<RenameColumnOperation> renamedColumns)
+        {
+            DebugCheck.NotNull(renamedColumns);
+
+            return from t1 in _source.Model.Descendants(EdmXNames.Ssdl.EntityTypeNames)
+                   from t2 in _target.Model.Descendants(EdmXNames.Ssdl.EntityTypeNames)
+                   where t1.NameAttribute().EqualsIgnoreCase(t2.NameAttribute())
+                   let t = GetQualifiedTableName(_target.Model, t2.NameAttribute())
+                   from p2 in t2.Descendants(EdmXNames.Ssdl.PropertyNames)
+                   let columnName = p2.NameAttribute()
+                   where !t1.Descendants(EdmXNames.Ssdl.PropertyNames)
+                              .Any(p1 => columnName.EqualsIgnoreCase(p1.NameAttribute()))
+                         && !renamedColumns
+                                 .Any(cr => cr.Table.EqualsIgnoreCase(t) && cr.NewName.EqualsIgnoreCase(columnName))
+                   select new AddColumnOperation(t, BuildColumnModel(p2, t2.NameAttribute(), _target));
+        }
+
+        private IEnumerable<AlterColumnOperation> FindChangedColumns(IEnumerable<RenameColumnOperation> renamedColumns)
+        {
+            DebugCheck.NotNull(renamedColumns);
+
+            return from t1 in _source.Model.Descendants(EdmXNames.Ssdl.EntityTypeNames)
+                   from t2 in _target.Model.Descendants(EdmXNames.Ssdl.EntityTypeNames)
+                   where t1.NameAttribute().EqualsIgnoreCase(t2.NameAttribute())
+                   let t = GetQualifiedTableName(_target.Model, t2.NameAttribute())
+                   from p1 in t1.Descendants(EdmXNames.Ssdl.PropertyNames)
+                   from p2 in t2.Descendants(EdmXNames.Ssdl.PropertyNames)
+                   let rc = renamedColumns
+                       .SingleOrDefault(
+                           rc => rc.Table.EqualsIgnoreCase(t)
+                                 && rc.Name.EqualsIgnoreCase(p1.NameAttribute())
+                                 && rc.NewName.EqualsIgnoreCase(p2.NameAttribute()))
+                   where (rc != null
+                          || p1.NameAttribute().EqualsIgnoreCase(p2.NameAttribute()))
+                         && !DiffColumns(p1, p2, rc)
+                   select BuildAlterColumnOperation(t, p2, t2.NameAttribute(), _target, p1, t1.NameAttribute(), _source);
+        }
+
+        private bool DiffColumns(XElement column1, XElement column2, RenameColumnOperation renameColumnOperation)
+        {
+            DebugCheck.NotNull(column1);
+            DebugCheck.NotNull(column2);
+
+            if (renameColumnOperation != null)
+            {
+                // normalize if column is being renamed
+                column1 = new XElement(column1);
+                column1.SetAttributeValue("Name", renameColumnOperation.NewName);
+            }
+
+            if (_consistentProviders)
+            {
+                return CanonicalDeepEquals(column1, column2);
+            }
+
+            var c1 = new XElement(column1); // clone
+            var c2 = new XElement(column2);
+
+            c1.SetAttributeValue("Type", null);
+            c2.SetAttributeValue("Type", null);
+
+            if (((c1.MaxLengthAttribute() != null) && (c2.MaxLengthAttribute() == null))
+                || ((c1.MaxLengthAttribute() == null) && (c2.MaxLengthAttribute() != null)))
+            {
+                c1.SetAttributeValue("MaxLength", null);
+                c2.SetAttributeValue("MaxLength", null);
+            }
+
+            return CanonicalDeepEquals(c1, c2);
+        }
+
+        private AlterColumnOperation BuildAlterColumnOperation(
+            string table,
+            XElement targetProperty,
+            string targetEntitySetName,
+            ModelMetadata targetModelMetadata,
+            XElement sourceProperty,
+            string sourceEntitySetName,
+            ModelMetadata sourceModelMetadata)
+        {
+            var targetModel = BuildColumnModel(targetProperty, targetEntitySetName, targetModelMetadata);
+            var sourceModel = BuildColumnModel(sourceProperty, sourceEntitySetName, sourceModelMetadata);
+
+            // In-case the column is also being renamed.
+            sourceModel.Name = targetModel.Name;
+
+            return new AlterColumnOperation(
+                table,
+                targetModel,
+                isDestructiveChange: targetModel.IsNarrowerThan(sourceModel, _target.ProviderManifest),
+                inverse: new AlterColumnOperation(
+                    table,
+                    sourceModel,
+                    isDestructiveChange: sourceModel.IsNarrowerThan(targetModel, _target.ProviderManifest)));
+        }
+
+        private static bool CanonicalDeepEquals(XElement element1, XElement element2)
+        {
+            var canonical1 = Canonicalize(element1);
+            var canonical2 = Canonicalize(element2);
+
+            return XNode.DeepEquals(canonical1, canonical2);
+        }
+
+        private static XElement Canonicalize(XElement element)
+        {
+            if (element == null)
+            {
+                return null;
+            }
+
+            var canonical = new XElement(element);
+
+            foreach (var e in canonical.DescendantsAndSelf())
+            {
+                if (e.Name.Namespace
+                    != XNamespace.None)
+                {
+                    e.Name = XNamespace.None.GetName(e.Name.LocalName);
+                }
+
+                e.ReplaceAttributes(
+                    e.Attributes()
+                        .Select(
+                            a => a.IsNamespaceDeclaration
+                                     ? null
+                                     : (a.Name.Namespace != XNamespace.None)
+                                           ? new XAttribute(XNamespace.None.GetName(a.Name.LocalName), a.Value)
+                                           : a)
+                        .OrderBy(a => a.Name.LocalName));
+            }
+
+            return canonical;
+        }
+
+        [SuppressMessage("Microsoft.Maintainability", "CA1502:AvoidExcessiveComplexity")]
+        private IEnumerable<Tuple<XElement, XElement>> FindAssociationPairs(XDocument columnNormalizedSourceModel)
+        {
+            DebugCheck.NotNull(columnNormalizedSourceModel);
+
+            return (from et1 in columnNormalizedSourceModel.Descendants(EdmXNames.Csdl.EntityTypeNames)
+                    from et2 in _target.Model.Descendants(EdmXNames.Csdl.EntityTypeNames)
+                    where et1.NameAttribute().EqualsIgnoreCase(et2.NameAttribute())
+                    from np1 in et1.Descendants(EdmXNames.Csdl.NavigationPropertyNames)
+                    from np2 in et2.Descendants(EdmXNames.Csdl.NavigationPropertyNames)
+                    where np1.NameAttribute().EqualsIgnoreCase(np2.NameAttribute())
+                    let associations =
+                        new
+                            {
+                                SourceAssociation = np1.RelationshipAttribute().Split(new[] { '.' }).Last(),
+                                SourceFromRole = np1.FromRoleAttribute(),
+                                SourceToRole = np1.ToRoleAttribute(),
+                                TargetAssociation = np2.RelationshipAttribute().Split(new[] { '.' }).Last(),
+                                TargetFromRole = np2.FromRoleAttribute(),
+                                TargetToRole = np2.ToRoleAttribute()
+                            }
+                    from a1 in columnNormalizedSourceModel.Descendants(EdmXNames.Ssdl.AssociationNames)
+                    from a2 in _target.Model.Descendants(EdmXNames.Ssdl.AssociationNames)
+                    where
+                        (a1.NameAttribute().EqualsIgnoreCase(associations.SourceAssociation)
+                         && a2.NameAttribute().EqualsIgnoreCase(associations.TargetAssociation))
+                        || (a1.NameAttribute().EqualsIgnoreCase(associations.SourceFromRole)
+                            && a2.NameAttribute().EqualsIgnoreCase(associations.TargetFromRole))
+                        || (a1.NameAttribute().EqualsIgnoreCase(associations.SourceToRole)
+                            && a2.NameAttribute().EqualsIgnoreCase(associations.TargetToRole))
+                        || a1.NameAttribute().EqualsIgnoreCase(a2.NameAttribute())
+                    select Tuple.Create(a1, a2)).Distinct(
+                        (t1, t2) =>
+                        t1.Item1.NameAttribute() == t2.Item1.NameAttribute() && t1.Item2.NameAttribute() == t2.Item2.NameAttribute());
+        }
+
+        private IEnumerable<AddForeignKeyOperation> FindAddedForeignKeys(XDocument columnNormalizedSourceModel)
+        {
+            DebugCheck.NotNull(columnNormalizedSourceModel);
+
+            var foreignKeyPairs = FindAssociationPairs(columnNormalizedSourceModel).ToList();
+
+            return _target.Model.Descendants(EdmXNames.Ssdl.AssociationNames)
+                .Except(foreignKeyPairs.Select(p => p.Item2), (x1, x2) => x1.NameAttribute().EqualsIgnoreCase(x2.NameAttribute()))
+                .Concat(foreignKeyPairs.Where(fk => !DiffAssociations(fk.Item1, fk.Item2)).Select(fk => fk.Item2))
+                .Select(a => BuildAddForeignKeyOperation(_target.Model, a));
+        }
+
+        private IEnumerable<DropForeignKeyOperation> FindRemovedForeignKeys(XDocument columnNormalizedSourceModel)
+        {
+            DebugCheck.NotNull(columnNormalizedSourceModel);
+
+            var foreignKeyPairs = FindAssociationPairs(columnNormalizedSourceModel).ToList();
+
+            return columnNormalizedSourceModel.Descendants(EdmXNames.Ssdl.AssociationNames)
+                .Except(foreignKeyPairs.Select(p => p.Item1), (x1, x2) => x1.NameAttribute().EqualsIgnoreCase(x2.NameAttribute()))
+                .Concat(foreignKeyPairs.Where(fk => !DiffAssociations(fk.Item1, fk.Item2)).Select(fk => fk.Item1))
+                .Select(
+                    a =>
+                    BuildDropForeignKeyOperation(
+                        _source.Model,
+                        _source.Model.Descendants(EdmXNames.Ssdl.AssociationNames)
+                        .Single(a2 => a2.NameAttribute().EqualsIgnoreCase(a.NameAttribute()))));
+        }
+
+        private static bool DiffAssociations(XElement a1, XElement a2)
+        {
+            DebugCheck.NotNull(a1);
+            DebugCheck.NotNull(a2);
+
+            var principal1 = a1.Descendants(EdmXNames.Ssdl.PrincipalNames).Single();
+            var principal2 = a2.Descendants(EdmXNames.Ssdl.PrincipalNames).Single();
+
+            if (
+                !principal1.Descendants(EdmXNames.Ssdl.PropertyRefNames)
+                     .Select(pr => pr.NameAttribute())
+                     .SequenceEqual(principal2.Descendants(EdmXNames.Ssdl.PropertyRefNames).Select(pr => pr.NameAttribute())))
+            {
+                return false;
+            }
+
+            var principalEnd1 =
+                a1.Descendants(EdmXNames.Ssdl.EndNames).Single(e => e.RoleAttribute().EqualsIgnoreCase(principal1.RoleAttribute()));
+            var principalEnd2 =
+                a2.Descendants(EdmXNames.Ssdl.EndNames).Single(e => e.RoleAttribute().EqualsIgnoreCase(principal2.RoleAttribute()));
+
+            if (!principalEnd1.MultiplicityAttribute().EqualsIgnoreCase(principalEnd2.MultiplicityAttribute()))
+            {
+                return false;
+            }
+
+            if (
+                !CanonicalDeepEquals(
+                    principalEnd1.Descendants(EdmXNames.Ssdl.OnDeleteNames).SingleOrDefault(),
+                    principalEnd2.Descendants(EdmXNames.Ssdl.OnDeleteNames).SingleOrDefault()))
+            {
+                return false;
+            }
+
+            var dependent1 = a1.Descendants(EdmXNames.Ssdl.DependentNames).Single();
+            var dependent2 = a2.Descendants(EdmXNames.Ssdl.DependentNames).Single();
+
+            if (
+                !dependent1.Descendants(EdmXNames.Ssdl.PropertyRefNames)
+                     .Select(pr => pr.NameAttribute())
+                     .SequenceEqual(dependent2.Descendants(EdmXNames.Ssdl.PropertyRefNames).Select(pr => pr.NameAttribute())))
+            {
+                return false;
+            }
+
+            var dependentEnd1 =
+                a1.Descendants(EdmXNames.Ssdl.EndNames).Single(e => e.RoleAttribute().EqualsIgnoreCase(dependent1.RoleAttribute()));
+            var dependentEnd2 =
+                a2.Descendants(EdmXNames.Ssdl.EndNames).Single(e => e.RoleAttribute().EqualsIgnoreCase(dependent2.RoleAttribute()));
+
+            if (!dependentEnd1.MultiplicityAttribute().EqualsIgnoreCase(dependentEnd2.MultiplicityAttribute()))
+            {
+                return false;
+            }
+
+            return CanonicalDeepEquals(
+                dependentEnd1.Descendants(EdmXNames.Ssdl.OnDeleteNames).SingleOrDefault(),
+                dependentEnd2.Descendants(EdmXNames.Ssdl.OnDeleteNames).SingleOrDefault());
+        }
+
+        private IEnumerable<PrimaryKeyOperation> FindChangedPrimaryKeys(XDocument columnNormalizedSourceModel)
+        {
+            DebugCheck.NotNull(columnNormalizedSourceModel);
+
+            return from et1 in columnNormalizedSourceModel.Descendants(EdmXNames.Ssdl.EntityTypeNames)
+                   from et2 in _target.Model.Descendants(EdmXNames.Ssdl.EntityTypeNames)
+                   where et1.NameAttribute().EqualsIgnoreCase(et2.NameAttribute())
+                   where !CanonicalDeepEquals(
+                       et1.Descendants(EdmXNames.Ssdl.KeyNames).Single(),
+                       et2.Descendants(EdmXNames.Ssdl.KeyNames).Single())
+                   from pko in BuildChangePrimaryKeyOperations(
+                       GetQualifiedTableName(_source.Model, et1.NameAttribute()),
+                       GetQualifiedTableName(_target.Model, et2.NameAttribute()),
+                       _source.Model
+                       .Descendants(EdmXNames.Ssdl.EntityTypeNames)
+                       .Single(et => et.NameAttribute().EqualsIgnoreCase(et1.NameAttribute()))
+                       .Descendants(EdmXNames.Ssdl.KeyNames).Single(),
+                       _target.Model
+                       .Descendants(EdmXNames.Ssdl.EntityTypeNames)
+                       .Single(et => et.NameAttribute().EqualsIgnoreCase(et1.NameAttribute()))
+                       .Descendants(EdmXNames.Ssdl.KeyNames).Single())
+                   select pko;
+        }
+
+        private static IEnumerable<PrimaryKeyOperation> BuildChangePrimaryKeyOperations(
+            string oldTable, string newTable, XElement oldKey, XElement newKey)
+        {
+            var dropPrimaryKeyOperation
+                = new DropPrimaryKeyOperation
+                    {
+                        Table = oldTable
+                    };
+
+            oldKey.Descendants(EdmXNames.Ssdl.PropertyRefNames).Each(
+                pr => dropPrimaryKeyOperation.Columns.Add(pr.NameAttribute()));
+
+            yield return dropPrimaryKeyOperation;
+
+            var addPrimaryKeyOperation
+                = new AddPrimaryKeyOperation
+                    {
+                        Table = newTable
+                    };
+
+            newKey.Descendants(EdmXNames.Ssdl.PropertyRefNames).Each(
+                pr => addPrimaryKeyOperation.Columns.Add(pr.NameAttribute()));
+
+            yield return addPrimaryKeyOperation;
+        }
+
+        private static CreateTableOperation BuildCreateTableOperation(
+            string entitySetName,
+            string tableName,
+            string schema,
+            ModelMetadata modelMetadata)
+        {
+            DebugCheck.NotEmpty(entitySetName);
+            DebugCheck.NotEmpty(tableName);
+            DebugCheck.NotEmpty(schema);
+            DebugCheck.NotNull(modelMetadata);
+
+            var createTableOperation = new CreateTableOperation(GetSchemaQualifiedName(tableName, schema));
+
+            var entityTypeElement = modelMetadata.Model.Descendants(EdmXNames.Ssdl.EntityTypeNames)
+                .Single(et => et.NameAttribute().EqualsIgnoreCase(entitySetName));
+
+            entityTypeElement
+                .Descendants(EdmXNames.Ssdl.PropertyNames)
+                .Each(p => createTableOperation.Columns.Add(BuildColumnModel(p, entitySetName, modelMetadata)));
+
+            var addPrimaryKeyOperation = new AddPrimaryKeyOperation();
+
+            entityTypeElement
+                .Descendants(EdmXNames.Ssdl.PropertyRefNames)
+                .Each(pr => addPrimaryKeyOperation.Columns.Add(pr.NameAttribute()));
+
+            createTableOperation.PrimaryKey = addPrimaryKeyOperation;
+
+            return createTableOperation;
+        }
+
+        private static ColumnModel BuildColumnModel(
+            XElement property, string entitySetName, ModelMetadata modelMetadata)
+        {
+            DebugCheck.NotNull(property);
+            DebugCheck.NotEmpty(entitySetName);
+            DebugCheck.NotNull(modelMetadata);
+
+            var nameAttribute = property.NameAttribute();
+            var nullableAttribute = property.NullableAttribute();
+            var maxLengthAttribute = property.MaxLengthAttribute();
+            var precisionAttribute = property.PrecisionAttribute();
+            var scaleAttribute = property.ScaleAttribute();
+            var storeGeneratedPatternAttribute = property.StoreGeneratedPatternAttribute();
+            var storeType = property.TypeAttribute();
+
+            var entityType
+                = modelMetadata.StoreItemCollection
+                    .OfType<EntityType>()
+                    .Single(et => et.Name.EqualsIgnoreCase(entitySetName));
+
+            var edmProperty
+                = entityType.Properties[nameAttribute];
+
+            var typeUsage = modelMetadata.ProviderManifest.GetEdmType(edmProperty.TypeUsage);
+
+            var defaultStoreTypeName = modelMetadata.ProviderManifest.GetStoreType(typeUsage).EdmType.Name;
+
+            var column
+                = new ColumnModel(((PrimitiveType)edmProperty.TypeUsage.EdmType).PrimitiveTypeKind, typeUsage)
+                    {
+                        Name = nameAttribute,
+                        IsNullable
+                            = !string.IsNullOrWhiteSpace(nullableAttribute)
+                              && !Convert.ToBoolean(nullableAttribute, CultureInfo.InvariantCulture)
+                                  ? false
+                                  : (bool?)null,
+                        MaxLength
+                            // Setting "Max" is equivalent to not setting anything
+                            = !string.IsNullOrWhiteSpace(maxLengthAttribute) && !maxLengthAttribute.EqualsIgnoreCase(XmlConstants.Max)
+                                  ? Convert.ToInt32(maxLengthAttribute, CultureInfo.InvariantCulture)
+                                  : (int?)null,
+                        Precision
+                            = !string.IsNullOrWhiteSpace(precisionAttribute)
+                                  ? Convert.ToByte(precisionAttribute, CultureInfo.InvariantCulture)
+                                  : (byte?)null,
+                        Scale
+                            = !string.IsNullOrWhiteSpace(scaleAttribute)
+                                  ? Convert.ToByte(scaleAttribute, CultureInfo.InvariantCulture)
+                                  : (byte?)null,
+                        StoreType
+                            = !storeType.EqualsIgnoreCase(defaultStoreTypeName)
+                                  ? storeType
+                                  : null
+                    };
+
+            column.IsIdentity
+                = !string.IsNullOrWhiteSpace(storeGeneratedPatternAttribute)
+                  && storeGeneratedPatternAttribute.EqualsIgnoreCase("Identity")
+                  && _validIdentityTypes.Contains(column.Type);
+
+            Facet facet;
+            if (typeUsage.Facets.TryGetValue(DbProviderManifest.FixedLengthFacetName, true, out facet)
+                && facet.Value != null
+                && (bool)facet.Value)
+            {
+                column.IsFixedLength = true;
+            }
+
+            if (typeUsage.Facets.TryGetValue(DbProviderManifest.UnicodeFacetName, true, out facet)
+                && facet.Value != null
+                && !(bool)facet.Value)
+            {
+                column.IsUnicode = false;
+            }
+
+            var isComputed
+                = !string.IsNullOrWhiteSpace(storeGeneratedPatternAttribute)
+                  && storeGeneratedPatternAttribute.EqualsIgnoreCase("Computed");
+
+            if ((column.Type == PrimitiveTypeKind.Binary)
+                && (typeUsage.Facets.TryGetValue(DbProviderManifest.MaxLengthFacetName, true, out facet)
+                    && (facet.Value is int)
+                    && ((int)facet.Value == 8))
+                && isComputed)
+            {
+                column.IsTimestamp = true;
+            }
+
+            return column;
+        }
+
+        private static AddForeignKeyOperation BuildAddForeignKeyOperation(XDocument edmx, XElement association)
+        {
+            DebugCheck.NotNull(edmx);
+            DebugCheck.NotNull(association);
+
+            var addForeignKeyOperation = new AddForeignKeyOperation();
+
+            BuildForeignKeyOperation(edmx, association, addForeignKeyOperation);
+
+            var principal = association.Descendants(EdmXNames.Ssdl.PrincipalNames).Single();
+
+            principal.Descendants(EdmXNames.Ssdl.PropertyRefNames)
+                .Each(pr => addForeignKeyOperation.PrincipalColumns.Add(pr.NameAttribute()));
+
+            var onDelete = association.Descendants(EdmXNames.Ssdl.OnDeleteNames).SingleOrDefault();
+
+            if ((onDelete != null)
+                && onDelete.ActionAttribute().EqualsIgnoreCase("Cascade"))
+            {
+                addForeignKeyOperation.CascadeDelete = true;
+            }
+
+            return addForeignKeyOperation;
+        }
+
+        private static DropForeignKeyOperation BuildDropForeignKeyOperation(XDocument edmx, XElement association)
+        {
+            DebugCheck.NotNull(edmx);
+            DebugCheck.NotNull(association);
+
+            var dropForeignKeyOperation
+                = new DropForeignKeyOperation(BuildAddForeignKeyOperation(edmx, association));
+
+            BuildForeignKeyOperation(edmx, association, dropForeignKeyOperation);
+
+            return dropForeignKeyOperation;
+        }
+
+        private static void BuildForeignKeyOperation(
+            XDocument edmx, XElement association, ForeignKeyOperation foreignKeyOperation)
+        {
+            DebugCheck.NotNull(edmx);
+            DebugCheck.NotNull(association);
+            DebugCheck.NotNull(foreignKeyOperation);
+
+            var principal = association.Descendants(EdmXNames.Ssdl.PrincipalNames).Single();
+            var dependent = association.Descendants(EdmXNames.Ssdl.DependentNames).Single();
+
+            var principalRole =
+                association.Descendants(EdmXNames.Ssdl.EndNames).Single(
+                    r => r.RoleAttribute() == principal.RoleAttribute());
+            var dependentRole =
+                association.Descendants(EdmXNames.Ssdl.EndNames).Single(
+                    r => r.RoleAttribute() == dependent.RoleAttribute());
+
+            var principalTable = GetQualifiedTableNameFromType(edmx, principalRole.TypeAttribute());
+            var dependentTable = GetQualifiedTableNameFromType(edmx, dependentRole.TypeAttribute());
+
+            foreignKeyOperation.PrincipalTable = principalTable;
+            foreignKeyOperation.DependentTable = dependentTable;
+
+            dependent.Descendants(EdmXNames.Ssdl.PropertyRefNames)
+                .Each(pr => foreignKeyOperation.DependentColumns.Add(pr.NameAttribute()));
+        }
+
+        private static DbProviderManifest GetProviderManifest(DbProviderInfo providerInfo)
+        {
+            var providerFactory = DbConfiguration.DependencyResolver.GetService<DbProviderFactory>(providerInfo.ProviderInvariantName);
+
+            return providerFactory.GetProviderServices().GetProviderManifest(providerInfo.ProviderManifestToken);
+        }
+
+        private static string GetSchemaQualifiedName(string table, string schema)
+        {
+            DebugCheck.NotEmpty(table);
+            DebugCheck.NotEmpty(schema);
+
+            return new DatabaseName(table, schema).ToString();
+        }
+
+        private static string GetQualifiedTableName(XDocument model, string entitySetName)
+        {
+            DebugCheck.NotNull(model);
+            DebugCheck.NotEmpty(entitySetName);
+
+            var schemaAndTable
+                = (from es in model.Descendants(EdmXNames.Ssdl.EntitySetNames)
+                   where es.NameAttribute().EqualsIgnoreCase(entitySetName)
+                   select new
+                       {
+                           Schema = es.SchemaAttribute(),
+                           Table = es.TableAttribute()
+                       })
+                    .Single();
+
+            return GetSchemaQualifiedName(schemaAndTable.Table, schemaAndTable.Schema);
+        }
+
+        private static string GetQualifiedTableNameFromType(XDocument model, string entityTypeName)
+        {
+            DebugCheck.NotNull(model);
+            DebugCheck.NotEmpty(entityTypeName);
+
+            var schemaAndTable
+                = (from es in model.Descendants(EdmXNames.Ssdl.EntitySetNames)
+                   where es.EntityTypeAttribute().EqualsIgnoreCase(entityTypeName)
+                   select new
+                       {
+                           Schema = es.SchemaAttribute(),
+                           Table = es.TableAttribute()
+                       })
+                    .Single();
+
+            return GetSchemaQualifiedName(schemaAndTable.Table, schemaAndTable.Schema);
+        }
+    }
+}