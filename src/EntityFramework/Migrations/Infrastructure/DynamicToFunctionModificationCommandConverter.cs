--- conflicted
+++ resolved
@@ -1,4 +1,3 @@
-<<<<<<< HEAD
 ﻿// Copyright (c) Microsoft Open Technologies, Inc. All rights reserved. See License.txt in the project root for license information.
 
 namespace System.Data.Entity.Migrations.Infrastructure
@@ -369,377 +368,4 @@
             return Tuple.Create(parameterBinding.Parameter, parameterBinding.IsCurrent);
         }
     }
-}
-=======
-﻿// Copyright (c) Microsoft Open Technologies, Inc. All rights reserved. See License.txt in the project root for license information.
-
-namespace System.Data.Entity.Migrations.Infrastructure
-{
-    using System.Collections.Generic;
-    using System.Collections.ObjectModel;
-    using System.Data.Entity.Core.Common.CommandTrees;
-    using System.Data.Entity.Core.Common.CommandTrees.ExpressionBuilder;
-    using System.Data.Entity.Core.Mapping;
-    using System.Data.Entity.Core.Metadata.Edm;
-    using System.Data.Entity.Utilities;
-    using System.Diagnostics;
-    using System.Diagnostics.CodeAnalysis;
-    using System.Linq;
-
-    [SuppressMessage("Microsoft.Maintainability", "CA1506:AvoidExcessiveClassCoupling")]
-    internal class DynamicToFunctionModificationCommandConverter : DefaultExpressionVisitor
-    {
-        private readonly StorageEntityTypeModificationFunctionMapping _entityTypeModificationFunctionMapping;
-        private readonly StorageAssociationSetModificationFunctionMapping _associationSetModificationFunctionMapping;
-        private readonly StorageEntityContainerMapping _entityContainerMapping;
-
-        private StorageModificationFunctionMapping _currentFunctionMapping;
-        private EdmProperty _currentProperty;
-        private List<EdmProperty> _storeGeneratedKeys;
-        private int _nextStoreGeneratedKey;
-
-        public DynamicToFunctionModificationCommandConverter(
-            StorageEntityTypeModificationFunctionMapping entityTypeModificationFunctionMapping,
-            StorageEntityContainerMapping entityContainerMapping)
-        {
-            DebugCheck.NotNull(entityTypeModificationFunctionMapping);
-            DebugCheck.NotNull(entityContainerMapping);
-
-            _entityTypeModificationFunctionMapping = entityTypeModificationFunctionMapping;
-            _entityContainerMapping = entityContainerMapping;
-        }
-
-        public DynamicToFunctionModificationCommandConverter(
-            StorageAssociationSetModificationFunctionMapping associationSetModificationFunctionMapping,
-            StorageEntityContainerMapping entityContainerMapping)
-        {
-            DebugCheck.NotNull(associationSetModificationFunctionMapping);
-            DebugCheck.NotNull(entityContainerMapping);
-
-            _associationSetModificationFunctionMapping = associationSetModificationFunctionMapping;
-            _entityContainerMapping = entityContainerMapping;
-        }
-
-        public IEnumerable<TCommandTree> Convert<TCommandTree>(
-            IEnumerable<TCommandTree> modificationCommandTrees)
-            where TCommandTree : DbModificationCommandTree
-        {
-            DebugCheck.NotNull(modificationCommandTrees);
-
-            _currentFunctionMapping = null;
-            _currentProperty = null;
-            _storeGeneratedKeys = null;
-            _nextStoreGeneratedKey = 0;
-
-            return modificationCommandTrees
-                .Select(modificationCommandTree => ConvertInternal((dynamic)modificationCommandTree))
-                .Cast<TCommandTree>();
-        }
-
-        private DbModificationCommandTree ConvertInternal(DbInsertCommandTree commandTree)
-        {
-            DebugCheck.NotNull(commandTree);
-
-            if (_currentFunctionMapping == null)
-            {
-                _currentFunctionMapping
-                    = _entityTypeModificationFunctionMapping != null
-                        ? _entityTypeModificationFunctionMapping.InsertFunctionMapping
-                        : _associationSetModificationFunctionMapping.InsertFunctionMapping;
-
-                var firstTable
-                    = ((DbScanExpression)commandTree.Target.Expression).Target.ElementType;
-
-                _storeGeneratedKeys
-                    = firstTable.KeyProperties
-                        .Where(p => p.IsStoreGeneratedIdentity)
-                        .ToList();
-            }
-
-            _nextStoreGeneratedKey = 0;
-
-            return
-                new DbInsertCommandTree(
-                    commandTree.MetadataWorkspace,
-                    commandTree.DataSpace,
-                    commandTree.Target,
-                    VisitSetClauses(commandTree.SetClauses),
-                    commandTree.Returning != null ? commandTree.Returning.Accept(this) : null);
-        }
-
-        private DbModificationCommandTree ConvertInternal(DbUpdateCommandTree commandTree)
-        {
-            DebugCheck.NotNull(commandTree);
-
-            _currentFunctionMapping = _entityTypeModificationFunctionMapping.UpdateFunctionMapping;
-
-            return
-                new DbUpdateCommandTree(
-                    commandTree.MetadataWorkspace,
-                    commandTree.DataSpace,
-                    commandTree.Target,
-                    commandTree.Predicate.Accept(this),
-                    VisitSetClauses(commandTree.SetClauses),
-                    commandTree.Returning != null ? commandTree.Returning.Accept(this) : null);
-        }
-
-        private DbModificationCommandTree ConvertInternal(DbDeleteCommandTree commandTree)
-        {
-            DebugCheck.NotNull(commandTree);
-
-            _currentFunctionMapping
-                = _entityTypeModificationFunctionMapping != null
-                    ? _entityTypeModificationFunctionMapping.DeleteFunctionMapping
-                    : _associationSetModificationFunctionMapping.DeleteFunctionMapping;
-
-            return
-                new DbDeleteCommandTree(
-                    commandTree.MetadataWorkspace,
-                    commandTree.DataSpace,
-                    commandTree.Target,
-                    commandTree.Predicate.Accept(this));
-        }
-
-        private ReadOnlyCollection<DbModificationClause> VisitSetClauses(IList<DbModificationClause> setClauses)
-        {
-            DebugCheck.NotNull(setClauses);
-
-            return new ReadOnlyCollection<DbModificationClause>(
-                setClauses
-                    .Cast<DbSetClause>()
-                    .Select(
-                        s => new DbSetClause(
-                            s.Property.Accept(this),
-                            s.Value.Accept(this)))
-                    .Cast<DbModificationClause>()
-                    .ToList());
-        }
-
-        public override DbExpression Visit(DbComparisonExpression expression)
-        {
-            var equalityPredicate = (DbComparisonExpression)base.Visit(expression);
-
-            var propertyExpression = (DbPropertyExpression)equalityPredicate.Left;
-            var property = (EdmProperty)propertyExpression.Property;
-
-            if (property.Nullable)
-            {
-                // Rewrite to IS NULL
-
-                var nullPredicate
-                    = propertyExpression.IsNull().And(equalityPredicate.Right.IsNull());
-
-                return equalityPredicate.Or(nullPredicate);
-            }
-
-            return equalityPredicate;
-        }
-
-        public override DbExpression Visit(DbPropertyExpression expression)
-        {
-            DebugCheck.NotNull(expression);
-
-            _currentProperty = (EdmProperty)expression.Property;
-
-            return base.Visit(expression);
-        }
-
-        public override DbExpression Visit(DbConstantExpression expression)
-        {
-            DebugCheck.NotNull(expression);
-
-            if (_currentProperty != null)
-            {
-                var parameter = GetParameter(_currentProperty);
-
-                if (parameter != null)
-                {
-                    return new DbParameterReferenceExpression(parameter.Item1.TypeUsage, parameter.Item1.Name);
-                }
-            }
-
-            return base.Visit(expression);
-        }
-
-        public override DbExpression Visit(DbAndExpression expression)
-        {
-            DebugCheck.NotNull(expression);
-
-            var newLeft = VisitExpression(expression.Left);
-            var newRight = VisitExpression(expression.Right);
-
-            if ((newLeft != null)
-                && (newRight != null))
-            {
-                return newLeft.And(newRight);
-            }
-
-            return newLeft ?? newRight;
-        }
-
-        public override DbExpression Visit(DbIsNullExpression expression)
-        {
-            DebugCheck.NotNull(expression);
-
-            var propertyExpression
-                = expression.Argument as DbPropertyExpression;
-
-            if (propertyExpression != null)
-            {
-                var parameter
-                    = GetParameter((EdmProperty)propertyExpression.Property, originalValue: true);
-
-                if (parameter != null)
-                {
-                    if (parameter.Item2)
-                    {
-                        // Current value, remove condition
-                        return null;
-                    }
-
-                    var parameterReferenceExpression
-                        = new DbParameterReferenceExpression(parameter.Item1.TypeUsage, parameter.Item1.Name);
-
-                    var equalityPredicate
-                        = propertyExpression.Equal(parameterReferenceExpression);
-
-                    var nullPredicate
-                        = propertyExpression.IsNull().And(parameterReferenceExpression.IsNull());
-
-                    return equalityPredicate.Or(nullPredicate);
-                }
-            }
-
-            return base.Visit(expression);
-        }
-
-        public override DbExpression Visit(DbNullExpression expression)
-        {
-            DebugCheck.NotNull(expression);
-
-            if (_currentProperty != null)
-            {
-                var parameter = GetParameter(_currentProperty);
-
-                if (parameter != null)
-                {
-                    return new DbParameterReferenceExpression(parameter.Item1.TypeUsage, parameter.Item1.Name);
-                }
-            }
-
-            return base.Visit(expression);
-        }
-
-        public override DbExpression Visit(DbNewInstanceExpression expression)
-        {
-            DebugCheck.NotNull(expression);
-
-            // Update the returning new instance expression with the column
-            // names from the sproc result binding.
-            var arguments
-                = (from propertyExpression in expression.Arguments.Cast<DbPropertyExpression>()
-                    let resultBinding
-                        = _currentFunctionMapping
-                            .ResultBindings
-                            .Single(
-                                rb => (from esm in _entityContainerMapping.EntitySetMappings
-                                    from etm in esm.EntityTypeMappings
-                                    from mf in etm.MappingFragments
-                                    from pm in mf.Properties.OfType<StorageScalarPropertyMapping>()
-                                    where
-                                        pm.ColumnProperty.EdmEquals(propertyExpression.Property)
-                                        && pm.ColumnProperty.DeclaringType.EdmEquals(propertyExpression.Property.DeclaringType)
-                                    select pm.EdmProperty)
-                                    .Contains(rb.Property))
-                    select new KeyValuePair<string, DbExpression>(resultBinding.ColumnName, propertyExpression))
-                    .ToList();
-
-            return DbExpressionBuilder.NewRow(arguments);
-        }
-
-        [SuppressMessage("Microsoft.Maintainability", "CA1506:AvoidExcessiveClassCoupling")]
-        [SuppressMessage("Microsoft.Maintainability", "CA1502:AvoidExcessiveComplexity")]
-        private Tuple<FunctionParameter, bool> GetParameter(EdmProperty column, bool originalValue = false)
-        {
-            DebugCheck.NotNull(column);
-
-            var columnMappings
-                = (from esm in _entityContainerMapping.EntitySetMappings
-                    from etm in esm.EntityTypeMappings
-                    from mf in etm.MappingFragments
-                    from cm in mf.FlattenedProperties
-                    where cm.ColumnProperty.EdmEquals(column)
-                          && cm.ColumnProperty.DeclaringType.EdmEquals(column.DeclaringType)
-                    select cm)
-                    .ToList();
-
-            var parameterBindings
-                = _currentFunctionMapping
-                    .ParameterBindings
-                    .Where(
-                        pb => columnMappings
-                            .Any(cm => pb.MemberPath.Members.Reverse().SequenceEqual(cm.PropertyPath)))
-                    .ToList();
-
-            if (!parameterBindings.Any())
-            {
-                var iaColumnMappings
-                    = (from asm in _entityContainerMapping.AssociationSetMappings
-                        from tm in asm.TypeMappings
-                        from mf in tm.MappingFragments
-                        from epm in mf.Properties.OfType<StorageEndPropertyMapping>()
-                        from pm in epm.PropertyMappings
-                        where pm.ColumnProperty.EdmEquals(column)
-                              && pm.ColumnProperty.DeclaringType.EdmEquals(column.DeclaringType)
-                        select new EdmMember[]
-                               {
-                                   pm.EdmProperty,
-                                   epm.EndMember
-                               })
-                        .ToList();
-
-                parameterBindings
-                    = _currentFunctionMapping
-                        .ParameterBindings
-                        .Where(
-                            pb => iaColumnMappings
-                                .Any(epm => pb.MemberPath.Members.SequenceEqual(epm)))
-                        .ToList();
-            }
-
-            if ((parameterBindings.Count == 0)
-                && column.IsPrimaryKeyColumn)
-            {
-                // Store generated key: Introduce a fake parameter which can
-                // be replaced by a local variable in the sproc body.
-
-                return
-                    Tuple.Create(
-                        new FunctionParameter(
-                            _storeGeneratedKeys[_nextStoreGeneratedKey++].Name,
-                            column.TypeUsage,
-                            ParameterMode.In), true);
-            }
-
-            if (parameterBindings.Count == 1)
-            {
-                return Tuple.Create(parameterBindings[0].Parameter, parameterBindings[0].IsCurrent);
-            }
-
-            if (parameterBindings.Count == 0)
-            {
-                return null;
-            }
-
-            Debug.Assert(parameterBindings.Count == 2);
-
-            var parameterBinding
-                = originalValue
-                    ? parameterBindings.Single(pb => !pb.IsCurrent)
-                    : parameterBindings.Single(pb => pb.IsCurrent);
-
-            return Tuple.Create(parameterBinding.Parameter, parameterBinding.IsCurrent);
-        }
-    }
-}
->>>>>>> b1a13653
+}