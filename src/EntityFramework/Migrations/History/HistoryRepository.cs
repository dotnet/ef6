--- conflicted
+++ resolved
@@ -1,4 +1,3 @@
-<<<<<<< HEAD
 // Copyright (c) Microsoft Open Technologies, Inc. All rights reserved. See License.txt in the project root for license information.
 
 namespace System.Data.Entity.Migrations.History
@@ -757,762 +756,4 @@
             }
         }
     }
-}
-=======
-// Copyright (c) Microsoft Open Technologies, Inc. All rights reserved. See License.txt in the project root for license information.
-
-namespace System.Data.Entity.Migrations.History
-{
-    using System.Collections.Generic;
-    using System.Data.Common;
-    using System.Data.Entity.Core;
-    using System.Data.Entity.Core.Common.CommandTrees;
-    using System.Data.Entity.Core.Common.CommandTrees.ExpressionBuilder;
-    using System.Data.Entity.Core.Metadata.Edm;
-    using System.Data.Entity.Infrastructure;
-    using System.Data.Entity.Infrastructure.DependencyResolution;
-    using System.Data.Entity.Internal;
-    using System.Data.Entity.Migrations.Edm;
-    using System.Data.Entity.Migrations.Infrastructure;
-    using System.Data.Entity.Migrations.Model;
-    using System.Data.Entity.ModelConfiguration.Edm;
-    using System.Data.Entity.Resources;
-    using System.Data.Entity.Utilities;
-    using System.Diagnostics;
-    using System.Linq;
-    using System.Reflection;
-    using System.Transactions;
-    using System.Xml.Linq;
-
-    internal class HistoryRepository : RepositoryBase
-    {
-        private static readonly string _productVersion
-            = Assembly.GetExecutingAssembly().GetInformationalVersion();
-
-        private readonly string _contextKey;
-        private readonly int? _commandTimeout;
-        private readonly IEnumerable<string> _schemas;
-        private readonly Func<DbConnection, string, HistoryContext> _historyContextFactory;
-        private readonly DbContext _contextForInterception;
-        private readonly int _contextKeyMaxLength;
-        private readonly int _migrationIdMaxLength;
-
-        private string _currentSchema;
-        private bool? _exists;
-        private bool _contextKeyColumnExists;
-
-        public HistoryRepository(
-            string connectionString, 
-            DbProviderFactory providerFactory, 
-            string contextKey, 
-            int? commandTimeout, 
-            Func<DbConnection, string, HistoryContext> historyContextFactory, 
-            IEnumerable<string> schemas = null, DbContext contextForInterception = null)
-            : base(connectionString, providerFactory)
-        {
-            DebugCheck.NotEmpty(contextKey);
-            DebugCheck.NotNull(historyContextFactory);
-
-            _commandTimeout = commandTimeout;
-
-            _schemas
-                = new[] { EdmModelExtensions.DefaultSchema }
-                    .Concat(schemas ?? Enumerable.Empty<string>())
-                    .Distinct();
-
-            _contextForInterception = contextForInterception;
-            _historyContextFactory = historyContextFactory;
-
-            using (var connection = CreateConnection())
-            {
-                using (var context = CreateContext(connection))
-                {
-                    var historyRowEntity
-                        = ((IObjectContextAdapter)context).ObjectContext
-                            .MetadataWorkspace
-                            .GetItems<EntityType>(DataSpace.CSpace)
-                            .Single(et => et.GetClrType() == typeof(HistoryRow));
-
-                    var maxLength
-                        = historyRowEntity
-                            .Properties
-                            .Single(p => p.GetClrPropertyInfo().IsSameAs(typeof(HistoryRow).GetProperty("MigrationId")))
-                            .MaxLength;
-
-                    _migrationIdMaxLength
-                        = maxLength.HasValue
-                              ? maxLength.Value
-                              : HistoryContext.MigrationIdMaxLength;
-
-                    maxLength
-                        = historyRowEntity
-                            .Properties
-                            .Single(p => p.GetClrPropertyInfo().IsSameAs(typeof(HistoryRow).GetProperty("ContextKey")))
-                            .MaxLength;
-
-                    _contextKeyMaxLength
-                        = maxLength.HasValue
-                              ? maxLength.Value
-                              : HistoryContext.ContextKeyMaxLength;
-                }
-            }
-
-            _contextKey = contextKey.RestrictTo(_contextKeyMaxLength);
-        }
-
-        public int ContextKeyMaxLength
-        {
-            get { return _contextKeyMaxLength; }
-        }
-
-        public int MigrationIdMaxLength
-        {
-            get { return _migrationIdMaxLength; }
-        }
-
-        public string CurrentSchema
-        {
-            get { return _currentSchema; }
-            set
-            {
-                DebugCheck.NotEmpty(value);
-
-                _currentSchema = value;
-            }
-        }
-
-        public virtual XDocument GetLastModel()
-        {
-            string _;
-            return GetLastModel(out _);
-        }
-
-        public virtual XDocument GetLastModel(out string migrationId, string contextKey = null)
-        {
-            migrationId = null;
-
-            if (!Exists(contextKey))
-            {
-                return null;
-            }
-
-            using (var connection = CreateConnection())
-            {
-                using (var context = CreateContext(connection))
-                {
-                    using (new TransactionScope(TransactionScopeOption.Suppress))
-                    {
-                        var lastModel
-                            = CreateHistoryQuery(context, contextKey)
-                                .OrderByDescending(h => h.MigrationId)
-                                .Select(
-                                    s => new
-                                             {
-                                                 s.MigrationId,
-                                                 s.Model
-                                             })
-                                .FirstOrDefault();
-
-                        if (lastModel == null)
-                        {
-                            return null;
-                        }
-
-                        migrationId = lastModel.MigrationId;
-
-                        return new ModelCompressor().Decompress(lastModel.Model);
-                    }
-                }
-            }
-        }
-
-        public virtual XDocument GetModel(string migrationId)
-        {
-            DebugCheck.NotEmpty(migrationId);
-
-            if (!Exists())
-            {
-                return null;
-            }
-
-            migrationId = migrationId.RestrictTo(_migrationIdMaxLength);
-
-            using (var connection = CreateConnection())
-            {
-                using (var context = CreateContext(connection))
-                {
-                    var model = CreateHistoryQuery(context)
-                        .Where(h => h.MigrationId == migrationId)
-                        .Select(h => h.Model)
-                        .Single();
-
-                    return (model == null) ? null : new ModelCompressor().Decompress(model);
-                }
-            }
-        }
-
-        public virtual IEnumerable<string> GetPendingMigrations(IEnumerable<string> localMigrations)
-        {
-            DebugCheck.NotNull(localMigrations);
-
-            if (!Exists())
-            {
-                return localMigrations;
-            }
-
-            using (var connection = CreateConnection())
-            {
-                using (var context = CreateContext(connection))
-                {
-                    List<string> databaseMigrations;
-                    using (new TransactionScope(TransactionScopeOption.Suppress))
-                    {
-                        databaseMigrations = CreateHistoryQuery(context)
-                            .Select(h => h.MigrationId)
-                            .ToList();
-                    }
-
-                    localMigrations
-                        = localMigrations
-                            .Select(m => m.RestrictTo(_migrationIdMaxLength))
-                            .ToArray();
-
-                    var pendingMigrations = localMigrations.Except(databaseMigrations);
-                    var firstDatabaseMigration = databaseMigrations.FirstOrDefault();
-                    var firstLocalMigration = localMigrations.FirstOrDefault();
-
-                    // If the first database migration and the first local migration don't match,
-                    // but both are named InitialCreate then treat it as already applied. This can
-                    // happen when trying to migrate a database that was created using initializers
-                    if (firstDatabaseMigration != firstLocalMigration
-                        && firstDatabaseMigration != null
-                        && firstDatabaseMigration.MigrationName() == Strings.InitialCreate
-                        && firstLocalMigration != null
-                        && firstLocalMigration.MigrationName() == Strings.InitialCreate)
-                    {
-                        Debug.Assert(pendingMigrations.First() == firstLocalMigration);
-
-                        pendingMigrations = pendingMigrations.Skip(1);
-                    }
-
-                    return pendingMigrations.ToList();
-                }
-            }
-        }
-
-        public virtual IEnumerable<string> GetMigrationsSince(string migrationId)
-        {
-            DebugCheck.NotEmpty(migrationId);
-
-            var exists = Exists();
-
-            using (var connection = CreateConnection())
-            {
-                using (var context = CreateContext(connection))
-                {
-                    var query = CreateHistoryQuery(context);
-
-                    migrationId = migrationId.RestrictTo(_migrationIdMaxLength);
-
-                    if (migrationId != DbMigrator.InitialDatabase)
-                    {
-                        if (!exists
-                            || !query.Any(h => h.MigrationId == migrationId))
-                        {
-                            throw Error.MigrationNotFound(migrationId);
-                        }
-
-                        query = query.Where(h => string.Compare(h.MigrationId, migrationId, StringComparison.Ordinal) > 0);
-                    }
-                    else if (!exists)
-                    {
-                        return Enumerable.Empty<string>();
-                    }
-
-                    return query
-                        .OrderByDescending(h => h.MigrationId)
-                        .Select(h => h.MigrationId)
-                        .ToList();
-                }
-            }
-        }
-
-        public virtual string GetMigrationId(string migrationName)
-        {
-            DebugCheck.NotEmpty(migrationName);
-
-            if (!Exists())
-            {
-                return null;
-            }
-
-            using (var connection = CreateConnection())
-            {
-                using (var context = CreateContext(connection))
-                {
-                    var migrationIds
-                        = CreateHistoryQuery(context)
-                            .Select(h => h.MigrationId)
-                            .Where(m => m.Substring(16) == migrationName)
-                            .ToList();
-
-                    if (!migrationIds.Any())
-                    {
-                        return null;
-                    }
-
-                    if (migrationIds.Count() == 1)
-                    {
-                        return migrationIds.Single();
-                    }
-
-                    throw Error.AmbiguousMigrationName(migrationName);
-                }
-            }
-        }
-
-        private IQueryable<HistoryRow> CreateHistoryQuery(HistoryContext context, string contextKey = null)
-        {
-            IQueryable<HistoryRow> q = context.History;
-
-            contextKey
-                = !string.IsNullOrWhiteSpace(contextKey)
-                      ? contextKey.RestrictTo(_contextKeyMaxLength)
-                      : _contextKey;
-
-            if (_contextKeyColumnExists)
-            {
-                q = q.Where(h => h.ContextKey == contextKey);
-            }
-
-            return q;
-        }
-
-        public virtual bool IsShared()
-        {
-            if (!Exists()
-                || !_contextKeyColumnExists)
-            {
-                return false;
-            }
-
-            using (var connection = CreateConnection())
-            {
-                using (var context = CreateContext(connection))
-                {
-                    return context.History.Any(hr => hr.ContextKey != _contextKey);
-                }
-            }
-        }
-
-        public virtual bool HasMigrations()
-        {
-            if (!Exists())
-            {
-                return false;
-            }
-
-            if (!_contextKeyColumnExists)
-            {
-                return true;
-            }
-
-            using (var connection = CreateConnection())
-            {
-                using (var context = CreateContext(connection))
-                {
-                    return context.History.Count(hr => hr.ContextKey == _contextKey) > 0;
-                }
-            }
-        }
-
-        public virtual bool Exists(string contextKey = null)
-        {
-            if (_exists == null)
-            {
-                _exists = QueryExists(contextKey ?? _contextKey);
-            }
-
-            return _exists.Value;
-        }
-
-        private bool QueryExists(string contextKey)
-        {
-            DebugCheck.NotNull(contextKey);
-
-            using (var connection = CreateConnection())
-            {
-                using (var context = CreateContext(connection))
-                {
-                    if (!context.Database.Exists())
-                    {
-                        return false;
-                    }
-                }
-
-                foreach (var schema in _schemas.Reverse())
-                {
-                    using (var context = CreateContext(connection, schema))
-                    {
-                        try
-                        {
-                            using (new TransactionScope(TransactionScopeOption.Suppress))
-                            {
-                                context.History.Count();
-                            }
-
-                            _currentSchema = schema;
-                            _contextKeyColumnExists = true;
-
-                            try
-                            {
-                                using (new TransactionScope(TransactionScopeOption.Suppress))
-                                {
-                                    contextKey = contextKey.RestrictTo(_contextKeyMaxLength);
-
-                                    if (context.History.Count(hr => hr.ContextKey == contextKey) > 0)
-                                    {
-                                        return true;
-                                    }
-                                }
-                            }
-                            catch (EntityException)
-                            {
-                                _contextKeyColumnExists = false;
-                            }
-                        }
-                        catch (EntityException)
-                        {
-                            _currentSchema = null;
-                        }
-                    }
-                }
-            }
-
-            return !string.IsNullOrWhiteSpace(_currentSchema);
-        }
-
-        public virtual void ResetExists()
-        {
-            _exists = null;
-        }
-
-        public virtual IEnumerable<MigrationOperation> GetUpgradeOperations()
-        {
-            if (!Exists())
-            {
-                yield break;
-            }
-
-            using (var connection = CreateConnection())
-            {
-                const string tableName = "dbo." + HistoryContext.DefaultTableName;
-
-                using (var context = new LegacyHistoryContext(connection))
-                {
-                    var createdOnExists = false;
-
-                    try
-                    {
-                        InjectInterceptionContext(context);
-
-                        using (new TransactionScope(TransactionScopeOption.Suppress))
-                        {
-                            context.History
-                                .Select(h => h.CreatedOn)
-                                .FirstOrDefault();
-                        }
-
-                        createdOnExists = true;
-                    }
-                    catch (EntityException)
-                    {
-                    }
-
-                    if (createdOnExists)
-                    {
-                        yield return new DropColumnOperation(tableName, "CreatedOn");
-                    }
-                }
-
-                using (var context = CreateContext(connection))
-                {
-                    var productVersionExists = false;
-
-                    try
-                    {
-                        using (new TransactionScope(TransactionScopeOption.Suppress))
-                        {
-                            context.History
-                                .Select(h => h.ProductVersion)
-                                .FirstOrDefault();
-                        }
-
-                        productVersionExists = true;
-                    }
-                    catch (EntityException)
-                    {
-                    }
-
-                    if (!productVersionExists)
-                    {
-                        yield return new DropColumnOperation(tableName, "Hash");
-
-                        yield return new AddColumnOperation(
-                            tableName,
-                            new ColumnModel(PrimitiveTypeKind.String)
-                                {
-                                    MaxLength = 32,
-                                    Name = "ProductVersion",
-                                    IsNullable = false,
-                                    DefaultValue = "0.7.0.0"
-                                });
-                    }
-
-                    if (!_contextKeyColumnExists)
-                    {
-                        if (_historyContextFactory != HistoryContext.DefaultFactory)
-                        {
-                            throw Error.UnableToUpgradeHistoryWhenCustomFactory();
-                        }
-
-                        yield return new AddColumnOperation(
-                            tableName,
-                            new ColumnModel(PrimitiveTypeKind.String)
-                                {
-                                    MaxLength = _contextKeyMaxLength,
-                                    Name = "ContextKey",
-                                    IsNullable = false,
-                                    DefaultValue = _contextKey
-                                });
-
-                        var emptyModel = new DbModelBuilder().Build(connection).GetModel();
-                        var createTableOperation = (CreateTableOperation)
-                                                   new EdmModelDiffer().Diff(emptyModel, context.GetModel()).Single();
-
-                        var dropPrimaryKeyOperation
-                            = new DropPrimaryKeyOperation
-                                  {
-                                      Table = tableName,
-                                      CreateTableOperation = createTableOperation
-                                  };
-
-                        dropPrimaryKeyOperation.Columns.Add("MigrationId");
-
-                        yield return dropPrimaryKeyOperation;
-
-                        yield return new AlterColumnOperation(
-                            tableName,
-                            new ColumnModel(PrimitiveTypeKind.String)
-                                {
-                                    MaxLength = _migrationIdMaxLength,
-                                    Name = "MigrationId",
-                                    IsNullable = false
-                                },
-                            isDestructiveChange: false);
-
-                        var addPrimaryKeyOperation
-                            = new AddPrimaryKeyOperation
-                                  {
-                                      Table = tableName
-                                  };
-
-                        addPrimaryKeyOperation.Columns.Add("MigrationId");
-                        addPrimaryKeyOperation.Columns.Add("ContextKey");
-
-                        yield return addPrimaryKeyOperation;
-                    }
-                }
-            }
-        }
-
-        public virtual MigrationOperation CreateInsertOperation(string migrationId, XDocument model)
-        {
-            DebugCheck.NotEmpty(migrationId);
-            DebugCheck.NotNull(model);
-
-            using (var connection = CreateConnection())
-            {
-                using (var context = CreateContext(connection))
-                {
-                    context.History.Add(
-                        new HistoryRow
-                            {
-                                MigrationId = migrationId.RestrictTo(_migrationIdMaxLength),
-                                ContextKey = _contextKey,
-                                Model = new ModelCompressor().Compress(model),
-                                ProductVersion = _productVersion
-                            });
-
-                    using (var commandTracer = new CommandTracer(context))
-                    {
-                        context.SaveChanges();
-
-                        return new HistoryOperation(
-                            commandTracer.CommandTrees.OfType<DbModificationCommandTree>().ToList());
-                    }
-                }
-            }
-        }
-
-        public virtual MigrationOperation CreateDeleteOperation(string migrationId)
-        {
-            DebugCheck.NotEmpty(migrationId);
-
-            using (var connection = CreateConnection())
-            {
-                using (var context = CreateContext(connection))
-                {
-                    var historyRow
-                        = new HistoryRow
-                              {
-                                  MigrationId = migrationId.RestrictTo(_migrationIdMaxLength),
-                                  ContextKey = _contextKey
-                              };
-
-                    context.History.Attach(historyRow);
-                    context.History.Remove(historyRow);
-
-                    using (var commandTracer = new CommandTracer(context))
-                    {
-                        context.SaveChanges();
-
-                        return new HistoryOperation(
-                            commandTracer.CommandTrees.OfType<DbModificationCommandTree>().ToList());
-                    }
-                }
-            }
-        }
-
-        public virtual IEnumerable<DbQueryCommandTree> CreateDiscoveryQueryTrees()
-        {
-            using (var connection = CreateConnection())
-            {
-                foreach (var schema in _schemas)
-                {
-                    using (var context = CreateContext(connection, schema))
-                    {
-                        var query
-                            = context.History
-                                .Where(h => h.ContextKey == _contextKey)
-                                .Select(s => s.MigrationId)
-                                .OrderByDescending(s => s);
-
-                        var dbQuery = query as DbQuery<string>;
-
-                        if (dbQuery != null)
-                        {
-                            dbQuery.InternalQuery.ObjectQuery.EnablePlanCaching = false;
-                        }
-
-                        using (var commandTracer = new CommandTracer(context))
-                        {
-                            query.First();
-
-                            var queryTree
-                                = commandTracer
-                                    .CommandTrees
-                                    .OfType<DbQueryCommandTree>()
-                                    .Single(t => t.DataSpace == DataSpace.SSpace);
-
-                            yield return
-                                new DbQueryCommandTree(
-                                    queryTree.MetadataWorkspace,
-                                    queryTree.DataSpace,
-                                    queryTree.Query.Accept(
-                                        new ParameterInliner(
-                                            commandTracer.DbCommands.Single().Parameters)));
-                        }
-                    }
-                }
-            }
-        }
-
-        private class ParameterInliner : DefaultExpressionVisitor
-        {
-            private readonly DbParameterCollection _parameters;
-
-            public ParameterInliner(DbParameterCollection parameters)
-            {
-                DebugCheck.NotNull(parameters);
-
-                _parameters = parameters;
-            }
-
-            public override DbExpression Visit(DbParameterReferenceExpression expression)
-            {
-                // Inline parameters
-                return DbExpressionBuilder.Constant(_parameters[expression.ParameterName].Value);
-            }
-
-            // Removes null parameter checks
-
-            public override DbExpression Visit(DbOrExpression expression)
-            {
-                return expression.Left.Accept(this);
-            }
-
-            public override DbExpression Visit(DbAndExpression expression)
-            {
-                if (expression.Right is DbNotExpression)
-                {
-                    return expression.Left.Accept(this);
-                }
-
-                return base.Visit(expression);
-            }
-        }
-
-        public virtual void BootstrapUsingEFProviderDdl(XDocument model)
-        {
-            DebugCheck.NotNull(model);
-
-            using (var connection = CreateConnection())
-            {
-                using (var context = CreateContext(connection))
-                {
-                    context.Database.ExecuteSqlCommand(
-                        ((IObjectContextAdapter)context).ObjectContext.CreateDatabaseScript());
-
-                    context.History.Add(
-                        new HistoryRow
-                            {
-                                MigrationId = MigrationAssembly
-                                    .CreateMigrationId(Strings.InitialCreate)
-                                    .RestrictTo(_migrationIdMaxLength),
-                                ContextKey = _contextKey,
-                                Model = new ModelCompressor().Compress(model),
-                                ProductVersion = Assembly.GetExecutingAssembly().GetInformationalVersion()
-                            });
-
-                    context.SaveChanges();
-                }
-            }
-        }
-
-        public HistoryContext CreateContext(DbConnection connection, string schema = null)
-        {
-            DebugCheck.NotNull(connection);
-
-            var context = _historyContextFactory(connection, schema ?? CurrentSchema);
-
-            context.Database.CommandTimeout = _commandTimeout;
-
-            InjectInterceptionContext(context);
-
-            return context;
-        }
-
-        private void InjectInterceptionContext(DbContext context)
-        {
-            if (_contextForInterception != null)
-            {
-                var objectContext = context.InternalContext.ObjectContext;
-
-                objectContext.InterceptionContext
-                    = objectContext.InterceptionContext.WithDbContext(_contextForInterception);
-            }
-        }
-    }
-}
->>>>>>> b1a13653
+}