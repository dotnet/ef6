--- conflicted
+++ resolved
@@ -1,4 +1,3 @@
-<<<<<<< HEAD
 // Copyright (c) Microsoft Open Technologies, Inc. All rights reserved. See License.txt in the project root for license information.
 
 namespace System.Data.Entity.Infrastructure.MappingViews
@@ -36,44 +35,4 @@
             return Create(mapping.EdmEntityContainer.Name, mapping.StorageEntityContainer.Name);
         }
     }
-}
-=======
-// Copyright (c) Microsoft Open Technologies, Inc. All rights reserved. See License.txt in the project root for license information.
-
-namespace System.Data.Entity.Infrastructure.MappingViews
-{
-    using System.Data.Entity.Core.Mapping;
-
-    /// <summary>
-    /// Specifies the means to create concrete <see cref="DbMappingViewCache" /> instances.
-    /// </summary>
-    public abstract class DbMappingViewCacheFactory
-    {
-        /// <summary>
-        /// Creates a generated view cache instance for the container mapping specified by
-        /// the names of the mapped containers.
-        /// </summary>
-        /// <param name="conceptualModelContainerName">The name of a container in the conceptual model.</param>
-        /// <param name="storeModelContainerName">The name of a container in the store model.</param>
-        /// <returns>
-        /// A <see cref="DbMappingViewCache" /> that specifies the generated view cache.
-        /// </returns>
-        public abstract DbMappingViewCache Create(string conceptualModelContainerName, string storeModelContainerName);
-
-        /// <summary>
-        /// Creates a concrete <see cref="DbMappingViewCache" /> corresponding to the specified container mapping.
-        /// </summary>
-        /// <param name="mapping">
-        /// A mapping between a container in the conceptual model and a container in
-        /// the store model.
-        /// </param>
-        /// <returns>
-        /// A concrete <see cref="DbMappingViewCache" />, or null if a creator was not found.
-        /// </returns>
-        internal DbMappingViewCache Create(StorageEntityContainerMapping mapping)
-        {
-            return Create(mapping.EdmEntityContainer.Name, mapping.StorageEntityContainer.Name);
-        }
-    }
-}
->>>>>>> b1a13653
+}