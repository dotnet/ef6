// Copyright (c) Microsoft Open Technologies, Inc. All rights reserved. See License.txt in the project root for license information.

namespace System.Data.Entity
{
    using System.Data.Entity.Infrastructure.DependencyResolution;
    using System.Data.Entity.Internal;
    using System.Data.Entity.Resources;
    using System.Data.Entity.Utilities;

    /// <summary>
    /// An implementation of IDatabaseInitializer that will always recreate and optionally re-seed the
    /// database the first time that a context is used in the app domain.
    /// To seed the database, create a derived class and override the Seed method.
    /// </summary>
    /// <typeparam name="TContext"> The type of the context. </typeparam>
    public class DropCreateDatabaseAlways<TContext> : IDatabaseInitializer<TContext>
        where TContext : DbContext
    {
        private readonly MigrationsChecker _migrationsChecker;

        /// <summary>Initializes a new instance of the <see cref="T:System.Data.Entity.DropCreateDatabaseAlways`1" /> class.</summary>
        public DropCreateDatabaseAlways()
            : this(null)
        {
        }

        internal DropCreateDatabaseAlways(MigrationsChecker migrationsChecker)
        {
            _migrationsChecker = migrationsChecker ?? new MigrationsChecker();
        }

        #region Strategy implementation

        static DropCreateDatabaseAlways()
        {
            DbConfigurationManager.Instance.EnsureLoadedForContext(typeof(TContext));
        }

        /// <summary>
        /// Executes the strategy to initialize the database for the given context.
        /// </summary>
        /// <param name="context"> The context. </param>
        /// <exception cref="ArgumentNullException">
        /// <paramref name="context" />
        /// is
        /// <c>null</c>
        /// .
        /// </exception>
        public void InitializeDatabase(TContext context)
        {
            Check.NotNull(context, "context");

<<<<<<< HEAD
            if (_migrationsChecker.IsMigrationsConfigured(
                context.InternalContext,
                () => new DatabaseTableChecker().AnyModelTableExists(context.InternalContext) == DatabaseExistenceState.Exists))
=======
            if (_migrationsChecker.IsMigrationsConfigured(context.InternalContext, () => true))
>>>>>>> 560619c8
            {
                throw new InvalidOperationException(
                    Strings.DatabaseInitializationStrategy_MigrationsEnabledNoDrop(context.GetType().Name));
            }

            context.Database.Delete();
            context.Database.Create(DatabaseExistenceState.DoesNotExist);
            Seed(context);
            context.SaveChanges();
        }

        #endregion

        #region Seeding methods

        /// <summary>
        /// A method that should be overridden to actually add data to the context for seeding.
        /// The default implementation does nothing.
        /// </summary>
        /// <param name="context"> The context to seed. </param>
        protected virtual void Seed(TContext context)
        {
        }

        #endregion
    }
}<|MERGE_RESOLUTION|>--- conflicted
+++ resolved
@@ -50,13 +50,7 @@
         {
             Check.NotNull(context, "context");
 
-<<<<<<< HEAD
-            if (_migrationsChecker.IsMigrationsConfigured(
-                context.InternalContext,
-                () => new DatabaseTableChecker().AnyModelTableExists(context.InternalContext) == DatabaseExistenceState.Exists))
-=======
             if (_migrationsChecker.IsMigrationsConfigured(context.InternalContext, () => true))
->>>>>>> 560619c8
             {
                 throw new InvalidOperationException(
                     Strings.DatabaseInitializationStrategy_MigrationsEnabledNoDrop(context.GetType().Name));
