--- conflicted
+++ resolved
@@ -1,4 +1,3 @@
-<<<<<<< HEAD
 // Copyright (c) Microsoft Open Technologies, Inc. All rights reserved. See License.txt in the project root for license information.
 
 namespace System.Data.Entity.Core.Common.EntitySql
@@ -1073,1081 +1072,4 @@
 
         #endregion
     }
-}
-=======
-// Copyright (c) Microsoft Open Technologies, Inc. All rights reserved. See License.txt in the project root for license information.
-
-namespace System.Data.Entity.Core.Common.EntitySql
-{
-    using System.Collections.Generic;
-    using System.Data.Entity.Core.Common.CommandTrees;
-    using System.Data.Entity.Core.Common.CommandTrees.ExpressionBuilder;
-    using System.Data.Entity.Core.Common.EntitySql.AST;
-    using System.Data.Entity.Core.Metadata.Edm;
-    using System.Data.Entity.Resources;
-    using System.Data.Entity.Utilities;
-    using System.Diagnostics;
-    using System.Globalization;
-    using System.Linq;
-
-    /// <summary>
-    /// Implements the semantic resolver in the context of a metadata workspace and typespace.
-    /// </summary>
-    /// <remarks>
-    /// not thread safe
-    /// </remarks>
-    internal sealed class SemanticResolver
-    {
-        #region Fields
-
-        private readonly ParserOptions _parserOptions;
-        private readonly Dictionary<string, DbParameterReferenceExpression> _parameters;
-        private readonly Dictionary<string, DbVariableReferenceExpression> _variables;
-        private readonly TypeResolver _typeResolver;
-        private readonly ScopeManager _scopeManager;
-        private readonly List<ScopeRegion> _scopeRegions = new List<ScopeRegion>();
-        private bool _ignoreEntityContainerNameResolution;
-        private GroupAggregateInfo _currentGroupAggregateInfo;
-        private uint _namegenCounter;
-
-        #endregion
-
-        #region Constructors
-
-        /// <summary>
-        /// Creates new instance of <see cref="SemanticResolver" />.
-        /// </summary>
-        internal static SemanticResolver Create(
-            Perspective perspective,
-            ParserOptions parserOptions,
-            IEnumerable<DbParameterReferenceExpression> parameters,
-            IEnumerable<DbVariableReferenceExpression> variables)
-        {
-            DebugCheck.NotNull(perspective);
-            DebugCheck.NotNull(parserOptions);
-
-            return new SemanticResolver(
-                parserOptions,
-                ProcessParameters(parameters, parserOptions),
-                ProcessVariables(variables, parserOptions),
-                new TypeResolver(perspective, parserOptions));
-        }
-
-        /// <summary>
-        /// Creates a copy of <see cref="SemanticResolver" /> with clean scopes and shared inline function definitions inside of the type resolver.
-        /// </summary>
-        internal SemanticResolver CloneForInlineFunctionConversion()
-        {
-            return new SemanticResolver(
-                _parserOptions,
-                _parameters,
-                _variables,
-                _typeResolver);
-        }
-
-        private SemanticResolver(
-            ParserOptions parserOptions,
-            Dictionary<string, DbParameterReferenceExpression> parameters,
-            Dictionary<string, DbVariableReferenceExpression> variables,
-            TypeResolver typeResolver)
-        {
-            _parserOptions = parserOptions;
-            _parameters = parameters;
-            _variables = variables;
-            _typeResolver = typeResolver;
-
-            //
-            // Creates Scope manager
-            //
-            _scopeManager = new ScopeManager(NameComparer);
-
-            //
-            // Push a root scope region
-            //
-            EnterScopeRegion();
-
-            //
-            // Add command free variables to the root scope
-            //
-            foreach (var variable in _variables.Values)
-            {
-                CurrentScope.Add(variable.VariableName, new FreeVariableScopeEntry(variable));
-            }
-        }
-
-        /// <summary>
-        /// Validates that the specified parameters have valid, non-duplicated names
-        /// </summary>
-        /// <param name="paramDefs"> The set of query parameters </param>
-        /// <returns>
-        /// A valid dictionary that maps parameter names to <see cref="DbParameterReferenceExpression" /> s using the current NameComparer
-        /// </returns>
-        private static Dictionary<string, DbParameterReferenceExpression> ProcessParameters(
-            IEnumerable<DbParameterReferenceExpression> paramDefs, ParserOptions parserOptions)
-        {
-            var retParams = new Dictionary<string, DbParameterReferenceExpression>(parserOptions.NameComparer);
-
-            if (paramDefs != null)
-            {
-                foreach (var paramDef in paramDefs)
-                {
-                    if (retParams.ContainsKey(paramDef.ParameterName))
-                    {
-                        var message = Strings.MultipleDefinitionsOfParameter(paramDef.ParameterName);
-                        throw new EntitySqlException(message);
-                    }
-
-                    Debug.Assert(paramDef.ResultType.IsReadOnly, "paramDef.ResultType.IsReadOnly must be set");
-
-                    retParams.Add(paramDef.ParameterName, paramDef);
-                }
-            }
-
-            return retParams;
-        }
-
-        /// <summary>
-        /// Validates that the specified variables have valid, non-duplicated names
-        /// </summary>
-        /// <param name="varDefs"> The set of free variables </param>
-        /// <returns>
-        /// A valid dictionary that maps variable names to <see cref="DbVariableReferenceExpression" /> s using the current NameComparer
-        /// </returns>
-        private static Dictionary<string, DbVariableReferenceExpression> ProcessVariables(
-            IEnumerable<DbVariableReferenceExpression> varDefs, ParserOptions parserOptions)
-        {
-            var retVars = new Dictionary<string, DbVariableReferenceExpression>(parserOptions.NameComparer);
-
-            if (varDefs != null)
-            {
-                foreach (var varDef in varDefs)
-                {
-                    if (retVars.ContainsKey(varDef.VariableName))
-                    {
-                        var message = Strings.MultipleDefinitionsOfVariable(varDef.VariableName);
-                        throw new EntitySqlException(message);
-                    }
-
-                    Debug.Assert(varDef.ResultType.IsReadOnly, "varDef.ResultType.IsReadOnly must be set");
-
-                    retVars.Add(varDef.VariableName, varDef);
-                }
-            }
-
-            return retVars;
-        }
-
-        #endregion
-
-        #region Properties
-
-        /// <summary>
-        /// Returns ordinary command parameters. Empty dictionary in case of no parameters.
-        /// </summary>
-        internal Dictionary<string, DbParameterReferenceExpression> Parameters
-        {
-            get { return _parameters; }
-        }
-
-        /// <summary>
-        /// Returns command free variables. Empty dictionary in case of no variables.
-        /// </summary>
-        internal Dictionary<string, DbVariableReferenceExpression> Variables
-        {
-            get { return _variables; }
-        }
-
-        /// <summary>
-        /// TypeSpace/Metadata/Perspective dependent type resolver.
-        /// </summary>
-        internal TypeResolver TypeResolver
-        {
-            get { return _typeResolver; }
-        }
-
-        /// <summary>
-        /// Returns current Parser Options.
-        /// </summary>
-        internal ParserOptions ParserOptions
-        {
-            get { return _parserOptions; }
-        }
-
-        /// <summary>
-        /// Returns the current string comparer.
-        /// </summary>
-        internal StringComparer NameComparer
-        {
-            get { return _parserOptions.NameComparer; }
-        }
-
-        /// <summary>
-        /// Returns the list of scope regions: outer followed by inner.
-        /// </summary>
-        internal IEnumerable<ScopeRegion> ScopeRegions
-        {
-            get { return _scopeRegions; }
-        }
-
-        /// <summary>
-        /// Returns the current scope region.
-        /// </summary>
-        internal ScopeRegion CurrentScopeRegion
-        {
-            get { return _scopeRegions[_scopeRegions.Count - 1]; }
-        }
-
-        /// <summary>
-        /// Returns the current scope.
-        /// </summary>
-        internal Scope CurrentScope
-        {
-            get { return _scopeManager.CurrentScope; }
-        }
-
-        /// <summary>
-        /// Returns index of the current scope.
-        /// </summary>
-        internal int CurrentScopeIndex
-        {
-            get { return _scopeManager.CurrentScopeIndex; }
-        }
-
-        /// <summary>
-        /// Returns the current group aggregate info when processing group aggregate argument.
-        /// </summary>
-        internal GroupAggregateInfo CurrentGroupAggregateInfo
-        {
-            get { return _currentGroupAggregateInfo; }
-        }
-
-        #endregion
-
-        #region GetExpressionFromScopeEntry
-
-        /// <summary>
-        /// Returns the appropriate expression from a given scope entry.
-        /// May return null for scope entries like <see cref="InvalidGroupInputRefScopeEntry" />.
-        /// </summary>
-        private DbExpression GetExpressionFromScopeEntry(ScopeEntry scopeEntry, int scopeIndex, string varName, ErrorContext errCtx)
-        {
-            //
-            // If
-            //      1) we are in the context of a group aggregate or group key, 
-            //      2) and the scopeEntry can have multiple interpretations depending on the aggregation context,
-            //      3) and the defining scope region of the scopeEntry is outer or equal to the defining scope region of the group aggregate,
-            //      4) and the defining scope region of the scopeEntry is not performing conversion of a group key definition,
-            // Then the expression that corresponds to the scopeEntry is either the GroupVarBasedExpression or the GroupAggBasedExpression.
-            // Otherwise the default expression that corresponds to the scopeEntry is provided by scopeEntry.GetExpression(...) call.
-            //
-            // Explanation for #2 from the list above:
-            // A scope entry may have multiple aggregation-context interpretations:
-            //      - An expression in the context of a group key definition, obtained by scopeEntry.GetExpression(...);
-            //        Example: select k1 from {0} as a group by a%2 as k1
-            //                                                  ^^^
-            //      - An expression in the context of a function aggregate, provided by iGroupExpressionExtendedInfo.GroupVarBasedExpression;
-            //        Example: select max( a ) from {0} as a group by a%2 as k1
-            //                            ^^^
-            //      - An expression in the context of a group partition, provided by iGroupExpressionExtendedInfo.GroupAggBasedExpression;
-            //        Example: select GroupPartition( a ) from {0} as a group by a%2 as k1
-            //                                       ^^^
-            // Note that expressions obtained from aggregation-context-dependent scope entries outside of the three contexts mentioned above
-            // will default to the value returned by the scopeEntry.GetExpression(...) call. This value is the same as in the group key definition context.
-            // These expressions have correct result types which enables partial expression validation. 
-            // However the contents of the expressions are invalid outside of the group key definitions, hence they can not appear in the final expression tree.
-            // SemanticAnalyzer.ProcessGroupByClause(...) method guarantees that such expressions are only temporarily used during GROUP BY clause processing and
-            // dropped afterwards.
-            // Example: select a, k1 from {0} as a group by a%2 as k1
-            //                 ^^^^^ - these expressions are processed twice: once during GROUP BY and then SELECT clause processing,
-            //                         the expressions obtained during GROUP BY clause processing are dropped and only
-            //                         the ones obtained during SELECT clause processing are accepted.
-            //
-            // Explanation for #3 from the list above:
-            //      - An outer scope entry referenced inside of an aggregate may lift the aggregate to the outer scope region for evaluation, 
-            //        hence such a scope entry must be interpreted in the aggregation context. See explanation for #4 below for more info.
-            //        Example: 
-            //
-            //          select 
-            //              (select max(x) from {1} as y) 
-            //          from {0} as x
-            //
-            //      - If a scope entry is defined inside of a group aggregate, then the scope entry is not affected by the aggregate, 
-            //        hence such a scope entry is not interpreted in the aggregation context.
-            //        Example:
-            //
-            //          select max(
-            //                       anyelement( select b from {1} as b )  
-            //                    )
-            //          from {0} as a group by a %2 as a1
-            //
-            //        In this query the aggregate argument contains a nested query expression.
-            //        The nested query references b. Because b is defined inside of the aggregate it is not interpreted in the aggregation context and
-            //        the expression for b should not be GroupVar/GroupAgg based, even though the reference to b appears inside of an aggregate.
-            //
-            // Explanation for #4 from the list above:
-            // An aggregate evaluating on a particular scope region defines the interpretation of scope entries defined on that scope region.
-            // In the case when an inner aggregate references a scope entry belonging to the evaluating region of an outer aggregate, the interpretation
-            // of the scope entry is controlled by the outer aggregate, otherwise it is controlled by the inner aggregate.
-            // Example:
-            //
-            //      select a1
-            //      from {0} as a group by 
-            //                                anyelement(select value max(a + b) from {1} as b)
-            //                          as a1
-            //
-            // In this query the aggregate inside of a1 group key definition, the max(a + b), references scope entry a.
-            // Because a is referenced inside of the group key definition (which serves as an outer aggregate) and the key definition belongs to
-            // the same scope region as a, a is interpreted in the context of the group key definition, not the function aggregate and
-            // the expression for a is obtained by scopeEntry.GetExpression(...) call, not iGroupExpressionExtendedInfo.GroupVarBasedExpression.
-            //
-
-            var expr = scopeEntry.GetExpression(varName, errCtx);
-            Debug.Assert(expr != null, "scopeEntry.GetExpression(...) returned null");
-
-            if (_currentGroupAggregateInfo != null)
-            {
-                //
-                // Make sure defining scope regions agree as described above.
-                // Outer scope region has smaller index value than the inner.
-                //
-                var definingScopeRegionOfScopeEntry = GetDefiningScopeRegion(scopeIndex);
-                if (definingScopeRegionOfScopeEntry.ScopeRegionIndex
-                    <= _currentGroupAggregateInfo.DefiningScopeRegion.ScopeRegionIndex)
-                {
-                    //
-                    // Let the group aggregate know the scope of the scope entry it references.
-                    // This affects the scope region that will evaluate the group aggregate.
-                    //
-                    _currentGroupAggregateInfo.UpdateScopeIndex(scopeIndex, this);
-
-                    var iGroupExpressionExtendedInfo = scopeEntry as IGroupExpressionExtendedInfo;
-                    if (iGroupExpressionExtendedInfo != null)
-                    {
-                        //
-                        // Find the aggregate that controls interpretation of the current scope entry.
-                        // This would be a containing aggregate with the defining scope region matching definingScopeRegionOfScopeEntry.
-                        // If there is no such aggregate, then the current containing aggregate controls interpretation.
-                        //
-                        GroupAggregateInfo expressionInterpretationContext;
-                        for (expressionInterpretationContext = _currentGroupAggregateInfo;
-                             expressionInterpretationContext != null &&
-                             expressionInterpretationContext.DefiningScopeRegion.ScopeRegionIndex
-                             >= definingScopeRegionOfScopeEntry.ScopeRegionIndex;
-                             expressionInterpretationContext = expressionInterpretationContext.ContainingAggregate)
-                        {
-                            if (expressionInterpretationContext.DefiningScopeRegion.ScopeRegionIndex
-                                == definingScopeRegionOfScopeEntry.ScopeRegionIndex)
-                            {
-                                break;
-                            }
-                        }
-                        if (expressionInterpretationContext == null
-                            ||
-                            expressionInterpretationContext.DefiningScopeRegion.ScopeRegionIndex
-                            < definingScopeRegionOfScopeEntry.ScopeRegionIndex)
-                        {
-                            expressionInterpretationContext = _currentGroupAggregateInfo;
-                        }
-
-                        switch (expressionInterpretationContext.AggregateKind)
-                        {
-                            case GroupAggregateKind.Function:
-                                if (iGroupExpressionExtendedInfo.GroupVarBasedExpression != null)
-                                {
-                                    expr = iGroupExpressionExtendedInfo.GroupVarBasedExpression;
-                                }
-                                break;
-
-                            case GroupAggregateKind.Partition:
-                                if (iGroupExpressionExtendedInfo.GroupAggBasedExpression != null)
-                                {
-                                    expr = iGroupExpressionExtendedInfo.GroupAggBasedExpression;
-                                }
-                                break;
-
-                            case GroupAggregateKind.GroupKey:
-                                //
-                                // User the current expression obtained from scopeEntry.GetExpression(...)
-                                //
-                                break;
-
-                            default:
-                                Debug.Fail("Unexpected group aggregate kind.");
-                                break;
-                        }
-                    }
-                }
-            }
-
-            return expr;
-        }
-
-        #endregion
-
-        #region Name resolution
-
-        #region Resolve simple / metadata member name
-
-        internal IDisposable EnterIgnoreEntityContainerNameResolution()
-        {
-            Debug.Assert(!_ignoreEntityContainerNameResolution, "EnterIgnoreEntityContainerNameResolution() is not reentrant.");
-            _ignoreEntityContainerNameResolution = true;
-            return new Disposer(
-                delegate
-                    {
-                        Debug.Assert(_ignoreEntityContainerNameResolution, "_ignoreEntityContainerNameResolution must be true.");
-                        _ignoreEntityContainerNameResolution = false;
-                    });
-        }
-
-        internal ExpressionResolution ResolveSimpleName(string name, bool leftHandSideOfMemberAccess, ErrorContext errCtx)
-        {
-            DebugCheck.NotEmpty(name);
-
-            //
-            // Try resolving as a scope entry.
-            //
-            ScopeEntry scopeEntry;
-            int scopeIndex;
-            if (TryScopeLookup(name, out scopeEntry, out scopeIndex))
-            {
-                //
-                // Check for invalid join left expression correlation.
-                //
-                if (scopeEntry.EntryKind == ScopeEntryKind.SourceVar
-                    && ((SourceScopeEntry)scopeEntry).IsJoinClauseLeftExpr)
-                {
-                    var message = Strings.InvalidJoinLeftCorrelation;
-                    throw EntitySqlException.Create(errCtx, message, null);
-                }
-
-                //
-                // Set correlation flag.
-                //
-                SetScopeRegionCorrelationFlag(scopeIndex);
-
-                return new ValueExpression(GetExpressionFromScopeEntry(scopeEntry, scopeIndex, name, errCtx));
-            }
-
-            // 
-            // Try resolving as a member of the default entity container.
-            //
-            var defaultEntityContainer = TypeResolver.Perspective.GetDefaultContainer();
-            ExpressionResolution defaultEntityContainerResolution;
-            if (defaultEntityContainer != null
-                && TryResolveEntityContainerMemberAccess(defaultEntityContainer, name, out defaultEntityContainerResolution))
-            {
-                return defaultEntityContainerResolution;
-            }
-
-            if (!_ignoreEntityContainerNameResolution)
-            {
-                // 
-                // Try resolving as an entity container.
-                //
-                EntityContainer entityContainer;
-                if (TypeResolver.Perspective.TryGetEntityContainer(
-                    name, _parserOptions.NameComparisonCaseInsensitive /*ignoreCase*/, out entityContainer))
-                {
-                    return new EntityContainerExpression(entityContainer);
-                }
-            }
-
-            //
-            // Otherwise, resolve as an unqualified name. 
-            //
-            return TypeResolver.ResolveUnqualifiedName(name, leftHandSideOfMemberAccess /* partOfQualifiedName */, errCtx);
-        }
-
-        internal MetadataMember ResolveSimpleFunctionName(string name, ErrorContext errCtx)
-        {
-            //
-            // "Foo()" represents a simple function name. Resolve it as an unqualified name by calling the type resolver directly.
-            // Note that calling type resolver directly will avoid resolution of the identifier as a local variable or entity container
-            // (these resolutions are performed only by ResolveSimpleName(...)).
-            //
-            var resolution = TypeResolver.ResolveUnqualifiedName(name, false /* partOfQualifiedName */, errCtx);
-            if (resolution.MetadataMemberClass
-                == MetadataMemberClass.Namespace)
-            {
-                // 
-                // Try resolving as a function import inside the default entity container.
-                //
-                var defaultEntityContainer = TypeResolver.Perspective.GetDefaultContainer();
-                ExpressionResolution defaultEntityContainerResolution;
-                if (defaultEntityContainer != null
-                    &&
-                    TryResolveEntityContainerMemberAccess(defaultEntityContainer, name, out defaultEntityContainerResolution)
-                    &&
-                    defaultEntityContainerResolution.ExpressionClass == ExpressionResolutionClass.MetadataMember)
-                {
-                    resolution = (MetadataMember)defaultEntityContainerResolution;
-                }
-            }
-            return resolution;
-        }
-
-        /// <summary>
-        /// Performs scope lookup returning the scope entry and its index.
-        /// </summary>
-        private bool TryScopeLookup(string key, out ScopeEntry scopeEntry, out int scopeIndex)
-        {
-            scopeEntry = null;
-            scopeIndex = -1;
-
-            for (var i = CurrentScopeIndex; i >= 0; i--)
-            {
-                if (_scopeManager.GetScopeByIndex(i).TryLookup(key, out scopeEntry))
-                {
-                    scopeIndex = i;
-                    return true;
-                }
-            }
-
-            return false;
-        }
-
-        internal MetadataMember ResolveMetadataMemberName(string[] name, ErrorContext errCtx)
-        {
-            return TypeResolver.ResolveMetadataMemberName(name, errCtx);
-        }
-
-        #endregion
-
-        #region Resolve member name in member access
-
-        #region Resolve property access
-
-        /// <summary>
-        /// Resolve property <paramref name="name" /> off the <paramref name="valueExpr" />.
-        /// </summary>
-        internal ValueExpression ResolvePropertyAccess(DbExpression valueExpr, string name, ErrorContext errCtx)
-        {
-            DbExpression propertyExpr;
-
-            if (TryResolveAsPropertyAccess(valueExpr, name, out propertyExpr))
-            {
-                return new ValueExpression(propertyExpr);
-            }
-
-            if (TryResolveAsRefPropertyAccess(valueExpr, name, errCtx, out propertyExpr))
-            {
-                return new ValueExpression(propertyExpr);
-            }
-
-            if (TypeSemantics.IsCollectionType(valueExpr.ResultType))
-            {
-                var message = Strings.NotAMemberOfCollection(name, valueExpr.ResultType.EdmType.FullName);
-                throw EntitySqlException.Create(errCtx, message, null);
-            }
-            else
-            {
-                var message = Strings.NotAMemberOfType(name, valueExpr.ResultType.EdmType.FullName);
-                throw EntitySqlException.Create(errCtx, message, null);
-            }
-        }
-
-        /// <summary>
-        /// Try resolving <paramref name="name" /> as a property of the value returned by the <paramref name="valueExpr" />.
-        /// </summary>
-        private bool TryResolveAsPropertyAccess(DbExpression valueExpr, string name, out DbExpression propertyExpr)
-        {
-            DebugCheck.NotNull(valueExpr);
-
-            propertyExpr = null;
-
-            if (Helper.IsStructuralType(valueExpr.ResultType.EdmType))
-            {
-                EdmMember member;
-                if (TypeResolver.Perspective.TryGetMember(
-                    (StructuralType)valueExpr.ResultType.EdmType, name, _parserOptions.NameComparisonCaseInsensitive /*ignoreCase*/,
-                    out member))
-                {
-                    Debug.Assert(member != null, "member != null");
-                    Debug.Assert(NameComparer.Equals(name, member.Name), "this.NameComparer.Equals(name, member.Name)");
-                    propertyExpr = DbExpressionBuilder.CreatePropertyExpressionFromMember(valueExpr, member);
-                    return true;
-                }
-            }
-
-            return false;
-        }
-
-        /// <summary>
-        /// If <paramref name="valueExpr" /> returns a reference, then deref and try resolving <paramref name="name" /> as a property of the dereferenced value.
-        /// </summary>
-        private bool TryResolveAsRefPropertyAccess(DbExpression valueExpr, string name, ErrorContext errCtx, out DbExpression propertyExpr)
-        {
-            DebugCheck.NotNull(valueExpr);
-
-            propertyExpr = null;
-
-            if (TypeSemantics.IsReferenceType(valueExpr.ResultType))
-            {
-                DbExpression derefExpr = valueExpr.Deref();
-                var derefExprType = derefExpr.ResultType;
-
-                if (TryResolveAsPropertyAccess(derefExpr, name, out propertyExpr))
-                {
-                    return true;
-                }
-                else
-                {
-                    var message = Strings.InvalidDeRefProperty(name, derefExprType.EdmType.FullName, valueExpr.ResultType.EdmType.FullName);
-                    throw EntitySqlException.Create(errCtx, message, null);
-                }
-            }
-
-            return false;
-        }
-
-        #endregion
-
-        #region Resolve entity container member access
-
-        /// <summary>
-        /// Resolve entity set or function import <paramref name="name" /> in the <paramref name="entityContainer" />
-        /// </summary>
-        internal ExpressionResolution ResolveEntityContainerMemberAccess(EntityContainer entityContainer, string name, ErrorContext errCtx)
-        {
-            ExpressionResolution resolution;
-            if (TryResolveEntityContainerMemberAccess(entityContainer, name, out resolution))
-            {
-                return resolution;
-            }
-            else
-            {
-                var message = Strings.MemberDoesNotBelongToEntityContainer(name, entityContainer.Name);
-                throw EntitySqlException.Create(errCtx, message, null);
-            }
-        }
-
-        private bool TryResolveEntityContainerMemberAccess(
-            EntityContainer entityContainer, string name, out ExpressionResolution resolution)
-        {
-            EntitySetBase entitySetBase;
-            EdmFunction functionImport;
-            if (TypeResolver.Perspective.TryGetExtent(
-                entityContainer, name, _parserOptions.NameComparisonCaseInsensitive /*ignoreCase*/, out entitySetBase))
-            {
-                resolution = new ValueExpression(entitySetBase.Scan());
-                return true;
-            }
-            else if (TypeResolver.Perspective.TryGetFunctionImport(
-                entityContainer, name, _parserOptions.NameComparisonCaseInsensitive /*ignoreCase*/, out functionImport))
-            {
-                resolution = new MetadataFunctionGroup(functionImport.FullName, new[] { functionImport });
-                return true;
-            }
-            else
-            {
-                resolution = null;
-                return false;
-            }
-        }
-
-        #endregion
-
-        #region Resolve metadata member access
-
-        /// <summary>
-        /// Resolve namespace, type or function <paramref name="name" /> in the <paramref name="metadataMember" />
-        /// </summary>
-        internal MetadataMember ResolveMetadataMemberAccess(MetadataMember metadataMember, string name, ErrorContext errCtx)
-        {
-            return TypeResolver.ResolveMetadataMemberAccess(metadataMember, name, errCtx);
-        }
-
-        #endregion
-
-        #endregion
-
-        #region Resolve internal aggregate name / alternative group key name
-
-        /// <summary>
-        /// Try resolving an internal aggregate name.
-        /// </summary>
-        internal bool TryResolveInternalAggregateName(string name, ErrorContext errCtx, out DbExpression dbExpression)
-        {
-            ScopeEntry scopeEntry;
-            int scopeIndex;
-            if (TryScopeLookup(name, out scopeEntry, out scopeIndex))
-            {
-                //
-                // Set the correlation flag.
-                //
-                SetScopeRegionCorrelationFlag(scopeIndex);
-
-                dbExpression = scopeEntry.GetExpression(name, errCtx);
-                return true;
-            }
-            else
-            {
-                dbExpression = null;
-                return false;
-            }
-        }
-
-        /// <summary>
-        /// Try resolving multipart identifier as an alternative name of a group key (see SemanticAnalyzer.ProcessGroupByClause(...) for more info).
-        /// </summary>
-        internal bool TryResolveDotExprAsGroupKeyAlternativeName(DotExpr dotExpr, out ValueExpression groupKeyResolution)
-        {
-            groupKeyResolution = null;
-
-            string[] names;
-            ScopeEntry scopeEntry;
-            int scopeIndex;
-            if (IsInAnyGroupScope()
-                &&
-                dotExpr.IsMultipartIdentifier(out names)
-                &&
-                TryScopeLookup(TypeResolver.GetFullName(names), out scopeEntry, out scopeIndex))
-            {
-                var iGetAlternativeName = scopeEntry as IGetAlternativeName;
-
-                //
-                // Accept only if names[] match alternative name part by part.
-                //
-                if (iGetAlternativeName != null
-                    && iGetAlternativeName.AlternativeName != null
-                    &&
-                    names.SequenceEqual(iGetAlternativeName.AlternativeName, NameComparer))
-                {
-                    //
-                    // Set correlation flag
-                    //
-                    SetScopeRegionCorrelationFlag(scopeIndex);
-
-                    groupKeyResolution =
-                        new ValueExpression(
-                            GetExpressionFromScopeEntry(scopeEntry, scopeIndex, TypeResolver.GetFullName(names), dotExpr.ErrCtx));
-                    return true;
-                }
-            }
-            return false;
-        }
-
-        #endregion
-
-        #endregion
-
-        #region Name generation utils (GenerateInternalName, CreateNewAlias, InferAliasName)
-
-        /// <summary>
-        /// Generates unique internal name.
-        /// </summary>
-        internal string GenerateInternalName(string hint)
-        {
-            // string concat is much faster than String.Format
-            return "_##" + hint + unchecked(_namegenCounter++).ToString(CultureInfo.InvariantCulture);
-        }
-
-        /// <summary>
-        /// Creates a new alias name based on the <paramref name="expr" /> information.
-        /// </summary>
-        private string CreateNewAlias(DbExpression expr)
-        {
-            var extent = expr as DbScanExpression;
-            if (null != extent)
-            {
-                return extent.Target.Name;
-            }
-
-            var property = expr as DbPropertyExpression;
-            if (null != property)
-            {
-                return property.Property.Name;
-            }
-
-            var varRef = expr as DbVariableReferenceExpression;
-            if (null != varRef)
-            {
-                return varRef.VariableName;
-            }
-
-            return GenerateInternalName(String.Empty);
-        }
-
-        /// <summary>
-        /// Returns alias name from <paramref name="aliasedExpr" /> ast node if it contains an alias,
-        /// otherwise creates a new alias name based on the <paramref name="aliasedExpr" />.Expr or
-        /// <paramref
-        ///     name="convertedExpression" />
-        /// information.
-        /// </summary>
-        internal string InferAliasName(AliasedExpr aliasedExpr, DbExpression convertedExpression)
-        {
-            if (aliasedExpr.Alias != null)
-            {
-                return aliasedExpr.Alias.Name;
-            }
-
-            var id = aliasedExpr.Expr as Identifier;
-            if (null != id)
-            {
-                return id.Name;
-            }
-
-            var dotExpr = aliasedExpr.Expr as DotExpr;
-            string[] names;
-            if (null != dotExpr
-                && dotExpr.IsMultipartIdentifier(out names))
-            {
-                return names[names.Length - 1];
-            }
-
-            return CreateNewAlias(convertedExpression);
-        }
-
-        #endregion
-
-        #region Scope/ScopeRegion utils
-
-        /// <summary>
-        /// Enters a new scope region.
-        /// </summary>
-        internal IDisposable EnterScopeRegion()
-        {
-            //
-            // Push new scope (the first scope in the new scope region)
-            //
-            _scopeManager.EnterScope();
-
-            //
-            // Create new scope region and push it
-            //
-            var scopeRegion = new ScopeRegion(_scopeManager, CurrentScopeIndex, _scopeRegions.Count);
-            _scopeRegions.Add(scopeRegion);
-
-            //
-            // Return scope region disposer that rolls back the scope.
-            //
-            return new Disposer(
-                delegate
-                    {
-                        Debug.Assert(CurrentScopeRegion == scopeRegion, "Scope region stack is corrupted.");
-
-                        //
-                        // Root scope region is permanent.
-                        //
-                        Debug.Assert(_scopeRegions.Count > 1, "_scopeRegionFlags.Count > 1");
-
-                        //
-                        // Reset aggregate info of AST nodes of aggregates resolved to the CurrentScopeRegion.
-                        //
-                        CurrentScopeRegion.GroupAggregateInfos.ForEach(groupAggregateInfo => groupAggregateInfo.DetachFromAstNode());
-
-                        //
-                        // Rollback scopes of the region.
-                        //
-                        CurrentScopeRegion.RollbackAllScopes();
-
-                        //
-                        // Remove the scope region.
-                        //
-                        _scopeRegions.Remove(CurrentScopeRegion);
-                    });
-        }
-
-        /// <summary>
-        /// Rollback all scopes above the <paramref name="scopeIndex" />.
-        /// </summary>
-        internal void RollbackToScope(int scopeIndex)
-        {
-            _scopeManager.RollbackToScope(scopeIndex);
-        }
-
-        /// <summary>
-        /// Enter a new scope.
-        /// </summary>
-        internal void EnterScope()
-        {
-            _scopeManager.EnterScope();
-        }
-
-        /// <summary>
-        /// Leave the current scope.
-        /// </summary>
-        internal void LeaveScope()
-        {
-            _scopeManager.LeaveScope();
-        }
-
-        /// <summary>
-        /// Returns true if any of the ScopeRegions from the closest to the outermost has IsAggregating = true
-        /// </summary>
-        internal bool IsInAnyGroupScope()
-        {
-            for (var i = 0; i < _scopeRegions.Count; i++)
-            {
-                if (_scopeRegions[i].IsAggregating)
-                {
-                    return true;
-                }
-            }
-            return false;
-        }
-
-        internal ScopeRegion GetDefiningScopeRegion(int scopeIndex)
-        {
-            //
-            // Starting from the innermost, find the outermost scope region that contains the scope.
-            //
-            for (var i = _scopeRegions.Count - 1; i >= 0; --i)
-            {
-                if (_scopeRegions[i].ContainsScope(scopeIndex))
-                {
-                    return _scopeRegions[i];
-                }
-            }
-            Debug.Fail("Failed to find the defining scope region for the given scope.");
-            return null;
-        }
-
-        /// <summary>
-        /// Sets the scope region correlation flag based on the scope index of the referenced scope entry.
-        /// </summary>
-        private void SetScopeRegionCorrelationFlag(int scopeIndex)
-        {
-            GetDefiningScopeRegion(scopeIndex).WasResolutionCorrelated = true;
-        }
-
-        #endregion
-
-        #region Group aggregate utils
-
-        /// <summary>
-        /// Enters processing of a function group aggregate.
-        /// </summary>
-        internal IDisposable EnterFunctionAggregate(MethodExpr methodExpr, ErrorContext errCtx, out FunctionAggregateInfo aggregateInfo)
-        {
-            aggregateInfo = new FunctionAggregateInfo(methodExpr, errCtx, _currentGroupAggregateInfo, CurrentScopeRegion);
-            return EnterGroupAggregate(aggregateInfo);
-        }
-
-        /// <summary>
-        /// Enters processing of a group partition aggregate.
-        /// </summary>
-        internal IDisposable EnterGroupPartition(
-            GroupPartitionExpr groupPartitionExpr, ErrorContext errCtx, out GroupPartitionInfo aggregateInfo)
-        {
-            aggregateInfo = new GroupPartitionInfo(groupPartitionExpr, errCtx, _currentGroupAggregateInfo, CurrentScopeRegion);
-            return EnterGroupAggregate(aggregateInfo);
-        }
-
-        /// <summary>
-        /// Enters processing of a group partition aggregate.
-        /// </summary>
-        internal IDisposable EnterGroupKeyDefinition(
-            GroupAggregateKind aggregateKind, ErrorContext errCtx, out GroupKeyAggregateInfo aggregateInfo)
-        {
-            aggregateInfo = new GroupKeyAggregateInfo(aggregateKind, errCtx, _currentGroupAggregateInfo, CurrentScopeRegion);
-            return EnterGroupAggregate(aggregateInfo);
-        }
-
-        private IDisposable EnterGroupAggregate(GroupAggregateInfo aggregateInfo)
-        {
-            _currentGroupAggregateInfo = aggregateInfo;
-            return new Disposer(
-                delegate
-                    {
-                        //
-                        // First, pop the element from the stack to keep the stack valid...
-                        //
-                        Debug.Assert(_currentGroupAggregateInfo == aggregateInfo, "Aggregare info stack is corrupted.");
-                        _currentGroupAggregateInfo = aggregateInfo.ContainingAggregate;
-
-                        //
-                        // ...then validate and seal the aggregate info.
-                        // Note that this operation may throw an EntitySqlException.
-                        //
-                        aggregateInfo.ValidateAndComputeEvaluatingScopeRegion(this);
-                    });
-        }
-
-        #endregion
-
-        #region Function overload resolution (untyped null aware)
-
-        internal static EdmFunction ResolveFunctionOverloads(
-            IList<EdmFunction> functionsMetadata,
-            IList<TypeUsage> argTypes,
-            bool isGroupAggregateFunction,
-            out bool isAmbiguous)
-        {
-            return FunctionOverloadResolver.ResolveFunctionOverloads(
-                functionsMetadata,
-                argTypes,
-                UntypedNullAwareFlattenArgumentType,
-                UntypedNullAwareFlattenParameterType,
-                UntypedNullAwareIsPromotableTo,
-                UntypedNullAwareIsStructurallyEqual,
-                isGroupAggregateFunction,
-                out isAmbiguous);
-        }
-
-        internal static TFunctionMetadata ResolveFunctionOverloads<TFunctionMetadata, TFunctionParameterMetadata>(
-            IList<TFunctionMetadata> functionsMetadata,
-            IList<TypeUsage> argTypes,
-            Func<TFunctionMetadata, IList<TFunctionParameterMetadata>> getSignatureParams,
-            Func<TFunctionParameterMetadata, TypeUsage> getParameterTypeUsage,
-            Func<TFunctionParameterMetadata, ParameterMode> getParameterMode,
-            bool isGroupAggregateFunction,
-            out bool isAmbiguous) where TFunctionMetadata : class
-        {
-            return FunctionOverloadResolver.ResolveFunctionOverloads(
-                functionsMetadata,
-                argTypes,
-                getSignatureParams,
-                getParameterTypeUsage,
-                getParameterMode,
-                UntypedNullAwareFlattenArgumentType,
-                UntypedNullAwareFlattenParameterType,
-                UntypedNullAwareIsPromotableTo,
-                UntypedNullAwareIsStructurallyEqual,
-                isGroupAggregateFunction,
-                out isAmbiguous);
-        }
-
-        private static IEnumerable<TypeUsage> UntypedNullAwareFlattenArgumentType(TypeUsage argType)
-        {
-            return argType != null ? TypeSemantics.FlattenType(argType) : new TypeUsage[] { null };
-        }
-
-        private static IEnumerable<TypeUsage> UntypedNullAwareFlattenParameterType(TypeUsage paramType, TypeUsage argType)
-        {
-            return argType != null ? TypeSemantics.FlattenType(paramType) : new[] { paramType };
-        }
-
-        private static bool UntypedNullAwareIsPromotableTo(TypeUsage fromType, TypeUsage toType)
-        {
-            if (fromType == null)
-            {
-                //
-                // We can implicitly promote null to any type except collection.
-                //
-                return !Helper.IsCollectionType(toType.EdmType);
-            }
-            else
-            {
-                return TypeSemantics.IsPromotableTo(fromType, toType);
-            }
-        }
-
-        private static bool UntypedNullAwareIsStructurallyEqual(TypeUsage fromType, TypeUsage toType)
-        {
-            if (fromType == null)
-            {
-                return UntypedNullAwareIsPromotableTo(fromType, toType);
-            }
-            else
-            {
-                return TypeSemantics.IsStructurallyEqual(fromType, toType);
-            }
-        }
-
-        #endregion
-    }
-}
->>>>>>> b1a13653
+}