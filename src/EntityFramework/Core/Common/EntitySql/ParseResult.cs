--- conflicted
+++ resolved
@@ -1,4 +1,3 @@
-<<<<<<< HEAD
 // Copyright (c) Microsoft Open Technologies, Inc. All rights reserved. See License.txt in the project root for license information.
 
 namespace System.Data.Entity.Core.Common.EntitySql
@@ -39,47 +38,4 @@
             get { return _functionDefs; }
         }
     }
-}
-=======
-// Copyright (c) Microsoft Open Technologies, Inc. All rights reserved. See License.txt in the project root for license information.
-
-namespace System.Data.Entity.Core.Common.EntitySql
-{
-    using System.Collections.Generic;
-    using System.Collections.ObjectModel;
-    using System.Data.Entity.Core.Common.CommandTrees;
-    using System.Data.Entity.Utilities;
-
-    /// <summary>
-    /// Entity SQL Parser result information.
-    /// </summary>
-    public sealed class ParseResult
-    {
-        private readonly DbCommandTree _commandTree;
-        private readonly ReadOnlyCollection<FunctionDefinition> _functionDefs;
-
-        internal ParseResult(DbCommandTree commandTree, List<FunctionDefinition> functionDefs)
-        {
-            DebugCheck.NotNull(commandTree);
-            DebugCheck.NotNull(functionDefs);
-
-            _commandTree = commandTree;
-            _functionDefs = functionDefs.AsReadOnly();
-        }
-
-        /// <summary> A command tree produced during parsing. </summary>
-        public DbCommandTree CommandTree
-        {
-            get { return _commandTree; }
-        }
-
-        /// <summary>
-        /// List of <see cref="T:System.Data.Entity.Core.Common.EntitySql.FunctionDefinition" /> objects describing query inline function definitions.
-        /// </summary>
-        public ReadOnlyCollection<FunctionDefinition> FunctionDefinitions
-        {
-            get { return _functionDefs; }
-        }
-    }
-}
->>>>>>> b1a13653
+}