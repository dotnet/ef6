--- conflicted
+++ resolved
@@ -1,4 +1,3 @@
-<<<<<<< HEAD
 // Copyright (c) Microsoft Open Technologies, Inc. All rights reserved. See License.txt in the project root for license information.
 
 namespace System.Data.Entity.Core.Common.CommandTrees
@@ -106,114 +105,4 @@
             return printer.Print(this);
         }
     }
-}
-=======
-// Copyright (c) Microsoft Open Technologies, Inc. All rights reserved. See License.txt in the project root for license information.
-
-namespace System.Data.Entity.Core.Common.CommandTrees
-{
-    using System.Collections.Generic;
-    using System.Collections.ObjectModel;
-    using System.Data.Entity.Core.Common.CommandTrees.Internal;
-    using System.Data.Entity.Core.Metadata.Edm;
-    using System.Data.Entity.Utilities;
-    using System.Diagnostics.CodeAnalysis;
-
-    /// <summary>Represents the invocation of a database function. </summary>
-    public sealed class DbFunctionCommandTree : DbCommandTree
-    {
-        private readonly EdmFunction _edmFunction;
-        private readonly TypeUsage _resultType;
-        private readonly ReadOnlyCollection<string> _parameterNames;
-        private readonly ReadOnlyCollection<TypeUsage> _parameterTypes;
-
-        /// <summary>
-        /// Constructs a new DbFunctionCommandTree that uses the specified metadata workspace, data space and function metadata
-        /// </summary>
-        /// <param name="metadata"> The metadata workspace that the command tree should use. </param>
-        /// <param name="dataSpace"> The logical 'space' that metadata in the expressions used in this command tree must belong to. </param>
-        /// <param name="edmFunction"> </param>
-        /// <param name="resultType"> </param>
-        /// <param name="parameters"> </param>
-        /// <exception cref="ArgumentNullException">
-        /// <paramref name="metadata" />, <paramref name="dataSpace" /> or <paramref name="edmFunction" /> is null
-        /// </exception>
-        /// <exception cref="ArgumentException">
-        /// <paramref name="dataSpace" /> does not represent a valid data space or <paramref name="edmFunction" />
-        /// is a composable function
-        /// </exception>
-        [SuppressMessage("StyleCop.CSharp.DocumentationRules", "SA1614:ElementParameterDocumentationMustHaveText")]
-        [SuppressMessage("Microsoft.Design", "CA1006:DoNotNestGenericTypesInMemberSignatures")]
-        public DbFunctionCommandTree(
-            MetadataWorkspace metadata, DataSpace dataSpace, EdmFunction edmFunction, TypeUsage resultType,
-            IEnumerable<KeyValuePair<string, TypeUsage>> parameters)
-            : base(metadata, dataSpace)
-        {
-            Check.NotNull(edmFunction, "edmFunction");
-
-            _edmFunction = edmFunction;
-            _resultType = resultType;
-
-            var paramNames = new List<string>();
-            var paramTypes = new List<TypeUsage>();
-            if (parameters != null)
-            {
-                foreach (var paramInfo in parameters)
-                {
-                    paramNames.Add(paramInfo.Key);
-                    paramTypes.Add(paramInfo.Value);
-                }
-            }
-
-            _parameterNames = paramNames.AsReadOnly();
-            _parameterTypes = paramTypes.AsReadOnly();
-        }
-
-        /// <summary>
-        /// Gets the <see cref="T:System.Data.Entity.Core.Metadata.Edm.EdmFunction" /> that represents the function that is being invoked.
-        /// </summary>
-        /// <returns>
-        /// The <see cref="T:System.Data.Entity.Core.Metadata.Edm.EdmFunction" /> that represents the function that is being invoked.
-        /// </returns>
-        public EdmFunction EdmFunction
-        {
-            get { return _edmFunction; }
-        }
-
-        /// <summary>Gets the expected result type for the function’s first result set.</summary>
-        /// <returns>The expected result type for the function’s first result set.</returns>
-        public TypeUsage ResultType
-        {
-            get { return _resultType; }
-        }
-
-        /// <summary>Gets or sets the command tree kind.</summary>
-        /// <returns>The command tree kind.</returns>
-        public override DbCommandTreeKind CommandTreeKind
-        {
-            get { return DbCommandTreeKind.Function; }
-        }
-
-        internal override IEnumerable<KeyValuePair<string, TypeUsage>> GetParameters()
-        {
-            for (var idx = 0; idx < _parameterNames.Count; idx++)
-            {
-                yield return new KeyValuePair<string, TypeUsage>(_parameterNames[idx], _parameterTypes[idx]);
-            }
-        }
-
-        internal override void DumpStructure(ExpressionDumper dumper)
-        {
-            if (EdmFunction != null)
-            {
-                dumper.Dump(EdmFunction);
-            }
-        }
-
-        internal override string PrintTree(ExpressionPrinter printer)
-        {
-            return printer.Print(this);
-        }
-    }
-}
->>>>>>> b1a13653
+}