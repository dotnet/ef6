--- conflicted
+++ resolved
@@ -1,4 +1,3 @@
-<<<<<<< HEAD
 // Copyright (c) Microsoft Open Technologies, Inc. All rights reserved. See License.txt in the project root for license information.
 
 namespace System.Data.Entity.Core.Common.CommandTrees
@@ -130,137 +129,4 @@
 #endif
         }
     }
-}
-=======
-// Copyright (c) Microsoft Open Technologies, Inc. All rights reserved. See License.txt in the project root for license information.
-
-namespace System.Data.Entity.Core.Common.CommandTrees
-{
-    using System.Collections.Generic;
-    using System.Collections.ObjectModel;
-    using System.Data.Entity.Core.Common.CommandTrees.Internal;
-    using System.Data.Entity.Core.Metadata.Edm;
-    using System.Data.Entity.Utilities;
-    using System.Linq;
-
-    /// <summary>Represents a query operation expressed as a command tree. This class cannot be inherited.  </summary>
-    public sealed class DbQueryCommandTree : DbCommandTree
-    {
-        // Query expression
-        private readonly DbExpression _query;
-
-        // Parameter information (will be retrieved from the query expression of the command tree during construction)
-        private ReadOnlyCollection<DbParameterReferenceExpression> _parameters;
-
-        /// <summary>
-        /// Constructs a new DbQueryCommandTree that uses the specified metadata workspace.
-        /// </summary>
-        /// <param name="metadata"> The metadata workspace that the command tree should use. </param>
-        /// <param name="dataSpace"> The logical 'space' that metadata in the expressions used in this command tree must belong to. </param>
-        /// <param name="query">
-        /// A <see cref="DbExpression" /> that defines the logic of the query.
-        /// </param>
-        /// <param name="validate"> When set to false the validation of the tree is turned off. </param>
-        /// <exception cref="ArgumentNullException">
-        /// <paramref name="metadata" />
-        /// or
-        /// <paramref name="query" />
-        /// is null
-        /// </exception>
-        /// <exception cref="ArgumentException">
-        /// <paramref name="dataSpace" />
-        /// does not represent a valid data space
-        /// </exception>
-        public DbQueryCommandTree(MetadataWorkspace metadata, DataSpace dataSpace, DbExpression query, bool validate)
-            : base(metadata, dataSpace)
-        {
-            // Ensure the query expression is non-null
-            Check.NotNull(query, "query");
-
-            if (validate)
-            {
-                // Use the valid workspace and data space to validate the query expression
-                var validator = new DbExpressionValidator(metadata, dataSpace);
-                validator.ValidateExpression(query, "query");
-
-                _parameters = validator.Parameters.Select(paramInfo => paramInfo.Value).ToList().AsReadOnly();
-            }
-            _query = query;
-        }
-
-        /// <summary>
-        /// Constructs a new DbQueryCommandTree that uses the specified metadata workspace.
-        /// </summary>
-        /// <param name="metadata"> The metadata workspace that the command tree should use. </param>
-        /// <param name="dataSpace"> The logical 'space' that metadata in the expressions used in this command tree must belong to. </param>
-        /// <param name="query">
-        /// A <see cref="DbExpression" /> that defines the logic of the query.
-        /// </param>
-        /// <exception cref="ArgumentNullException">
-        /// <paramref name="metadata" />
-        /// or
-        /// <paramref name="query" />
-        /// is null
-        /// </exception>
-        /// <exception cref="ArgumentException">
-        /// <paramref name="dataSpace" />
-        /// does not represent a valid data space
-        /// </exception>
-        public DbQueryCommandTree(MetadataWorkspace metadata, DataSpace dataSpace, DbExpression query)
-            : this(metadata, dataSpace, query, true)
-        {
-        }
-
-        /// <summary>
-        /// Gets an <see cref="T:System.Data.Entity.Core.Common.CommandTrees.DbExpression" /> that defines the logic of the query operation.
-        /// </summary>
-        /// <returns>
-        /// An <see cref="T:System.Data.Entity.Core.Common.CommandTrees.DbExpression" /> that defines the logic of the query operation.
-        /// </returns>
-        /// <exception cref="T:System.ArgumentNullException">The expression is null.</exception>
-        /// <exception cref="T:System.ArgumentException">The expression is associated with a different command tree.</exception>
-        public DbExpression Query
-        {
-            get { return _query; }
-        }
-
-        /// <summary>Gets the kind of this command tree.</summary>
-        /// <returns>The kind of this command tree.</returns>
-        public override DbCommandTreeKind CommandTreeKind
-        {
-            get { return DbCommandTreeKind.Query; }
-        }
-
-        internal override IEnumerable<KeyValuePair<string, TypeUsage>> GetParameters()
-        {
-            if (_parameters == null)
-            {
-                _parameters = ParameterRetriever.GetParameters(this);
-            }
-            return _parameters.Select(p => new KeyValuePair<string, TypeUsage>(p.ParameterName, p.ResultType));
-        }
-
-        internal override void DumpStructure(ExpressionDumper dumper)
-        {
-            if (Query != null)
-            {
-                dumper.Dump(Query, "Query");
-            }
-        }
-
-        internal override string PrintTree(ExpressionPrinter printer)
-        {
-            return printer.Print(this);
-        }
-
-        internal static DbQueryCommandTree FromValidExpression(MetadataWorkspace metadata, DataSpace dataSpace, DbExpression query)
-        {
-#if DEBUG
-            return new DbQueryCommandTree(metadata, dataSpace, query);
-#else
-            return new DbQueryCommandTree(metadata, dataSpace, query, false);
-#endif
-        }
-    }
-}
->>>>>>> b1a13653
+}