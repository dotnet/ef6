--- conflicted
+++ resolved
@@ -1,4 +1,3 @@
-<<<<<<< HEAD
 // Copyright (c) Microsoft Open Technologies, Inc. All rights reserved. See License.txt in the project root for license information.
 
 namespace System.Data.Entity.Core.Common.CommandTrees.Internal
@@ -33,41 +32,4 @@
             paramMappings[expression.ParameterName] = expression;
         }
     }
-}
-=======
-// Copyright (c) Microsoft Open Technologies, Inc. All rights reserved. See License.txt in the project root for license information.
-
-namespace System.Data.Entity.Core.Common.CommandTrees.Internal
-{
-    using System.Collections.Generic;
-    using System.Collections.ObjectModel;
-    using System.Data.Entity.Utilities;
-    using System.Linq;
-
-    internal sealed class ParameterRetriever : BasicCommandTreeVisitor
-    {
-        private readonly Dictionary<string, DbParameterReferenceExpression> paramMappings =
-            new Dictionary<string, DbParameterReferenceExpression>();
-
-        private ParameterRetriever()
-        {
-        }
-
-        internal static ReadOnlyCollection<DbParameterReferenceExpression> GetParameters(DbCommandTree tree)
-        {
-            DebugCheck.NotNull(tree);
-
-            var retriever = new ParameterRetriever();
-            retriever.VisitCommandTree(tree);
-            return retriever.paramMappings.Values.ToList().AsReadOnly();
-        }
-
-        public override void Visit(DbParameterReferenceExpression expression)
-        {
-            Check.NotNull(expression, "expression");
-
-            paramMappings[expression.ParameterName] = expression;
-        }
-    }
-}
->>>>>>> b1a13653
+}