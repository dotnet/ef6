--- conflicted
+++ resolved
@@ -1,4 +1,3 @@
-<<<<<<< HEAD
 ﻿// Copyright (c) Microsoft Open Technologies, Inc. All rights reserved. See License.txt in the project root for license information.
 
 namespace System.Data.Entity.Core.Common.Internal.Materialization
@@ -687,706 +686,4 @@
 
         #endregion
     }
-}
-=======
-﻿// Copyright (c) Microsoft Open Technologies, Inc. All rights reserved. See License.txt in the project root for license information.
-
-namespace System.Data.Entity.Core.Common.Internal.Materialization
-{
-    using System.Collections.Generic;
-    using System.Data.Common;
-    using System.Data.Entity.Core.Metadata.Edm;
-    using System.Data.Entity.Core.Objects;
-    using System.Data.Entity.Core.Objects.DataClasses;
-    using System.Data.Entity.Core.Objects.ELinq;
-    using System.Data.Entity.Core.Objects.Internal;
-    using System.Data.Entity.Core.Query.InternalTrees;
-    using System.Data.Entity.Resources;
-    using System.Data.Entity.Utilities;
-    using System.Diagnostics;
-    using System.Linq.Expressions;
-    using System.Reflection;
-
-    internal static class CodeGenEmitter
-    {
-        #region Static Reflection info used in emitters
-
-        internal static readonly MethodInfo CodeGenEmitter_BinaryEquals = typeof(CodeGenEmitter).GetMethod(
-            "BinaryEquals", BindingFlags.NonPublic | BindingFlags.Static);
-
-        internal static readonly MethodInfo CodeGenEmitter_CheckedConvert = typeof(CodeGenEmitter).GetMethod(
-            "CheckedConvert", BindingFlags.NonPublic | BindingFlags.Static);
-
-        internal static readonly MethodInfo CodeGenEmitter_Compile = typeof(CodeGenEmitter).GetMethod(
-            "Compile", BindingFlags.NonPublic | BindingFlags.Static, null, new[] { typeof(Expression) }, null);
-
-        internal static readonly MethodInfo DbDataReader_GetValue = typeof(DbDataReader).GetMethod("GetValue");
-        internal static readonly MethodInfo DbDataReader_GetString = typeof(DbDataReader).GetMethod("GetString");
-        internal static readonly MethodInfo DbDataReader_GetInt16 = typeof(DbDataReader).GetMethod("GetInt16");
-        internal static readonly MethodInfo DbDataReader_GetInt32 = typeof(DbDataReader).GetMethod("GetInt32");
-        internal static readonly MethodInfo DbDataReader_GetInt64 = typeof(DbDataReader).GetMethod("GetInt64");
-        internal static readonly MethodInfo DbDataReader_GetBoolean = typeof(DbDataReader).GetMethod("GetBoolean");
-        internal static readonly MethodInfo DbDataReader_GetDecimal = typeof(DbDataReader).GetMethod("GetDecimal");
-        internal static readonly MethodInfo DbDataReader_GetFloat = typeof(DbDataReader).GetMethod("GetFloat");
-        internal static readonly MethodInfo DbDataReader_GetDouble = typeof(DbDataReader).GetMethod("GetDouble");
-        internal static readonly MethodInfo DbDataReader_GetDateTime = typeof(DbDataReader).GetMethod("GetDateTime");
-        internal static readonly MethodInfo DbDataReader_GetGuid = typeof(DbDataReader).GetMethod("GetGuid");
-        internal static readonly MethodInfo DbDataReader_GetByte = typeof(DbDataReader).GetMethod("GetByte");
-        internal static readonly MethodInfo DbDataReader_IsDBNull = typeof(DbDataReader).GetMethod("IsDBNull");
-
-        internal static readonly ConstructorInfo EntityKey_ctor_SingleKey =
-            typeof(EntityKey).GetConstructor(
-                BindingFlags.NonPublic | BindingFlags.Instance, null, new[] { typeof(EntitySet), typeof(object) }, null);
-
-        internal static readonly ConstructorInfo EntityKey_ctor_CompositeKey =
-            typeof(EntityKey).GetConstructor(
-                BindingFlags.NonPublic | BindingFlags.Instance, null, new[] { typeof(EntitySet), typeof(object[]) }, null);
-
-        internal static readonly MethodInfo EntityWrapperFactory_GetEntityWithChangeTrackerStrategyFunc =
-            typeof(EntityWrapperFactory).GetMethod("GetEntityWithChangeTrackerStrategyFunc", BindingFlags.NonPublic | BindingFlags.Static);
-
-        internal static readonly MethodInfo EntityWrapperFactory_GetEntityWithKeyStrategyStrategyFunc =
-            typeof(EntityWrapperFactory).GetMethod("GetEntityWithKeyStrategyStrategyFunc", BindingFlags.NonPublic | BindingFlags.Static);
-
-        internal static readonly MethodInfo EntityProxyTypeInfo_SetEntityWrapper = typeof(EntityProxyTypeInfo).GetMethod(
-            "SetEntityWrapper", BindingFlags.NonPublic | BindingFlags.Instance);
-
-        internal static readonly MethodInfo EntityWrapperFactory_GetNullPropertyAccessorStrategyFunc =
-            typeof(EntityWrapperFactory).GetMethod("GetNullPropertyAccessorStrategyFunc", BindingFlags.NonPublic | BindingFlags.Static);
-
-        internal static readonly MethodInfo EntityWrapperFactory_GetPocoEntityKeyStrategyFunc =
-            typeof(EntityWrapperFactory).GetMethod("GetPocoEntityKeyStrategyFunc", BindingFlags.NonPublic | BindingFlags.Static);
-
-        internal static readonly MethodInfo EntityWrapperFactory_GetPocoPropertyAccessorStrategyFunc =
-            typeof(EntityWrapperFactory).GetMethod("GetPocoPropertyAccessorStrategyFunc", BindingFlags.NonPublic | BindingFlags.Static);
-
-        internal static readonly MethodInfo EntityWrapperFactory_GetSnapshotChangeTrackingStrategyFunc =
-            typeof(EntityWrapperFactory).GetMethod("GetSnapshotChangeTrackingStrategyFunc", BindingFlags.NonPublic | BindingFlags.Static);
-
-        internal static readonly PropertyInfo EntityWrapperFactory_NullWrapper = typeof(NullEntityWrapper).GetProperty(
-            "NullWrapper", BindingFlags.Static | BindingFlags.NonPublic);
-
-        internal static readonly PropertyInfo IEntityWrapper_Entity = typeof(IEntityWrapper).GetProperty("Entity");
-
-        internal static readonly MethodInfo IEqualityComparerOfString_Equals = typeof(IEqualityComparer<string>).GetMethod(
-            "Equals", new[] { typeof(string), typeof(string) });
-
-        internal static readonly ConstructorInfo MaterializedDataRecord_ctor = typeof(MaterializedDataRecord).GetConstructor(
-            BindingFlags.NonPublic | BindingFlags.Instance,
-            null, new[] { typeof(MetadataWorkspace), typeof(TypeUsage), typeof(object[]) },
-            null);
-
-        internal static readonly MethodInfo RecordState_GatherData = typeof(RecordState).GetMethod(
-            "GatherData", BindingFlags.NonPublic | BindingFlags.Instance);
-
-        internal static readonly MethodInfo RecordState_SetNullRecord = typeof(RecordState).GetMethod(
-            "SetNullRecord", BindingFlags.NonPublic | BindingFlags.Instance);
-
-        internal static readonly MethodInfo Shaper_Discriminate = typeof(Shaper).GetMethod("Discriminate");
-
-        internal static readonly MethodInfo Shaper_GetPropertyValueWithErrorHandling =
-            typeof(Shaper).GetMethod("GetPropertyValueWithErrorHandling");
-
-        internal static readonly MethodInfo Shaper_GetColumnValueWithErrorHandling =
-            typeof(Shaper).GetMethod("GetColumnValueWithErrorHandling");
-
-        internal static readonly MethodInfo Shaper_GetGeographyColumnValue = typeof(Shaper).GetMethod("GetGeographyColumnValue");
-        internal static readonly MethodInfo Shaper_GetGeometryColumnValue = typeof(Shaper).GetMethod("GetGeometryColumnValue");
-
-        internal static readonly MethodInfo Shaper_GetSpatialColumnValueWithErrorHandling =
-            typeof(Shaper).GetMethod("GetSpatialColumnValueWithErrorHandling");
-
-        internal static readonly MethodInfo Shaper_GetSpatialPropertyValueWithErrorHandling =
-            typeof(Shaper).GetMethod("GetSpatialPropertyValueWithErrorHandling");
-
-        internal static readonly MethodInfo Shaper_HandleEntity = typeof(Shaper).GetMethod("HandleEntity");
-        internal static readonly MethodInfo Shaper_HandleEntityAppendOnly = typeof(Shaper).GetMethod("HandleEntityAppendOnly");
-        internal static readonly MethodInfo Shaper_HandleEntityNoTracking = typeof(Shaper).GetMethod("HandleEntityNoTracking");
-        internal static readonly MethodInfo Shaper_HandleFullSpanCollection = typeof(Shaper).GetMethod("HandleFullSpanCollection");
-        internal static readonly MethodInfo Shaper_HandleFullSpanElement = typeof(Shaper).GetMethod("HandleFullSpanElement");
-        internal static readonly MethodInfo Shaper_HandleIEntityWithKey = typeof(Shaper).GetMethod("HandleIEntityWithKey");
-        internal static readonly MethodInfo Shaper_HandleRelationshipSpan = typeof(Shaper).GetMethod("HandleRelationshipSpan");
-        internal static readonly MethodInfo Shaper_SetColumnValue = typeof(Shaper).GetMethod("SetColumnValue");
-        internal static readonly MethodInfo Shaper_SetEntityRecordInfo = typeof(Shaper).GetMethod("SetEntityRecordInfo");
-        internal static readonly MethodInfo Shaper_SetState = typeof(Shaper).GetMethod("SetState");
-        internal static readonly MethodInfo Shaper_SetStatePassthrough = typeof(Shaper).GetMethod("SetStatePassthrough");
-
-        #endregion
-
-        #region Static expressions used in emitters
-
-        internal static readonly Expression DBNull_Value = Expression.Constant(DBNull.Value, typeof(object));
-
-        internal static readonly ParameterExpression Shaper_Parameter = Expression.Parameter(typeof(Shaper), "shaper");
-
-        internal static readonly Expression Shaper_Reader = Expression.Field(Shaper_Parameter, typeof(Shaper).GetField("Reader"));
-        internal static readonly Expression Shaper_Workspace = Expression.Field(Shaper_Parameter, typeof(Shaper).GetField("Workspace"));
-        internal static readonly Expression Shaper_State = Expression.Field(Shaper_Parameter, typeof(Shaper).GetField("State"));
-        internal static readonly Expression Shaper_Context = Expression.Field(Shaper_Parameter, typeof(Shaper).GetField("Context"));
-
-        internal static readonly Expression Shaper_Context_Options = Expression.Property(
-            Shaper_Context, typeof(ObjectContext).GetProperty("ContextOptions"));
-
-        internal static readonly Expression Shaper_ProxyCreationEnabled = Expression.Property(
-            Shaper_Context_Options, typeof(ObjectContextOptions).GetProperty("ProxyCreationEnabled"));
-
-        #endregion
-
-        /// <summary>
-        /// Helper method used in expressions generated by Emit_Equal to perform a
-        /// byte-by-byte comparison of two byte arrays.  There really ought to be
-        /// a way to do this in the framework but I'm unaware of it.
-        /// </summary>
-        internal static bool BinaryEquals(byte[] left, byte[] right)
-        {
-            if (null == left)
-            {
-                return null == right;
-            }
-            else if (null == right)
-            {
-                return false;
-            }
-            if (left.Length
-                != right.Length)
-            {
-                return false;
-            }
-            for (var i = 0; i < left.Length; i++)
-            {
-                if (left[i]
-                    != right[i])
-                {
-                    return false;
-                }
-            }
-            return true;
-        }
-
-        /// <summary>
-        /// Compiles a delegate taking a Shaper instance and returning values. Used to compile
-        /// Expressions produced by the emitter.
-        /// </summary>
-        internal static Func<Shaper, TResult> Compile<TResult>(Expression body)
-        {
-            return BuildShaperLambda<TResult>(body).Compile();
-        }
-
-        internal static Expression<Func<Shaper, TResult>> BuildShaperLambda<TResult>(Expression body)
-        {
-            return body == null
-                       ? null
-                       : Expression.Lambda<Func<Shaper, TResult>>(body, Shaper_Parameter);
-        }
-
-        /// <summary>
-        /// Non-generic version of Compile (where the result type is passed in as an argument rather
-        /// than a type parameter)
-        /// </summary>
-        internal static object Compile(Type resultType, Expression body)
-        {
-            var compile = CodeGenEmitter_Compile.MakeGenericMethod(resultType);
-            return compile.Invoke(null, new object[] { body });
-        }
-
-        #region Lightweight CodeGen emitters
-
-        /// <summary>
-        /// Create expression to AndAlso the expressions and return the result.
-        /// </summary>
-        internal static Expression Emit_AndAlso(IEnumerable<Expression> operands)
-        {
-            Expression result = null;
-            foreach (var operand in operands)
-            {
-                if (result == null)
-                {
-                    result = operand;
-                }
-                else
-                {
-                    result = Expression.AndAlso(result, operand);
-                }
-            }
-            return result;
-        }
-
-        /// <summary>
-        /// Create expression to bitwise-or the expressions and return the result.
-        /// </summary>
-        internal static Expression Emit_BitwiseOr(IEnumerable<Expression> operands)
-        {
-            Expression result = null;
-            foreach (var operand in operands)
-            {
-                if (result == null)
-                {
-                    result = operand;
-                }
-                else
-                {
-                    result = Expression.Or(result, operand);
-                }
-            }
-            return result;
-        }
-
-        /// <summary>
-        /// Creates an expression with null value. If the given type cannot be assigned
-        /// a null value, we create a value that throws when materializing. We don't throw statically
-        /// because we consistently defer type checks until materialization.
-        /// See SQL BU 588980.
-        /// </summary>
-        /// <param name="type"> Type of null expression. </param>
-        /// <returns> Null expression. </returns>
-        internal static Expression Emit_NullConstant(Type type)
-        {
-            Expression nullConstant;
-            DebugCheck.NotNull(type);
-
-            // check if null can be assigned to the type
-            if (type.IsNullable())
-            {
-                // create the constant directly if it accepts null
-                nullConstant = Expression.Constant(null, type);
-            }
-            else
-            {
-                // create (object)null and then cast to the type
-                nullConstant = Emit_EnsureType(Expression.Constant(null, typeof(object)), type);
-            }
-            return nullConstant;
-        }
-
-        /// <summary>
-        /// Emits an expression that represnts a NullEntityWrapper instance.
-        /// </summary>
-        /// <returns> An expression represnting a wrapped null </returns>
-        internal static Expression Emit_WrappedNullConstant()
-        {
-            return Expression.Property(null, EntityWrapperFactory_NullWrapper);
-        }
-
-        /// <summary>
-        /// Create expression that guarantees the input expression is of the specified
-        /// type; no Convert is added if the expression is already of the same type.
-        /// Internal because it is called from the TranslatorResult.
-        /// </summary>
-        internal static Expression Emit_EnsureType(Expression input, Type type)
-        {
-            var result = input;
-            if (input.Type != type
-                && !typeof(IEntityWrapper).IsAssignableFrom(input.Type))
-            {
-                if (type.IsAssignableFrom(input.Type))
-                {
-                    // simple convert, just to make sure static type checks succeed
-                    result = Expression.Convert(input, type);
-                }
-                else
-                {
-                    // user is asking for the 'wrong' type... add exception handling
-                    // in case of failure
-                    var checkedConvertMethod = CodeGenEmitter_CheckedConvert.MakeGenericMethod(input.Type, type);
-                    result = Expression.Call(checkedConvertMethod, input);
-                }
-            }
-            return result;
-        }
-
-        /// <summary>
-        /// Uses Emit_EnsureType and then wraps the result in an IEntityWrapper instance.
-        /// </summary>
-        /// <param name="input"> The expression that creates the entity to be wrapped </param>
-        /// <param name="keyReader"> Expression to read the entity key </param>
-        /// <param name="entitySetReader"> Expression to read the entity set </param>
-        /// <param name="requestedType"> The type that was actuall requested by the client--may be object </param>
-        /// <param name="identityType"> The type of the identity type of the entity being materialized--never a proxy type </param>
-        /// <param name="actualType"> The actual type being materialized--may be a proxy type </param>
-        /// <param name="mergeOption"> Either NoTracking or AppendOnly depending on whether the entity is to be tracked </param>
-        /// <param name="isProxy"> If true, then a proxy is being created </param>
-        /// <returns> An expression representing the IEntityWrapper for the new entity </returns>
-        internal static Expression Emit_EnsureTypeAndWrap(
-            Expression input, Expression keyReader, Expression entitySetReader, Type requestedType, Type identityType, Type actualType,
-            MergeOption mergeOption, bool isProxy)
-        {
-            var result = Emit_EnsureType(input, requestedType); // Needed to ensure appropriate exception is thrown
-            if (!requestedType.IsClass)
-            {
-                result = Emit_EnsureType(input, typeof(object));
-            }
-            result = Emit_EnsureType(result, actualType); // Needed to ensure appropriate type for wrapper constructor
-            return CreateEntityWrapper(result, keyReader, entitySetReader, actualType, identityType, mergeOption, isProxy);
-        }
-
-        /// <summary>
-        /// Returns an expression that creates an IEntityWrapper appropriate for the type of entity being materialized.
-        /// </summary>
-        internal static Expression CreateEntityWrapper(
-            Expression input, Expression keyReader, Expression entitySetReader, Type actualType, Type identityType, MergeOption mergeOption,
-            bool isProxy)
-        {
-            Expression result;
-
-            var overridesEquals = actualType.OverridesEqualsOrGetHashCode();
-            var isIEntityWithKey = typeof(IEntityWithKey).IsAssignableFrom(actualType);
-            var isIEntityWithRelationships = typeof(IEntityWithRelationships).IsAssignableFrom(actualType);
-            var isIEntityWithChangeTracker = typeof(IEntityWithChangeTracker).IsAssignableFrom(actualType);
-
-            if (isIEntityWithRelationships
-                && isIEntityWithChangeTracker
-                && isIEntityWithKey
-                && !isProxy)
-            {
-                // This is the case where all our interfaces are implemented by the entity and we are not creating a proxy.
-                // This is the case that absolutely must be kept fast.  It is a simple call to the wrapper constructor.
-                var genericType = typeof(LightweightEntityWrapper<>).MakeGenericType(actualType);
-                var ci = genericType.GetConstructor(
-                    BindingFlags.NonPublic | BindingFlags.Instance | BindingFlags.CreateInstance, null,
-                    new[] { actualType, typeof(EntityKey), typeof(EntitySet), typeof(ObjectContext), typeof(MergeOption), typeof(Type), typeof(bool) },
-                    null);
-                result = Expression.New(
-                    ci, input, keyReader, entitySetReader, Shaper_Context, Expression.Constant(mergeOption, typeof(MergeOption)),
-                    Expression.Constant(identityType, typeof(Type)), Expression.Constant(overridesEquals, typeof(bool)));
-            }
-            else
-            {
-                // This is the general case.  We choose various strategy objects based on the interfaces implemented and
-                // whether or not we are creating a proxy.
-                // We pass in lambdas to create the strategy objects so that they can have the materialized entity as
-                // a parameter while still being set in the wrapper constructor.
-                Expression propertyAccessorStrategy = !isIEntityWithRelationships || isProxy
-                                                          ? Expression.Call(EntityWrapperFactory_GetPocoPropertyAccessorStrategyFunc)
-                                                          : Expression.Call(EntityWrapperFactory_GetNullPropertyAccessorStrategyFunc);
-
-                Expression keyStrategy = isIEntityWithKey
-                                             ? Expression.Call(EntityWrapperFactory_GetEntityWithKeyStrategyStrategyFunc)
-                                             : Expression.Call(EntityWrapperFactory_GetPocoEntityKeyStrategyFunc);
-
-                Expression changeTrackingStrategy = isIEntityWithChangeTracker
-                                                        ? Expression.Call(EntityWrapperFactory_GetEntityWithChangeTrackerStrategyFunc)
-                                                        : Expression.Call(EntityWrapperFactory_GetSnapshotChangeTrackingStrategyFunc);
-
-                var genericType = isIEntityWithRelationships
-                                      ? typeof(EntityWrapperWithRelationships<>).MakeGenericType(actualType)
-                                      : typeof(EntityWrapperWithoutRelationships<>).MakeGenericType(actualType);
-
-                var ci = genericType.GetConstructor(
-                    BindingFlags.NonPublic | BindingFlags.Instance | BindingFlags.CreateInstance, null,
-                    new[]
-                        {
-                            actualType, typeof(EntityKey), typeof(EntitySet), typeof(ObjectContext), typeof(MergeOption), typeof(Type),
-                            typeof(Func<object, IPropertyAccessorStrategy>), typeof(Func<object, IChangeTrackingStrategy>),
-                            typeof(Func<object, IEntityKeyStrategy>), typeof(bool)
-                        }, null);
-                result = Expression.New(
-                    ci, input, keyReader, entitySetReader, Shaper_Context, Expression.Constant(mergeOption, typeof(MergeOption)),
-                    Expression.Constant(identityType, typeof(Type)),
-                    propertyAccessorStrategy, changeTrackingStrategy, keyStrategy,
-                    Expression.Constant(overridesEquals, typeof(bool)));
-            }
-            result = Expression.Convert(result, typeof(IEntityWrapper));
-            return result;
-        }
-
-        /// <summary>
-        /// Takes an expression that represents an IEntityWrapper instance and creates a new
-        /// expression that extracts the raw entity from this.
-        /// </summary>
-        internal static Expression Emit_UnwrapAndEnsureType(Expression input, Type type)
-        {
-            return Emit_EnsureType(Expression.Property(input, IEntityWrapper_Entity), type);
-        }
-
-        /// <summary>
-        /// Method that the generated expression calls when the types are not
-        /// assignable
-        /// </summary>
-        internal static TTarget CheckedConvert<TSource, TTarget>(TSource value)
-        {
-            checked
-            {
-                try
-                {
-                    return (TTarget)(object)value;
-                }
-                catch (InvalidCastException)
-                {
-                    var valueType = value.GetType();
-
-                    // In the case of CompensatingCollection<T>, simply report IEnumerable<T> in the
-                    // exception message because the user has no reason to know what the type represents.
-                    if (valueType.IsGenericType
-                        && valueType.GetGenericTypeDefinition() == typeof(CompensatingCollection<>))
-                    {
-                        valueType = typeof(IEnumerable<>).MakeGenericType(valueType.GetGenericArguments());
-                    }
-                    throw EntityUtil.ValueInvalidCast(valueType, typeof(TTarget));
-                }
-                catch (NullReferenceException)
-                {
-                    throw new InvalidOperationException(Strings.Materializer_NullReferenceCast(typeof(TTarget).Name));
-                }
-            }
-        }
-
-        /// <summary>
-        /// Create expression to compare the results of two expressions and return
-        /// whether they are equal.  Note we have special case logic for byte arrays.
-        /// </summary>
-        internal static Expression Emit_Equal(Expression left, Expression right)
-        {
-            DebugCheck.NotNull(left);
-            DebugCheck.NotNull(right);
-            Debug.Assert(left.Type == right.Type);
-
-            Expression result;
-            if (typeof(byte[])
-                == left.Type)
-            {
-                result = Expression.Call(CodeGenEmitter_BinaryEquals, left, right);
-            }
-            else
-            {
-                result = Expression.Equal(left, right);
-            }
-            return result;
-        }
-
-        /// <summary>
-        /// Create expression that verifies that the entityKey has a value.  Note we just
-        /// presume that if the first key is non-null, all the keys will be valid.
-        /// </summary>
-        internal static Expression Emit_EntityKey_HasValue(SimpleColumnMap[] keyColumns)
-        {
-            Debug.Assert(0 < keyColumns.Length);
-
-            // !shaper.Reader.IsDBNull(keyColumn[0].ordinal)
-            var result = Emit_Reader_IsDBNull(keyColumns[0]);
-            result = Expression.Not(result);
-            return result;
-        }
-
-        /// <summary>
-        /// Create expression to call the GetValue method of the shaper's source data reader
-        /// </summary>
-        internal static Expression Emit_Reader_GetValue(int ordinal, Type type)
-        {
-            // (type)shaper.Reader.GetValue(ordinal)
-            var result = Emit_EnsureType(Expression.Call(Shaper_Reader, DbDataReader_GetValue, Expression.Constant(ordinal)), type);
-            return result;
-        }
-
-        /// <summary>
-        /// Create expression to call the IsDBNull method of the shaper's source data reader
-        /// </summary>
-        internal static Expression Emit_Reader_IsDBNull(int ordinal)
-        {
-            // shaper.Reader.IsDBNull(ordinal)
-            Expression result = Expression.Call(Shaper_Reader, DbDataReader_IsDBNull, Expression.Constant(ordinal));
-            return result;
-        }
-
-        /// <summary>
-        /// Create expression to call the IsDBNull method of the shaper's source data reader
-        /// for the scalar column represented by the column map.
-        /// </summary>
-        internal static Expression Emit_Reader_IsDBNull(ColumnMap columnMap)
-        {
-            var result = Emit_Reader_IsDBNull(((ScalarColumnMap)columnMap).ColumnPos);
-            return result;
-        }
-
-        internal static Expression Emit_Conditional_NotDBNull(Expression result, int ordinal, Type columnType)
-        {
-            result = Expression.Condition(
-                Emit_Reader_IsDBNull(ordinal),
-                Expression.Constant(TypeSystem.GetDefaultValue(columnType), columnType),
-                result);
-            return result;
-        }
-
-        internal static MethodInfo GetReaderMethod(Type type, out bool isNullable)
-        {
-            DebugCheck.NotNull(type);
-
-            MethodInfo result;
-            isNullable = false;
-
-            // determine if this is a Nullable<T>
-            var underlyingType = Nullable.GetUnderlyingType(type);
-            if (null != underlyingType)
-            {
-                isNullable = true;
-                type = underlyingType;
-            }
-
-            var typeCode = Type.GetTypeCode(type);
-
-            switch (typeCode)
-            {
-                case TypeCode.String:
-                    result = DbDataReader_GetString;
-                    isNullable = true;
-                    break;
-                case TypeCode.Int16:
-                    result = DbDataReader_GetInt16;
-                    break;
-                case TypeCode.Int32:
-                    result = DbDataReader_GetInt32;
-                    break;
-                case TypeCode.Int64:
-                    result = DbDataReader_GetInt64;
-                    break;
-                case TypeCode.Boolean:
-                    result = DbDataReader_GetBoolean;
-                    break;
-                case TypeCode.Decimal:
-                    result = DbDataReader_GetDecimal;
-                    break;
-                case TypeCode.Double:
-                    result = DbDataReader_GetDouble;
-                    break;
-                case TypeCode.Single:
-                    result = DbDataReader_GetFloat;
-                    break;
-                case TypeCode.DateTime:
-                    result = DbDataReader_GetDateTime;
-                    break;
-                case TypeCode.Byte:
-                    result = DbDataReader_GetByte;
-                    break;
-                default:
-                    if (typeof(Guid) == type)
-                    {
-                        // Guid doesn't have a type code
-                        result = DbDataReader_GetGuid;
-                    }
-                    else if (typeof(TimeSpan) == type
-                             || typeof(DateTimeOffset) == type)
-                    {
-                        // TimeSpan and DateTimeOffset don't have a type code or a specific
-                        // GetXXX method
-                        result = DbDataReader_GetValue;
-                    }
-                    else if (typeof(Object) == type)
-                    {
-                        // We assume that Object means we want DBNull rather than null. I believe this is a bug.
-                        result = DbDataReader_GetValue;
-                    }
-                    else
-                    {
-                        result = DbDataReader_GetValue;
-                        isNullable = true;
-                    }
-                    break;
-            }
-            return result;
-        }
-
-        /// <summary>
-        /// Create expression to read a property value with error handling
-        /// </summary>
-        internal static Expression Emit_Shaper_GetPropertyValueWithErrorHandling(
-            Type propertyType, int ordinal, string propertyName, string typeName, TypeUsage columnType)
-        {
-            // // shaper.GetSpatialColumnValueWithErrorHandling(ordinal, propertyName, typeName, primitiveColumnType) OR shaper.GetColumnValueWithErrorHandling(ordinal, propertyName, typeName)
-            Expression result;
-            PrimitiveTypeKind primitiveColumnType;
-            if (Helper.IsSpatialType(columnType, out primitiveColumnType))
-            {
-                result = Expression.Call(
-                    Shaper_Parameter, Shaper_GetSpatialPropertyValueWithErrorHandling.MakeGenericMethod(propertyType),
-                    Expression.Constant(ordinal), Expression.Constant(propertyName), Expression.Constant(typeName),
-                    Expression.Constant(primitiveColumnType, typeof(PrimitiveTypeKind)));
-            }
-            else
-            {
-                result = Expression.Call(
-                    Shaper_Parameter, Shaper_GetPropertyValueWithErrorHandling.MakeGenericMethod(propertyType), Expression.Constant(ordinal),
-                    Expression.Constant(propertyName), Expression.Constant(typeName));
-            }
-            return result;
-        }
-
-        /// <summary>
-        /// Create expression to read a column value with error handling
-        /// </summary>
-        internal static Expression Emit_Shaper_GetColumnValueWithErrorHandling(Type resultType, int ordinal, TypeUsage columnType)
-        {
-            // shaper.GetSpatialColumnValueWithErrorHandling(ordinal, primitiveColumnType) OR shaper.GetColumnValueWithErrorHandling(ordinal)
-            Expression result;
-            PrimitiveTypeKind primitiveColumnType;
-            if (Helper.IsSpatialType(columnType, out primitiveColumnType))
-            {
-                primitiveColumnType = Helper.IsGeographicType((PrimitiveType)columnType.EdmType)
-                                          ? PrimitiveTypeKind.Geography
-                                          : PrimitiveTypeKind.Geometry;
-                result = Expression.Call(
-                    Shaper_Parameter, Shaper_GetSpatialColumnValueWithErrorHandling.MakeGenericMethod(resultType),
-                    Expression.Constant(ordinal), Expression.Constant(primitiveColumnType, typeof(PrimitiveTypeKind)));
-            }
-            else
-            {
-                result = Expression.Call(
-                    Shaper_Parameter, Shaper_GetColumnValueWithErrorHandling.MakeGenericMethod(resultType), Expression.Constant(ordinal));
-            }
-            return result;
-        }
-
-        /// <summary>
-        /// Create expression to read a column value of type System.Data.Entity.Spatial.DbGeography by delegating to the DbSpatialServices implementation of the underlying provider
-        /// </summary>
-        internal static Expression Emit_Shaper_GetGeographyColumnValue(int ordinal)
-        {
-            // shaper.GetGeographyColumnValue(ordinal)
-            Expression result = Expression.Call(Shaper_Parameter, Shaper_GetGeographyColumnValue, Expression.Constant(ordinal));
-            return result;
-        }
-
-        /// <summary>
-        /// Create expression to read a column value of type System.Data.Entity.Spatial.DbGeometry by delegating to the DbSpatialServices implementation of the underlying provider
-        /// </summary>
-        internal static Expression Emit_Shaper_GetGeometryColumnValue(int ordinal)
-        {
-            // shaper.GetGeometryColumnValue(ordinal)
-            Expression result = Expression.Call(Shaper_Parameter, Shaper_GetGeometryColumnValue, Expression.Constant(ordinal));
-            return result;
-        }
-
-        /// <summary>
-        /// Create expression to read an item from the shaper's state array
-        /// </summary>
-        internal static Expression Emit_Shaper_GetState(int stateSlotNumber, Type type)
-        {
-            // (type)shaper.State[stateSlotNumber]
-            var result = Emit_EnsureType(Expression.ArrayIndex(Shaper_State, Expression.Constant(stateSlotNumber)), type);
-            return result;
-        }
-
-        /// <summary>
-        /// Create expression to set an item in the shaper's state array
-        /// </summary>
-        internal static Expression Emit_Shaper_SetState(int stateSlotNumber, Expression value)
-        {
-            // shaper.SetState<T>(stateSlotNumber, value)
-            Expression result = Expression.Call(
-                Shaper_Parameter, Shaper_SetState.MakeGenericMethod(value.Type), Expression.Constant(stateSlotNumber), value);
-            return result;
-        }
-
-        /// <summary>
-        /// Create expression to set an item in the shaper's state array
-        /// </summary>
-        internal static Expression Emit_Shaper_SetStatePassthrough(int stateSlotNumber, Expression value)
-        {
-            // shaper.SetState<T>(stateSlotNumber, value)
-            Expression result = Expression.Call(
-                Shaper_Parameter, Shaper_SetStatePassthrough.MakeGenericMethod(value.Type), Expression.Constant(stateSlotNumber), value);
-            return result;
-        }
-
-        #endregion
-    }
-}
->>>>>>> b1a13653
+}