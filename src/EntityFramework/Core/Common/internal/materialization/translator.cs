<<<<<<< HEAD
﻿// Copyright (c) Microsoft Open Technologies, Inc. All rights reserved. See License.txt in the project root for license information.

namespace System.Data.Entity.Core.Common.Internal.Materialization
{
    using System.Collections.Generic;
    using System.Data.Common;
    using System.Data.Entity.Core.Common.QueryCache;
    using System.Data.Entity.Core.Common.Utils;
    using System.Data.Entity.Core.Mapping;
    using System.Data.Entity.Core.Metadata.Edm;
    using System.Data.Entity.Core.Objects;
    using System.Data.Entity.Core.Objects.DataClasses;
    using System.Data.Entity.Core.Objects.ELinq;
    using System.Data.Entity.Core.Objects.Internal;
    using System.Data.Entity.Core.Query.InternalTrees;
    using System.Data.Entity.Resources;
    using System.Data.Entity.Utilities;
    using System.Diagnostics;
    using System.Diagnostics.CodeAnalysis;
    using System.Globalization;
    using System.Linq;
    using System.Linq.Expressions;
    using System.Reflection;

    /// <summary>
    /// Translates query ColumnMap into ShaperFactory. Basically, we interpret the
    /// ColumnMap and compile delegates used to materialize results.
    /// </summary>
    internal class Translator
    {
        public static readonly MethodInfo GenericTranslateColumnMap
            = typeof(Translator).GetDeclaredMethod(
            "TranslateColumnMap", 
            new[] { typeof(ColumnMap), typeof(MetadataWorkspace), typeof(SpanIndex), typeof(MergeOption), typeof(bool), typeof(bool) });

        /// <summary>
        /// The main entry point for the translation process. Given a ColumnMap, returns
        /// a ShaperFactory which can be used to materialize results for a query.
        /// </summary>
        internal virtual ShaperFactory<T> TranslateColumnMap<T>(
            ColumnMap columnMap, MetadataWorkspace workspace, SpanIndex spanIndex, MergeOption mergeOption, bool streaming, bool valueLayer)
        {
            DebugCheck.NotNull(columnMap);
            DebugCheck.NotNull(workspace);

            Debug.Assert(columnMap is CollectionColumnMap, "root column map must be a collection for a query");

            // If the query cache already contains a plan, then we're done
            ShaperFactory<T> result;
            var columnMapKey = ColumnMapKeyBuilder.GetColumnMapKey(columnMap, spanIndex);
            var cacheKey = new ShaperFactoryQueryCacheKey<T>(columnMapKey, mergeOption, streaming, valueLayer);

            var queryCacheManager = workspace.GetQueryCacheManager();
            if (queryCacheManager.TryCacheLookup(cacheKey, out result))
            {
                return result;
            }

            // Didn't find it in the cache, so we have to do the translation;  First create
            // the translator visitor that recursively tranforms ColumnMaps into Expressions
            // stored on the CoordinatorScratchpads it also constructs.  We'll compile those
            // expressions into delegates later.
            var translatorVisitor = new TranslatorVisitor(workspace, spanIndex, mergeOption, streaming, valueLayer);
            columnMap.Accept(translatorVisitor, new TranslatorArg(typeof(IEnumerable<>).MakeGenericType(typeof(T))));

            Debug.Assert(
                null != translatorVisitor.RootCoordinatorScratchpad,
                "translating the root of the query must populate RootCoordinatorScratchpad");

            // We're good. Go ahead and recursively compile the CoordinatorScratchpads we
            // created in the vistor into CoordinatorFactories which contain compiled
            // delegates for the expressions we generated.
            var coordinatorFactory = (CoordinatorFactory<T>)translatorVisitor.RootCoordinatorScratchpad.Compile();

            Type[] columnTypes = null;
            bool[] nullableColumns = null;
            if (!streaming)
            {
                var maxColumn = Math.Max(
                    translatorVisitor.ColumnTypes.Any() ? translatorVisitor.ColumnTypes.Keys.Max() : 0,
                    translatorVisitor.NullableColumns.Any() ? translatorVisitor.NullableColumns.Max() : 0);
                columnTypes = new Type[maxColumn + 1];
                foreach (var columnType in translatorVisitor.ColumnTypes)
                {
                    columnTypes[columnType.Key] = columnType.Value;
                }

                nullableColumns = new bool[maxColumn + 1];
                foreach (var nullableColumn in translatorVisitor.NullableColumns)
                {
                    nullableColumns[nullableColumn] = true;
                }
            }

            // Finally, take everything we've produced, and create the ShaperFactory to
            // contain it all, then add it to the query cache so we don't need to do this
            // for this query again.
            result = new ShaperFactory<T>(
                translatorVisitor.StateSlotCount, coordinatorFactory, columnTypes, nullableColumns, mergeOption);
            var cacheEntry = new QueryCacheEntry(cacheKey, result);
            if (queryCacheManager.TryLookupAndAdd(cacheEntry, out cacheEntry))
            {
                // Someone beat us to it. Use their result instead.
                result = (ShaperFactory<T>)cacheEntry.GetTarget();
            }
            return result;
        }

        internal static ShaperFactory TranslateColumnMap(
            Translator translator,
            Type elementType,
            ColumnMap columnMap,
            MetadataWorkspace workspace,
            SpanIndex spanIndex,
            MergeOption mergeOption,
            bool streaming,
            bool valueLayer)
        {
            DebugCheck.NotNull(elementType);
            DebugCheck.NotNull(columnMap);
            DebugCheck.NotNull(workspace);

            var typedCreateMethod = GenericTranslateColumnMap.MakeGenericMethod(elementType);

            return (ShaperFactory)typedCreateMethod.Invoke(
                translator, new object[] { columnMap, workspace, spanIndex, mergeOption, streaming, valueLayer });
        }

        [SuppressMessage("Microsoft.Maintainability", "CA1506:AvoidExcessiveClassCoupling")]
        internal class TranslatorVisitor : ColumnMapVisitorWithResults<TranslatorResult, TranslatorArg>
        {
            #region Private state

            /// <summary>
            /// Gets the O-Space Metadata workspace.
            /// </summary>
            private readonly MetadataWorkspace _workspace;

            /// <summary>
            /// Gets structure telling us how to interpret 'span' rows (includes implicit
            /// relationship span and explicit full span via ObjectQuery.Include().
            /// </summary>
            private readonly SpanIndex _spanIndex;

            /// <summary>
            /// Gets the MergeOption for the current query (influences our handling of
            /// entities when they are materialized).
            /// </summary>
            private readonly MergeOption _mergeOption;

            private readonly bool _streaming;

            /// <summary>
            /// When true, indicates we're processing for the value layer (BridgeDataReader)
            /// and not the ObjectMaterializer
            /// </summary>
            private readonly bool IsValueLayer;

            /// <summary>
            /// Gets scratchpad for the coordinator builder for the nested reader currently
            /// being translated or emitted.
            /// </summary>
            private CoordinatorScratchpad _currentCoordinatorScratchpad;

            /// <summary>
            /// Local cache of ObjectTypeMappings for EdmTypes (to prevent expensive lookups).
            /// </summary>
            private readonly Dictionary<EdmType, ObjectTypeMapping> _objectTypeMappings = new Dictionary<EdmType, ObjectTypeMapping>();

            private bool _inNullableType;

            #endregion

            public static readonly MethodInfo Translator_MultipleDiscriminatorPolymorphicColumnMapHelper
                = typeof(TranslatorVisitor).GetDeclaredMethod("MultipleDiscriminatorPolymorphicColumnMapHelper");

            public static readonly MethodInfo Translator_TypedCreateInlineDelegate
                = typeof(TranslatorVisitor).GetDeclaredMethod("TypedCreateInlineDelegate");

            public TranslatorVisitor(MetadataWorkspace workspace, SpanIndex spanIndex, MergeOption mergeOption, bool streaming, bool valueLayer)
            {
                DebugCheck.NotNull(workspace);

                _workspace = workspace;
                _spanIndex = spanIndex;
                _mergeOption = mergeOption;
                _streaming = streaming;
                ColumnTypes = new Dictionary<int, Type>();
                NullableColumns = new Set<int>();
                IsValueLayer = valueLayer;
            }

            #region "Public" surface

            /// <summary>
            /// Scratchpad for topmost nested reader coordinator.
            /// </summary>
            public CoordinatorScratchpad RootCoordinatorScratchpad { get; private set; }

            /// <summary>
            /// Gets number of 'Shaper.State' slots allocated (used to hold onto intermediate
            /// values during materialization)
            /// </summary>
            public int StateSlotCount { get; private set; }

            // Information for the buffered reader
            public Dictionary<int, Type> ColumnTypes { get; private set; }
            public Set<int> NullableColumns { get; private set; }

            // utility accept that looks up CLR type
            private static TranslatorResult AcceptWithMappedType(TranslatorVisitor translatorVisitor, ColumnMap columnMap)
            {
                var type = translatorVisitor.DetermineClrType(columnMap.Type);
                var result = columnMap.Accept(translatorVisitor, new TranslatorArg(type));
                return result;
            }

            #endregion

            #region Structured columns

            /// <summary>
            /// Visit(ComplexTypeColumnMap)
            /// </summary>
            internal override TranslatorResult Visit(ComplexTypeColumnMap columnMap, TranslatorArg arg)
            {
                Expression result = null;
                Expression nullSentinelCheck = null;

                var originalInNullableType = _inNullableType;
                if (null != columnMap.NullSentinel)
                {
                    nullSentinelCheck = CodeGenEmitter.Emit_Reader_IsDBNull(columnMap.NullSentinel);

                    _inNullableType = true;
                    var ordinal = ((ScalarColumnMap)columnMap.NullSentinel).ColumnPos;
                    if (!_streaming && !NullableColumns.Contains(ordinal))
                    {
                        NullableColumns.Add(ordinal);
                    }
                }

                if (IsValueLayer)
                {
                    result = BuildExpressionToGetRecordState(columnMap, null, null, nullSentinelCheck);
                }
                else
                {
                    var complexType = (ComplexType)columnMap.Type.EdmType;
                    var clrType = DetermineClrType(complexType);
                    var constructor = DelegateFactory.GetConstructorForType(clrType);

                    // Build expressions to read the property values from the source data 
                    // reader and bind them to their target properties
                    var propertyBindings = CreatePropertyBindings(columnMap, complexType.Properties);

                    // We have all the property bindings now; go ahead and build the expression to
                    // construct the type and store the property values.
                    result = Expression.MemberInit(Expression.New(constructor), propertyBindings);

                    // If there's a null sentinel, then everything above is gated upon whether 
                    // it's value is DBNull.Value.
                    if (null != nullSentinelCheck)
                    {
                        // shaper.Reader.IsDBNull(nullsentinelOridinal) ? (type)null : result
                        result = Expression.Condition(nullSentinelCheck, CodeGenEmitter.Emit_NullConstant(result.Type), result);
                    }
                }

                _inNullableType = originalInNullableType;
                return new TranslatorResult(result, arg.RequestedType);
            }

            /// <summary>
            /// Visit(EntityColumnMap)
            /// </summary>
            internal override TranslatorResult Visit(EntityColumnMap columnMap, TranslatorArg arg)
            {
                Expression result;

                // Build expressions to read the entityKey and determine the entitySet. Note
                // that we attempt to optimize things such that we won't construct anything 
                // that isn't needed, depending upon the interfaces the clrType derives from 
                // and the MergeOption that was requested.
                //
                // We always need the entitySet, except when MergeOption.NoTracking
                //
                // We always need the entityKey, except when MergeOption.NoTracking and the
                // clrType doesn't derive from IEntityWithKey
                var entityIdentity = columnMap.EntityIdentity;
                Expression entitySetReader = null;
                var entityKeyReader = Emit_EntityKey_ctor(this, entityIdentity, false, out entitySetReader);

                if (IsValueLayer)
                {
                    Expression nullCheckExpression = Expression.Not(CodeGenEmitter.Emit_EntityKey_HasValue(entityIdentity.Keys));
                    //Expression nullCheckExpression = Emit_EntityKey_HasValue(entityIdentity.Keys);
                    result = BuildExpressionToGetRecordState(columnMap, entityKeyReader, entitySetReader, nullCheckExpression);
                }
                else
                {
                    Expression constructEntity = null;

                    var cSpaceType = (EntityType)columnMap.Type.EdmType;
                    Debug.Assert(cSpaceType.BuiltInTypeKind == BuiltInTypeKind.EntityType, "Type was " + cSpaceType.BuiltInTypeKind);
                    var oSpaceType = (ClrEntityType)LookupObjectMapping(cSpaceType).ClrType;
                    var clrType = oSpaceType.ClrType;

                    // Build expressions to read the property values from the source data 
                    // reader and bind them to their target properties
                    var propertyBindings = CreatePropertyBindings(columnMap, cSpaceType.Properties);

                    // We have all the property bindings now; go ahead and build the expression to
                    // construct the entity or proxy and store the property values.  We'll wrap it with more
                    // stuff that needs to happen (or not) below.
                    var proxyTypeInfo = EntityProxyFactory.GetProxyType(oSpaceType, _workspace);

                    // If no proxy type exists for the entity, construct the regular entity object.
                    // If a proxy type does exist, examine the ObjectContext.ContextOptions.ProxyCreationEnabled flag
                    // to determine whether to create a regular or proxy entity object.

                    var constructNonProxyEntity = Emit_ConstructEntity(
                        oSpaceType, propertyBindings, entityKeyReader, entitySetReader, arg, null);
                    if (proxyTypeInfo == null)
                    {
                        constructEntity = constructNonProxyEntity;
                    }
                    else
                    {
                        var constructProxyEntity = Emit_ConstructEntity(
                            oSpaceType, propertyBindings, entityKeyReader, entitySetReader, arg, proxyTypeInfo);

                        constructEntity = Expression.Condition(
                            CodeGenEmitter.Shaper_ProxyCreationEnabled,
                            constructProxyEntity,
                            constructNonProxyEntity);
                    }

                    // If we're tracking, call HandleEntity (or HandleIEntityWithKey or 
                    // HandleEntityAppendOnly) as appropriate
                    if (MergeOption.NoTracking != _mergeOption)
                    {
                        var actualType = proxyTypeInfo == null ? clrType : proxyTypeInfo.ProxyType;
                        if (typeof(IEntityWithKey).IsAssignableFrom(actualType)
                            && MergeOption.AppendOnly != _mergeOption)
                        {
                            constructEntity = Expression.Call(
                                CodeGenEmitter.Shaper_Parameter, CodeGenEmitter.Shaper_HandleIEntityWithKey.MakeGenericMethod(clrType),
                                constructEntity,
                                entitySetReader
                                );
                        }
                        else
                        {
                            if (MergeOption.AppendOnly == _mergeOption)
                            {
                                // pass through a delegate creating the entity rather than the actual entity, so we can avoid
                                // the cost of materialization when the entity is already in the state manager

                                //Func<Shaper, TEntity> entityDelegate = shaper => constructEntity(shaper);
                                var entityDelegate = CreateInlineDelegate(constructEntity);
                                constructEntity = Expression.Call(
                                    CodeGenEmitter.Shaper_Parameter, CodeGenEmitter.Shaper_HandleEntityAppendOnly.MakeGenericMethod(clrType),
                                    entityDelegate,
                                    entityKeyReader,
                                    entitySetReader
                                    );
                            }
                            else
                            {
                                constructEntity = Expression.Call(
                                    CodeGenEmitter.Shaper_Parameter, CodeGenEmitter.Shaper_HandleEntity.MakeGenericMethod(clrType),
                                    constructEntity,
                                    entityKeyReader,
                                    entitySetReader
                                    );
                            }
                        }
                    }
                    else
                    {
                        constructEntity = Expression.Call(
                            CodeGenEmitter.Shaper_Parameter, CodeGenEmitter.Shaper_HandleEntityNoTracking.MakeGenericMethod(clrType),
                            constructEntity
                            );
                    }

                    // All the above is gated upon whether there really is an entity value; 
                    // we won't bother executing anything unless there is an entityKey value,
                    // otherwise we'll just return a typed null.
                    result = Expression.Condition(
                        CodeGenEmitter.Emit_EntityKey_HasValue(entityIdentity.Keys),
                        constructEntity,
                        CodeGenEmitter.Emit_WrappedNullConstant()
                        );
                }

                var ordinal = ((ScalarColumnMap)entityIdentity.Keys[0]).ColumnPos;
                if (!_streaming && !NullableColumns.Contains(ordinal))
                {
                    NullableColumns.Add(ordinal);
                }

                return new TranslatorResult(result, arg.RequestedType);
            }

            private Expression Emit_ConstructEntity(
                EntityType oSpaceType, IEnumerable<MemberBinding> propertyBindings, Expression entityKeyReader, Expression entitySetReader,
                TranslatorArg arg, EntityProxyTypeInfo proxyTypeInfo)
            {
                var isProxy = proxyTypeInfo != null;
                var clrType = oSpaceType.ClrType;
                Type actualType;

                Expression constructEntity;

                if (isProxy)
                {
                    constructEntity = Expression.MemberInit(Expression.New(proxyTypeInfo.ProxyType), propertyBindings);
                    actualType = proxyTypeInfo.ProxyType;
                }
                else
                {
                    var constructor = DelegateFactory.GetConstructorForType(clrType);
                    constructEntity = Expression.MemberInit(Expression.New(constructor), propertyBindings);
                    actualType = clrType;
                }

                // After calling the constructor, immediately create an IEntityWrapper instance for the entity.
                constructEntity = CodeGenEmitter.Emit_EnsureTypeAndWrap(
                    constructEntity, entityKeyReader, entitySetReader, arg.RequestedType, clrType, actualType,
                    _mergeOption == MergeOption.NoTracking ? MergeOption.NoTracking : MergeOption.AppendOnly, isProxy);

                if (isProxy)
                {
                    // Since we created a proxy, we now need to give it a reference to the wrapper that we just created.
                    constructEntity = Expression.Call(
                        Expression.Constant(proxyTypeInfo), CodeGenEmitter.EntityProxyTypeInfo_SetEntityWrapper, constructEntity);

                    if (proxyTypeInfo.InitializeEntityCollections != null)
                    {
                        constructEntity = Expression.Call(proxyTypeInfo.InitializeEntityCollections, constructEntity);
                    }
                }

                return constructEntity;
            }

            /// <summary>
            /// Prepare a list of PropertyBindings for each item in the specified property
            /// collection such that the mapped property of the specified clrType has its
            /// value set from the source data reader.
            /// Along the way we'll keep track of non-public properties and properties that
            /// have link demands, so we can ensure enforce them.
            /// </summary>
            private List<MemberBinding> CreatePropertyBindings(
                StructuredColumnMap columnMap, ReadOnlyMetadataCollection<EdmProperty> properties)
            {
                var result = new List<MemberBinding>(columnMap.Properties.Length);

                var mapping = LookupObjectMapping(columnMap.Type.EdmType);

                for (var i = 0; i < columnMap.Properties.Length; i++)
                {
                    var edmProperty = mapping.GetPropertyMap(properties[i].Name).ClrProperty;

                    var propertyInfoForSet = DelegateFactory.ValidateSetterProperty(edmProperty.PropertyInfo);
                    var propertyAccessor = propertyInfoForSet.Setter();
                    var propertyType = propertyInfoForSet.PropertyType;

                    // get translation of property value
                    var valueReader = columnMap.Properties[i].Accept(this, new TranslatorArg(propertyType)).Expression;

                    var scalarColumnMap = columnMap.Properties[i] as ScalarColumnMap;
                    if (null != scalarColumnMap)
                    {
                        var propertyName = propertyAccessor.Name.Substring(4); // substring to strip "set_"

                        // create a value reader with error handling
                        var valueReaderWithErrorHandling = CodeGenEmitter.Emit_Shaper_GetPropertyValueWithErrorHandling(
                            propertyType, scalarColumnMap.ColumnPos, propertyName, propertyAccessor.DeclaringType.Name, scalarColumnMap.Type);
                        _currentCoordinatorScratchpad.AddExpressionWithErrorHandling(valueReader, valueReaderWithErrorHandling);
                    }

                    result.Add(Expression.Bind(propertyInfoForSet, valueReader));
                }
                return result;
            }

            /// <summary>
            /// Visit(SimplePolymorphicColumnMap)
            /// </summary>
            internal override TranslatorResult Visit(SimplePolymorphicColumnMap columnMap, TranslatorArg arg)
            {
                Expression result;

                // We're building a conditional ladder, where we'll compare each 
                // discriminator value with the one from the source data reader, and 
                // we'll pick that type if they match.
                var discriminatorReader = AcceptWithMappedType(this, columnMap.TypeDiscriminator).Expression;

                if (IsValueLayer)
                {
                    result = CodeGenEmitter.Emit_EnsureType(
                        BuildExpressionToGetRecordState(columnMap, null, null, Expression.Constant(true)),
                        arg.RequestedType);
                }
                else
                {
                    result = CodeGenEmitter.Emit_WrappedNullConstant(); // the default
                }

                foreach (var typeChoice in columnMap.TypeChoices)
                {
                    // determine CLR type for the type choice, and don't bother adding 
                    // this choice if it can't produce a result
                    var type = DetermineClrType(typeChoice.Value.Type);

                    if (type.IsAbstract)
                    {
                        continue;
                    }

                    Expression discriminatorConstant = Expression.Constant(typeChoice.Key, discriminatorReader.Type);
                    Expression discriminatorMatches;

                    // For string types, we have to use a specific comparison that handles
                    // trailing spaces properly, not just the general equality test we use 
                    // elsewhere.
                    if (discriminatorReader.Type
                        == typeof(string))
                    {
                        discriminatorMatches = Expression.Call(
                            Expression.Constant(TrailingSpaceStringComparer.Instance), CodeGenEmitter.IEqualityComparerOfString_Equals,
                            discriminatorConstant,
                            discriminatorReader);
                    }
                    else
                    {
                        discriminatorMatches = CodeGenEmitter.Emit_Equal(discriminatorConstant, discriminatorReader);
                    }

                    var originalInNullableType = _inNullableType;
                    _inNullableType = true;
                    result = Expression.Condition(
                        discriminatorMatches,
                        typeChoice.Value.Accept(this, arg).Expression,
                        result);
                    _inNullableType = originalInNullableType;
                }
                return new TranslatorResult(result, arg.RequestedType);
            }

            /// <summary>
            /// Visit(MultipleDiscriminatorPolymorphicColumnMap)
            /// </summary>
            internal override TranslatorResult Visit(MultipleDiscriminatorPolymorphicColumnMap columnMap, TranslatorArg arg)
            {
                var multipleDiscriminatorPolymorphicColumnMapHelper =
                    Translator_MultipleDiscriminatorPolymorphicColumnMapHelper.MakeGenericMethod(arg.RequestedType);
                var result = (Expression)multipleDiscriminatorPolymorphicColumnMapHelper.Invoke(this, new object[] { columnMap });
                return new TranslatorResult(result, arg.RequestedType);
            }

            /// <summary>
            /// Helper method to simplify the construction of the types
            /// </summary>
            [SuppressMessage("Microsoft.Performance", "CA1811:AvoidUncalledPrivateCode",
                Justification = "Called via reflection by the Visit method")]
            private Expression MultipleDiscriminatorPolymorphicColumnMapHelper<TElement>(
                MultipleDiscriminatorPolymorphicColumnMap columnMap)
            {
                // construct an array of discriminator values
                var discriminatorReaders = new Expression[columnMap.TypeDiscriminators.Length];
                for (var i = 0; i < discriminatorReaders.Length; i++)
                {
                    discriminatorReaders[i] = columnMap.TypeDiscriminators[i].Accept(this, new TranslatorArg(typeof(object))).Expression;
                }
                Expression discriminatorValues = Expression.NewArrayInit(typeof(object), discriminatorReaders);

                // Next build the expressions that will construct the type choices. An array of KeyValuePair<EntityType, Func<Shaper, TElement>>
                var elementDelegates = new List<Expression>();
                var typeDelegatePairType = typeof(KeyValuePair<EntityType, Func<Shaper, TElement>>);
                var typeDelegatePairConstructor =
                    typeDelegatePairType.GetConstructor(new[] { typeof(EntityType), typeof(Func<Shaper, TElement>) });
                foreach (var typeChoice in columnMap.TypeChoices)
                {
                    var typeReader = CodeGenEmitter.Emit_EnsureType(
                        AcceptWithMappedType(this, typeChoice.Value).UnwrappedExpression, typeof(TElement));
                    var typeReaderDelegate = CreateInlineDelegate(typeReader);
                    Expression typeDelegatePair = Expression.New(
                        typeDelegatePairConstructor,
                        Expression.Constant(typeChoice.Key),
                        typeReaderDelegate
                        );
                    elementDelegates.Add(typeDelegatePair);
                }

                // invoke shaper.Discrimate({ discriminatorValue1...discriminatorValueN }, discriminateDelegate, elementDelegates)
                var shaperDiscriminateOfT = CodeGenEmitter.Shaper_Discriminate.MakeGenericMethod(typeof(TElement));
                Expression result = Expression.Call(
                    CodeGenEmitter.Shaper_Parameter, shaperDiscriminateOfT,
                    discriminatorValues,
                    Expression.Constant(columnMap.Discriminate),
                    Expression.NewArrayInit(typeDelegatePairType, elementDelegates)
                    );
                return result;
            }

            /// <summary>
            /// Visit(RecordColumnMap)
            /// </summary>
            internal override TranslatorResult Visit(RecordColumnMap columnMap, TranslatorArg arg)
            {
                Expression result = null;
                Expression nullSentinelCheck = null;

                var originalInNullableType = _inNullableType;
                if (null != columnMap.NullSentinel)
                {
                    nullSentinelCheck = CodeGenEmitter.Emit_Reader_IsDBNull(columnMap.NullSentinel);
                    _inNullableType = true;
                    var ordinal = ((ScalarColumnMap)columnMap.NullSentinel).ColumnPos;
                    if (!_streaming && !NullableColumns.Contains(ordinal))
                    {
                        NullableColumns.Add(ordinal);
                    }
                }

                if (IsValueLayer)
                {
                    result = BuildExpressionToGetRecordState(columnMap, null, null, nullSentinelCheck);
                }
                else
                {
                    Debug.Assert(columnMap.Type.EdmType.BuiltInTypeKind == BuiltInTypeKind.RowType, "RecordColumnMap without RowType?");
                    // we kind of depend upon this 
                    Expression nullConstant;

                    // There are (at least) three different reasons we have a RecordColumnMap
                    // so pick the method that handles the reason we have for this one.
                    InitializerMetadata initializerMetadata;
                    if (InitializerMetadata.TryGetInitializerMetadata(columnMap.Type, out initializerMetadata))
                    {
                        result = HandleLinqRecord(columnMap, initializerMetadata);
                        nullConstant = CodeGenEmitter.Emit_NullConstant(result.Type);
                    }
                    else
                    {
                        var spanRowType = (RowType)columnMap.Type.EdmType;

                        if (null != _spanIndex
                            && _spanIndex.HasSpanMap(spanRowType))
                        {
                            result = HandleSpandexRecord(columnMap, arg, spanRowType);
                            nullConstant = CodeGenEmitter.Emit_WrappedNullConstant();
                        }
                        else
                        {
                            result = HandleRegularRecord(columnMap, arg, spanRowType);
                            nullConstant = CodeGenEmitter.Emit_NullConstant(result.Type);
                        }
                    }

                    // If there is a null sentinel process it accordingly.
                    if (null != nullSentinelCheck)
                    {
                        // shaper.Reader.IsDBNull(nullsentinelOridinal) ? (type)null : result
                        result = Expression.Condition(nullSentinelCheck, nullConstant, result);
                    }
                }
                _inNullableType = originalInNullableType;
                return new TranslatorResult(result, arg.RequestedType);
            }

            private Expression BuildExpressionToGetRecordState(
                StructuredColumnMap columnMap, Expression entityKeyReader, Expression entitySetReader, Expression nullCheckExpression)
            {
                var recordStateScratchpad = _currentCoordinatorScratchpad.CreateRecordStateScratchpad();

                var stateSlotNumber = AllocateStateSlot();
                recordStateScratchpad.StateSlotNumber = stateSlotNumber;

                var propertyCount = columnMap.Properties.Length;
                var readerCount = (null != entityKeyReader) ? propertyCount + 1 : propertyCount;

                recordStateScratchpad.ColumnCount = propertyCount;

                // We can have an entity here, even though it's a RecordResultColumn, because
                // it may be a polymorphic type; eg: TREAT(Product AS DiscontinuedProduct); we
                // construct an EntityRecordInfo with a sentinel EntityNotValidKey as it's Key
                EntityType entityTypeMetadata = null;
                if (TypeHelpers.TryGetEdmType(columnMap.Type, out entityTypeMetadata))
                {
                    recordStateScratchpad.DataRecordInfo = new EntityRecordInfo(entityTypeMetadata, EntityKey.EntityNotValidKey, null);
                }
                else
                {
                    var edmType = Helper.GetModelTypeUsage(columnMap.Type);
                    recordStateScratchpad.DataRecordInfo = new DataRecordInfo(edmType);
                }

                var propertyReaders = new Expression[readerCount];
                var propertyNames = new string[recordStateScratchpad.ColumnCount];
                var typeUsages = new TypeUsage[recordStateScratchpad.ColumnCount];

                for (var ordinal = 0; ordinal < propertyCount; ordinal++)
                {
                    var propertyReader = columnMap.Properties[ordinal].Accept(this, new TranslatorArg(typeof(Object))).Expression;

                    // recordState.SetColumnValue(i, propertyReader ?? DBNull.Value)
                    propertyReaders[ordinal] = Expression.Call(
                        CodeGenEmitter.Shaper_Parameter, CodeGenEmitter.Shaper_SetColumnValue,
                        Expression.Constant(stateSlotNumber),
                        Expression.Constant(ordinal),
                        Expression.Coalesce(propertyReader, CodeGenEmitter.DBNull_Value)
                        );

                    propertyNames[ordinal] = columnMap.Properties[ordinal].Name;
                    typeUsages[ordinal] = columnMap.Properties[ordinal].Type;
                }

                if (null != entityKeyReader)
                {
                    propertyReaders[readerCount - 1] = Expression.Call(
                        CodeGenEmitter.Shaper_Parameter, CodeGenEmitter.Shaper_SetEntityRecordInfo,
                        Expression.Constant(stateSlotNumber),
                        entityKeyReader,
                        entitySetReader);
                }

                recordStateScratchpad.GatherData = CodeGenEmitter.Emit_BitwiseOr(propertyReaders);
                recordStateScratchpad.PropertyNames = propertyNames;
                recordStateScratchpad.TypeUsages = typeUsages;

                // Finally, build the expression to read the recordState from the shaper state

                // (RecordState)shaperState.State[stateSlotNumber].GatherData(shaper)           
                Expression result = Expression.Call(
                    CodeGenEmitter.Emit_Shaper_GetState(stateSlotNumber, typeof(RecordState)), CodeGenEmitter.RecordState_GatherData,
                    CodeGenEmitter.Shaper_Parameter);

                // If there's a null check, then everything above is gated upon whether 
                // it's value is DBNull.Value.
                if (null != nullCheckExpression)
                {
                    Expression nullResult = Expression.Call(
                        CodeGenEmitter.Emit_Shaper_GetState(stateSlotNumber, typeof(RecordState)), CodeGenEmitter.RecordState_SetNullRecord);
                    // nullCheckExpression ? (type)null : result
                    result = Expression.Condition(nullCheckExpression, nullResult, result);
                }
                return result;
            }

            /// <summary>
            /// Build expression to materialize LINQ initialization types (anonymous
            /// types, IGrouping, EntityCollection)
            /// </summary>
            private Expression HandleLinqRecord(RecordColumnMap columnMap, InitializerMetadata initializerMetadata)
            {
                var propertyReaders = new List<TranslatorResult>(columnMap.Properties.Length);

                foreach (var pair in columnMap.Properties.Zip(initializerMetadata.GetChildTypes()))
                {
                    var propertyColumnMap = pair.Key;
                    var type = pair.Value;

                    // Note that we're not just blindly using the type from the column map
                    // because we need to match the type thatthe initializer says it needs; 
                    // that's why were not using AcceptWithMappedType;
                    if (null == type)
                    {
                        type = DetermineClrType(propertyColumnMap.Type);
                    }

                    var propertyReader = propertyColumnMap.Accept(this, new TranslatorArg(type));
                    propertyReaders.Add(propertyReader);
                }

                var result = initializerMetadata.Emit(propertyReaders);
                return result;
            }

            /// <summary>
            /// Build expression to materialize a data record.
            /// </summary>
            private Expression HandleRegularRecord(RecordColumnMap columnMap, TranslatorArg arg, RowType spanRowType)
            {
                // handle regular records

                // Build an array of expressions that read the individual values from the 
                // source data reader.
                var columnReaders = new Expression[columnMap.Properties.Length];
                for (var i = 0; i < columnReaders.Length; i++)
                {
                    var columnReader = AcceptWithMappedType(this, columnMap.Properties[i]).UnwrappedExpression;

                    // ((object)columnReader) ?? DBNull.Value
                    columnReaders[i] = Expression.Coalesce(
                        CodeGenEmitter.Emit_EnsureType(columnReader, typeof(object)), CodeGenEmitter.DBNull_Value);
                }
                // new object[] {columnReader0..columnReaderN}
                Expression columnReaderArray = Expression.NewArrayInit(typeof(object), columnReaders);

                // Get an expression representing the TypeUsage of the MaterializedDataRecord 
                // we're about to construct; we need to remove the span information from it, 
                // though, since we don't want to surface that...
                var type = columnMap.Type;
                if (null != _spanIndex)
                {
                    type = _spanIndex.GetSpannedRowType(spanRowType) ?? type;
                }
                Expression typeUsage = Expression.Constant(type, typeof(TypeUsage));

                // new MaterializedDataRecord(Shaper.Workspace, typeUsage, values)
                var result = CodeGenEmitter.Emit_EnsureType(
                    Expression.New(
                        CodeGenEmitter.MaterializedDataRecord_ctor, CodeGenEmitter.Shaper_Workspace, typeUsage, columnReaderArray),
                    arg.RequestedType);
                return result;
            }

            /// <summary>
            /// Build expression to materialize the spanned information
            /// </summary>
            private Expression HandleSpandexRecord(RecordColumnMap columnMap, TranslatorArg arg, RowType spanRowType)
            {
                var spanMap = _spanIndex.GetSpanMap(spanRowType);

                // First, build the expression to materialize the root item.
                var result = columnMap.Properties[0].Accept(this, arg).Expression;

                // Now build expressions that call into the appropriate shaper method
                // for the type of span for each spanned item.
                for (var i = 1; i < columnMap.Properties.Length; i++)
                {
                    var targetMember = spanMap[i];
                    var propertyTranslatorResult = AcceptWithMappedType(this, columnMap.Properties[i]);
                    var spannedResultReader = propertyTranslatorResult.Expression;

                    // figure out the flavor of the span
                    var collectionTranslatorResult = propertyTranslatorResult as CollectionTranslatorResult;
                    if (null != collectionTranslatorResult)
                    {
                        var expressionToGetCoordinator = collectionTranslatorResult.ExpressionToGetCoordinator;

                        // full span collection
                        var elementType = spannedResultReader.Type.GetGenericArguments()[0];

                        var handleFullSpanCollectionMethod =
                            CodeGenEmitter.Shaper_HandleFullSpanCollection.MakeGenericMethod(elementType);
                        result = Expression.Call(
                            CodeGenEmitter.Shaper_Parameter, handleFullSpanCollectionMethod, result, expressionToGetCoordinator,
                            Expression.Constant(targetMember));
                    }
                    else
                    {
                        if (typeof(EntityKey)
                            == spannedResultReader.Type)
                        {
                            // relationship span
                            var handleRelationshipSpanMethod = CodeGenEmitter.Shaper_HandleRelationshipSpan;
                            result = Expression.Call(
                                CodeGenEmitter.Shaper_Parameter, handleRelationshipSpanMethod, result, spannedResultReader,
                                Expression.Constant(targetMember));
                        }
                        else
                        {
                            // full span element
                            var handleFullSpanElementMethod = CodeGenEmitter.Shaper_HandleFullSpanElement;
                            result = Expression.Call(
                                CodeGenEmitter.Shaper_Parameter, handleFullSpanElementMethod, result, spannedResultReader,
                                Expression.Constant(targetMember));
                        }
                    }
                }
                return result;
            }

            #endregion

            #region Collection columns

            /// <summary>
            /// Visit(SimpleCollectionColumnMap)
            /// </summary>
            internal override TranslatorResult Visit(SimpleCollectionColumnMap columnMap, TranslatorArg arg)
            {
                return ProcessCollectionColumnMap(columnMap, arg);
            }

            /// <summary>
            /// Visit(DiscriminatedCollectionColumnMap)
            /// </summary>
            internal override TranslatorResult Visit(DiscriminatedCollectionColumnMap columnMap, TranslatorArg arg)
            {
                return ProcessCollectionColumnMap(columnMap, arg, columnMap.Discriminator, columnMap.DiscriminatorValue);
            }

            /// <summary>
            /// Common code for both Simple and Discrminated Column Maps.
            /// </summary>
            private TranslatorResult ProcessCollectionColumnMap(CollectionColumnMap columnMap, TranslatorArg arg)
            {
                return ProcessCollectionColumnMap(columnMap, arg, null, null);
            }

            /// <summary>
            /// Common code for both Simple and Discriminated Column Maps.
            /// </summary>
            private TranslatorResult ProcessCollectionColumnMap(
                CollectionColumnMap columnMap, TranslatorArg arg, ColumnMap discriminatorColumnMap, object discriminatorValue)
            {
                var elementType = DetermineElementType(arg.RequestedType, columnMap);

                // CoordinatorScratchpad aggregates information about the current nested
                // result (represented by the given CollectionColumnMap)
                var coordinatorScratchpad = new CoordinatorScratchpad(elementType);

                // enter scope for current coordinator when translating children, etc.
                EnterCoordinatorTranslateScope(coordinatorScratchpad);

                var elementColumnMap = columnMap.Element;

                if (IsValueLayer)
                {
                    var structuredElement = elementColumnMap as StructuredColumnMap;

                    // If we have a collection of non-structured types we have to put 
                    // a structure around it, because we don't have data readers of 
                    // scalars, only structures.  We don't need a null sentinel because
                    // this structure can't ever be null.
                    if (null == structuredElement)
                    {
                        var columnMaps = new ColumnMap[1] { columnMap.Element };
                        elementColumnMap = new RecordColumnMap(columnMap.Element.Type, columnMap.Element.Name, columnMaps, null);
                    }
                }

                var originalInNullableType = _inNullableType;
                if (discriminatorColumnMap != null)
                {
                    _inNullableType = true;
                }

                // Build the expression that will construct the element of the collection
                // from the source data reader.
                // We use UnconvertedExpression here so we can defer doing type checking in case
                // we need to translate to a POCO collection later in the process.
                var elementReader = elementColumnMap.Accept(this, new TranslatorArg(elementType)).UnconvertedExpression;

                // Build the expression(s) that read the collection's keys from the source
                // data reader; note that the top level collection may not have keys if there
                // are no children.
                Expression[] keyReaders;

                if (null != columnMap.Keys)
                {
                    keyReaders = new Expression[columnMap.Keys.Length];
                    for (var i = 0; i < keyReaders.Length; i++)
                    {
                        var keyReader = AcceptWithMappedType(this, columnMap.Keys[i]).Expression;
                        keyReaders[i] = keyReader;
                    }
                }
                else
                {
                    keyReaders = new Expression[] { };
                }

                // Build the expression that reads the discriminator value from the source
                // data reader.
                Expression discriminatorReader = null;
                if (null != discriminatorColumnMap)
                {
                    discriminatorReader = AcceptWithMappedType(this, discriminatorColumnMap).Expression;
                    _inNullableType = originalInNullableType;
                }

                // get expression retrieving the coordinator
                var expressionToGetCoordinator = BuildExpressionToGetCoordinator(
                    elementType, elementReader, keyReaders, discriminatorReader, discriminatorValue, coordinatorScratchpad);
                var getElementsExpression = GetGenericElementsMethod(elementType);

                Expression result;
                if (IsValueLayer)
                {
                    result = expressionToGetCoordinator;
                }
                else
                {
                    // coordinator.GetElements()
                    result = Expression.Call(expressionToGetCoordinator, getElementsExpression);

                    // Perform the type check that was previously deferred so we could process POCO collections.
                    coordinatorScratchpad.Element = CodeGenEmitter.Emit_EnsureType(coordinatorScratchpad.Element, elementType);

                    // When materializing specifically requested collection types, we need
                    // to transfer the results from the Enumerable to the requested collection.
                    var innerElementType = arg.RequestedType.TryGetElementType(typeof(ICollection<>));
                    if (innerElementType != null)
                    {
                        // Given we have some type that implements ICollection<T>, we need to decide what concrete
                        // collection type to instantiate--See EntityUtil.DetermineCollectionType for details.
                        var typeToInstantiate = EntityUtil.DetermineCollectionType(arg.RequestedType);

                        if (typeToInstantiate == null)
                        {
                            throw new InvalidOperationException(
                                Strings.ObjectQuery_UnableToMaterializeArbitaryProjectionType(arg.RequestedType));
                        }

                        var listOfElementType = typeof(List<>).MakeGenericType(innerElementType);
                        if (typeToInstantiate != listOfElementType)
                        {
                            coordinatorScratchpad.InitializeCollection = CodeGenEmitter.Emit_EnsureType(
                                DelegateFactory.GetNewExpressionForCollectionType(typeToInstantiate),
                                typeof(ICollection<>).MakeGenericType(innerElementType));
                        }
                        result = CodeGenEmitter.Emit_EnsureType(result, arg.RequestedType);
                    }
                    else
                    {
                        // If any compensation is required (returning IOrderedEnumerable<T>, not 
                        // just vanilla IEnumerable<T> we must wrap the result with a static class
                        // that is of the type expected.
                        if (!arg.RequestedType.IsAssignableFrom(result.Type))
                        {
                            // new CompensatingCollection<TElement>(_collectionReader)
                            var compensatingCollectionType = typeof(CompensatingCollection<>).MakeGenericType(elementType);
                            var constructorInfo = compensatingCollectionType.GetConstructors()[0];
                            result = CodeGenEmitter.Emit_EnsureType(Expression.New(constructorInfo, result), compensatingCollectionType);
                        }
                    }
                }
                ExitCoordinatorTranslateScope();
                return new CollectionTranslatorResult(result, arg.RequestedType, expressionToGetCoordinator);
            }

            public static MethodInfo GetGenericElementsMethod(Type elementType)
            {
                return typeof(Coordinator<>).MakeGenericType(elementType).GetDeclaredMethod("GetElements");
            }

            /// <summary>
            /// Returns the CLR Type of the element of the collection
            /// </summary>
            private Type DetermineElementType(Type collectionType, CollectionColumnMap columnMap)
            {
                Type result = null;

                if (IsValueLayer)
                {
                    result = typeof(RecordState);
                }
                else
                {
                    result = TypeSystem.GetElementType(collectionType);

                    // GetElementType returns the input type if it is not a collection.
                    if (result == collectionType)
                    {
                        // if the user isn't asking for a CLR collection type (e.g. ObjectQuery<object>("{{1, 2}}")), we choose for them
                        var edmElementType = ((CollectionType)columnMap.Type.EdmType).TypeUsage;
                        // the TypeUsage of the Element of the collection.
                        result = DetermineClrType(edmElementType);
                    }
                }
                return result;
            }

            /// <summary>
            /// Build up the coordinator graph using Enter/ExitCoordinatorTranslateScope.
            /// </summary>
            private void EnterCoordinatorTranslateScope(CoordinatorScratchpad coordinatorScratchpad)
            {
                if (null == RootCoordinatorScratchpad)
                {
                    coordinatorScratchpad.Depth = 0;
                    RootCoordinatorScratchpad = coordinatorScratchpad;
                    _currentCoordinatorScratchpad = coordinatorScratchpad;
                }
                else
                {
                    coordinatorScratchpad.Depth = _currentCoordinatorScratchpad.Depth + 1;
                    _currentCoordinatorScratchpad.AddNestedCoordinator(coordinatorScratchpad);
                    _currentCoordinatorScratchpad = coordinatorScratchpad;
                }
            }

            private void ExitCoordinatorTranslateScope()
            {
                _currentCoordinatorScratchpad = _currentCoordinatorScratchpad.Parent;
            }

            /// <summary>
            /// Return an expression to read the coordinator from a state slot at
            /// runtime.  This is the method where we store the expressions we've
            /// been building into the CoordinatorScratchpad, which we'll compile
            /// later, once we've left the visitor.
            /// </summary>
            private Expression BuildExpressionToGetCoordinator(
                Type elementType, Expression element, Expression[] keyReaders, Expression discriminator, object discriminatorValue,
                CoordinatorScratchpad coordinatorScratchpad)
            {
                var stateSlotNumber = AllocateStateSlot();
                coordinatorScratchpad.StateSlotNumber = stateSlotNumber;

                // Ensure that the element type of the collec element translator
                coordinatorScratchpad.Element = element;

                // Build expressions to set the key values into their state slots, and
                // to compare the current values from the source reader with the values
                // in the slots.
                var setKeyTerms = new List<Expression>(keyReaders.Length);
                var checkKeyTerms = new List<Expression>(keyReaders.Length);

                foreach (var keyReader in keyReaders)
                {
                    // allocate space for the key value in the reader state
                    var keyStateSlotNumber = AllocateStateSlot();

                    // SetKey: readerState.SetState<T>(stateSlot, keyReader)
                    setKeyTerms.Add(CodeGenEmitter.Emit_Shaper_SetState(keyStateSlotNumber, keyReader));

                    // CheckKey: ((T)readerState.State[ordinal]).Equals(keyValue)
                    checkKeyTerms.Add(
                        CodeGenEmitter.Emit_Equal(
                            CodeGenEmitter.Emit_Shaper_GetState(keyStateSlotNumber, keyReader.Type),
                            keyReader
                            )
                        );
                }

                // For setting keys, we use BitwiseOr so that we don't short-circuit (all  
                // key terms are set)
                coordinatorScratchpad.SetKeys = CodeGenEmitter.Emit_BitwiseOr(setKeyTerms);

                // When checking for equality, we use AndAlso so that we short-circuit (return
                // as soon as key values don't match)
                coordinatorScratchpad.CheckKeys = CodeGenEmitter.Emit_AndAlso(checkKeyTerms);

                if (null != discriminator)
                {
                    // discriminatorValue == discriminator
                    coordinatorScratchpad.HasData = CodeGenEmitter.Emit_Equal(
                        Expression.Constant(discriminatorValue, discriminator.Type),
                        discriminator
                        );
                }

                // Finally, build the expression to read the coordinator from the state
                // (Coordinator<elementType>)readerState.State[stateOrdinal]
                var result = CodeGenEmitter.Emit_Shaper_GetState(stateSlotNumber, typeof(Coordinator<>).MakeGenericType(elementType));
                return result;
            }

            #endregion

            #region Scalar columns

            /// <summary>
            /// Visit(RefColumnMap)
            /// If the entityKey has a value, then return it otherwise return a null
            /// valued EntityKey.  The EntityKey construction is the tricky part.
            /// </summary>
            internal override TranslatorResult Visit(RefColumnMap columnMap, TranslatorArg arg)
            {
                var entityIdentity = columnMap.EntityIdentity;
                Expression entitySetReader; // Ignored here; used when constructing Entities

                // hasValue ? entityKey : (EntityKey)null
                Expression result = Expression.Condition(
                    CodeGenEmitter.Emit_EntityKey_HasValue(entityIdentity.Keys),
                    Emit_EntityKey_ctor(this, entityIdentity, true, out entitySetReader),
                    Expression.Constant(null, typeof(EntityKey))
                    );

                var ordinal = ((ScalarColumnMap)entityIdentity.Keys[0]).ColumnPos;
                if (!_streaming && !NullableColumns.Contains(ordinal))
                {
                    NullableColumns.Add(ordinal);
                }

                return new TranslatorResult(result, arg.RequestedType);
            }

            /// <summary>
            /// Visit(ScalarColumnMap)
            /// Pretty basic stuff here; we just call the method that matches the
            /// type of the column.  Of course we have to handle nullable/non-nullable
            /// types, and non-value types.
            /// </summary>
            [SuppressMessage("Microsoft.Maintainability", "CA1502:AvoidExcessiveComplexity")]
            internal override TranslatorResult Visit(ScalarColumnMap columnMap, TranslatorArg arg)
            {
                var type = arg.RequestedType;
                var columnType = columnMap.Type;
                var ordinal = columnMap.ColumnPos;
                Expression result;

                // 1. Create an expression to access the column value as an instance of the correct type. For non-spatial types this requires a call to one of the
                //    DbDataReader GetXXX methods; spatial values must be read using the provider's spatial services implementation.
                // 2. If the type was nullable (strings, byte[], Nullable<T>), wrap the expression with a check for the DBNull value and produce the correct typed null instead.
                //    Since the base spatial types (DbGeography/DbGeometry) are reference types, this is always required for spatial columns.
                // 3. Also create a version of the expression with error handling so that we can throw better exception messages when needed
                //
                PrimitiveTypeKind typeKind;
                Type nonNullableType = null;
                if (Helper.IsSpatialType(columnType, out typeKind))
                {
                    Debug.Assert(
                        Helper.IsGeographicType((PrimitiveType)columnType.EdmType)
                        || Helper.IsGeometricType((PrimitiveType)columnType.EdmType),
                        "Spatial primitive type is neither Geometry or Geography?");
                    result =
                        CodeGenEmitter.Emit_Conditional_NotDBNull(
                            Helper.IsGeographicType((PrimitiveType)columnType.EdmType)
                                ? CodeGenEmitter.Emit_EnsureType(CodeGenEmitter.Emit_Shaper_GetGeographyColumnValue(ordinal), type)
                                : CodeGenEmitter.Emit_EnsureType(CodeGenEmitter.Emit_Shaper_GetGeometryColumnValue(ordinal), type),
                            ordinal, type);

                    if (!_streaming && !NullableColumns.Contains(ordinal))
                    {
                        NullableColumns.Add(ordinal);
                    }
                }
                else
                {
                    bool needsNullableCheck;
                    var readerMethod = CodeGenEmitter.GetReaderMethod(type, out needsNullableCheck);

                    result = Expression.Call(CodeGenEmitter.Shaper_Reader, readerMethod, Expression.Constant(ordinal));

                    // if the requested type is a nullable enum we need to cast it first to the non-nullable enum type to avoid InvalidCastException.
                    // Note that we guard against null values by wrapping the expression with DbNullCheck later. Also we don't actually 
                    // look at the type of the value returned by reader. If the value is not castable to enum we will fail with cast exception.
                    nonNullableType = TypeSystem.GetNonNullableType(type);
                    if (nonNullableType.IsEnum
                        && nonNullableType != type)
                    {
                        Debug.Assert(
                            needsNullableCheck,
                            "This is a nullable enum so needsNullableCheck should be true to emit code that handles null values read from the reader.");

                        result = Expression.Convert(result, nonNullableType);
                    }
                    else if (type == typeof(object))
                    {
                        Debug.Assert(
                            !needsNullableCheck,
                            "If the requested type is object there is no special handling for null values returned from the reader.");

                        // special case for an OSpace query where the requested type is object but the column type is of an enum type. In this case
                        // we want to return a boxed value of enum type instead a boxed value of the enum underlying type. We also need to handle null
                        // values to return DBNull to be consistent with behavior for primitive types (e.g. int)
                        if (!IsValueLayer
                            && TypeSemantics.IsEnumerationType(columnType))
                        {
                            result = Expression.Condition(
                                CodeGenEmitter.Emit_Reader_IsDBNull(ordinal),
                                result,
                                Expression.Convert(
                                    Expression.Convert(result, TypeSystem.GetNonNullableType(DetermineClrType(columnType.EdmType))),
                                    typeof(object)));

                            if (!_streaming && !NullableColumns.Contains(ordinal))
                            {
                                NullableColumns.Add(ordinal);
                            }
                        }
                    }

                    // (type)shaper.Reader.Get???(ordinal)
                    result = CodeGenEmitter.Emit_EnsureType(result, type);

                    if (needsNullableCheck)
                    {
                        result = CodeGenEmitter.Emit_Conditional_NotDBNull(result, ordinal, type);

                        if (!_streaming && !NullableColumns.Contains(ordinal))
                        {
                            NullableColumns.Add(ordinal);
                        }
                    }
                }

                if (!_streaming)
                {
                    var expectedColumnType = nonNullableType ?? type;
                    expectedColumnType = expectedColumnType.IsEnum ? expectedColumnType.GetEnumUnderlyingType() : expectedColumnType;
                    Type existingType;
                    if (ColumnTypes.TryGetValue(ordinal, out existingType))
                    {
                        if (existingType == typeof(object) && expectedColumnType != typeof(object))
                        {
                            ColumnTypes[ordinal] = expectedColumnType;
                        }
                        else
                        {
                            Debug.Assert((existingType != typeof(object) && expectedColumnType == typeof(object)) || expectedColumnType == existingType, 
                                "Different types", "Column {0}, old type '{1}', new type '{2}'", ordinal, existingType, expectedColumnType);
                        }
                    }
                    else
                    {
                        ColumnTypes.Add(ordinal, expectedColumnType);
                        if (_inNullableType && !NullableColumns.Contains(ordinal))
                        {
                            NullableColumns.Add(ordinal);
                        }
                    }
                }

                var resultWithErrorHandling = CodeGenEmitter.Emit_Shaper_GetColumnValueWithErrorHandling(
                    arg.RequestedType, ordinal, columnType);
                _currentCoordinatorScratchpad.AddExpressionWithErrorHandling(result, resultWithErrorHandling);
                return new TranslatorResult(result, type);
            }

            /// <summary>
            /// Visit(VarRefColumnMap)
            /// This should throw; VarRefColumnMaps should be removed by the PlanCompiler.
            /// </summary>
            internal override TranslatorResult Visit(VarRefColumnMap columnMap, TranslatorArg arg)
            {
                Debug.Fail("VarRefColumnMap should be substituted at this point");
                throw new InvalidOperationException(String.Empty);
            }

            #endregion

            #region Helper methods

            /// <summary>
            /// Allocates a slot in 'Shaper.State' which can be used as storage for
            /// materialization tasks (e.g. remembering key values for a nested collection)
            /// </summary>
            private int AllocateStateSlot()
            {
                return StateSlotCount++;
            }

            /// <summary>
            /// Return the CLR type we're supposed to materialize for the TypeUsage
            /// </summary>
            private Type DetermineClrType(TypeUsage typeUsage)
            {
                return DetermineClrType(typeUsage.EdmType);
            }

            /// <summary>
            /// Return the CLR type we're supposed to materialize for the EdmType
            /// </summary>
            private Type DetermineClrType(EdmType edmType)
            {
                Type result = null;
                // Normalize for spandex
                edmType = ResolveSpanType(edmType);

                switch (edmType.BuiltInTypeKind)
                {
                    case BuiltInTypeKind.EntityType:
                    case BuiltInTypeKind.ComplexType:
                        if (IsValueLayer)
                        {
                            result = typeof(RecordState);
                        }
                        else
                        {
                            result = LookupObjectMapping(edmType).ClrType.ClrType;
                        }
                        break;

                    case BuiltInTypeKind.RefType:
                        result = typeof(EntityKey);
                        break;

                    case BuiltInTypeKind.CollectionType:
                        if (IsValueLayer)
                        {
                            result = typeof(Coordinator<RecordState>);
                        }
                        else
                        {
                            var edmElementType = ((CollectionType)edmType).TypeUsage.EdmType;
                            result = DetermineClrType(edmElementType);
                            result = typeof(IEnumerable<>).MakeGenericType(result);
                        }
                        break;

                    case BuiltInTypeKind.EnumType:
                        if (IsValueLayer)
                        {
                            result = DetermineClrType(((EnumType)edmType).UnderlyingType);
                        }
                        else
                        {
                            result = LookupObjectMapping(edmType).ClrType.ClrType;
                            result = typeof(Nullable<>).MakeGenericType(result);
                        }
                        break;

                    case BuiltInTypeKind.PrimitiveType:
                        result = ((PrimitiveType)edmType).ClrEquivalentType;
                        if (result.IsValueType)
                        {
                            result = typeof(Nullable<>).MakeGenericType(result);
                        }
                        break;

                    case BuiltInTypeKind.RowType:
                        if (IsValueLayer)
                        {
                            result = typeof(RecordState);
                        }
                        else
                        {
                            // LINQ has anonymous types that aren't going to show up in our
                            // metadata workspace, and we don't want to hydrate a record when
                            // we need an anonymous type.  ELINQ solves this by annotating the
                            // edmType with some additional information, which we'll pick up 
                            // here.
                            var initializerMetadata = ((RowType)edmType).InitializerMetadata;
                            if (null != initializerMetadata)
                            {
                                result = initializerMetadata.ClrType;
                            }
                            else
                            {
                                // Otherwise, by default, we'll give DbDataRecord results (the 
                                // user can also cast to IExtendedDataRecord)
                                result = typeof(DbDataRecord);
                            }
                        }
                        break;

                    default:
                        Debug.Fail(
                            String.Format(
                                CultureInfo.CurrentCulture,
                                "The type {0} was not the expected scalar, enumeration, collection, structural, nominal, or reference type.",
                                edmType.GetType()));
                        break;
                }
                Debug.Assert(null != result, "no result?"); // just making sure we cover this in the switch statement.

                return result;
            }

            /// <summary>
            /// Get the ConstructorInfo for the type specified, and ensure we keep track
            /// of any security requirements that the type has.
            /// </summary>
            private static ConstructorInfo GetConstructor(Type type)
            {
                return type.IsAbstract ? null : DelegateFactory.GetConstructorForType(type);
            }

            /// <summary>
            /// Retrieves object mapping metadata for the given type. The first time a type
            /// is encountered, we cache the metadata to avoid repeating the work for every
            /// row in result.
            /// Caching at the materializer rather than workspace/metadata cache level optimizes
            /// for transient types (including row types produced for span, LINQ initializations,
            /// collections and projections).
            /// </summary>
            private ObjectTypeMapping LookupObjectMapping(EdmType edmType)
            {
                DebugCheck.NotNull(edmType);

                ObjectTypeMapping result;

                var resolvedType = ResolveSpanType(edmType);
                if (null == resolvedType)
                {
                    resolvedType = edmType;
                }

                if (!_objectTypeMappings.TryGetValue(resolvedType, out result))
                {
                    result = Util.GetObjectMapping(resolvedType, _workspace);
                    _objectTypeMappings.Add(resolvedType, result);
                }
                return result;
            }

            /// <summary>
            /// Remove spanned info from the edmType
            /// </summary>
            private EdmType ResolveSpanType(EdmType edmType)
            {
                var result = edmType;

                switch (result.BuiltInTypeKind)
                {
                    case BuiltInTypeKind.CollectionType:
                        // For collections, we have to edmType from the (potentially) spanned
                        // element of the collection, then build a new Collection around it.
                        result = ResolveSpanType(((CollectionType)result).TypeUsage.EdmType);
                        if (null != result)
                        {
                            result = new CollectionType(result);
                        }
                        break;

                    case BuiltInTypeKind.RowType:
                        // If there is a SpanMap, pick up the EdmType from the first column
                        // in the record, otherwise it's just the type we already have.
                        var rowType = (RowType)result;
                        if (null != _spanIndex
                            && _spanIndex.HasSpanMap(rowType))
                        {
                            result = rowType.Members[0].TypeUsage.EdmType;
                        }
                        break;
                }
                return result;
            }

            /// <summary>
            /// Creates an expression representing an inline delegate of type Func{Shaper, body.Type};
            /// </summary>
            private LambdaExpression CreateInlineDelegate(Expression body)
            {
                // Note that we call through to a typed method so that we can call Expression.Lambda<Func> instead
                // of the straightforward Expression.Lambda. The latter requires FullTrust.
                var delegateReturnType = body.Type;
                var createMethod = Translator_TypedCreateInlineDelegate.MakeGenericMethod(delegateReturnType);
                var result = (LambdaExpression)createMethod.Invoke(this, new object[] { body });
                return result;
            }

            [SuppressMessage("Microsoft.Performance", "CA1811:AvoidUncalledPrivateCode",
                Justification = "Called via reflection by the non-generic overload")]
            private Expression<Func<Shaper, T>> TypedCreateInlineDelegate<T>(Expression body)
            {
                var result = Expression.Lambda<Func<Shaper, T>>(body, CodeGenEmitter.Shaper_Parameter);
                _currentCoordinatorScratchpad.AddInlineDelegate(result);
                return result;
            }

            /// <summary>
            /// Creates expression to construct an EntityKey. Assumes that both the key has
            /// a value (Emit_EntityKey_HasValue == true) and that the EntitySet has value
            /// (EntitySet != null).
            /// </summary>
            private static Expression Emit_EntityKey_ctor(
                TranslatorVisitor translatorVisitor, EntityIdentity entityIdentity, bool isForColumnValue, out Expression entitySetReader)
            {
                Expression result;
                Expression setEntitySetStateSlotValue = null;

                // First build the expressions that read each value that comprises the EntityKey
                var keyReaders = new List<Expression>(entityIdentity.Keys.Length);
                for (var i = 0; i < entityIdentity.Keys.Length; i++)
                {
                    var keyReader = entityIdentity.Keys[i].Accept(translatorVisitor, new TranslatorArg(typeof(object))).Expression;
                    keyReaders.Add(keyReader);
                }

                // Next build the expression that determines us the entitySet; how we do this differs 
                // depending on whether we have a simple or discriminated identity.

                var simpleEntityIdentity = entityIdentity as SimpleEntityIdentity;
                if (null != simpleEntityIdentity)
                {
                    if (simpleEntityIdentity.EntitySet == null)
                    {
                        // 'Free-floating' entities do not have entity keys.
                        entitySetReader = Expression.Constant(null, typeof(EntitySet));
                        return Expression.Constant(null, typeof(EntityKey));
                    }
                    // For SimpleEntityIdentities, the entitySet expression is a constant
                    entitySetReader = Expression.Constant(simpleEntityIdentity.EntitySet, typeof(EntitySet));
                }
                else
                {
                    // For DiscriminatedEntityIdentities, the we have to search the EntitySetMap 
                    // for the matching discriminator value; we'll get the discriminator first, 
                    // the compare them all in sequence.                
                    var discriminatedEntityIdentity = (DiscriminatedEntityIdentity)entityIdentity;

                    var discriminator =
                        discriminatedEntityIdentity.EntitySetColumnMap.Accept(translatorVisitor, new TranslatorArg(typeof(int?))).Expression;
                    var entitySets = discriminatedEntityIdentity.EntitySetMap;

                    // CONSIDER: We could just do an index lookup here instead of a series of 
                    //         comparisons, however this is MEST, and they get what they asked for.

                    // (_discriminator == 0 ? entitySets[0] : (_discriminator == 1 ? entitySets[1] ... : null)
                    entitySetReader = Expression.Constant(null, typeof(EntitySet));
                    for (var i = 0; i < entitySets.Length; i++)
                    {
                        entitySetReader = Expression.Condition(
                            Expression.Equal(discriminator, Expression.Constant(i, typeof(int?))),
                            Expression.Constant(entitySets[i], typeof(EntitySet)),
                            entitySetReader
                            );
                    }

                    // Allocate a stateSlot to contain the entitySet we determine, and ensure we
                    // store it there on the way to constructing the key.
                    var entitySetStateSlotNumber = translatorVisitor.AllocateStateSlot();
                    setEntitySetStateSlotValue = CodeGenEmitter.Emit_Shaper_SetStatePassthrough(entitySetStateSlotNumber, entitySetReader);
                    entitySetReader = CodeGenEmitter.Emit_Shaper_GetState(entitySetStateSlotNumber, typeof(EntitySet));
                }

                // And now that we have all the pieces, construct the EntityKey using the appropriate
                // constructor (there's an optimized constructor for the single key case)
                if (1 == entityIdentity.Keys.Length)
                {
                    // new EntityKey(entitySet, keyReaders[0])
                    result = Expression.New(
                        CodeGenEmitter.EntityKey_ctor_SingleKey,
                        entitySetReader,
                        keyReaders[0]);
                }
                else
                {
                    // new EntityKey(entitySet, { keyReaders[0], ... keyReaders[n] })
                    result = Expression.New(
                        CodeGenEmitter.EntityKey_ctor_CompositeKey,
                        entitySetReader,
                        Expression.NewArrayInit(typeof(object), keyReaders));
                }

                // In the case where we've had to store the entitySetReader value in a 
                // state slot, we test the value for non-null before we construct the 
                // entityKey.  We use this opportunity to stuff the value into the state
                // slot, so the code above that attempts to read it from there will find
                // it.
                if (null != setEntitySetStateSlotValue)
                {
                    Expression noEntityKeyExpression;
                    if (translatorVisitor.IsValueLayer
                        && !isForColumnValue)
                    {
                        noEntityKeyExpression = Expression.Constant(EntityKey.NoEntitySetKey, typeof(EntityKey));
                    }
                    else
                    {
                        noEntityKeyExpression = Expression.Constant(null, typeof(EntityKey));
                    }
                    result = Expression.Condition(
                        Expression.Equal(setEntitySetStateSlotValue, Expression.Constant(null, typeof(EntitySet))),
                        noEntityKeyExpression,
                        result
                        );
                }
                return result;
            }

            #endregion
        }
    }
}
=======
﻿// Copyright (c) Microsoft Open Technologies, Inc. All rights reserved. See License.txt in the project root for license information.

namespace System.Data.Entity.Core.Common.Internal.Materialization
{
    using System.Collections.Generic;
    using System.Data.Common;
    using System.Data.Entity.Core.Common.QueryCache;
    using System.Data.Entity.Core.Common.Utils;
    using System.Data.Entity.Core.Mapping;
    using System.Data.Entity.Core.Metadata.Edm;
    using System.Data.Entity.Core.Objects;
    using System.Data.Entity.Core.Objects.DataClasses;
    using System.Data.Entity.Core.Objects.ELinq;
    using System.Data.Entity.Core.Objects.Internal;
    using System.Data.Entity.Core.Query.InternalTrees;
    using System.Data.Entity.Resources;
    using System.Data.Entity.Utilities;
    using System.Diagnostics;
    using System.Diagnostics.CodeAnalysis;
    using System.Globalization;
    using System.Linq;
    using System.Linq.Expressions;
    using System.Reflection;

    /// <summary>
    /// Translates query ColumnMap into ShaperFactory. Basically, we interpret the
    /// ColumnMap and compile delegates used to materialize results.
    /// </summary>
    internal class Translator
    {
        private static readonly MethodInfo GenericTranslateColumnMap = typeof(Translator).GetMethod(
            "TranslateColumnMap", BindingFlags.Instance | BindingFlags.NonPublic);

        /// <summary>
        /// The main entry point for the translation process. Given a ColumnMap, returns
        /// a ShaperFactory which can be used to materialize results for a query.
        /// </summary>
        internal virtual ShaperFactory<T> TranslateColumnMap<T>(
            ColumnMap columnMap, MetadataWorkspace workspace, SpanIndex spanIndex, MergeOption mergeOption, bool streaming, bool valueLayer)
        {
            DebugCheck.NotNull(columnMap);
            DebugCheck.NotNull(workspace);

            Debug.Assert(columnMap is CollectionColumnMap, "root column map must be a collection for a query");

            // If the query cache already contains a plan, then we're done
            ShaperFactory<T> result;
            var columnMapKey = ColumnMapKeyBuilder.GetColumnMapKey(columnMap, spanIndex);
            var cacheKey = new ShaperFactoryQueryCacheKey<T>(columnMapKey, mergeOption, streaming, valueLayer);

            var queryCacheManager = workspace.GetQueryCacheManager();
            if (queryCacheManager.TryCacheLookup(cacheKey, out result))
            {
                return result;
            }

            // Didn't find it in the cache, so we have to do the translation;  First create
            // the translator visitor that recursively tranforms ColumnMaps into Expressions
            // stored on the CoordinatorScratchpads it also constructs.  We'll compile those
            // expressions into delegates later.
            var translatorVisitor = new TranslatorVisitor(workspace, spanIndex, mergeOption, streaming, valueLayer);
            columnMap.Accept(translatorVisitor, new TranslatorArg(typeof(IEnumerable<>).MakeGenericType(typeof(T))));

            Debug.Assert(
                null != translatorVisitor.RootCoordinatorScratchpad,
                "translating the root of the query must populate RootCoordinatorScratchpad");

            // We're good. Go ahead and recursively compile the CoordinatorScratchpads we
            // created in the vistor into CoordinatorFactories which contain compiled
            // delegates for the expressions we generated.
            var coordinatorFactory = (CoordinatorFactory<T>)translatorVisitor.RootCoordinatorScratchpad.Compile();

            Type[] columnTypes = null;
            bool[] nullableColumns = null;
            if (!streaming)
            {
                var maxColumn = Math.Max(
                    translatorVisitor.ColumnTypes.Any() ? translatorVisitor.ColumnTypes.Keys.Max() : 0,
                    translatorVisitor.NullableColumns.Any() ? translatorVisitor.NullableColumns.Max() : 0);
                columnTypes = new Type[maxColumn + 1];
                foreach (var columnType in translatorVisitor.ColumnTypes)
                {
                    columnTypes[columnType.Key] = columnType.Value;
                }

                nullableColumns = new bool[maxColumn + 1];
                foreach (var nullableColumn in translatorVisitor.NullableColumns)
                {
                    nullableColumns[nullableColumn] = true;
                }
            }

            // Finally, take everything we've produced, and create the ShaperFactory to
            // contain it all, then add it to the query cache so we don't need to do this
            // for this query again.
            result = new ShaperFactory<T>(
                translatorVisitor.StateSlotCount, coordinatorFactory, columnTypes, nullableColumns, mergeOption);
            var cacheEntry = new QueryCacheEntry(cacheKey, result);
            if (queryCacheManager.TryLookupAndAdd(cacheEntry, out cacheEntry))
            {
                // Someone beat us to it. Use their result instead.
                result = (ShaperFactory<T>)cacheEntry.GetTarget();
            }
            return result;
        }

        internal static ShaperFactory TranslateColumnMap(
            Translator translator,
            Type elementType,
            ColumnMap columnMap,
            MetadataWorkspace workspace,
            SpanIndex spanIndex,
            MergeOption mergeOption,
            bool streaming,
            bool valueLayer)
        {
            DebugCheck.NotNull(elementType);
            DebugCheck.NotNull(columnMap);
            DebugCheck.NotNull(workspace);

            var typedCreateMethod = GenericTranslateColumnMap.MakeGenericMethod(elementType);

            return (ShaperFactory)typedCreateMethod.Invoke(
                translator, new object[] { columnMap, workspace, spanIndex, mergeOption, streaming, valueLayer });
        }

        [SuppressMessage("Microsoft.Maintainability", "CA1506:AvoidExcessiveClassCoupling")]
        private class TranslatorVisitor : ColumnMapVisitorWithResults<TranslatorResult, TranslatorArg>
        {
            #region Private state

            /// <summary>
            /// Gets the O-Space Metadata workspace.
            /// </summary>
            private readonly MetadataWorkspace _workspace;

            /// <summary>
            /// Gets structure telling us how to interpret 'span' rows (includes implicit
            /// relationship span and explicit full span via ObjectQuery.Include().
            /// </summary>
            private readonly SpanIndex _spanIndex;

            /// <summary>
            /// Gets the MergeOption for the current query (influences our handling of
            /// entities when they are materialized).
            /// </summary>
            private readonly MergeOption _mergeOption;

            private readonly bool _streaming;

            /// <summary>
            /// When true, indicates we're processing for the value layer (BridgeDataReader)
            /// and not the ObjectMaterializer
            /// </summary>
            private readonly bool IsValueLayer;

            /// <summary>
            /// Gets scratchpad for the coordinator builder for the nested reader currently
            /// being translated or emitted.
            /// </summary>
            private CoordinatorScratchpad _currentCoordinatorScratchpad;

            /// <summary>
            /// Local cache of ObjectTypeMappings for EdmTypes (to prevent expensive lookups).
            /// </summary>
            private readonly Dictionary<EdmType, ObjectTypeMapping> _objectTypeMappings = new Dictionary<EdmType, ObjectTypeMapping>();

            private bool _inNullableType;

            #endregion

            private static readonly MethodInfo Translator_MultipleDiscriminatorPolymorphicColumnMapHelper =
                typeof(TranslatorVisitor).GetMethod(
                    "MultipleDiscriminatorPolymorphicColumnMapHelper", BindingFlags.NonPublic | BindingFlags.Instance);

            private static readonly MethodInfo Translator_TypedCreateInlineDelegate = typeof(TranslatorVisitor).GetMethod(
                "TypedCreateInlineDelegate", BindingFlags.NonPublic | BindingFlags.Instance);

            public TranslatorVisitor(MetadataWorkspace workspace, SpanIndex spanIndex, MergeOption mergeOption, bool streaming, bool valueLayer)
            {
                DebugCheck.NotNull(workspace);

                _workspace = workspace;
                _spanIndex = spanIndex;
                _mergeOption = mergeOption;
                _streaming = streaming;
                ColumnTypes = new Dictionary<int, Type>();
                NullableColumns = new Set<int>();
                IsValueLayer = valueLayer;
            }

            #region "Public" surface

            /// <summary>
            /// Scratchpad for topmost nested reader coordinator.
            /// </summary>
            public CoordinatorScratchpad RootCoordinatorScratchpad { get; private set; }

            /// <summary>
            /// Gets number of 'Shaper.State' slots allocated (used to hold onto intermediate
            /// values during materialization)
            /// </summary>
            public int StateSlotCount { get; private set; }

            // Information for the buffered reader
            public Dictionary<int, Type> ColumnTypes { get; private set; }
            public Set<int> NullableColumns { get; private set; }

            // utility accept that looks up CLR type
            private static TranslatorResult AcceptWithMappedType(TranslatorVisitor translatorVisitor, ColumnMap columnMap)
            {
                var type = translatorVisitor.DetermineClrType(columnMap.Type);
                var result = columnMap.Accept(translatorVisitor, new TranslatorArg(type));
                return result;
            }

            #endregion

            #region Structured columns

            /// <summary>
            /// Visit(ComplexTypeColumnMap)
            /// </summary>
            internal override TranslatorResult Visit(ComplexTypeColumnMap columnMap, TranslatorArg arg)
            {
                Expression result = null;
                Expression nullSentinelCheck = null;

                var originalInNullableType = _inNullableType;
                if (null != columnMap.NullSentinel)
                {
                    nullSentinelCheck = CodeGenEmitter.Emit_Reader_IsDBNull(columnMap.NullSentinel);

                    _inNullableType = true;
                    var ordinal = ((ScalarColumnMap)columnMap.NullSentinel).ColumnPos;
                    if (!_streaming && !NullableColumns.Contains(ordinal))
                    {
                        NullableColumns.Add(ordinal);
                    }
                }

                if (IsValueLayer)
                {
                    result = BuildExpressionToGetRecordState(columnMap, null, null, nullSentinelCheck);
                }
                else
                {
                    var complexType = (ComplexType)columnMap.Type.EdmType;
                    var clrType = DetermineClrType(complexType);
                    var constructor = DelegateFactory.GetConstructorForType(clrType);

                    // Build expressions to read the property values from the source data 
                    // reader and bind them to their target properties
                    var propertyBindings = CreatePropertyBindings(columnMap, complexType.Properties);

                    // We have all the property bindings now; go ahead and build the expression to
                    // construct the type and store the property values.
                    result = Expression.MemberInit(Expression.New(constructor), propertyBindings);

                    // If there's a null sentinel, then everything above is gated upon whether 
                    // it's value is DBNull.Value.
                    if (null != nullSentinelCheck)
                    {
                        // shaper.Reader.IsDBNull(nullsentinelOridinal) ? (type)null : result
                        result = Expression.Condition(nullSentinelCheck, CodeGenEmitter.Emit_NullConstant(result.Type), result);
                    }
                }

                _inNullableType = originalInNullableType;
                return new TranslatorResult(result, arg.RequestedType);
            }

            /// <summary>
            /// Visit(EntityColumnMap)
            /// </summary>
            internal override TranslatorResult Visit(EntityColumnMap columnMap, TranslatorArg arg)
            {
                Expression result;

                // Build expressions to read the entityKey and determine the entitySet. Note
                // that we attempt to optimize things such that we won't construct anything 
                // that isn't needed, depending upon the interfaces the clrType derives from 
                // and the MergeOption that was requested.
                //
                // We always need the entitySet, except when MergeOption.NoTracking
                //
                // We always need the entityKey, except when MergeOption.NoTracking and the
                // clrType doesn't derive from IEntityWithKey
                var entityIdentity = columnMap.EntityIdentity;
                Expression entitySetReader = null;
                var entityKeyReader = Emit_EntityKey_ctor(this, entityIdentity, false, out entitySetReader);

                if (IsValueLayer)
                {
                    Expression nullCheckExpression = Expression.Not(CodeGenEmitter.Emit_EntityKey_HasValue(entityIdentity.Keys));
                    //Expression nullCheckExpression = Emit_EntityKey_HasValue(entityIdentity.Keys);
                    result = BuildExpressionToGetRecordState(columnMap, entityKeyReader, entitySetReader, nullCheckExpression);
                }
                else
                {
                    Expression constructEntity = null;

                    var cSpaceType = (EntityType)columnMap.Type.EdmType;
                    Debug.Assert(cSpaceType.BuiltInTypeKind == BuiltInTypeKind.EntityType, "Type was " + cSpaceType.BuiltInTypeKind);
                    var oSpaceType = (ClrEntityType)LookupObjectMapping(cSpaceType).ClrType;
                    var clrType = oSpaceType.ClrType;

                    // Build expressions to read the property values from the source data 
                    // reader and bind them to their target properties
                    var propertyBindings = CreatePropertyBindings(columnMap, cSpaceType.Properties);

                    // We have all the property bindings now; go ahead and build the expression to
                    // construct the entity or proxy and store the property values.  We'll wrap it with more
                    // stuff that needs to happen (or not) below.
                    var proxyTypeInfo = EntityProxyFactory.GetProxyType(oSpaceType, _workspace);

                    // If no proxy type exists for the entity, construct the regular entity object.
                    // If a proxy type does exist, examine the ObjectContext.ContextOptions.ProxyCreationEnabled flag
                    // to determine whether to create a regular or proxy entity object.

                    var constructNonProxyEntity = Emit_ConstructEntity(
                        oSpaceType, propertyBindings, entityKeyReader, entitySetReader, arg, null);
                    if (proxyTypeInfo == null)
                    {
                        constructEntity = constructNonProxyEntity;
                    }
                    else
                    {
                        var constructProxyEntity = Emit_ConstructEntity(
                            oSpaceType, propertyBindings, entityKeyReader, entitySetReader, arg, proxyTypeInfo);

                        constructEntity = Expression.Condition(
                            CodeGenEmitter.Shaper_ProxyCreationEnabled,
                            constructProxyEntity,
                            constructNonProxyEntity);
                    }

                    // If we're tracking, call HandleEntity (or HandleIEntityWithKey or 
                    // HandleEntityAppendOnly) as appropriate
                    if (MergeOption.NoTracking != _mergeOption)
                    {
                        var actualType = proxyTypeInfo == null ? clrType : proxyTypeInfo.ProxyType;
                        if (typeof(IEntityWithKey).IsAssignableFrom(actualType)
                            && MergeOption.AppendOnly != _mergeOption)
                        {
                            constructEntity = Expression.Call(
                                CodeGenEmitter.Shaper_Parameter, CodeGenEmitter.Shaper_HandleIEntityWithKey.MakeGenericMethod(clrType),
                                constructEntity,
                                entitySetReader
                                );
                        }
                        else
                        {
                            if (MergeOption.AppendOnly == _mergeOption)
                            {
                                // pass through a delegate creating the entity rather than the actual entity, so we can avoid
                                // the cost of materialization when the entity is already in the state manager

                                //Func<Shaper, TEntity> entityDelegate = shaper => constructEntity(shaper);
                                var entityDelegate = CreateInlineDelegate(constructEntity);
                                constructEntity = Expression.Call(
                                    CodeGenEmitter.Shaper_Parameter, CodeGenEmitter.Shaper_HandleEntityAppendOnly.MakeGenericMethod(clrType),
                                    entityDelegate,
                                    entityKeyReader,
                                    entitySetReader
                                    );
                            }
                            else
                            {
                                constructEntity = Expression.Call(
                                    CodeGenEmitter.Shaper_Parameter, CodeGenEmitter.Shaper_HandleEntity.MakeGenericMethod(clrType),
                                    constructEntity,
                                    entityKeyReader,
                                    entitySetReader
                                    );
                            }
                        }
                    }
                    else
                    {
                        constructEntity = Expression.Call(
                            CodeGenEmitter.Shaper_Parameter, CodeGenEmitter.Shaper_HandleEntityNoTracking.MakeGenericMethod(clrType),
                            constructEntity
                            );
                    }

                    // All the above is gated upon whether there really is an entity value; 
                    // we won't bother executing anything unless there is an entityKey value,
                    // otherwise we'll just return a typed null.
                    result = Expression.Condition(
                        CodeGenEmitter.Emit_EntityKey_HasValue(entityIdentity.Keys),
                        constructEntity,
                        CodeGenEmitter.Emit_WrappedNullConstant()
                        );
                }

                var ordinal = ((ScalarColumnMap)entityIdentity.Keys[0]).ColumnPos;
                if (!_streaming && !NullableColumns.Contains(ordinal))
                {
                    NullableColumns.Add(ordinal);
                }

                return new TranslatorResult(result, arg.RequestedType);
            }

            private Expression Emit_ConstructEntity(
                EntityType oSpaceType, IEnumerable<MemberBinding> propertyBindings, Expression entityKeyReader, Expression entitySetReader,
                TranslatorArg arg, EntityProxyTypeInfo proxyTypeInfo)
            {
                var isProxy = proxyTypeInfo != null;
                var clrType = oSpaceType.ClrType;
                Type actualType;

                Expression constructEntity;

                if (isProxy)
                {
                    constructEntity = Expression.MemberInit(Expression.New(proxyTypeInfo.ProxyType), propertyBindings);
                    actualType = proxyTypeInfo.ProxyType;
                }
                else
                {
                    var constructor = DelegateFactory.GetConstructorForType(clrType);
                    constructEntity = Expression.MemberInit(Expression.New(constructor), propertyBindings);
                    actualType = clrType;
                }

                // After calling the constructor, immediately create an IEntityWrapper instance for the entity.
                constructEntity = CodeGenEmitter.Emit_EnsureTypeAndWrap(
                    constructEntity, entityKeyReader, entitySetReader, arg.RequestedType, clrType, actualType,
                    _mergeOption == MergeOption.NoTracking ? MergeOption.NoTracking : MergeOption.AppendOnly, isProxy);

                if (isProxy)
                {
                    // Since we created a proxy, we now need to give it a reference to the wrapper that we just created.
                    constructEntity = Expression.Call(
                        Expression.Constant(proxyTypeInfo), CodeGenEmitter.EntityProxyTypeInfo_SetEntityWrapper, constructEntity);

                    if (proxyTypeInfo.InitializeEntityCollections != null)
                    {
                        constructEntity = Expression.Call(proxyTypeInfo.InitializeEntityCollections, constructEntity);
                    }
                }

                return constructEntity;
            }

            /// <summary>
            /// Prepare a list of PropertyBindings for each item in the specified property
            /// collection such that the mapped property of the specified clrType has its
            /// value set from the source data reader.
            /// Along the way we'll keep track of non-public properties and properties that
            /// have link demands, so we can ensure enforce them.
            /// </summary>
            private List<MemberBinding> CreatePropertyBindings(
                StructuredColumnMap columnMap, ReadOnlyMetadataCollection<EdmProperty> properties)
            {
                var result = new List<MemberBinding>(columnMap.Properties.Length);

                var mapping = LookupObjectMapping(columnMap.Type.EdmType);

                for (var i = 0; i < columnMap.Properties.Length; i++)
                {
                    var edmProperty = mapping.GetPropertyMap(properties[i].Name).ClrProperty;

                    var propertyInfoForSet = DelegateFactory.ValidateSetterProperty(edmProperty.PropertyInfo);
                    var propertyAccessor = propertyInfoForSet.GetSetMethod(nonPublic: true);
                    var propertyType = propertyInfoForSet.PropertyType;

                    // get translation of property value
                    var valueReader = columnMap.Properties[i].Accept(this, new TranslatorArg(propertyType)).Expression;

                    var scalarColumnMap = columnMap.Properties[i] as ScalarColumnMap;
                    if (null != scalarColumnMap)
                    {
                        var propertyName = propertyAccessor.Name.Substring(4); // substring to strip "set_"

                        // create a value reader with error handling
                        var valueReaderWithErrorHandling = CodeGenEmitter.Emit_Shaper_GetPropertyValueWithErrorHandling(
                            propertyType, scalarColumnMap.ColumnPos, propertyName, propertyAccessor.DeclaringType.Name, scalarColumnMap.Type);
                        _currentCoordinatorScratchpad.AddExpressionWithErrorHandling(valueReader, valueReaderWithErrorHandling);
                    }

                    result.Add(Expression.Bind(propertyInfoForSet, valueReader));
                }
                return result;
            }

            /// <summary>
            /// Visit(SimplePolymorphicColumnMap)
            /// </summary>
            internal override TranslatorResult Visit(SimplePolymorphicColumnMap columnMap, TranslatorArg arg)
            {
                Expression result;

                // We're building a conditional ladder, where we'll compare each 
                // discriminator value with the one from the source data reader, and 
                // we'll pick that type if they match.
                var discriminatorReader = AcceptWithMappedType(this, columnMap.TypeDiscriminator).Expression;

                if (IsValueLayer)
                {
                    result = CodeGenEmitter.Emit_EnsureType(
                        BuildExpressionToGetRecordState(columnMap, null, null, Expression.Constant(true)),
                        arg.RequestedType);
                }
                else
                {
                    result = CodeGenEmitter.Emit_WrappedNullConstant(); // the default
                }

                foreach (var typeChoice in columnMap.TypeChoices)
                {
                    // determine CLR type for the type choice, and don't bother adding 
                    // this choice if it can't produce a result
                    var type = DetermineClrType(typeChoice.Value.Type);

                    if (type.IsAbstract)
                    {
                        continue;
                    }

                    Expression discriminatorConstant = Expression.Constant(typeChoice.Key, discriminatorReader.Type);
                    Expression discriminatorMatches;

                    // For string types, we have to use a specific comparison that handles
                    // trailing spaces properly, not just the general equality test we use 
                    // elsewhere.
                    if (discriminatorReader.Type
                        == typeof(string))
                    {
                        discriminatorMatches = Expression.Call(
                            Expression.Constant(TrailingSpaceStringComparer.Instance), CodeGenEmitter.IEqualityComparerOfString_Equals,
                            discriminatorConstant,
                            discriminatorReader);
                    }
                    else
                    {
                        discriminatorMatches = CodeGenEmitter.Emit_Equal(discriminatorConstant, discriminatorReader);
                    }

                    var originalInNullableType = _inNullableType;
                    _inNullableType = true;
                    result = Expression.Condition(
                        discriminatorMatches,
                        typeChoice.Value.Accept(this, arg).Expression,
                        result);
                    _inNullableType = originalInNullableType;
                }
                return new TranslatorResult(result, arg.RequestedType);
            }

            /// <summary>
            /// Visit(MultipleDiscriminatorPolymorphicColumnMap)
            /// </summary>
            internal override TranslatorResult Visit(MultipleDiscriminatorPolymorphicColumnMap columnMap, TranslatorArg arg)
            {
                var multipleDiscriminatorPolymorphicColumnMapHelper =
                    Translator_MultipleDiscriminatorPolymorphicColumnMapHelper.MakeGenericMethod(arg.RequestedType);
                var result = (Expression)multipleDiscriminatorPolymorphicColumnMapHelper.Invoke(this, new object[] { columnMap });
                return new TranslatorResult(result, arg.RequestedType);
            }

            /// <summary>
            /// Helper method to simplify the construction of the types
            /// </summary>
            [SuppressMessage("Microsoft.Performance", "CA1811:AvoidUncalledPrivateCode",
                Justification = "Called via reflection by the Visit method")]
            private Expression MultipleDiscriminatorPolymorphicColumnMapHelper<TElement>(
                MultipleDiscriminatorPolymorphicColumnMap columnMap)
            {
                // construct an array of discriminator values
                var discriminatorReaders = new Expression[columnMap.TypeDiscriminators.Length];
                for (var i = 0; i < discriminatorReaders.Length; i++)
                {
                    discriminatorReaders[i] = columnMap.TypeDiscriminators[i].Accept(this, new TranslatorArg(typeof(object))).Expression;
                }
                Expression discriminatorValues = Expression.NewArrayInit(typeof(object), discriminatorReaders);

                // Next build the expressions that will construct the type choices. An array of KeyValuePair<EntityType, Func<Shaper, TElement>>
                var elementDelegates = new List<Expression>();
                var typeDelegatePairType = typeof(KeyValuePair<EntityType, Func<Shaper, TElement>>);
                var typeDelegatePairConstructor =
                    typeDelegatePairType.GetConstructor(new[] { typeof(EntityType), typeof(Func<Shaper, TElement>) });
                foreach (var typeChoice in columnMap.TypeChoices)
                {
                    var typeReader = CodeGenEmitter.Emit_EnsureType(
                        AcceptWithMappedType(this, typeChoice.Value).UnwrappedExpression, typeof(TElement));
                    var typeReaderDelegate = CreateInlineDelegate(typeReader);
                    Expression typeDelegatePair = Expression.New(
                        typeDelegatePairConstructor,
                        Expression.Constant(typeChoice.Key),
                        typeReaderDelegate
                        );
                    elementDelegates.Add(typeDelegatePair);
                }

                // invoke shaper.Discrimate({ discriminatorValue1...discriminatorValueN }, discriminateDelegate, elementDelegates)
                var shaperDiscriminateOfT = CodeGenEmitter.Shaper_Discriminate.MakeGenericMethod(typeof(TElement));
                Expression result = Expression.Call(
                    CodeGenEmitter.Shaper_Parameter, shaperDiscriminateOfT,
                    discriminatorValues,
                    Expression.Constant(columnMap.Discriminate),
                    Expression.NewArrayInit(typeDelegatePairType, elementDelegates)
                    );
                return result;
            }

            /// <summary>
            /// Visit(RecordColumnMap)
            /// </summary>
            internal override TranslatorResult Visit(RecordColumnMap columnMap, TranslatorArg arg)
            {
                Expression result = null;
                Expression nullSentinelCheck = null;

                var originalInNullableType = _inNullableType;
                if (null != columnMap.NullSentinel)
                {
                    nullSentinelCheck = CodeGenEmitter.Emit_Reader_IsDBNull(columnMap.NullSentinel);
                    _inNullableType = true;
                    var ordinal = ((ScalarColumnMap)columnMap.NullSentinel).ColumnPos;
                    if (!_streaming && !NullableColumns.Contains(ordinal))
                    {
                        NullableColumns.Add(ordinal);
                    }
                }

                if (IsValueLayer)
                {
                    result = BuildExpressionToGetRecordState(columnMap, null, null, nullSentinelCheck);
                }
                else
                {
                    Debug.Assert(columnMap.Type.EdmType.BuiltInTypeKind == BuiltInTypeKind.RowType, "RecordColumnMap without RowType?");
                    // we kind of depend upon this 
                    Expression nullConstant;

                    // There are (at least) three different reasons we have a RecordColumnMap
                    // so pick the method that handles the reason we have for this one.
                    InitializerMetadata initializerMetadata;
                    if (InitializerMetadata.TryGetInitializerMetadata(columnMap.Type, out initializerMetadata))
                    {
                        result = HandleLinqRecord(columnMap, initializerMetadata);
                        nullConstant = CodeGenEmitter.Emit_NullConstant(result.Type);
                    }
                    else
                    {
                        var spanRowType = (RowType)columnMap.Type.EdmType;

                        if (null != _spanIndex
                            && _spanIndex.HasSpanMap(spanRowType))
                        {
                            result = HandleSpandexRecord(columnMap, arg, spanRowType);
                            nullConstant = CodeGenEmitter.Emit_WrappedNullConstant();
                        }
                        else
                        {
                            result = HandleRegularRecord(columnMap, arg, spanRowType);
                            nullConstant = CodeGenEmitter.Emit_NullConstant(result.Type);
                        }
                    }

                    // If there is a null sentinel process it accordingly.
                    if (null != nullSentinelCheck)
                    {
                        // shaper.Reader.IsDBNull(nullsentinelOridinal) ? (type)null : result
                        result = Expression.Condition(nullSentinelCheck, nullConstant, result);
                    }
                }
                _inNullableType = originalInNullableType;
                return new TranslatorResult(result, arg.RequestedType);
            }

            private Expression BuildExpressionToGetRecordState(
                StructuredColumnMap columnMap, Expression entityKeyReader, Expression entitySetReader, Expression nullCheckExpression)
            {
                var recordStateScratchpad = _currentCoordinatorScratchpad.CreateRecordStateScratchpad();

                var stateSlotNumber = AllocateStateSlot();
                recordStateScratchpad.StateSlotNumber = stateSlotNumber;

                var propertyCount = columnMap.Properties.Length;
                var readerCount = (null != entityKeyReader) ? propertyCount + 1 : propertyCount;

                recordStateScratchpad.ColumnCount = propertyCount;

                // We can have an entity here, even though it's a RecordResultColumn, because
                // it may be a polymorphic type; eg: TREAT(Product AS DiscontinuedProduct); we
                // construct an EntityRecordInfo with a sentinel EntityNotValidKey as it's Key
                EntityType entityTypeMetadata = null;
                if (TypeHelpers.TryGetEdmType(columnMap.Type, out entityTypeMetadata))
                {
                    recordStateScratchpad.DataRecordInfo = new EntityRecordInfo(entityTypeMetadata, EntityKey.EntityNotValidKey, null);
                }
                else
                {
                    var edmType = Helper.GetModelTypeUsage(columnMap.Type);
                    recordStateScratchpad.DataRecordInfo = new DataRecordInfo(edmType);
                }

                var propertyReaders = new Expression[readerCount];
                var propertyNames = new string[recordStateScratchpad.ColumnCount];
                var typeUsages = new TypeUsage[recordStateScratchpad.ColumnCount];

                for (var ordinal = 0; ordinal < propertyCount; ordinal++)
                {
                    var propertyReader = columnMap.Properties[ordinal].Accept(this, new TranslatorArg(typeof(Object))).Expression;

                    // recordState.SetColumnValue(i, propertyReader ?? DBNull.Value)
                    propertyReaders[ordinal] = Expression.Call(
                        CodeGenEmitter.Shaper_Parameter, CodeGenEmitter.Shaper_SetColumnValue,
                        Expression.Constant(stateSlotNumber),
                        Expression.Constant(ordinal),
                        Expression.Coalesce(propertyReader, CodeGenEmitter.DBNull_Value)
                        );

                    propertyNames[ordinal] = columnMap.Properties[ordinal].Name;
                    typeUsages[ordinal] = columnMap.Properties[ordinal].Type;
                }

                if (null != entityKeyReader)
                {
                    propertyReaders[readerCount - 1] = Expression.Call(
                        CodeGenEmitter.Shaper_Parameter, CodeGenEmitter.Shaper_SetEntityRecordInfo,
                        Expression.Constant(stateSlotNumber),
                        entityKeyReader,
                        entitySetReader);
                }

                recordStateScratchpad.GatherData = CodeGenEmitter.Emit_BitwiseOr(propertyReaders);
                recordStateScratchpad.PropertyNames = propertyNames;
                recordStateScratchpad.TypeUsages = typeUsages;

                // Finally, build the expression to read the recordState from the shaper state

                // (RecordState)shaperState.State[stateSlotNumber].GatherData(shaper)           
                Expression result = Expression.Call(
                    CodeGenEmitter.Emit_Shaper_GetState(stateSlotNumber, typeof(RecordState)), CodeGenEmitter.RecordState_GatherData,
                    CodeGenEmitter.Shaper_Parameter);

                // If there's a null check, then everything above is gated upon whether 
                // it's value is DBNull.Value.
                if (null != nullCheckExpression)
                {
                    Expression nullResult = Expression.Call(
                        CodeGenEmitter.Emit_Shaper_GetState(stateSlotNumber, typeof(RecordState)), CodeGenEmitter.RecordState_SetNullRecord);
                    // nullCheckExpression ? (type)null : result
                    result = Expression.Condition(nullCheckExpression, nullResult, result);
                }
                return result;
            }

            /// <summary>
            /// Build expression to materialize LINQ initialization types (anonymous
            /// types, IGrouping, EntityCollection)
            /// </summary>
            private Expression HandleLinqRecord(RecordColumnMap columnMap, InitializerMetadata initializerMetadata)
            {
                var propertyReaders = new List<TranslatorResult>(columnMap.Properties.Length);

                foreach (var pair in columnMap.Properties.Zip(initializerMetadata.GetChildTypes()))
                {
                    var propertyColumnMap = pair.Key;
                    var type = pair.Value;

                    // Note that we're not just blindly using the type from the column map
                    // because we need to match the type thatthe initializer says it needs; 
                    // that's why were not using AcceptWithMappedType;
                    if (null == type)
                    {
                        type = DetermineClrType(propertyColumnMap.Type);
                    }

                    var propertyReader = propertyColumnMap.Accept(this, new TranslatorArg(type));
                    propertyReaders.Add(propertyReader);
                }

                var result = initializerMetadata.Emit(propertyReaders);
                return result;
            }

            /// <summary>
            /// Build expression to materialize a data record.
            /// </summary>
            private Expression HandleRegularRecord(RecordColumnMap columnMap, TranslatorArg arg, RowType spanRowType)
            {
                // handle regular records

                // Build an array of expressions that read the individual values from the 
                // source data reader.
                var columnReaders = new Expression[columnMap.Properties.Length];
                for (var i = 0; i < columnReaders.Length; i++)
                {
                    var columnReader = AcceptWithMappedType(this, columnMap.Properties[i]).UnwrappedExpression;

                    // ((object)columnReader) ?? DBNull.Value
                    columnReaders[i] = Expression.Coalesce(
                        CodeGenEmitter.Emit_EnsureType(columnReader, typeof(object)), CodeGenEmitter.DBNull_Value);
                }
                // new object[] {columnReader0..columnReaderN}
                Expression columnReaderArray = Expression.NewArrayInit(typeof(object), columnReaders);

                // Get an expression representing the TypeUsage of the MaterializedDataRecord 
                // we're about to construct; we need to remove the span information from it, 
                // though, since we don't want to surface that...
                var type = columnMap.Type;
                if (null != _spanIndex)
                {
                    type = _spanIndex.GetSpannedRowType(spanRowType) ?? type;
                }
                Expression typeUsage = Expression.Constant(type, typeof(TypeUsage));

                // new MaterializedDataRecord(Shaper.Workspace, typeUsage, values)
                var result = CodeGenEmitter.Emit_EnsureType(
                    Expression.New(
                        CodeGenEmitter.MaterializedDataRecord_ctor, CodeGenEmitter.Shaper_Workspace, typeUsage, columnReaderArray),
                    arg.RequestedType);
                return result;
            }

            /// <summary>
            /// Build expression to materialize the spanned information
            /// </summary>
            private Expression HandleSpandexRecord(RecordColumnMap columnMap, TranslatorArg arg, RowType spanRowType)
            {
                var spanMap = _spanIndex.GetSpanMap(spanRowType);

                // First, build the expression to materialize the root item.
                var result = columnMap.Properties[0].Accept(this, arg).Expression;

                // Now build expressions that call into the appropriate shaper method
                // for the type of span for each spanned item.
                for (var i = 1; i < columnMap.Properties.Length; i++)
                {
                    var targetMember = spanMap[i];
                    var propertyTranslatorResult = AcceptWithMappedType(this, columnMap.Properties[i]);
                    var spannedResultReader = propertyTranslatorResult.Expression;

                    // figure out the flavor of the span
                    var collectionTranslatorResult = propertyTranslatorResult as CollectionTranslatorResult;
                    if (null != collectionTranslatorResult)
                    {
                        var expressionToGetCoordinator = collectionTranslatorResult.ExpressionToGetCoordinator;

                        // full span collection
                        var elementType = spannedResultReader.Type.GetGenericArguments()[0];

                        var handleFullSpanCollectionMethod =
                            CodeGenEmitter.Shaper_HandleFullSpanCollection.MakeGenericMethod(elementType);
                        result = Expression.Call(
                            CodeGenEmitter.Shaper_Parameter, handleFullSpanCollectionMethod, result, expressionToGetCoordinator,
                            Expression.Constant(targetMember));
                    }
                    else
                    {
                        if (typeof(EntityKey)
                            == spannedResultReader.Type)
                        {
                            // relationship span
                            var handleRelationshipSpanMethod = CodeGenEmitter.Shaper_HandleRelationshipSpan;
                            result = Expression.Call(
                                CodeGenEmitter.Shaper_Parameter, handleRelationshipSpanMethod, result, spannedResultReader,
                                Expression.Constant(targetMember));
                        }
                        else
                        {
                            // full span element
                            var handleFullSpanElementMethod = CodeGenEmitter.Shaper_HandleFullSpanElement;
                            result = Expression.Call(
                                CodeGenEmitter.Shaper_Parameter, handleFullSpanElementMethod, result, spannedResultReader,
                                Expression.Constant(targetMember));
                        }
                    }
                }
                return result;
            }

            #endregion

            #region Collection columns

            /// <summary>
            /// Visit(SimpleCollectionColumnMap)
            /// </summary>
            internal override TranslatorResult Visit(SimpleCollectionColumnMap columnMap, TranslatorArg arg)
            {
                return ProcessCollectionColumnMap(columnMap, arg);
            }

            /// <summary>
            /// Visit(DiscriminatedCollectionColumnMap)
            /// </summary>
            internal override TranslatorResult Visit(DiscriminatedCollectionColumnMap columnMap, TranslatorArg arg)
            {
                return ProcessCollectionColumnMap(columnMap, arg, columnMap.Discriminator, columnMap.DiscriminatorValue);
            }

            /// <summary>
            /// Common code for both Simple and Discrminated Column Maps.
            /// </summary>
            private TranslatorResult ProcessCollectionColumnMap(CollectionColumnMap columnMap, TranslatorArg arg)
            {
                return ProcessCollectionColumnMap(columnMap, arg, null, null);
            }

            /// <summary>
            /// Common code for both Simple and Discriminated Column Maps.
            /// </summary>
            private TranslatorResult ProcessCollectionColumnMap(
                CollectionColumnMap columnMap, TranslatorArg arg, ColumnMap discriminatorColumnMap, object discriminatorValue)
            {
                var elementType = DetermineElementType(arg.RequestedType, columnMap);

                // CoordinatorScratchpad aggregates information about the current nested
                // result (represented by the given CollectionColumnMap)
                var coordinatorScratchpad = new CoordinatorScratchpad(elementType);

                // enter scope for current coordinator when translating children, etc.
                EnterCoordinatorTranslateScope(coordinatorScratchpad);

                var elementColumnMap = columnMap.Element;

                if (IsValueLayer)
                {
                    var structuredElement = elementColumnMap as StructuredColumnMap;

                    // If we have a collection of non-structured types we have to put 
                    // a structure around it, because we don't have data readers of 
                    // scalars, only structures.  We don't need a null sentinel because
                    // this structure can't ever be null.
                    if (null == structuredElement)
                    {
                        var columnMaps = new ColumnMap[1] { columnMap.Element };
                        elementColumnMap = new RecordColumnMap(columnMap.Element.Type, columnMap.Element.Name, columnMaps, null);
                    }
                }

                var originalInNullableType = _inNullableType;
                if (discriminatorColumnMap != null)
                {
                    _inNullableType = true;
                }

                // Build the expression that will construct the element of the collection
                // from the source data reader.
                // We use UnconvertedExpression here so we can defer doing type checking in case
                // we need to translate to a POCO collection later in the process.
                var elementReader = elementColumnMap.Accept(this, new TranslatorArg(elementType)).UnconvertedExpression;

                // Build the expression(s) that read the collection's keys from the source
                // data reader; note that the top level collection may not have keys if there
                // are no children.
                Expression[] keyReaders;

                if (null != columnMap.Keys)
                {
                    keyReaders = new Expression[columnMap.Keys.Length];
                    for (var i = 0; i < keyReaders.Length; i++)
                    {
                        var keyReader = AcceptWithMappedType(this, columnMap.Keys[i]).Expression;
                        keyReaders[i] = keyReader;
                    }
                }
                else
                {
                    keyReaders = new Expression[] { };
                }

                // Build the expression that reads the discriminator value from the source
                // data reader.
                Expression discriminatorReader = null;
                if (null != discriminatorColumnMap)
                {
                    discriminatorReader = AcceptWithMappedType(this, discriminatorColumnMap).Expression;
                    _inNullableType = originalInNullableType;
                }

                // get expression retrieving the coordinator
                var expressionToGetCoordinator = BuildExpressionToGetCoordinator(
                    elementType, elementReader, keyReaders, discriminatorReader, discriminatorValue, coordinatorScratchpad);
                var getElementsExpression = typeof(Coordinator<>).MakeGenericType(elementType).GetMethod(
                    "GetElements", BindingFlags.NonPublic | BindingFlags.Instance);

                Expression result;
                if (IsValueLayer)
                {
                    result = expressionToGetCoordinator;
                }
                else
                {
                    // coordinator.GetElements()
                    result = Expression.Call(expressionToGetCoordinator, getElementsExpression);

                    // Perform the type check that was previously deferred so we could process POCO collections.
                    coordinatorScratchpad.Element = CodeGenEmitter.Emit_EnsureType(coordinatorScratchpad.Element, elementType);

                    // When materializing specifically requested collection types, we need
                    // to transfer the results from the Enumerable to the requested collection.
                    var innerElementType = arg.RequestedType.TryGetElementType(typeof(ICollection<>));
                    if (innerElementType != null)
                    {
                        // Given we have some type that implements ICollection<T>, we need to decide what concrete
                        // collection type to instantiate--See EntityUtil.DetermineCollectionType for details.
                        var typeToInstantiate = EntityUtil.DetermineCollectionType(arg.RequestedType);

                        if (typeToInstantiate == null)
                        {
                            throw new InvalidOperationException(
                                Strings.ObjectQuery_UnableToMaterializeArbitaryProjectionType(arg.RequestedType));
                        }

                        var listOfElementType = typeof(List<>).MakeGenericType(innerElementType);
                        if (typeToInstantiate != listOfElementType)
                        {
                            coordinatorScratchpad.InitializeCollection = CodeGenEmitter.Emit_EnsureType(
                                DelegateFactory.GetNewExpressionForCollectionType(typeToInstantiate),
                                typeof(ICollection<>).MakeGenericType(innerElementType));
                        }
                        result = CodeGenEmitter.Emit_EnsureType(result, arg.RequestedType);
                    }
                    else
                    {
                        // If any compensation is required (returning IOrderedEnumerable<T>, not 
                        // just vanilla IEnumerable<T> we must wrap the result with a static class
                        // that is of the type expected.
                        if (!arg.RequestedType.IsAssignableFrom(result.Type))
                        {
                            // new CompensatingCollection<TElement>(_collectionReader)
                            var compensatingCollectionType = typeof(CompensatingCollection<>).MakeGenericType(elementType);
                            var constructorInfo = compensatingCollectionType.GetConstructors()[0];
                            result = CodeGenEmitter.Emit_EnsureType(Expression.New(constructorInfo, result), compensatingCollectionType);
                        }
                    }
                }
                ExitCoordinatorTranslateScope();
                return new CollectionTranslatorResult(result, arg.RequestedType, expressionToGetCoordinator);
            }

            /// <summary>
            /// Returns the CLR Type of the element of the collection
            /// </summary>
            private Type DetermineElementType(Type collectionType, CollectionColumnMap columnMap)
            {
                Type result = null;

                if (IsValueLayer)
                {
                    result = typeof(RecordState);
                }
                else
                {
                    result = TypeSystem.GetElementType(collectionType);

                    // GetElementType returns the input type if it is not a collection.
                    if (result == collectionType)
                    {
                        // if the user isn't asking for a CLR collection type (e.g. ObjectQuery<object>("{{1, 2}}")), we choose for them
                        var edmElementType = ((CollectionType)columnMap.Type.EdmType).TypeUsage;
                        // the TypeUsage of the Element of the collection.
                        result = DetermineClrType(edmElementType);
                    }
                }
                return result;
            }

            /// <summary>
            /// Build up the coordinator graph using Enter/ExitCoordinatorTranslateScope.
            /// </summary>
            private void EnterCoordinatorTranslateScope(CoordinatorScratchpad coordinatorScratchpad)
            {
                if (null == RootCoordinatorScratchpad)
                {
                    coordinatorScratchpad.Depth = 0;
                    RootCoordinatorScratchpad = coordinatorScratchpad;
                    _currentCoordinatorScratchpad = coordinatorScratchpad;
                }
                else
                {
                    coordinatorScratchpad.Depth = _currentCoordinatorScratchpad.Depth + 1;
                    _currentCoordinatorScratchpad.AddNestedCoordinator(coordinatorScratchpad);
                    _currentCoordinatorScratchpad = coordinatorScratchpad;
                }
            }

            private void ExitCoordinatorTranslateScope()
            {
                _currentCoordinatorScratchpad = _currentCoordinatorScratchpad.Parent;
            }

            /// <summary>
            /// Return an expression to read the coordinator from a state slot at
            /// runtime.  This is the method where we store the expressions we've
            /// been building into the CoordinatorScratchpad, which we'll compile
            /// later, once we've left the visitor.
            /// </summary>
            private Expression BuildExpressionToGetCoordinator(
                Type elementType, Expression element, Expression[] keyReaders, Expression discriminator, object discriminatorValue,
                CoordinatorScratchpad coordinatorScratchpad)
            {
                var stateSlotNumber = AllocateStateSlot();
                coordinatorScratchpad.StateSlotNumber = stateSlotNumber;

                // Ensure that the element type of the collec element translator
                coordinatorScratchpad.Element = element;

                // Build expressions to set the key values into their state slots, and
                // to compare the current values from the source reader with the values
                // in the slots.
                var setKeyTerms = new List<Expression>(keyReaders.Length);
                var checkKeyTerms = new List<Expression>(keyReaders.Length);

                foreach (var keyReader in keyReaders)
                {
                    // allocate space for the key value in the reader state
                    var keyStateSlotNumber = AllocateStateSlot();

                    // SetKey: readerState.SetState<T>(stateSlot, keyReader)
                    setKeyTerms.Add(CodeGenEmitter.Emit_Shaper_SetState(keyStateSlotNumber, keyReader));

                    // CheckKey: ((T)readerState.State[ordinal]).Equals(keyValue)
                    checkKeyTerms.Add(
                        CodeGenEmitter.Emit_Equal(
                            CodeGenEmitter.Emit_Shaper_GetState(keyStateSlotNumber, keyReader.Type),
                            keyReader
                            )
                        );
                }

                // For setting keys, we use BitwiseOr so that we don't short-circuit (all  
                // key terms are set)
                coordinatorScratchpad.SetKeys = CodeGenEmitter.Emit_BitwiseOr(setKeyTerms);

                // When checking for equality, we use AndAlso so that we short-circuit (return
                // as soon as key values don't match)
                coordinatorScratchpad.CheckKeys = CodeGenEmitter.Emit_AndAlso(checkKeyTerms);

                if (null != discriminator)
                {
                    // discriminatorValue == discriminator
                    coordinatorScratchpad.HasData = CodeGenEmitter.Emit_Equal(
                        Expression.Constant(discriminatorValue, discriminator.Type),
                        discriminator
                        );
                }

                // Finally, build the expression to read the coordinator from the state
                // (Coordinator<elementType>)readerState.State[stateOrdinal]
                var result = CodeGenEmitter.Emit_Shaper_GetState(stateSlotNumber, typeof(Coordinator<>).MakeGenericType(elementType));
                return result;
            }

            #endregion

            #region Scalar columns

            /// <summary>
            /// Visit(RefColumnMap)
            /// If the entityKey has a value, then return it otherwise return a null
            /// valued EntityKey.  The EntityKey construction is the tricky part.
            /// </summary>
            internal override TranslatorResult Visit(RefColumnMap columnMap, TranslatorArg arg)
            {
                var entityIdentity = columnMap.EntityIdentity;
                Expression entitySetReader; // Ignored here; used when constructing Entities

                // hasValue ? entityKey : (EntityKey)null
                Expression result = Expression.Condition(
                    CodeGenEmitter.Emit_EntityKey_HasValue(entityIdentity.Keys),
                    Emit_EntityKey_ctor(this, entityIdentity, true, out entitySetReader),
                    Expression.Constant(null, typeof(EntityKey))
                    );

                var ordinal = ((ScalarColumnMap)entityIdentity.Keys[0]).ColumnPos;
                if (!_streaming && !NullableColumns.Contains(ordinal))
                {
                    NullableColumns.Add(ordinal);
                }

                return new TranslatorResult(result, arg.RequestedType);
            }

            /// <summary>
            /// Visit(ScalarColumnMap)
            /// Pretty basic stuff here; we just call the method that matches the
            /// type of the column.  Of course we have to handle nullable/non-nullable
            /// types, and non-value types.
            /// </summary>
            [SuppressMessage("Microsoft.Maintainability", "CA1502:AvoidExcessiveComplexity")]
            internal override TranslatorResult Visit(ScalarColumnMap columnMap, TranslatorArg arg)
            {
                var type = arg.RequestedType;
                var columnType = columnMap.Type;
                var ordinal = columnMap.ColumnPos;
                Expression result;

                // 1. Create an expression to access the column value as an instance of the correct type. For non-spatial types this requires a call to one of the
                //    DbDataReader GetXXX methods; spatial values must be read using the provider's spatial services implementation.
                // 2. If the type was nullable (strings, byte[], Nullable<T>), wrap the expression with a check for the DBNull value and produce the correct typed null instead.
                //    Since the base spatial types (DbGeography/DbGeometry) are reference types, this is always required for spatial columns.
                // 3. Also create a version of the expression with error handling so that we can throw better exception messages when needed
                //
                PrimitiveTypeKind typeKind;
                Type nonNullableType = null;
                if (Helper.IsSpatialType(columnType, out typeKind))
                {
                    Debug.Assert(
                        Helper.IsGeographicType((PrimitiveType)columnType.EdmType)
                        || Helper.IsGeometricType((PrimitiveType)columnType.EdmType),
                        "Spatial primitive type is neither Geometry or Geography?");
                    result =
                        CodeGenEmitter.Emit_Conditional_NotDBNull(
                            Helper.IsGeographicType((PrimitiveType)columnType.EdmType)
                                ? CodeGenEmitter.Emit_EnsureType(CodeGenEmitter.Emit_Shaper_GetGeographyColumnValue(ordinal), type)
                                : CodeGenEmitter.Emit_EnsureType(CodeGenEmitter.Emit_Shaper_GetGeometryColumnValue(ordinal), type),
                            ordinal, type);

                    if (!_streaming && !NullableColumns.Contains(ordinal))
                    {
                        NullableColumns.Add(ordinal);
                    }
                }
                else
                {
                    bool needsNullableCheck;
                    var readerMethod = CodeGenEmitter.GetReaderMethod(type, out needsNullableCheck);

                    result = Expression.Call(CodeGenEmitter.Shaper_Reader, readerMethod, Expression.Constant(ordinal));

                    // if the requested type is a nullable enum we need to cast it first to the non-nullable enum type to avoid InvalidCastException.
                    // Note that we guard against null values by wrapping the expression with DbNullCheck later. Also we don't actually 
                    // look at the type of the value returned by reader. If the value is not castable to enum we will fail with cast exception.
                    nonNullableType = TypeSystem.GetNonNullableType(type);
                    if (nonNullableType.IsEnum
                        && nonNullableType != type)
                    {
                        Debug.Assert(
                            needsNullableCheck,
                            "This is a nullable enum so needsNullableCheck should be true to emit code that handles null values read from the reader.");

                        result = Expression.Convert(result, nonNullableType);
                    }
                    else if (type == typeof(object))
                    {
                        Debug.Assert(
                            !needsNullableCheck,
                            "If the requested type is object there is no special handling for null values returned from the reader.");

                        // special case for an OSpace query where the requested type is object but the column type is of an enum type. In this case
                        // we want to return a boxed value of enum type instead a boxed value of the enum underlying type. We also need to handle null
                        // values to return DBNull to be consistent with behavior for primitive types (e.g. int)
                        if (!IsValueLayer
                            && TypeSemantics.IsEnumerationType(columnType))
                        {
                            result = Expression.Condition(
                                CodeGenEmitter.Emit_Reader_IsDBNull(ordinal),
                                result,
                                Expression.Convert(
                                    Expression.Convert(result, TypeSystem.GetNonNullableType(DetermineClrType(columnType.EdmType))),
                                    typeof(object)));

                            if (!_streaming && !NullableColumns.Contains(ordinal))
                            {
                                NullableColumns.Add(ordinal);
                            }
                        }
                    }

                    // (type)shaper.Reader.Get???(ordinal)
                    result = CodeGenEmitter.Emit_EnsureType(result, type);

                    if (needsNullableCheck)
                    {
                        result = CodeGenEmitter.Emit_Conditional_NotDBNull(result, ordinal, type);

                        if (!_streaming && !NullableColumns.Contains(ordinal))
                        {
                            NullableColumns.Add(ordinal);
                        }
                    }
                }

                if (!_streaming)
                {
                    var expectedColumnType = nonNullableType ?? type;
                    expectedColumnType = expectedColumnType.IsEnum ? expectedColumnType.GetEnumUnderlyingType() : expectedColumnType;
                    Type existingType;
                    if (ColumnTypes.TryGetValue(ordinal, out existingType))
                    {
                        if (existingType == typeof(object) && expectedColumnType != typeof(object))
                        {
                            ColumnTypes[ordinal] = expectedColumnType;
                        }
                        else
                        {
                            Debug.Assert((existingType != typeof(object) && expectedColumnType == typeof(object)) || expectedColumnType == existingType, 
                                "Different types", "Column {0}, old type '{1}', new type '{2}'", ordinal, existingType, expectedColumnType);
                        }
                    }
                    else
                    {
                        ColumnTypes.Add(ordinal, expectedColumnType);
                        if (_inNullableType && !NullableColumns.Contains(ordinal))
                        {
                            NullableColumns.Add(ordinal);
                        }
                    }
                }

                var resultWithErrorHandling = CodeGenEmitter.Emit_Shaper_GetColumnValueWithErrorHandling(
                    arg.RequestedType, ordinal, columnType);
                _currentCoordinatorScratchpad.AddExpressionWithErrorHandling(result, resultWithErrorHandling);
                return new TranslatorResult(result, type);
            }

            /// <summary>
            /// Visit(VarRefColumnMap)
            /// This should throw; VarRefColumnMaps should be removed by the PlanCompiler.
            /// </summary>
            internal override TranslatorResult Visit(VarRefColumnMap columnMap, TranslatorArg arg)
            {
                Debug.Fail("VarRefColumnMap should be substituted at this point");
                throw new InvalidOperationException(String.Empty);
            }

            #endregion

            #region Helper methods

            /// <summary>
            /// Allocates a slot in 'Shaper.State' which can be used as storage for
            /// materialization tasks (e.g. remembering key values for a nested collection)
            /// </summary>
            private int AllocateStateSlot()
            {
                return StateSlotCount++;
            }

            /// <summary>
            /// Return the CLR type we're supposed to materialize for the TypeUsage
            /// </summary>
            private Type DetermineClrType(TypeUsage typeUsage)
            {
                return DetermineClrType(typeUsage.EdmType);
            }

            /// <summary>
            /// Return the CLR type we're supposed to materialize for the EdmType
            /// </summary>
            private Type DetermineClrType(EdmType edmType)
            {
                Type result = null;
                // Normalize for spandex
                edmType = ResolveSpanType(edmType);

                switch (edmType.BuiltInTypeKind)
                {
                    case BuiltInTypeKind.EntityType:
                    case BuiltInTypeKind.ComplexType:
                        if (IsValueLayer)
                        {
                            result = typeof(RecordState);
                        }
                        else
                        {
                            result = LookupObjectMapping(edmType).ClrType.ClrType;
                        }
                        break;

                    case BuiltInTypeKind.RefType:
                        result = typeof(EntityKey);
                        break;

                    case BuiltInTypeKind.CollectionType:
                        if (IsValueLayer)
                        {
                            result = typeof(Coordinator<RecordState>);
                        }
                        else
                        {
                            var edmElementType = ((CollectionType)edmType).TypeUsage.EdmType;
                            result = DetermineClrType(edmElementType);
                            result = typeof(IEnumerable<>).MakeGenericType(result);
                        }
                        break;

                    case BuiltInTypeKind.EnumType:
                        if (IsValueLayer)
                        {
                            result = DetermineClrType(((EnumType)edmType).UnderlyingType);
                        }
                        else
                        {
                            result = LookupObjectMapping(edmType).ClrType.ClrType;
                            result = typeof(Nullable<>).MakeGenericType(result);
                        }
                        break;

                    case BuiltInTypeKind.PrimitiveType:
                        result = ((PrimitiveType)edmType).ClrEquivalentType;
                        if (result.IsValueType)
                        {
                            result = typeof(Nullable<>).MakeGenericType(result);
                        }
                        break;

                    case BuiltInTypeKind.RowType:
                        if (IsValueLayer)
                        {
                            result = typeof(RecordState);
                        }
                        else
                        {
                            // LINQ has anonymous types that aren't going to show up in our
                            // metadata workspace, and we don't want to hydrate a record when
                            // we need an anonymous type.  ELINQ solves this by annotating the
                            // edmType with some additional information, which we'll pick up 
                            // here.
                            var initializerMetadata = ((RowType)edmType).InitializerMetadata;
                            if (null != initializerMetadata)
                            {
                                result = initializerMetadata.ClrType;
                            }
                            else
                            {
                                // Otherwise, by default, we'll give DbDataRecord results (the 
                                // user can also cast to IExtendedDataRecord)
                                result = typeof(DbDataRecord);
                            }
                        }
                        break;

                    default:
                        Debug.Fail(
                            String.Format(
                                CultureInfo.CurrentCulture,
                                "The type {0} was not the expected scalar, enumeration, collection, structural, nominal, or reference type.",
                                edmType.GetType()));
                        break;
                }
                Debug.Assert(null != result, "no result?"); // just making sure we cover this in the switch statement.

                return result;
            }

            /// <summary>
            /// Get the ConstructorInfo for the type specified, and ensure we keep track
            /// of any security requirements that the type has.
            /// </summary>
            private static ConstructorInfo GetConstructor(Type type)
            {
                return type.IsAbstract ? null : DelegateFactory.GetConstructorForType(type);
            }

            /// <summary>
            /// Retrieves object mapping metadata for the given type. The first time a type
            /// is encountered, we cache the metadata to avoid repeating the work for every
            /// row in result.
            /// Caching at the materializer rather than workspace/metadata cache level optimizes
            /// for transient types (including row types produced for span, LINQ initializations,
            /// collections and projections).
            /// </summary>
            private ObjectTypeMapping LookupObjectMapping(EdmType edmType)
            {
                DebugCheck.NotNull(edmType);

                ObjectTypeMapping result;

                var resolvedType = ResolveSpanType(edmType);
                if (null == resolvedType)
                {
                    resolvedType = edmType;
                }

                if (!_objectTypeMappings.TryGetValue(resolvedType, out result))
                {
                    result = Util.GetObjectMapping(resolvedType, _workspace);
                    _objectTypeMappings.Add(resolvedType, result);
                }
                return result;
            }

            /// <summary>
            /// Remove spanned info from the edmType
            /// </summary>
            private EdmType ResolveSpanType(EdmType edmType)
            {
                var result = edmType;

                switch (result.BuiltInTypeKind)
                {
                    case BuiltInTypeKind.CollectionType:
                        // For collections, we have to edmType from the (potentially) spanned
                        // element of the collection, then build a new Collection around it.
                        result = ResolveSpanType(((CollectionType)result).TypeUsage.EdmType);
                        if (null != result)
                        {
                            result = new CollectionType(result);
                        }
                        break;

                    case BuiltInTypeKind.RowType:
                        // If there is a SpanMap, pick up the EdmType from the first column
                        // in the record, otherwise it's just the type we already have.
                        var rowType = (RowType)result;
                        if (null != _spanIndex
                            && _spanIndex.HasSpanMap(rowType))
                        {
                            result = rowType.Members[0].TypeUsage.EdmType;
                        }
                        break;
                }
                return result;
            }

            /// <summary>
            /// Creates an expression representing an inline delegate of type Func{Shaper, body.Type};
            /// </summary>
            private LambdaExpression CreateInlineDelegate(Expression body)
            {
                // Note that we call through to a typed method so that we can call Expression.Lambda<Func> instead
                // of the straightforward Expression.Lambda. The latter requires FullTrust.
                var delegateReturnType = body.Type;
                var createMethod = Translator_TypedCreateInlineDelegate.MakeGenericMethod(delegateReturnType);
                var result = (LambdaExpression)createMethod.Invoke(this, new object[] { body });
                return result;
            }

            [SuppressMessage("Microsoft.Performance", "CA1811:AvoidUncalledPrivateCode",
                Justification = "Called via reflection by the non-generic overload")]
            private Expression<Func<Shaper, T>> TypedCreateInlineDelegate<T>(Expression body)
            {
                var result = Expression.Lambda<Func<Shaper, T>>(body, CodeGenEmitter.Shaper_Parameter);
                _currentCoordinatorScratchpad.AddInlineDelegate(result);
                return result;
            }

            /// <summary>
            /// Creates expression to construct an EntityKey. Assumes that both the key has
            /// a value (Emit_EntityKey_HasValue == true) and that the EntitySet has value
            /// (EntitySet != null).
            /// </summary>
            private static Expression Emit_EntityKey_ctor(
                TranslatorVisitor translatorVisitor, EntityIdentity entityIdentity, bool isForColumnValue, out Expression entitySetReader)
            {
                Expression result;
                Expression setEntitySetStateSlotValue = null;

                // First build the expressions that read each value that comprises the EntityKey
                var keyReaders = new List<Expression>(entityIdentity.Keys.Length);
                for (var i = 0; i < entityIdentity.Keys.Length; i++)
                {
                    var keyReader = entityIdentity.Keys[i].Accept(translatorVisitor, new TranslatorArg(typeof(object))).Expression;
                    keyReaders.Add(keyReader);
                }

                // Next build the expression that determines us the entitySet; how we do this differs 
                // depending on whether we have a simple or discriminated identity.

                var simpleEntityIdentity = entityIdentity as SimpleEntityIdentity;
                if (null != simpleEntityIdentity)
                {
                    if (simpleEntityIdentity.EntitySet == null)
                    {
                        // 'Free-floating' entities do not have entity keys.
                        entitySetReader = Expression.Constant(null, typeof(EntitySet));
                        return Expression.Constant(null, typeof(EntityKey));
                    }
                    // For SimpleEntityIdentities, the entitySet expression is a constant
                    entitySetReader = Expression.Constant(simpleEntityIdentity.EntitySet, typeof(EntitySet));
                }
                else
                {
                    // For DiscriminatedEntityIdentities, the we have to search the EntitySetMap 
                    // for the matching discriminator value; we'll get the discriminator first, 
                    // the compare them all in sequence.                
                    var discriminatedEntityIdentity = (DiscriminatedEntityIdentity)entityIdentity;

                    var discriminator =
                        discriminatedEntityIdentity.EntitySetColumnMap.Accept(translatorVisitor, new TranslatorArg(typeof(int?))).Expression;
                    var entitySets = discriminatedEntityIdentity.EntitySetMap;

                    // CONSIDER: We could just do an index lookup here instead of a series of 
                    //         comparisons, however this is MEST, and they get what they asked for.

                    // (_discriminator == 0 ? entitySets[0] : (_discriminator == 1 ? entitySets[1] ... : null)
                    entitySetReader = Expression.Constant(null, typeof(EntitySet));
                    for (var i = 0; i < entitySets.Length; i++)
                    {
                        entitySetReader = Expression.Condition(
                            Expression.Equal(discriminator, Expression.Constant(i, typeof(int?))),
                            Expression.Constant(entitySets[i], typeof(EntitySet)),
                            entitySetReader
                            );
                    }

                    // Allocate a stateSlot to contain the entitySet we determine, and ensure we
                    // store it there on the way to constructing the key.
                    var entitySetStateSlotNumber = translatorVisitor.AllocateStateSlot();
                    setEntitySetStateSlotValue = CodeGenEmitter.Emit_Shaper_SetStatePassthrough(entitySetStateSlotNumber, entitySetReader);
                    entitySetReader = CodeGenEmitter.Emit_Shaper_GetState(entitySetStateSlotNumber, typeof(EntitySet));
                }

                // And now that we have all the pieces, construct the EntityKey using the appropriate
                // constructor (there's an optimized constructor for the single key case)
                if (1 == entityIdentity.Keys.Length)
                {
                    // new EntityKey(entitySet, keyReaders[0])
                    result = Expression.New(
                        CodeGenEmitter.EntityKey_ctor_SingleKey,
                        entitySetReader,
                        keyReaders[0]);
                }
                else
                {
                    // new EntityKey(entitySet, { keyReaders[0], ... keyReaders[n] })
                    result = Expression.New(
                        CodeGenEmitter.EntityKey_ctor_CompositeKey,
                        entitySetReader,
                        Expression.NewArrayInit(typeof(object), keyReaders));
                }

                // In the case where we've had to store the entitySetReader value in a 
                // state slot, we test the value for non-null before we construct the 
                // entityKey.  We use this opportunity to stuff the value into the state
                // slot, so the code above that attempts to read it from there will find
                // it.
                if (null != setEntitySetStateSlotValue)
                {
                    Expression noEntityKeyExpression;
                    if (translatorVisitor.IsValueLayer
                        && !isForColumnValue)
                    {
                        noEntityKeyExpression = Expression.Constant(EntityKey.NoEntitySetKey, typeof(EntityKey));
                    }
                    else
                    {
                        noEntityKeyExpression = Expression.Constant(null, typeof(EntityKey));
                    }
                    result = Expression.Condition(
                        Expression.Equal(setEntitySetStateSlotValue, Expression.Constant(null, typeof(EntitySet))),
                        noEntityKeyExpression,
                        result
                        );
                }
                return result;
            }

            #endregion
        }
    }
}
>>>>>>> b1a13653
<|MERGE_RESOLUTION|>--- conflicted
+++ resolved
@@ -1,4 +1,3 @@
-<<<<<<< HEAD
 ﻿// Copyright (c) Microsoft Open Technologies, Inc. All rights reserved. See License.txt in the project root for license information.
 
 namespace System.Data.Entity.Core.Common.Internal.Materialization
@@ -1655,1658 +1654,4 @@
             #endregion
         }
     }
-}
-=======
-﻿// Copyright (c) Microsoft Open Technologies, Inc. All rights reserved. See License.txt in the project root for license information.
-
-namespace System.Data.Entity.Core.Common.Internal.Materialization
-{
-    using System.Collections.Generic;
-    using System.Data.Common;
-    using System.Data.Entity.Core.Common.QueryCache;
-    using System.Data.Entity.Core.Common.Utils;
-    using System.Data.Entity.Core.Mapping;
-    using System.Data.Entity.Core.Metadata.Edm;
-    using System.Data.Entity.Core.Objects;
-    using System.Data.Entity.Core.Objects.DataClasses;
-    using System.Data.Entity.Core.Objects.ELinq;
-    using System.Data.Entity.Core.Objects.Internal;
-    using System.Data.Entity.Core.Query.InternalTrees;
-    using System.Data.Entity.Resources;
-    using System.Data.Entity.Utilities;
-    using System.Diagnostics;
-    using System.Diagnostics.CodeAnalysis;
-    using System.Globalization;
-    using System.Linq;
-    using System.Linq.Expressions;
-    using System.Reflection;
-
-    /// <summary>
-    /// Translates query ColumnMap into ShaperFactory. Basically, we interpret the
-    /// ColumnMap and compile delegates used to materialize results.
-    /// </summary>
-    internal class Translator
-    {
-        private static readonly MethodInfo GenericTranslateColumnMap = typeof(Translator).GetMethod(
-            "TranslateColumnMap", BindingFlags.Instance | BindingFlags.NonPublic);
-
-        /// <summary>
-        /// The main entry point for the translation process. Given a ColumnMap, returns
-        /// a ShaperFactory which can be used to materialize results for a query.
-        /// </summary>
-        internal virtual ShaperFactory<T> TranslateColumnMap<T>(
-            ColumnMap columnMap, MetadataWorkspace workspace, SpanIndex spanIndex, MergeOption mergeOption, bool streaming, bool valueLayer)
-        {
-            DebugCheck.NotNull(columnMap);
-            DebugCheck.NotNull(workspace);
-
-            Debug.Assert(columnMap is CollectionColumnMap, "root column map must be a collection for a query");
-
-            // If the query cache already contains a plan, then we're done
-            ShaperFactory<T> result;
-            var columnMapKey = ColumnMapKeyBuilder.GetColumnMapKey(columnMap, spanIndex);
-            var cacheKey = new ShaperFactoryQueryCacheKey<T>(columnMapKey, mergeOption, streaming, valueLayer);
-
-            var queryCacheManager = workspace.GetQueryCacheManager();
-            if (queryCacheManager.TryCacheLookup(cacheKey, out result))
-            {
-                return result;
-            }
-
-            // Didn't find it in the cache, so we have to do the translation;  First create
-            // the translator visitor that recursively tranforms ColumnMaps into Expressions
-            // stored on the CoordinatorScratchpads it also constructs.  We'll compile those
-            // expressions into delegates later.
-            var translatorVisitor = new TranslatorVisitor(workspace, spanIndex, mergeOption, streaming, valueLayer);
-            columnMap.Accept(translatorVisitor, new TranslatorArg(typeof(IEnumerable<>).MakeGenericType(typeof(T))));
-
-            Debug.Assert(
-                null != translatorVisitor.RootCoordinatorScratchpad,
-                "translating the root of the query must populate RootCoordinatorScratchpad");
-
-            // We're good. Go ahead and recursively compile the CoordinatorScratchpads we
-            // created in the vistor into CoordinatorFactories which contain compiled
-            // delegates for the expressions we generated.
-            var coordinatorFactory = (CoordinatorFactory<T>)translatorVisitor.RootCoordinatorScratchpad.Compile();
-
-            Type[] columnTypes = null;
-            bool[] nullableColumns = null;
-            if (!streaming)
-            {
-                var maxColumn = Math.Max(
-                    translatorVisitor.ColumnTypes.Any() ? translatorVisitor.ColumnTypes.Keys.Max() : 0,
-                    translatorVisitor.NullableColumns.Any() ? translatorVisitor.NullableColumns.Max() : 0);
-                columnTypes = new Type[maxColumn + 1];
-                foreach (var columnType in translatorVisitor.ColumnTypes)
-                {
-                    columnTypes[columnType.Key] = columnType.Value;
-                }
-
-                nullableColumns = new bool[maxColumn + 1];
-                foreach (var nullableColumn in translatorVisitor.NullableColumns)
-                {
-                    nullableColumns[nullableColumn] = true;
-                }
-            }
-
-            // Finally, take everything we've produced, and create the ShaperFactory to
-            // contain it all, then add it to the query cache so we don't need to do this
-            // for this query again.
-            result = new ShaperFactory<T>(
-                translatorVisitor.StateSlotCount, coordinatorFactory, columnTypes, nullableColumns, mergeOption);
-            var cacheEntry = new QueryCacheEntry(cacheKey, result);
-            if (queryCacheManager.TryLookupAndAdd(cacheEntry, out cacheEntry))
-            {
-                // Someone beat us to it. Use their result instead.
-                result = (ShaperFactory<T>)cacheEntry.GetTarget();
-            }
-            return result;
-        }
-
-        internal static ShaperFactory TranslateColumnMap(
-            Translator translator,
-            Type elementType,
-            ColumnMap columnMap,
-            MetadataWorkspace workspace,
-            SpanIndex spanIndex,
-            MergeOption mergeOption,
-            bool streaming,
-            bool valueLayer)
-        {
-            DebugCheck.NotNull(elementType);
-            DebugCheck.NotNull(columnMap);
-            DebugCheck.NotNull(workspace);
-
-            var typedCreateMethod = GenericTranslateColumnMap.MakeGenericMethod(elementType);
-
-            return (ShaperFactory)typedCreateMethod.Invoke(
-                translator, new object[] { columnMap, workspace, spanIndex, mergeOption, streaming, valueLayer });
-        }
-
-        [SuppressMessage("Microsoft.Maintainability", "CA1506:AvoidExcessiveClassCoupling")]
-        private class TranslatorVisitor : ColumnMapVisitorWithResults<TranslatorResult, TranslatorArg>
-        {
-            #region Private state
-
-            /// <summary>
-            /// Gets the O-Space Metadata workspace.
-            /// </summary>
-            private readonly MetadataWorkspace _workspace;
-
-            /// <summary>
-            /// Gets structure telling us how to interpret 'span' rows (includes implicit
-            /// relationship span and explicit full span via ObjectQuery.Include().
-            /// </summary>
-            private readonly SpanIndex _spanIndex;
-
-            /// <summary>
-            /// Gets the MergeOption for the current query (influences our handling of
-            /// entities when they are materialized).
-            /// </summary>
-            private readonly MergeOption _mergeOption;
-
-            private readonly bool _streaming;
-
-            /// <summary>
-            /// When true, indicates we're processing for the value layer (BridgeDataReader)
-            /// and not the ObjectMaterializer
-            /// </summary>
-            private readonly bool IsValueLayer;
-
-            /// <summary>
-            /// Gets scratchpad for the coordinator builder for the nested reader currently
-            /// being translated or emitted.
-            /// </summary>
-            private CoordinatorScratchpad _currentCoordinatorScratchpad;
-
-            /// <summary>
-            /// Local cache of ObjectTypeMappings for EdmTypes (to prevent expensive lookups).
-            /// </summary>
-            private readonly Dictionary<EdmType, ObjectTypeMapping> _objectTypeMappings = new Dictionary<EdmType, ObjectTypeMapping>();
-
-            private bool _inNullableType;
-
-            #endregion
-
-            private static readonly MethodInfo Translator_MultipleDiscriminatorPolymorphicColumnMapHelper =
-                typeof(TranslatorVisitor).GetMethod(
-                    "MultipleDiscriminatorPolymorphicColumnMapHelper", BindingFlags.NonPublic | BindingFlags.Instance);
-
-            private static readonly MethodInfo Translator_TypedCreateInlineDelegate = typeof(TranslatorVisitor).GetMethod(
-                "TypedCreateInlineDelegate", BindingFlags.NonPublic | BindingFlags.Instance);
-
-            public TranslatorVisitor(MetadataWorkspace workspace, SpanIndex spanIndex, MergeOption mergeOption, bool streaming, bool valueLayer)
-            {
-                DebugCheck.NotNull(workspace);
-
-                _workspace = workspace;
-                _spanIndex = spanIndex;
-                _mergeOption = mergeOption;
-                _streaming = streaming;
-                ColumnTypes = new Dictionary<int, Type>();
-                NullableColumns = new Set<int>();
-                IsValueLayer = valueLayer;
-            }
-
-            #region "Public" surface
-
-            /// <summary>
-            /// Scratchpad for topmost nested reader coordinator.
-            /// </summary>
-            public CoordinatorScratchpad RootCoordinatorScratchpad { get; private set; }
-
-            /// <summary>
-            /// Gets number of 'Shaper.State' slots allocated (used to hold onto intermediate
-            /// values during materialization)
-            /// </summary>
-            public int StateSlotCount { get; private set; }
-
-            // Information for the buffered reader
-            public Dictionary<int, Type> ColumnTypes { get; private set; }
-            public Set<int> NullableColumns { get; private set; }
-
-            // utility accept that looks up CLR type
-            private static TranslatorResult AcceptWithMappedType(TranslatorVisitor translatorVisitor, ColumnMap columnMap)
-            {
-                var type = translatorVisitor.DetermineClrType(columnMap.Type);
-                var result = columnMap.Accept(translatorVisitor, new TranslatorArg(type));
-                return result;
-            }
-
-            #endregion
-
-            #region Structured columns
-
-            /// <summary>
-            /// Visit(ComplexTypeColumnMap)
-            /// </summary>
-            internal override TranslatorResult Visit(ComplexTypeColumnMap columnMap, TranslatorArg arg)
-            {
-                Expression result = null;
-                Expression nullSentinelCheck = null;
-
-                var originalInNullableType = _inNullableType;
-                if (null != columnMap.NullSentinel)
-                {
-                    nullSentinelCheck = CodeGenEmitter.Emit_Reader_IsDBNull(columnMap.NullSentinel);
-
-                    _inNullableType = true;
-                    var ordinal = ((ScalarColumnMap)columnMap.NullSentinel).ColumnPos;
-                    if (!_streaming && !NullableColumns.Contains(ordinal))
-                    {
-                        NullableColumns.Add(ordinal);
-                    }
-                }
-
-                if (IsValueLayer)
-                {
-                    result = BuildExpressionToGetRecordState(columnMap, null, null, nullSentinelCheck);
-                }
-                else
-                {
-                    var complexType = (ComplexType)columnMap.Type.EdmType;
-                    var clrType = DetermineClrType(complexType);
-                    var constructor = DelegateFactory.GetConstructorForType(clrType);
-
-                    // Build expressions to read the property values from the source data 
-                    // reader and bind them to their target properties
-                    var propertyBindings = CreatePropertyBindings(columnMap, complexType.Properties);
-
-                    // We have all the property bindings now; go ahead and build the expression to
-                    // construct the type and store the property values.
-                    result = Expression.MemberInit(Expression.New(constructor), propertyBindings);
-
-                    // If there's a null sentinel, then everything above is gated upon whether 
-                    // it's value is DBNull.Value.
-                    if (null != nullSentinelCheck)
-                    {
-                        // shaper.Reader.IsDBNull(nullsentinelOridinal) ? (type)null : result
-                        result = Expression.Condition(nullSentinelCheck, CodeGenEmitter.Emit_NullConstant(result.Type), result);
-                    }
-                }
-
-                _inNullableType = originalInNullableType;
-                return new TranslatorResult(result, arg.RequestedType);
-            }
-
-            /// <summary>
-            /// Visit(EntityColumnMap)
-            /// </summary>
-            internal override TranslatorResult Visit(EntityColumnMap columnMap, TranslatorArg arg)
-            {
-                Expression result;
-
-                // Build expressions to read the entityKey and determine the entitySet. Note
-                // that we attempt to optimize things such that we won't construct anything 
-                // that isn't needed, depending upon the interfaces the clrType derives from 
-                // and the MergeOption that was requested.
-                //
-                // We always need the entitySet, except when MergeOption.NoTracking
-                //
-                // We always need the entityKey, except when MergeOption.NoTracking and the
-                // clrType doesn't derive from IEntityWithKey
-                var entityIdentity = columnMap.EntityIdentity;
-                Expression entitySetReader = null;
-                var entityKeyReader = Emit_EntityKey_ctor(this, entityIdentity, false, out entitySetReader);
-
-                if (IsValueLayer)
-                {
-                    Expression nullCheckExpression = Expression.Not(CodeGenEmitter.Emit_EntityKey_HasValue(entityIdentity.Keys));
-                    //Expression nullCheckExpression = Emit_EntityKey_HasValue(entityIdentity.Keys);
-                    result = BuildExpressionToGetRecordState(columnMap, entityKeyReader, entitySetReader, nullCheckExpression);
-                }
-                else
-                {
-                    Expression constructEntity = null;
-
-                    var cSpaceType = (EntityType)columnMap.Type.EdmType;
-                    Debug.Assert(cSpaceType.BuiltInTypeKind == BuiltInTypeKind.EntityType, "Type was " + cSpaceType.BuiltInTypeKind);
-                    var oSpaceType = (ClrEntityType)LookupObjectMapping(cSpaceType).ClrType;
-                    var clrType = oSpaceType.ClrType;
-
-                    // Build expressions to read the property values from the source data 
-                    // reader and bind them to their target properties
-                    var propertyBindings = CreatePropertyBindings(columnMap, cSpaceType.Properties);
-
-                    // We have all the property bindings now; go ahead and build the expression to
-                    // construct the entity or proxy and store the property values.  We'll wrap it with more
-                    // stuff that needs to happen (or not) below.
-                    var proxyTypeInfo = EntityProxyFactory.GetProxyType(oSpaceType, _workspace);
-
-                    // If no proxy type exists for the entity, construct the regular entity object.
-                    // If a proxy type does exist, examine the ObjectContext.ContextOptions.ProxyCreationEnabled flag
-                    // to determine whether to create a regular or proxy entity object.
-
-                    var constructNonProxyEntity = Emit_ConstructEntity(
-                        oSpaceType, propertyBindings, entityKeyReader, entitySetReader, arg, null);
-                    if (proxyTypeInfo == null)
-                    {
-                        constructEntity = constructNonProxyEntity;
-                    }
-                    else
-                    {
-                        var constructProxyEntity = Emit_ConstructEntity(
-                            oSpaceType, propertyBindings, entityKeyReader, entitySetReader, arg, proxyTypeInfo);
-
-                        constructEntity = Expression.Condition(
-                            CodeGenEmitter.Shaper_ProxyCreationEnabled,
-                            constructProxyEntity,
-                            constructNonProxyEntity);
-                    }
-
-                    // If we're tracking, call HandleEntity (or HandleIEntityWithKey or 
-                    // HandleEntityAppendOnly) as appropriate
-                    if (MergeOption.NoTracking != _mergeOption)
-                    {
-                        var actualType = proxyTypeInfo == null ? clrType : proxyTypeInfo.ProxyType;
-                        if (typeof(IEntityWithKey).IsAssignableFrom(actualType)
-                            && MergeOption.AppendOnly != _mergeOption)
-                        {
-                            constructEntity = Expression.Call(
-                                CodeGenEmitter.Shaper_Parameter, CodeGenEmitter.Shaper_HandleIEntityWithKey.MakeGenericMethod(clrType),
-                                constructEntity,
-                                entitySetReader
-                                );
-                        }
-                        else
-                        {
-                            if (MergeOption.AppendOnly == _mergeOption)
-                            {
-                                // pass through a delegate creating the entity rather than the actual entity, so we can avoid
-                                // the cost of materialization when the entity is already in the state manager
-
-                                //Func<Shaper, TEntity> entityDelegate = shaper => constructEntity(shaper);
-                                var entityDelegate = CreateInlineDelegate(constructEntity);
-                                constructEntity = Expression.Call(
-                                    CodeGenEmitter.Shaper_Parameter, CodeGenEmitter.Shaper_HandleEntityAppendOnly.MakeGenericMethod(clrType),
-                                    entityDelegate,
-                                    entityKeyReader,
-                                    entitySetReader
-                                    );
-                            }
-                            else
-                            {
-                                constructEntity = Expression.Call(
-                                    CodeGenEmitter.Shaper_Parameter, CodeGenEmitter.Shaper_HandleEntity.MakeGenericMethod(clrType),
-                                    constructEntity,
-                                    entityKeyReader,
-                                    entitySetReader
-                                    );
-                            }
-                        }
-                    }
-                    else
-                    {
-                        constructEntity = Expression.Call(
-                            CodeGenEmitter.Shaper_Parameter, CodeGenEmitter.Shaper_HandleEntityNoTracking.MakeGenericMethod(clrType),
-                            constructEntity
-                            );
-                    }
-
-                    // All the above is gated upon whether there really is an entity value; 
-                    // we won't bother executing anything unless there is an entityKey value,
-                    // otherwise we'll just return a typed null.
-                    result = Expression.Condition(
-                        CodeGenEmitter.Emit_EntityKey_HasValue(entityIdentity.Keys),
-                        constructEntity,
-                        CodeGenEmitter.Emit_WrappedNullConstant()
-                        );
-                }
-
-                var ordinal = ((ScalarColumnMap)entityIdentity.Keys[0]).ColumnPos;
-                if (!_streaming && !NullableColumns.Contains(ordinal))
-                {
-                    NullableColumns.Add(ordinal);
-                }
-
-                return new TranslatorResult(result, arg.RequestedType);
-            }
-
-            private Expression Emit_ConstructEntity(
-                EntityType oSpaceType, IEnumerable<MemberBinding> propertyBindings, Expression entityKeyReader, Expression entitySetReader,
-                TranslatorArg arg, EntityProxyTypeInfo proxyTypeInfo)
-            {
-                var isProxy = proxyTypeInfo != null;
-                var clrType = oSpaceType.ClrType;
-                Type actualType;
-
-                Expression constructEntity;
-
-                if (isProxy)
-                {
-                    constructEntity = Expression.MemberInit(Expression.New(proxyTypeInfo.ProxyType), propertyBindings);
-                    actualType = proxyTypeInfo.ProxyType;
-                }
-                else
-                {
-                    var constructor = DelegateFactory.GetConstructorForType(clrType);
-                    constructEntity = Expression.MemberInit(Expression.New(constructor), propertyBindings);
-                    actualType = clrType;
-                }
-
-                // After calling the constructor, immediately create an IEntityWrapper instance for the entity.
-                constructEntity = CodeGenEmitter.Emit_EnsureTypeAndWrap(
-                    constructEntity, entityKeyReader, entitySetReader, arg.RequestedType, clrType, actualType,
-                    _mergeOption == MergeOption.NoTracking ? MergeOption.NoTracking : MergeOption.AppendOnly, isProxy);
-
-                if (isProxy)
-                {
-                    // Since we created a proxy, we now need to give it a reference to the wrapper that we just created.
-                    constructEntity = Expression.Call(
-                        Expression.Constant(proxyTypeInfo), CodeGenEmitter.EntityProxyTypeInfo_SetEntityWrapper, constructEntity);
-
-                    if (proxyTypeInfo.InitializeEntityCollections != null)
-                    {
-                        constructEntity = Expression.Call(proxyTypeInfo.InitializeEntityCollections, constructEntity);
-                    }
-                }
-
-                return constructEntity;
-            }
-
-            /// <summary>
-            /// Prepare a list of PropertyBindings for each item in the specified property
-            /// collection such that the mapped property of the specified clrType has its
-            /// value set from the source data reader.
-            /// Along the way we'll keep track of non-public properties and properties that
-            /// have link demands, so we can ensure enforce them.
-            /// </summary>
-            private List<MemberBinding> CreatePropertyBindings(
-                StructuredColumnMap columnMap, ReadOnlyMetadataCollection<EdmProperty> properties)
-            {
-                var result = new List<MemberBinding>(columnMap.Properties.Length);
-
-                var mapping = LookupObjectMapping(columnMap.Type.EdmType);
-
-                for (var i = 0; i < columnMap.Properties.Length; i++)
-                {
-                    var edmProperty = mapping.GetPropertyMap(properties[i].Name).ClrProperty;
-
-                    var propertyInfoForSet = DelegateFactory.ValidateSetterProperty(edmProperty.PropertyInfo);
-                    var propertyAccessor = propertyInfoForSet.GetSetMethod(nonPublic: true);
-                    var propertyType = propertyInfoForSet.PropertyType;
-
-                    // get translation of property value
-                    var valueReader = columnMap.Properties[i].Accept(this, new TranslatorArg(propertyType)).Expression;
-
-                    var scalarColumnMap = columnMap.Properties[i] as ScalarColumnMap;
-                    if (null != scalarColumnMap)
-                    {
-                        var propertyName = propertyAccessor.Name.Substring(4); // substring to strip "set_"
-
-                        // create a value reader with error handling
-                        var valueReaderWithErrorHandling = CodeGenEmitter.Emit_Shaper_GetPropertyValueWithErrorHandling(
-                            propertyType, scalarColumnMap.ColumnPos, propertyName, propertyAccessor.DeclaringType.Name, scalarColumnMap.Type);
-                        _currentCoordinatorScratchpad.AddExpressionWithErrorHandling(valueReader, valueReaderWithErrorHandling);
-                    }
-
-                    result.Add(Expression.Bind(propertyInfoForSet, valueReader));
-                }
-                return result;
-            }
-
-            /// <summary>
-            /// Visit(SimplePolymorphicColumnMap)
-            /// </summary>
-            internal override TranslatorResult Visit(SimplePolymorphicColumnMap columnMap, TranslatorArg arg)
-            {
-                Expression result;
-
-                // We're building a conditional ladder, where we'll compare each 
-                // discriminator value with the one from the source data reader, and 
-                // we'll pick that type if they match.
-                var discriminatorReader = AcceptWithMappedType(this, columnMap.TypeDiscriminator).Expression;
-
-                if (IsValueLayer)
-                {
-                    result = CodeGenEmitter.Emit_EnsureType(
-                        BuildExpressionToGetRecordState(columnMap, null, null, Expression.Constant(true)),
-                        arg.RequestedType);
-                }
-                else
-                {
-                    result = CodeGenEmitter.Emit_WrappedNullConstant(); // the default
-                }
-
-                foreach (var typeChoice in columnMap.TypeChoices)
-                {
-                    // determine CLR type for the type choice, and don't bother adding 
-                    // this choice if it can't produce a result
-                    var type = DetermineClrType(typeChoice.Value.Type);
-
-                    if (type.IsAbstract)
-                    {
-                        continue;
-                    }
-
-                    Expression discriminatorConstant = Expression.Constant(typeChoice.Key, discriminatorReader.Type);
-                    Expression discriminatorMatches;
-
-                    // For string types, we have to use a specific comparison that handles
-                    // trailing spaces properly, not just the general equality test we use 
-                    // elsewhere.
-                    if (discriminatorReader.Type
-                        == typeof(string))
-                    {
-                        discriminatorMatches = Expression.Call(
-                            Expression.Constant(TrailingSpaceStringComparer.Instance), CodeGenEmitter.IEqualityComparerOfString_Equals,
-                            discriminatorConstant,
-                            discriminatorReader);
-                    }
-                    else
-                    {
-                        discriminatorMatches = CodeGenEmitter.Emit_Equal(discriminatorConstant, discriminatorReader);
-                    }
-
-                    var originalInNullableType = _inNullableType;
-                    _inNullableType = true;
-                    result = Expression.Condition(
-                        discriminatorMatches,
-                        typeChoice.Value.Accept(this, arg).Expression,
-                        result);
-                    _inNullableType = originalInNullableType;
-                }
-                return new TranslatorResult(result, arg.RequestedType);
-            }
-
-            /// <summary>
-            /// Visit(MultipleDiscriminatorPolymorphicColumnMap)
-            /// </summary>
-            internal override TranslatorResult Visit(MultipleDiscriminatorPolymorphicColumnMap columnMap, TranslatorArg arg)
-            {
-                var multipleDiscriminatorPolymorphicColumnMapHelper =
-                    Translator_MultipleDiscriminatorPolymorphicColumnMapHelper.MakeGenericMethod(arg.RequestedType);
-                var result = (Expression)multipleDiscriminatorPolymorphicColumnMapHelper.Invoke(this, new object[] { columnMap });
-                return new TranslatorResult(result, arg.RequestedType);
-            }
-
-            /// <summary>
-            /// Helper method to simplify the construction of the types
-            /// </summary>
-            [SuppressMessage("Microsoft.Performance", "CA1811:AvoidUncalledPrivateCode",
-                Justification = "Called via reflection by the Visit method")]
-            private Expression MultipleDiscriminatorPolymorphicColumnMapHelper<TElement>(
-                MultipleDiscriminatorPolymorphicColumnMap columnMap)
-            {
-                // construct an array of discriminator values
-                var discriminatorReaders = new Expression[columnMap.TypeDiscriminators.Length];
-                for (var i = 0; i < discriminatorReaders.Length; i++)
-                {
-                    discriminatorReaders[i] = columnMap.TypeDiscriminators[i].Accept(this, new TranslatorArg(typeof(object))).Expression;
-                }
-                Expression discriminatorValues = Expression.NewArrayInit(typeof(object), discriminatorReaders);
-
-                // Next build the expressions that will construct the type choices. An array of KeyValuePair<EntityType, Func<Shaper, TElement>>
-                var elementDelegates = new List<Expression>();
-                var typeDelegatePairType = typeof(KeyValuePair<EntityType, Func<Shaper, TElement>>);
-                var typeDelegatePairConstructor =
-                    typeDelegatePairType.GetConstructor(new[] { typeof(EntityType), typeof(Func<Shaper, TElement>) });
-                foreach (var typeChoice in columnMap.TypeChoices)
-                {
-                    var typeReader = CodeGenEmitter.Emit_EnsureType(
-                        AcceptWithMappedType(this, typeChoice.Value).UnwrappedExpression, typeof(TElement));
-                    var typeReaderDelegate = CreateInlineDelegate(typeReader);
-                    Expression typeDelegatePair = Expression.New(
-                        typeDelegatePairConstructor,
-                        Expression.Constant(typeChoice.Key),
-                        typeReaderDelegate
-                        );
-                    elementDelegates.Add(typeDelegatePair);
-                }
-
-                // invoke shaper.Discrimate({ discriminatorValue1...discriminatorValueN }, discriminateDelegate, elementDelegates)
-                var shaperDiscriminateOfT = CodeGenEmitter.Shaper_Discriminate.MakeGenericMethod(typeof(TElement));
-                Expression result = Expression.Call(
-                    CodeGenEmitter.Shaper_Parameter, shaperDiscriminateOfT,
-                    discriminatorValues,
-                    Expression.Constant(columnMap.Discriminate),
-                    Expression.NewArrayInit(typeDelegatePairType, elementDelegates)
-                    );
-                return result;
-            }
-
-            /// <summary>
-            /// Visit(RecordColumnMap)
-            /// </summary>
-            internal override TranslatorResult Visit(RecordColumnMap columnMap, TranslatorArg arg)
-            {
-                Expression result = null;
-                Expression nullSentinelCheck = null;
-
-                var originalInNullableType = _inNullableType;
-                if (null != columnMap.NullSentinel)
-                {
-                    nullSentinelCheck = CodeGenEmitter.Emit_Reader_IsDBNull(columnMap.NullSentinel);
-                    _inNullableType = true;
-                    var ordinal = ((ScalarColumnMap)columnMap.NullSentinel).ColumnPos;
-                    if (!_streaming && !NullableColumns.Contains(ordinal))
-                    {
-                        NullableColumns.Add(ordinal);
-                    }
-                }
-
-                if (IsValueLayer)
-                {
-                    result = BuildExpressionToGetRecordState(columnMap, null, null, nullSentinelCheck);
-                }
-                else
-                {
-                    Debug.Assert(columnMap.Type.EdmType.BuiltInTypeKind == BuiltInTypeKind.RowType, "RecordColumnMap without RowType?");
-                    // we kind of depend upon this 
-                    Expression nullConstant;
-
-                    // There are (at least) three different reasons we have a RecordColumnMap
-                    // so pick the method that handles the reason we have for this one.
-                    InitializerMetadata initializerMetadata;
-                    if (InitializerMetadata.TryGetInitializerMetadata(columnMap.Type, out initializerMetadata))
-                    {
-                        result = HandleLinqRecord(columnMap, initializerMetadata);
-                        nullConstant = CodeGenEmitter.Emit_NullConstant(result.Type);
-                    }
-                    else
-                    {
-                        var spanRowType = (RowType)columnMap.Type.EdmType;
-
-                        if (null != _spanIndex
-                            && _spanIndex.HasSpanMap(spanRowType))
-                        {
-                            result = HandleSpandexRecord(columnMap, arg, spanRowType);
-                            nullConstant = CodeGenEmitter.Emit_WrappedNullConstant();
-                        }
-                        else
-                        {
-                            result = HandleRegularRecord(columnMap, arg, spanRowType);
-                            nullConstant = CodeGenEmitter.Emit_NullConstant(result.Type);
-                        }
-                    }
-
-                    // If there is a null sentinel process it accordingly.
-                    if (null != nullSentinelCheck)
-                    {
-                        // shaper.Reader.IsDBNull(nullsentinelOridinal) ? (type)null : result
-                        result = Expression.Condition(nullSentinelCheck, nullConstant, result);
-                    }
-                }
-                _inNullableType = originalInNullableType;
-                return new TranslatorResult(result, arg.RequestedType);
-            }
-
-            private Expression BuildExpressionToGetRecordState(
-                StructuredColumnMap columnMap, Expression entityKeyReader, Expression entitySetReader, Expression nullCheckExpression)
-            {
-                var recordStateScratchpad = _currentCoordinatorScratchpad.CreateRecordStateScratchpad();
-
-                var stateSlotNumber = AllocateStateSlot();
-                recordStateScratchpad.StateSlotNumber = stateSlotNumber;
-
-                var propertyCount = columnMap.Properties.Length;
-                var readerCount = (null != entityKeyReader) ? propertyCount + 1 : propertyCount;
-
-                recordStateScratchpad.ColumnCount = propertyCount;
-
-                // We can have an entity here, even though it's a RecordResultColumn, because
-                // it may be a polymorphic type; eg: TREAT(Product AS DiscontinuedProduct); we
-                // construct an EntityRecordInfo with a sentinel EntityNotValidKey as it's Key
-                EntityType entityTypeMetadata = null;
-                if (TypeHelpers.TryGetEdmType(columnMap.Type, out entityTypeMetadata))
-                {
-                    recordStateScratchpad.DataRecordInfo = new EntityRecordInfo(entityTypeMetadata, EntityKey.EntityNotValidKey, null);
-                }
-                else
-                {
-                    var edmType = Helper.GetModelTypeUsage(columnMap.Type);
-                    recordStateScratchpad.DataRecordInfo = new DataRecordInfo(edmType);
-                }
-
-                var propertyReaders = new Expression[readerCount];
-                var propertyNames = new string[recordStateScratchpad.ColumnCount];
-                var typeUsages = new TypeUsage[recordStateScratchpad.ColumnCount];
-
-                for (var ordinal = 0; ordinal < propertyCount; ordinal++)
-                {
-                    var propertyReader = columnMap.Properties[ordinal].Accept(this, new TranslatorArg(typeof(Object))).Expression;
-
-                    // recordState.SetColumnValue(i, propertyReader ?? DBNull.Value)
-                    propertyReaders[ordinal] = Expression.Call(
-                        CodeGenEmitter.Shaper_Parameter, CodeGenEmitter.Shaper_SetColumnValue,
-                        Expression.Constant(stateSlotNumber),
-                        Expression.Constant(ordinal),
-                        Expression.Coalesce(propertyReader, CodeGenEmitter.DBNull_Value)
-                        );
-
-                    propertyNames[ordinal] = columnMap.Properties[ordinal].Name;
-                    typeUsages[ordinal] = columnMap.Properties[ordinal].Type;
-                }
-
-                if (null != entityKeyReader)
-                {
-                    propertyReaders[readerCount - 1] = Expression.Call(
-                        CodeGenEmitter.Shaper_Parameter, CodeGenEmitter.Shaper_SetEntityRecordInfo,
-                        Expression.Constant(stateSlotNumber),
-                        entityKeyReader,
-                        entitySetReader);
-                }
-
-                recordStateScratchpad.GatherData = CodeGenEmitter.Emit_BitwiseOr(propertyReaders);
-                recordStateScratchpad.PropertyNames = propertyNames;
-                recordStateScratchpad.TypeUsages = typeUsages;
-
-                // Finally, build the expression to read the recordState from the shaper state
-
-                // (RecordState)shaperState.State[stateSlotNumber].GatherData(shaper)           
-                Expression result = Expression.Call(
-                    CodeGenEmitter.Emit_Shaper_GetState(stateSlotNumber, typeof(RecordState)), CodeGenEmitter.RecordState_GatherData,
-                    CodeGenEmitter.Shaper_Parameter);
-
-                // If there's a null check, then everything above is gated upon whether 
-                // it's value is DBNull.Value.
-                if (null != nullCheckExpression)
-                {
-                    Expression nullResult = Expression.Call(
-                        CodeGenEmitter.Emit_Shaper_GetState(stateSlotNumber, typeof(RecordState)), CodeGenEmitter.RecordState_SetNullRecord);
-                    // nullCheckExpression ? (type)null : result
-                    result = Expression.Condition(nullCheckExpression, nullResult, result);
-                }
-                return result;
-            }
-
-            /// <summary>
-            /// Build expression to materialize LINQ initialization types (anonymous
-            /// types, IGrouping, EntityCollection)
-            /// </summary>
-            private Expression HandleLinqRecord(RecordColumnMap columnMap, InitializerMetadata initializerMetadata)
-            {
-                var propertyReaders = new List<TranslatorResult>(columnMap.Properties.Length);
-
-                foreach (var pair in columnMap.Properties.Zip(initializerMetadata.GetChildTypes()))
-                {
-                    var propertyColumnMap = pair.Key;
-                    var type = pair.Value;
-
-                    // Note that we're not just blindly using the type from the column map
-                    // because we need to match the type thatthe initializer says it needs; 
-                    // that's why were not using AcceptWithMappedType;
-                    if (null == type)
-                    {
-                        type = DetermineClrType(propertyColumnMap.Type);
-                    }
-
-                    var propertyReader = propertyColumnMap.Accept(this, new TranslatorArg(type));
-                    propertyReaders.Add(propertyReader);
-                }
-
-                var result = initializerMetadata.Emit(propertyReaders);
-                return result;
-            }
-
-            /// <summary>
-            /// Build expression to materialize a data record.
-            /// </summary>
-            private Expression HandleRegularRecord(RecordColumnMap columnMap, TranslatorArg arg, RowType spanRowType)
-            {
-                // handle regular records
-
-                // Build an array of expressions that read the individual values from the 
-                // source data reader.
-                var columnReaders = new Expression[columnMap.Properties.Length];
-                for (var i = 0; i < columnReaders.Length; i++)
-                {
-                    var columnReader = AcceptWithMappedType(this, columnMap.Properties[i]).UnwrappedExpression;
-
-                    // ((object)columnReader) ?? DBNull.Value
-                    columnReaders[i] = Expression.Coalesce(
-                        CodeGenEmitter.Emit_EnsureType(columnReader, typeof(object)), CodeGenEmitter.DBNull_Value);
-                }
-                // new object[] {columnReader0..columnReaderN}
-                Expression columnReaderArray = Expression.NewArrayInit(typeof(object), columnReaders);
-
-                // Get an expression representing the TypeUsage of the MaterializedDataRecord 
-                // we're about to construct; we need to remove the span information from it, 
-                // though, since we don't want to surface that...
-                var type = columnMap.Type;
-                if (null != _spanIndex)
-                {
-                    type = _spanIndex.GetSpannedRowType(spanRowType) ?? type;
-                }
-                Expression typeUsage = Expression.Constant(type, typeof(TypeUsage));
-
-                // new MaterializedDataRecord(Shaper.Workspace, typeUsage, values)
-                var result = CodeGenEmitter.Emit_EnsureType(
-                    Expression.New(
-                        CodeGenEmitter.MaterializedDataRecord_ctor, CodeGenEmitter.Shaper_Workspace, typeUsage, columnReaderArray),
-                    arg.RequestedType);
-                return result;
-            }
-
-            /// <summary>
-            /// Build expression to materialize the spanned information
-            /// </summary>
-            private Expression HandleSpandexRecord(RecordColumnMap columnMap, TranslatorArg arg, RowType spanRowType)
-            {
-                var spanMap = _spanIndex.GetSpanMap(spanRowType);
-
-                // First, build the expression to materialize the root item.
-                var result = columnMap.Properties[0].Accept(this, arg).Expression;
-
-                // Now build expressions that call into the appropriate shaper method
-                // for the type of span for each spanned item.
-                for (var i = 1; i < columnMap.Properties.Length; i++)
-                {
-                    var targetMember = spanMap[i];
-                    var propertyTranslatorResult = AcceptWithMappedType(this, columnMap.Properties[i]);
-                    var spannedResultReader = propertyTranslatorResult.Expression;
-
-                    // figure out the flavor of the span
-                    var collectionTranslatorResult = propertyTranslatorResult as CollectionTranslatorResult;
-                    if (null != collectionTranslatorResult)
-                    {
-                        var expressionToGetCoordinator = collectionTranslatorResult.ExpressionToGetCoordinator;
-
-                        // full span collection
-                        var elementType = spannedResultReader.Type.GetGenericArguments()[0];
-
-                        var handleFullSpanCollectionMethod =
-                            CodeGenEmitter.Shaper_HandleFullSpanCollection.MakeGenericMethod(elementType);
-                        result = Expression.Call(
-                            CodeGenEmitter.Shaper_Parameter, handleFullSpanCollectionMethod, result, expressionToGetCoordinator,
-                            Expression.Constant(targetMember));
-                    }
-                    else
-                    {
-                        if (typeof(EntityKey)
-                            == spannedResultReader.Type)
-                        {
-                            // relationship span
-                            var handleRelationshipSpanMethod = CodeGenEmitter.Shaper_HandleRelationshipSpan;
-                            result = Expression.Call(
-                                CodeGenEmitter.Shaper_Parameter, handleRelationshipSpanMethod, result, spannedResultReader,
-                                Expression.Constant(targetMember));
-                        }
-                        else
-                        {
-                            // full span element
-                            var handleFullSpanElementMethod = CodeGenEmitter.Shaper_HandleFullSpanElement;
-                            result = Expression.Call(
-                                CodeGenEmitter.Shaper_Parameter, handleFullSpanElementMethod, result, spannedResultReader,
-                                Expression.Constant(targetMember));
-                        }
-                    }
-                }
-                return result;
-            }
-
-            #endregion
-
-            #region Collection columns
-
-            /// <summary>
-            /// Visit(SimpleCollectionColumnMap)
-            /// </summary>
-            internal override TranslatorResult Visit(SimpleCollectionColumnMap columnMap, TranslatorArg arg)
-            {
-                return ProcessCollectionColumnMap(columnMap, arg);
-            }
-
-            /// <summary>
-            /// Visit(DiscriminatedCollectionColumnMap)
-            /// </summary>
-            internal override TranslatorResult Visit(DiscriminatedCollectionColumnMap columnMap, TranslatorArg arg)
-            {
-                return ProcessCollectionColumnMap(columnMap, arg, columnMap.Discriminator, columnMap.DiscriminatorValue);
-            }
-
-            /// <summary>
-            /// Common code for both Simple and Discrminated Column Maps.
-            /// </summary>
-            private TranslatorResult ProcessCollectionColumnMap(CollectionColumnMap columnMap, TranslatorArg arg)
-            {
-                return ProcessCollectionColumnMap(columnMap, arg, null, null);
-            }
-
-            /// <summary>
-            /// Common code for both Simple and Discriminated Column Maps.
-            /// </summary>
-            private TranslatorResult ProcessCollectionColumnMap(
-                CollectionColumnMap columnMap, TranslatorArg arg, ColumnMap discriminatorColumnMap, object discriminatorValue)
-            {
-                var elementType = DetermineElementType(arg.RequestedType, columnMap);
-
-                // CoordinatorScratchpad aggregates information about the current nested
-                // result (represented by the given CollectionColumnMap)
-                var coordinatorScratchpad = new CoordinatorScratchpad(elementType);
-
-                // enter scope for current coordinator when translating children, etc.
-                EnterCoordinatorTranslateScope(coordinatorScratchpad);
-
-                var elementColumnMap = columnMap.Element;
-
-                if (IsValueLayer)
-                {
-                    var structuredElement = elementColumnMap as StructuredColumnMap;
-
-                    // If we have a collection of non-structured types we have to put 
-                    // a structure around it, because we don't have data readers of 
-                    // scalars, only structures.  We don't need a null sentinel because
-                    // this structure can't ever be null.
-                    if (null == structuredElement)
-                    {
-                        var columnMaps = new ColumnMap[1] { columnMap.Element };
-                        elementColumnMap = new RecordColumnMap(columnMap.Element.Type, columnMap.Element.Name, columnMaps, null);
-                    }
-                }
-
-                var originalInNullableType = _inNullableType;
-                if (discriminatorColumnMap != null)
-                {
-                    _inNullableType = true;
-                }
-
-                // Build the expression that will construct the element of the collection
-                // from the source data reader.
-                // We use UnconvertedExpression here so we can defer doing type checking in case
-                // we need to translate to a POCO collection later in the process.
-                var elementReader = elementColumnMap.Accept(this, new TranslatorArg(elementType)).UnconvertedExpression;
-
-                // Build the expression(s) that read the collection's keys from the source
-                // data reader; note that the top level collection may not have keys if there
-                // are no children.
-                Expression[] keyReaders;
-
-                if (null != columnMap.Keys)
-                {
-                    keyReaders = new Expression[columnMap.Keys.Length];
-                    for (var i = 0; i < keyReaders.Length; i++)
-                    {
-                        var keyReader = AcceptWithMappedType(this, columnMap.Keys[i]).Expression;
-                        keyReaders[i] = keyReader;
-                    }
-                }
-                else
-                {
-                    keyReaders = new Expression[] { };
-                }
-
-                // Build the expression that reads the discriminator value from the source
-                // data reader.
-                Expression discriminatorReader = null;
-                if (null != discriminatorColumnMap)
-                {
-                    discriminatorReader = AcceptWithMappedType(this, discriminatorColumnMap).Expression;
-                    _inNullableType = originalInNullableType;
-                }
-
-                // get expression retrieving the coordinator
-                var expressionToGetCoordinator = BuildExpressionToGetCoordinator(
-                    elementType, elementReader, keyReaders, discriminatorReader, discriminatorValue, coordinatorScratchpad);
-                var getElementsExpression = typeof(Coordinator<>).MakeGenericType(elementType).GetMethod(
-                    "GetElements", BindingFlags.NonPublic | BindingFlags.Instance);
-
-                Expression result;
-                if (IsValueLayer)
-                {
-                    result = expressionToGetCoordinator;
-                }
-                else
-                {
-                    // coordinator.GetElements()
-                    result = Expression.Call(expressionToGetCoordinator, getElementsExpression);
-
-                    // Perform the type check that was previously deferred so we could process POCO collections.
-                    coordinatorScratchpad.Element = CodeGenEmitter.Emit_EnsureType(coordinatorScratchpad.Element, elementType);
-
-                    // When materializing specifically requested collection types, we need
-                    // to transfer the results from the Enumerable to the requested collection.
-                    var innerElementType = arg.RequestedType.TryGetElementType(typeof(ICollection<>));
-                    if (innerElementType != null)
-                    {
-                        // Given we have some type that implements ICollection<T>, we need to decide what concrete
-                        // collection type to instantiate--See EntityUtil.DetermineCollectionType for details.
-                        var typeToInstantiate = EntityUtil.DetermineCollectionType(arg.RequestedType);
-
-                        if (typeToInstantiate == null)
-                        {
-                            throw new InvalidOperationException(
-                                Strings.ObjectQuery_UnableToMaterializeArbitaryProjectionType(arg.RequestedType));
-                        }
-
-                        var listOfElementType = typeof(List<>).MakeGenericType(innerElementType);
-                        if (typeToInstantiate != listOfElementType)
-                        {
-                            coordinatorScratchpad.InitializeCollection = CodeGenEmitter.Emit_EnsureType(
-                                DelegateFactory.GetNewExpressionForCollectionType(typeToInstantiate),
-                                typeof(ICollection<>).MakeGenericType(innerElementType));
-                        }
-                        result = CodeGenEmitter.Emit_EnsureType(result, arg.RequestedType);
-                    }
-                    else
-                    {
-                        // If any compensation is required (returning IOrderedEnumerable<T>, not 
-                        // just vanilla IEnumerable<T> we must wrap the result with a static class
-                        // that is of the type expected.
-                        if (!arg.RequestedType.IsAssignableFrom(result.Type))
-                        {
-                            // new CompensatingCollection<TElement>(_collectionReader)
-                            var compensatingCollectionType = typeof(CompensatingCollection<>).MakeGenericType(elementType);
-                            var constructorInfo = compensatingCollectionType.GetConstructors()[0];
-                            result = CodeGenEmitter.Emit_EnsureType(Expression.New(constructorInfo, result), compensatingCollectionType);
-                        }
-                    }
-                }
-                ExitCoordinatorTranslateScope();
-                return new CollectionTranslatorResult(result, arg.RequestedType, expressionToGetCoordinator);
-            }
-
-            /// <summary>
-            /// Returns the CLR Type of the element of the collection
-            /// </summary>
-            private Type DetermineElementType(Type collectionType, CollectionColumnMap columnMap)
-            {
-                Type result = null;
-
-                if (IsValueLayer)
-                {
-                    result = typeof(RecordState);
-                }
-                else
-                {
-                    result = TypeSystem.GetElementType(collectionType);
-
-                    // GetElementType returns the input type if it is not a collection.
-                    if (result == collectionType)
-                    {
-                        // if the user isn't asking for a CLR collection type (e.g. ObjectQuery<object>("{{1, 2}}")), we choose for them
-                        var edmElementType = ((CollectionType)columnMap.Type.EdmType).TypeUsage;
-                        // the TypeUsage of the Element of the collection.
-                        result = DetermineClrType(edmElementType);
-                    }
-                }
-                return result;
-            }
-
-            /// <summary>
-            /// Build up the coordinator graph using Enter/ExitCoordinatorTranslateScope.
-            /// </summary>
-            private void EnterCoordinatorTranslateScope(CoordinatorScratchpad coordinatorScratchpad)
-            {
-                if (null == RootCoordinatorScratchpad)
-                {
-                    coordinatorScratchpad.Depth = 0;
-                    RootCoordinatorScratchpad = coordinatorScratchpad;
-                    _currentCoordinatorScratchpad = coordinatorScratchpad;
-                }
-                else
-                {
-                    coordinatorScratchpad.Depth = _currentCoordinatorScratchpad.Depth + 1;
-                    _currentCoordinatorScratchpad.AddNestedCoordinator(coordinatorScratchpad);
-                    _currentCoordinatorScratchpad = coordinatorScratchpad;
-                }
-            }
-
-            private void ExitCoordinatorTranslateScope()
-            {
-                _currentCoordinatorScratchpad = _currentCoordinatorScratchpad.Parent;
-            }
-
-            /// <summary>
-            /// Return an expression to read the coordinator from a state slot at
-            /// runtime.  This is the method where we store the expressions we've
-            /// been building into the CoordinatorScratchpad, which we'll compile
-            /// later, once we've left the visitor.
-            /// </summary>
-            private Expression BuildExpressionToGetCoordinator(
-                Type elementType, Expression element, Expression[] keyReaders, Expression discriminator, object discriminatorValue,
-                CoordinatorScratchpad coordinatorScratchpad)
-            {
-                var stateSlotNumber = AllocateStateSlot();
-                coordinatorScratchpad.StateSlotNumber = stateSlotNumber;
-
-                // Ensure that the element type of the collec element translator
-                coordinatorScratchpad.Element = element;
-
-                // Build expressions to set the key values into their state slots, and
-                // to compare the current values from the source reader with the values
-                // in the slots.
-                var setKeyTerms = new List<Expression>(keyReaders.Length);
-                var checkKeyTerms = new List<Expression>(keyReaders.Length);
-
-                foreach (var keyReader in keyReaders)
-                {
-                    // allocate space for the key value in the reader state
-                    var keyStateSlotNumber = AllocateStateSlot();
-
-                    // SetKey: readerState.SetState<T>(stateSlot, keyReader)
-                    setKeyTerms.Add(CodeGenEmitter.Emit_Shaper_SetState(keyStateSlotNumber, keyReader));
-
-                    // CheckKey: ((T)readerState.State[ordinal]).Equals(keyValue)
-                    checkKeyTerms.Add(
-                        CodeGenEmitter.Emit_Equal(
-                            CodeGenEmitter.Emit_Shaper_GetState(keyStateSlotNumber, keyReader.Type),
-                            keyReader
-                            )
-                        );
-                }
-
-                // For setting keys, we use BitwiseOr so that we don't short-circuit (all  
-                // key terms are set)
-                coordinatorScratchpad.SetKeys = CodeGenEmitter.Emit_BitwiseOr(setKeyTerms);
-
-                // When checking for equality, we use AndAlso so that we short-circuit (return
-                // as soon as key values don't match)
-                coordinatorScratchpad.CheckKeys = CodeGenEmitter.Emit_AndAlso(checkKeyTerms);
-
-                if (null != discriminator)
-                {
-                    // discriminatorValue == discriminator
-                    coordinatorScratchpad.HasData = CodeGenEmitter.Emit_Equal(
-                        Expression.Constant(discriminatorValue, discriminator.Type),
-                        discriminator
-                        );
-                }
-
-                // Finally, build the expression to read the coordinator from the state
-                // (Coordinator<elementType>)readerState.State[stateOrdinal]
-                var result = CodeGenEmitter.Emit_Shaper_GetState(stateSlotNumber, typeof(Coordinator<>).MakeGenericType(elementType));
-                return result;
-            }
-
-            #endregion
-
-            #region Scalar columns
-
-            /// <summary>
-            /// Visit(RefColumnMap)
-            /// If the entityKey has a value, then return it otherwise return a null
-            /// valued EntityKey.  The EntityKey construction is the tricky part.
-            /// </summary>
-            internal override TranslatorResult Visit(RefColumnMap columnMap, TranslatorArg arg)
-            {
-                var entityIdentity = columnMap.EntityIdentity;
-                Expression entitySetReader; // Ignored here; used when constructing Entities
-
-                // hasValue ? entityKey : (EntityKey)null
-                Expression result = Expression.Condition(
-                    CodeGenEmitter.Emit_EntityKey_HasValue(entityIdentity.Keys),
-                    Emit_EntityKey_ctor(this, entityIdentity, true, out entitySetReader),
-                    Expression.Constant(null, typeof(EntityKey))
-                    );
-
-                var ordinal = ((ScalarColumnMap)entityIdentity.Keys[0]).ColumnPos;
-                if (!_streaming && !NullableColumns.Contains(ordinal))
-                {
-                    NullableColumns.Add(ordinal);
-                }
-
-                return new TranslatorResult(result, arg.RequestedType);
-            }
-
-            /// <summary>
-            /// Visit(ScalarColumnMap)
-            /// Pretty basic stuff here; we just call the method that matches the
-            /// type of the column.  Of course we have to handle nullable/non-nullable
-            /// types, and non-value types.
-            /// </summary>
-            [SuppressMessage("Microsoft.Maintainability", "CA1502:AvoidExcessiveComplexity")]
-            internal override TranslatorResult Visit(ScalarColumnMap columnMap, TranslatorArg arg)
-            {
-                var type = arg.RequestedType;
-                var columnType = columnMap.Type;
-                var ordinal = columnMap.ColumnPos;
-                Expression result;
-
-                // 1. Create an expression to access the column value as an instance of the correct type. For non-spatial types this requires a call to one of the
-                //    DbDataReader GetXXX methods; spatial values must be read using the provider's spatial services implementation.
-                // 2. If the type was nullable (strings, byte[], Nullable<T>), wrap the expression with a check for the DBNull value and produce the correct typed null instead.
-                //    Since the base spatial types (DbGeography/DbGeometry) are reference types, this is always required for spatial columns.
-                // 3. Also create a version of the expression with error handling so that we can throw better exception messages when needed
-                //
-                PrimitiveTypeKind typeKind;
-                Type nonNullableType = null;
-                if (Helper.IsSpatialType(columnType, out typeKind))
-                {
-                    Debug.Assert(
-                        Helper.IsGeographicType((PrimitiveType)columnType.EdmType)
-                        || Helper.IsGeometricType((PrimitiveType)columnType.EdmType),
-                        "Spatial primitive type is neither Geometry or Geography?");
-                    result =
-                        CodeGenEmitter.Emit_Conditional_NotDBNull(
-                            Helper.IsGeographicType((PrimitiveType)columnType.EdmType)
-                                ? CodeGenEmitter.Emit_EnsureType(CodeGenEmitter.Emit_Shaper_GetGeographyColumnValue(ordinal), type)
-                                : CodeGenEmitter.Emit_EnsureType(CodeGenEmitter.Emit_Shaper_GetGeometryColumnValue(ordinal), type),
-                            ordinal, type);
-
-                    if (!_streaming && !NullableColumns.Contains(ordinal))
-                    {
-                        NullableColumns.Add(ordinal);
-                    }
-                }
-                else
-                {
-                    bool needsNullableCheck;
-                    var readerMethod = CodeGenEmitter.GetReaderMethod(type, out needsNullableCheck);
-
-                    result = Expression.Call(CodeGenEmitter.Shaper_Reader, readerMethod, Expression.Constant(ordinal));
-
-                    // if the requested type is a nullable enum we need to cast it first to the non-nullable enum type to avoid InvalidCastException.
-                    // Note that we guard against null values by wrapping the expression with DbNullCheck later. Also we don't actually 
-                    // look at the type of the value returned by reader. If the value is not castable to enum we will fail with cast exception.
-                    nonNullableType = TypeSystem.GetNonNullableType(type);
-                    if (nonNullableType.IsEnum
-                        && nonNullableType != type)
-                    {
-                        Debug.Assert(
-                            needsNullableCheck,
-                            "This is a nullable enum so needsNullableCheck should be true to emit code that handles null values read from the reader.");
-
-                        result = Expression.Convert(result, nonNullableType);
-                    }
-                    else if (type == typeof(object))
-                    {
-                        Debug.Assert(
-                            !needsNullableCheck,
-                            "If the requested type is object there is no special handling for null values returned from the reader.");
-
-                        // special case for an OSpace query where the requested type is object but the column type is of an enum type. In this case
-                        // we want to return a boxed value of enum type instead a boxed value of the enum underlying type. We also need to handle null
-                        // values to return DBNull to be consistent with behavior for primitive types (e.g. int)
-                        if (!IsValueLayer
-                            && TypeSemantics.IsEnumerationType(columnType))
-                        {
-                            result = Expression.Condition(
-                                CodeGenEmitter.Emit_Reader_IsDBNull(ordinal),
-                                result,
-                                Expression.Convert(
-                                    Expression.Convert(result, TypeSystem.GetNonNullableType(DetermineClrType(columnType.EdmType))),
-                                    typeof(object)));
-
-                            if (!_streaming && !NullableColumns.Contains(ordinal))
-                            {
-                                NullableColumns.Add(ordinal);
-                            }
-                        }
-                    }
-
-                    // (type)shaper.Reader.Get???(ordinal)
-                    result = CodeGenEmitter.Emit_EnsureType(result, type);
-
-                    if (needsNullableCheck)
-                    {
-                        result = CodeGenEmitter.Emit_Conditional_NotDBNull(result, ordinal, type);
-
-                        if (!_streaming && !NullableColumns.Contains(ordinal))
-                        {
-                            NullableColumns.Add(ordinal);
-                        }
-                    }
-                }
-
-                if (!_streaming)
-                {
-                    var expectedColumnType = nonNullableType ?? type;
-                    expectedColumnType = expectedColumnType.IsEnum ? expectedColumnType.GetEnumUnderlyingType() : expectedColumnType;
-                    Type existingType;
-                    if (ColumnTypes.TryGetValue(ordinal, out existingType))
-                    {
-                        if (existingType == typeof(object) && expectedColumnType != typeof(object))
-                        {
-                            ColumnTypes[ordinal] = expectedColumnType;
-                        }
-                        else
-                        {
-                            Debug.Assert((existingType != typeof(object) && expectedColumnType == typeof(object)) || expectedColumnType == existingType, 
-                                "Different types", "Column {0}, old type '{1}', new type '{2}'", ordinal, existingType, expectedColumnType);
-                        }
-                    }
-                    else
-                    {
-                        ColumnTypes.Add(ordinal, expectedColumnType);
-                        if (_inNullableType && !NullableColumns.Contains(ordinal))
-                        {
-                            NullableColumns.Add(ordinal);
-                        }
-                    }
-                }
-
-                var resultWithErrorHandling = CodeGenEmitter.Emit_Shaper_GetColumnValueWithErrorHandling(
-                    arg.RequestedType, ordinal, columnType);
-                _currentCoordinatorScratchpad.AddExpressionWithErrorHandling(result, resultWithErrorHandling);
-                return new TranslatorResult(result, type);
-            }
-
-            /// <summary>
-            /// Visit(VarRefColumnMap)
-            /// This should throw; VarRefColumnMaps should be removed by the PlanCompiler.
-            /// </summary>
-            internal override TranslatorResult Visit(VarRefColumnMap columnMap, TranslatorArg arg)
-            {
-                Debug.Fail("VarRefColumnMap should be substituted at this point");
-                throw new InvalidOperationException(String.Empty);
-            }
-
-            #endregion
-
-            #region Helper methods
-
-            /// <summary>
-            /// Allocates a slot in 'Shaper.State' which can be used as storage for
-            /// materialization tasks (e.g. remembering key values for a nested collection)
-            /// </summary>
-            private int AllocateStateSlot()
-            {
-                return StateSlotCount++;
-            }
-
-            /// <summary>
-            /// Return the CLR type we're supposed to materialize for the TypeUsage
-            /// </summary>
-            private Type DetermineClrType(TypeUsage typeUsage)
-            {
-                return DetermineClrType(typeUsage.EdmType);
-            }
-
-            /// <summary>
-            /// Return the CLR type we're supposed to materialize for the EdmType
-            /// </summary>
-            private Type DetermineClrType(EdmType edmType)
-            {
-                Type result = null;
-                // Normalize for spandex
-                edmType = ResolveSpanType(edmType);
-
-                switch (edmType.BuiltInTypeKind)
-                {
-                    case BuiltInTypeKind.EntityType:
-                    case BuiltInTypeKind.ComplexType:
-                        if (IsValueLayer)
-                        {
-                            result = typeof(RecordState);
-                        }
-                        else
-                        {
-                            result = LookupObjectMapping(edmType).ClrType.ClrType;
-                        }
-                        break;
-
-                    case BuiltInTypeKind.RefType:
-                        result = typeof(EntityKey);
-                        break;
-
-                    case BuiltInTypeKind.CollectionType:
-                        if (IsValueLayer)
-                        {
-                            result = typeof(Coordinator<RecordState>);
-                        }
-                        else
-                        {
-                            var edmElementType = ((CollectionType)edmType).TypeUsage.EdmType;
-                            result = DetermineClrType(edmElementType);
-                            result = typeof(IEnumerable<>).MakeGenericType(result);
-                        }
-                        break;
-
-                    case BuiltInTypeKind.EnumType:
-                        if (IsValueLayer)
-                        {
-                            result = DetermineClrType(((EnumType)edmType).UnderlyingType);
-                        }
-                        else
-                        {
-                            result = LookupObjectMapping(edmType).ClrType.ClrType;
-                            result = typeof(Nullable<>).MakeGenericType(result);
-                        }
-                        break;
-
-                    case BuiltInTypeKind.PrimitiveType:
-                        result = ((PrimitiveType)edmType).ClrEquivalentType;
-                        if (result.IsValueType)
-                        {
-                            result = typeof(Nullable<>).MakeGenericType(result);
-                        }
-                        break;
-
-                    case BuiltInTypeKind.RowType:
-                        if (IsValueLayer)
-                        {
-                            result = typeof(RecordState);
-                        }
-                        else
-                        {
-                            // LINQ has anonymous types that aren't going to show up in our
-                            // metadata workspace, and we don't want to hydrate a record when
-                            // we need an anonymous type.  ELINQ solves this by annotating the
-                            // edmType with some additional information, which we'll pick up 
-                            // here.
-                            var initializerMetadata = ((RowType)edmType).InitializerMetadata;
-                            if (null != initializerMetadata)
-                            {
-                                result = initializerMetadata.ClrType;
-                            }
-                            else
-                            {
-                                // Otherwise, by default, we'll give DbDataRecord results (the 
-                                // user can also cast to IExtendedDataRecord)
-                                result = typeof(DbDataRecord);
-                            }
-                        }
-                        break;
-
-                    default:
-                        Debug.Fail(
-                            String.Format(
-                                CultureInfo.CurrentCulture,
-                                "The type {0} was not the expected scalar, enumeration, collection, structural, nominal, or reference type.",
-                                edmType.GetType()));
-                        break;
-                }
-                Debug.Assert(null != result, "no result?"); // just making sure we cover this in the switch statement.
-
-                return result;
-            }
-
-            /// <summary>
-            /// Get the ConstructorInfo for the type specified, and ensure we keep track
-            /// of any security requirements that the type has.
-            /// </summary>
-            private static ConstructorInfo GetConstructor(Type type)
-            {
-                return type.IsAbstract ? null : DelegateFactory.GetConstructorForType(type);
-            }
-
-            /// <summary>
-            /// Retrieves object mapping metadata for the given type. The first time a type
-            /// is encountered, we cache the metadata to avoid repeating the work for every
-            /// row in result.
-            /// Caching at the materializer rather than workspace/metadata cache level optimizes
-            /// for transient types (including row types produced for span, LINQ initializations,
-            /// collections and projections).
-            /// </summary>
-            private ObjectTypeMapping LookupObjectMapping(EdmType edmType)
-            {
-                DebugCheck.NotNull(edmType);
-
-                ObjectTypeMapping result;
-
-                var resolvedType = ResolveSpanType(edmType);
-                if (null == resolvedType)
-                {
-                    resolvedType = edmType;
-                }
-
-                if (!_objectTypeMappings.TryGetValue(resolvedType, out result))
-                {
-                    result = Util.GetObjectMapping(resolvedType, _workspace);
-                    _objectTypeMappings.Add(resolvedType, result);
-                }
-                return result;
-            }
-
-            /// <summary>
-            /// Remove spanned info from the edmType
-            /// </summary>
-            private EdmType ResolveSpanType(EdmType edmType)
-            {
-                var result = edmType;
-
-                switch (result.BuiltInTypeKind)
-                {
-                    case BuiltInTypeKind.CollectionType:
-                        // For collections, we have to edmType from the (potentially) spanned
-                        // element of the collection, then build a new Collection around it.
-                        result = ResolveSpanType(((CollectionType)result).TypeUsage.EdmType);
-                        if (null != result)
-                        {
-                            result = new CollectionType(result);
-                        }
-                        break;
-
-                    case BuiltInTypeKind.RowType:
-                        // If there is a SpanMap, pick up the EdmType from the first column
-                        // in the record, otherwise it's just the type we already have.
-                        var rowType = (RowType)result;
-                        if (null != _spanIndex
-                            && _spanIndex.HasSpanMap(rowType))
-                        {
-                            result = rowType.Members[0].TypeUsage.EdmType;
-                        }
-                        break;
-                }
-                return result;
-            }
-
-            /// <summary>
-            /// Creates an expression representing an inline delegate of type Func{Shaper, body.Type};
-            /// </summary>
-            private LambdaExpression CreateInlineDelegate(Expression body)
-            {
-                // Note that we call through to a typed method so that we can call Expression.Lambda<Func> instead
-                // of the straightforward Expression.Lambda. The latter requires FullTrust.
-                var delegateReturnType = body.Type;
-                var createMethod = Translator_TypedCreateInlineDelegate.MakeGenericMethod(delegateReturnType);
-                var result = (LambdaExpression)createMethod.Invoke(this, new object[] { body });
-                return result;
-            }
-
-            [SuppressMessage("Microsoft.Performance", "CA1811:AvoidUncalledPrivateCode",
-                Justification = "Called via reflection by the non-generic overload")]
-            private Expression<Func<Shaper, T>> TypedCreateInlineDelegate<T>(Expression body)
-            {
-                var result = Expression.Lambda<Func<Shaper, T>>(body, CodeGenEmitter.Shaper_Parameter);
-                _currentCoordinatorScratchpad.AddInlineDelegate(result);
-                return result;
-            }
-
-            /// <summary>
-            /// Creates expression to construct an EntityKey. Assumes that both the key has
-            /// a value (Emit_EntityKey_HasValue == true) and that the EntitySet has value
-            /// (EntitySet != null).
-            /// </summary>
-            private static Expression Emit_EntityKey_ctor(
-                TranslatorVisitor translatorVisitor, EntityIdentity entityIdentity, bool isForColumnValue, out Expression entitySetReader)
-            {
-                Expression result;
-                Expression setEntitySetStateSlotValue = null;
-
-                // First build the expressions that read each value that comprises the EntityKey
-                var keyReaders = new List<Expression>(entityIdentity.Keys.Length);
-                for (var i = 0; i < entityIdentity.Keys.Length; i++)
-                {
-                    var keyReader = entityIdentity.Keys[i].Accept(translatorVisitor, new TranslatorArg(typeof(object))).Expression;
-                    keyReaders.Add(keyReader);
-                }
-
-                // Next build the expression that determines us the entitySet; how we do this differs 
-                // depending on whether we have a simple or discriminated identity.
-
-                var simpleEntityIdentity = entityIdentity as SimpleEntityIdentity;
-                if (null != simpleEntityIdentity)
-                {
-                    if (simpleEntityIdentity.EntitySet == null)
-                    {
-                        // 'Free-floating' entities do not have entity keys.
-                        entitySetReader = Expression.Constant(null, typeof(EntitySet));
-                        return Expression.Constant(null, typeof(EntityKey));
-                    }
-                    // For SimpleEntityIdentities, the entitySet expression is a constant
-                    entitySetReader = Expression.Constant(simpleEntityIdentity.EntitySet, typeof(EntitySet));
-                }
-                else
-                {
-                    // For DiscriminatedEntityIdentities, the we have to search the EntitySetMap 
-                    // for the matching discriminator value; we'll get the discriminator first, 
-                    // the compare them all in sequence.                
-                    var discriminatedEntityIdentity = (DiscriminatedEntityIdentity)entityIdentity;
-
-                    var discriminator =
-                        discriminatedEntityIdentity.EntitySetColumnMap.Accept(translatorVisitor, new TranslatorArg(typeof(int?))).Expression;
-                    var entitySets = discriminatedEntityIdentity.EntitySetMap;
-
-                    // CONSIDER: We could just do an index lookup here instead of a series of 
-                    //         comparisons, however this is MEST, and they get what they asked for.
-
-                    // (_discriminator == 0 ? entitySets[0] : (_discriminator == 1 ? entitySets[1] ... : null)
-                    entitySetReader = Expression.Constant(null, typeof(EntitySet));
-                    for (var i = 0; i < entitySets.Length; i++)
-                    {
-                        entitySetReader = Expression.Condition(
-                            Expression.Equal(discriminator, Expression.Constant(i, typeof(int?))),
-                            Expression.Constant(entitySets[i], typeof(EntitySet)),
-                            entitySetReader
-                            );
-                    }
-
-                    // Allocate a stateSlot to contain the entitySet we determine, and ensure we
-                    // store it there on the way to constructing the key.
-                    var entitySetStateSlotNumber = translatorVisitor.AllocateStateSlot();
-                    setEntitySetStateSlotValue = CodeGenEmitter.Emit_Shaper_SetStatePassthrough(entitySetStateSlotNumber, entitySetReader);
-                    entitySetReader = CodeGenEmitter.Emit_Shaper_GetState(entitySetStateSlotNumber, typeof(EntitySet));
-                }
-
-                // And now that we have all the pieces, construct the EntityKey using the appropriate
-                // constructor (there's an optimized constructor for the single key case)
-                if (1 == entityIdentity.Keys.Length)
-                {
-                    // new EntityKey(entitySet, keyReaders[0])
-                    result = Expression.New(
-                        CodeGenEmitter.EntityKey_ctor_SingleKey,
-                        entitySetReader,
-                        keyReaders[0]);
-                }
-                else
-                {
-                    // new EntityKey(entitySet, { keyReaders[0], ... keyReaders[n] })
-                    result = Expression.New(
-                        CodeGenEmitter.EntityKey_ctor_CompositeKey,
-                        entitySetReader,
-                        Expression.NewArrayInit(typeof(object), keyReaders));
-                }
-
-                // In the case where we've had to store the entitySetReader value in a 
-                // state slot, we test the value for non-null before we construct the 
-                // entityKey.  We use this opportunity to stuff the value into the state
-                // slot, so the code above that attempts to read it from there will find
-                // it.
-                if (null != setEntitySetStateSlotValue)
-                {
-                    Expression noEntityKeyExpression;
-                    if (translatorVisitor.IsValueLayer
-                        && !isForColumnValue)
-                    {
-                        noEntityKeyExpression = Expression.Constant(EntityKey.NoEntitySetKey, typeof(EntityKey));
-                    }
-                    else
-                    {
-                        noEntityKeyExpression = Expression.Constant(null, typeof(EntityKey));
-                    }
-                    result = Expression.Condition(
-                        Expression.Equal(setEntitySetStateSlotValue, Expression.Constant(null, typeof(EntitySet))),
-                        noEntityKeyExpression,
-                        result
-                        );
-                }
-                return result;
-            }
-
-            #endregion
-        }
-    }
-}
->>>>>>> b1a13653
+}