--- conflicted
+++ resolved
@@ -1,4 +1,3 @@
-<<<<<<< HEAD
 // Copyright (c) Microsoft Open Technologies, Inc. All rights reserved. See License.txt in the project root for license information.
 
 namespace System.Data.Entity.Core.Objects.DataClasses
@@ -1766,1774 +1765,4 @@
             }
         }
     }
-}
-=======
-// Copyright (c) Microsoft Open Technologies, Inc. All rights reserved. See License.txt in the project root for license information.
-
-namespace System.Data.Entity.Core.Objects.DataClasses
-{
-    using System.Collections.Generic;
-    using System.ComponentModel;
-    using System.Data.Entity.Core.Common.Utils;
-    using System.Data.Entity.Core.Mapping;
-    using System.Data.Entity.Core.Metadata.Edm;
-    using System.Data.Entity.Core.Objects.Internal;
-    using System.Data.Entity.Resources;
-    using System.Data.Entity.Utilities;
-    using System.Diagnostics;
-    using System.Diagnostics.CodeAnalysis;
-    using System.Globalization;
-    using System.Linq;
-    using System.Runtime.Serialization;
-
-    /// <summary>
-    /// Container for the lazily created relationship navigation
-    /// property objects (collections and refs).
-    /// </summary>
-    [SuppressMessage("Microsoft.Maintainability", "CA1506:AvoidExcessiveClassCoupling")]
-    [Serializable]
-    public class RelationshipManager
-    {
-        // ------------
-        // Constructors
-        // ------------
-
-        // This method is private in order to force all creation of this
-        // object to occur through the public static Create method.
-        // See comments on that method for more details.
-        private RelationshipManager()
-        {
-            _entityWrapperFactory = new EntityWrapperFactory();
-            _expensiveLoader = new ExpensiveOSpaceLoader();
-        }
-
-        /// <summary>
-        /// For testing.
-        /// </summary>
-        internal RelationshipManager(ExpensiveOSpaceLoader expensiveLoader)
-        {
-            _entityWrapperFactory = new EntityWrapperFactory();
-            _expensiveLoader = expensiveLoader ?? new ExpensiveOSpaceLoader();
-        }
-
-        // ------
-        // Fields
-        // ------
-
-        // The following fields are serialized.  Adding or removing a serialized field is considered
-        // a breaking change.  This includes changing the field type or field name of existing
-        // serialized fields. If you need to make this kind of change, it may be possible, but it
-        // will require some custom serialization/deserialization code.
-
-        // Note that this field should no longer be used directly.  Instead, use the _wrappedOwner
-        // field.  This field is retained only for compatibility with the serialization format introduced in v1.
-        private IEntityWithRelationships _owner;
-
-        private List<RelatedEnd> _relationships;
-
-        [NonSerialized]
-        private bool _nodeVisited;
-
-        [NonSerialized]
-        private IEntityWrapper _wrappedOwner;
-
-        [NonSerialized]
-        private EntityWrapperFactory _entityWrapperFactory;
-
-        [NonSerialized]
-        private ExpensiveOSpaceLoader _expensiveLoader;
-
-        // ----------
-        // Properties
-        // ----------
-
-        /// <summary>
-        /// For testing.
-        /// </summary>
-        internal void SetExpensiveLoader(ExpensiveOSpaceLoader loader)
-        {
-            DebugCheck.NotNull(loader);
-
-            _expensiveLoader = loader;
-        }
-
-        /// <summary>
-        /// Returns a defensive copy of all the known relationships.  The copy is defensive because
-        /// new items may get added to the collection while the caller is iterating over it.  Without
-        /// the copy this would cause an exception for concurrently modifying the collection.
-        /// </summary>
-        internal IEnumerable<RelatedEnd> Relationships
-        {
-            get
-            {
-                EnsureRelationshipsInitialized();
-                return _relationships.ToArray();
-            }
-        }
-
-        /// <summary>
-        /// Lazy initialization of the _relationships collection.
-        /// </summary>
-        private void EnsureRelationshipsInitialized()
-        {
-            if (null == _relationships)
-            {
-                _relationships = new List<RelatedEnd>();
-            }
-        }
-
-        /// <summary>
-        /// this flag is used to keep track of nodes which have
-        /// been visited. Currently used for Exclude operation.
-        /// </summary>
-        internal bool NodeVisited
-        {
-            get { return _nodeVisited; }
-            set { _nodeVisited = value; }
-        }
-
-        /// <summary>
-        /// Provides access to the entity that owns this manager in its wrapped form.
-        /// </summary>
-        internal IEntityWrapper WrappedOwner
-        {
-            get
-            {
-                if (_wrappedOwner == null)
-                {
-                    _wrappedOwner = EntityWrapperFactory.CreateNewWrapper(_owner, null);
-                }
-                return _wrappedOwner;
-            }
-        }
-
-        internal virtual EntityWrapperFactory EntityWrapperFactory
-        {
-            get { return _entityWrapperFactory; }
-        }
-
-        // -------
-        // Methods
-        // -------
-
-        /// <summary>
-        /// Creates a new <see cref="T:System.Data.Entity.Core.Objects.DataClasses.RelationshipManager" /> object.
-        /// </summary>
-        /// <remarks>
-        /// Used by data classes that support relationships. If the change tracker
-        /// requests the RelationshipManager property and the data class does not
-        /// already have a reference to one of these objects, it calls this method
-        /// to create one, then saves a reference to that object. On subsequent accesses
-        /// to that property, the data class should return the saved reference.
-        /// The reason for using a factory method instead of a public constructor is to
-        /// emphasize that this is not something you would normally call outside of a data class.
-        /// By requiring that these objects are created via this method, developers should
-        /// give more thought to the operation, and will generally only use it when
-        /// they explicitly need to get an object of this type. It helps define the intended usage.
-        /// </remarks>
-        /// <returns>
-        /// The requested <see cref="T:System.Data.Entity.Core.Objects.DataClasses.RelationshipManager" />.
-        /// </returns>
-        /// <param name="owner">Reference to the entity that is calling this method.</param>
-        public static RelationshipManager Create(IEntityWithRelationships owner)
-        {
-            Check.NotNull(owner, "owner");
-            var rm = new RelationshipManager();
-            rm._owner = owner;
-            return rm;
-        }
-
-        /// <summary>
-        /// Factory method that creates a new, uninitialized RelationshipManager.  This should only be
-        /// used to create a RelationshipManager for an IEntityWrapper for an entity that does not
-        /// implement IEntityWithRelationships.  For entities that implement IEntityWithRelationships,
-        /// the Create(IEntityWithRelationships) method should be used instead.
-        /// </summary>
-        /// <returns> The new RelationshipManager </returns>
-        internal static RelationshipManager Create()
-        {
-            return new RelationshipManager();
-        }
-
-        /// <summary>
-        /// Replaces the existing wrapped owner with one that potentially contains more information,
-        /// such as an entity key.  Both must wrap the same entity.
-        /// </summary>
-        internal void SetWrappedOwner(IEntityWrapper wrappedOwner, object expectedOwner)
-        {
-            _wrappedOwner = wrappedOwner;
-            Debug.Assert(
-                _owner != null || !(wrappedOwner.Entity is IEntityWithRelationships),
-                "_owner should only be null if entity is not IEntityWithRelationships");
-            // We need to check that the RelationshipManager created by the entity has the correct owner set,
-            // since the entity can pass any value into RelationshipManager.Create().
-            if (_owner != null
-                && !ReferenceEquals(expectedOwner, _owner))
-            {
-                throw new InvalidOperationException(Strings.RelationshipManager_InvalidRelationshipManagerOwner);
-            }
-
-            if (null != _relationships)
-            {
-                // Not using defensive copy here since SetWrappedOwner should not cause change in underlying
-                // _relationships collection.
-                foreach (var relatedEnd in _relationships)
-                {
-                    relatedEnd.SetWrappedOwner(wrappedOwner);
-                }
-            }
-        }
-
-        /// <summary>
-        /// Get the collection of entities related to the current entity using the specified
-        /// combination of relationship name, source role name, and target role name
-        /// </summary>
-        /// <typeparam name="TSourceEntity"> Type of the entity in the source role (same as the type of this) </typeparam>
-        /// <typeparam name="TTargetEntity"> Type of the entity in the target role </typeparam>
-        /// <param name="relationshipName"> CSpace-qualified name of the relationship to navigate </param>
-        /// <param name="sourceRoleName"> Name of the source role for the navigation. Indicates the direction of navigation across the relationship. </param>
-        /// <param name="targetRoleName"> Name of the target role for the navigation. Indicates the direction of navigation across the relationship. </param>
-        /// <param name="sourceAccessor"> Accessor of the property on the source of the navigation. </param>
-        /// <param name="targetAccessor"> Accessor of the property on the target of the navigation. </param>
-        /// <param name="sourceRoleMultiplicity"> Multiplicity of the source role. RelationshipMultiplicity.OneToOne and RelationshipMultiplicity.Zero are both accepted for a reference end, and RelationshipMultiplicity.Many is accepted for a collection </param>
-        /// <param name="existingRelatedEnd"> </param>
-        /// <returns> Collection of related entities of type TTargetEntity </returns>
-        [SuppressMessage("StyleCop.CSharp.DocumentationRules", "SA1614:ElementParameterDocumentationMustHaveText")]
-        internal EntityCollection<TTargetEntity> GetRelatedCollection<TSourceEntity, TTargetEntity>(
-            string relationshipName,
-            string sourceRoleName, string targetRoleName, NavigationPropertyAccessor sourceAccessor,
-            NavigationPropertyAccessor targetAccessor,
-            RelationshipMultiplicity sourceRoleMultiplicity, RelatedEnd existingRelatedEnd)
-            where TSourceEntity : class
-            where TTargetEntity : class
-        {
-            RelatedEnd relatedEnd;
-            TryGetCachedRelatedEnd(relationshipName, targetRoleName, out relatedEnd);
-
-            var previousCollection = relatedEnd as EntityCollection<TTargetEntity>;
-            if (existingRelatedEnd == null)
-            {
-                if (relatedEnd != null)
-                {
-                    // Because this is a private method that will only be called for target roles that actually have a
-                    // multiplicity that works with EntityReference, this should never be null. If the user requests
-                    // a collection or reference and it doesn't match the target role multiplicity, it will be detected
-                    // in the public GetRelatedCollection<T> or GetRelatedReference<T>
-                    Debug.Assert(previousCollection != null, "should never receive anything but an EntityCollection here");
-                    return previousCollection;
-                }
-                else
-                {
-                    var navigation = new RelationshipNavigation(
-                        relationshipName, sourceRoleName, targetRoleName, sourceAccessor, targetAccessor);
-                    return
-                        CreateRelatedEnd<TSourceEntity, TTargetEntity>(
-                            navigation, sourceRoleMultiplicity, RelationshipMultiplicity.Many, existingRelatedEnd) as
-                        EntityCollection<TTargetEntity>;
-                }
-            }
-            else
-            {
-                // There is no need to suppress events on the existingRelatedEnd because setting events on a disconnected
-                // EntityCollection is an InvalidOperation
-                Debug.Assert(existingRelatedEnd._onAssociationChanged == null, "Disconnected RelatedEnd had events");
-
-                if (relatedEnd != null)
-                {
-                    Debug.Assert(_relationships != null, "Expected _relationships to be non-null.");
-                    _relationships.Remove(relatedEnd);
-                }
-
-                var navigation = new RelationshipNavigation(
-                    relationshipName, sourceRoleName, targetRoleName, sourceAccessor, targetAccessor);
-                var collection =
-                    CreateRelatedEnd<TSourceEntity, TTargetEntity>(
-                        navigation, sourceRoleMultiplicity, RelationshipMultiplicity.Many, existingRelatedEnd) as
-                    EntityCollection<TTargetEntity>;
-
-                if (collection != null)
-                {
-                    var doCleanup = true;
-                    try
-                    {
-                        RemergeCollections(previousCollection, collection);
-                        doCleanup = false;
-                    }
-                    finally
-                    {
-                        // An error occured so we need to put the previous relatedEnd back into the RelationshipManager
-                        if (doCleanup && relatedEnd != null)
-                        {
-                            Debug.Assert(_relationships != null, "Expected _relationships to be non-null.");
-                            _relationships.Remove(collection);
-                            _relationships.Add(relatedEnd);
-                        }
-                    }
-                }
-                return collection;
-            }
-        }
-
-        /// <summary>
-        /// Re-merge items from collection so that relationship fixup is performed.
-        /// Ensure that any items in previous collection are excluded from the re-merge
-        /// </summary>
-        /// <param name="previousCollection"> The previous EntityCollection containing items that have already had fixup performed </param>
-        /// <param name="collection"> The new EntityCollection </param>
-        private static void RemergeCollections<TTargetEntity>(
-            EntityCollection<TTargetEntity> previousCollection,
-            EntityCollection<TTargetEntity> collection)
-            where TTargetEntity : class
-        {
-            DebugCheck.NotNull(collection);
-            // If there is a previousCollection, we only need to merge the items that are 
-            // in the collection but not in the previousCollection
-            // Ensure that all of the items in the previousCollection are already in the new collection
-
-            var relatedEntityCount = 0;
-
-            // We will be modifing the collection's enumerator, so we need to make a copy of it
-            var tempEntities = new List<IEntityWrapper>(collection.CountInternal);
-            foreach (var wrappedEntity in collection.GetWrappedEntities())
-            {
-                tempEntities.Add(wrappedEntity);
-            }
-
-            // Iterate through the entities that require merging
-            // If the previousCollection already contained the entity, no additional work is needed
-            // If the previousCollection did not contain the entity,
-            //   then remove it from the collection and re-add it to force relationship fixup
-            foreach (var wrappedEntity in tempEntities)
-            {
-                var requiresMerge = true;
-                if (previousCollection != null)
-                {
-                    // There is no need to merge and do fixup if the entity was already in the previousCollection because
-                    // fixup would have already taken place when it was added to the previousCollection
-                    if (previousCollection.ContainsEntity(wrappedEntity))
-                    {
-                        relatedEntityCount++;
-                        requiresMerge = false;
-                    }
-                }
-
-                if (requiresMerge)
-                {
-                    // Remove and re-add the item to the collections to force fixup
-                    collection.Remove(wrappedEntity, false);
-                    collection.Add(wrappedEntity);
-                }
-            }
-
-            // Ensure that all of the items in the previousCollection are already in the new collection
-            if (previousCollection != null
-                && relatedEntityCount != previousCollection.CountInternal)
-            {
-                throw new InvalidOperationException(Strings.Collections_UnableToMergeCollections);
-            }
-        }
-
-        /// <summary>
-        /// Get the entity reference of a related entity using the specified
-        /// combination of relationship name, source role name, and target role name
-        /// </summary>
-        /// <param name="relationshipName"> CSpace-qualified name of the relationship to navigate </param>
-        /// <param name="sourceRoleName"> Name of the source role for the navigation. Indicates the direction of navigation across the relationship. </param>
-        /// <param name="targetRoleName"> Name of the target role for the navigation. Indicates the direction of navigation across the relationship. </param>
-        /// <param name="sourceAccessor"> Accessor of the property on the source of the navigation. </param>
-        /// <param name="targetAccessor"> Accessor of the property on the target of the navigation. </param>
-        /// <param name="sourceRoleMultiplicity"> Multiplicity of the source role. RelationshipMultiplicity.OneToOne and RelationshipMultiplicity.Zero are both accepted for a reference end, and RelationshipMultiplicity.Many is accepted for a collection </param>
-        /// <returns> Reference for related entity of type TTargetEntity </returns>
-        internal EntityReference<TTargetEntity> GetRelatedReference<TSourceEntity, TTargetEntity>(
-            string relationshipName,
-            string sourceRoleName, string targetRoleName, NavigationPropertyAccessor sourceAccessor,
-            NavigationPropertyAccessor targetAccessor,
-            RelationshipMultiplicity sourceRoleMultiplicity, RelatedEnd existingRelatedEnd)
-            where TSourceEntity : class
-            where TTargetEntity : class
-        {
-            EntityReference<TTargetEntity> entityRef;
-            RelatedEnd relatedEnd;
-
-            if (TryGetCachedRelatedEnd(relationshipName, targetRoleName, out relatedEnd))
-            {
-                entityRef = relatedEnd as EntityReference<TTargetEntity>;
-                // Because this is a private method that will only be called for target roles that actually have a
-                // multiplicity that works with EntityReference, this should never be null. If the user requests
-                // a collection or reference and it doesn't match the target role multiplicity, it will be detected
-                // in the public GetRelatedCollection<T> or GetRelatedReference<T>
-                Debug.Assert(entityRef != null, "should never receive anything but an EntityReference here");
-                return entityRef;
-            }
-            else
-            {
-                var navigation = new RelationshipNavigation(
-                    relationshipName, sourceRoleName, targetRoleName, sourceAccessor, targetAccessor);
-                return
-                    CreateRelatedEnd<TSourceEntity, TTargetEntity>(
-                        navigation, sourceRoleMultiplicity, RelationshipMultiplicity.One, existingRelatedEnd) as
-                    EntityReference<TTargetEntity>;
-            }
-        }
-
-        /// <summary>
-        /// Internal version of GetRelatedEnd that works with the o-space navigation property
-        /// name rather than the c-space relationship name and end name.
-        /// </summary>
-        /// <param name="navigationProperty"> the name of the property to lookup </param>
-        /// <returns> the related end for the given property </returns>
-        [SuppressMessage("Microsoft.Performance", "CA1800:DoNotCastUnnecessarily")]
-        internal RelatedEnd GetRelatedEnd(string navigationProperty, bool throwArgumentException = false)
-        {
-            var wrappedOwner = WrappedOwner;
-            Debug.Assert(wrappedOwner.Entity != null, "Entity is null");
-            Debug.Assert(wrappedOwner.Context != null, "Context is null");
-            Debug.Assert(wrappedOwner.Context.MetadataWorkspace != null, "MetadataWorkspace is null");
-            Debug.Assert(wrappedOwner.Context.Perspective != null, "Perspective is null");
-
-            var entityType = wrappedOwner.Context.MetadataWorkspace.GetItem<EntityType>(
-                wrappedOwner.IdentityType.FullNameWithNesting(), DataSpace.OSpace);
-            EdmMember member;
-            if (!wrappedOwner.Context.Perspective.TryGetMember(entityType, navigationProperty, false, out member)
-                ||
-                !(member is NavigationProperty))
-            {
-                var message = Strings.RelationshipManager_NavigationPropertyNotFound(navigationProperty);
-                throw throwArgumentException ? new ArgumentException(message) : (Exception)new InvalidOperationException(message);
-            }
-            var navProp = (NavigationProperty)member;
-            return GetRelatedEndInternal(navProp.RelationshipType.FullName, navProp.ToEndMember.Name);
-        }
-
-        /// <summary>
-        /// Returns either an <see cref="T:System.Data.Entity.Core.Objects.DataClasses.EntityCollection`1" /> or
-        /// <see
-        ///     cref="T:System.Data.Entity.Core.Objects.DataClasses.EntityReference`1" />
-        /// of the correct type for the specified target role in a relationship.
-        /// </summary>
-        /// <returns>
-        /// <see cref="T:System.Data.Entity.Core.Objects.DataClasses.IRelatedEnd" /> representing the
-        /// <see
-        ///     cref="T:System.Data.Entity.Core.Objects.DataClasses.EntityCollection`1" />
-        /// or
-        /// <see
-        ///     cref="T:System.Data.Entity.Core.Objects.DataClasses.EntityReference`1" />
-        /// that was retrieved.
-        /// </returns>
-        /// <param name="relationshipName">Name of the relationship in which  targetRoleName  is defined. The relationship name is not namespace qualified.</param>
-        /// <param name="targetRoleName">Target role to use to retrieve the other end of  relationshipName .</param>
-        /// <exception cref="T:System.ArgumentNullException"> relationshipName  or  targetRoleName  is null.</exception>
-        /// <exception cref="T:System.InvalidOperationException">The source type does not match the type of the owner.</exception>
-        /// <exception cref="T:System.ArgumentException"> targetRoleName  is invalid or unable to find the relationship type in the metadata.</exception>
-        public IRelatedEnd GetRelatedEnd(string relationshipName, string targetRoleName)
-        {
-            return GetRelatedEndInternal(PrependNamespaceToRelationshipName(relationshipName), targetRoleName);
-        }
-
-        // Internal version of GetRelatedEnd which returns the RelatedEnd as a RelatedEnd rather than an IRelatedEnd
-        internal RelatedEnd GetRelatedEndInternal(string relationshipName, string targetRoleName)
-        {
-            DebugCheck.NotNull(relationshipName);
-            DebugCheck.NotNull(targetRoleName);
-
-            var wrappedOwner = WrappedOwner;
-            if (wrappedOwner.Context == null
-                && wrappedOwner.RequiresRelationshipChangeTracking)
-            {
-                throw new InvalidOperationException(Strings.RelationshipManager_CannotGetRelatEndForDetachedPocoEntity);
-            }
-
-            var associationType = GetRelationshipType(relationshipName);
-            Debug.Assert(associationType != null);
-
-            return GetRelatedEndInternal(relationshipName, targetRoleName, /*existingRelatedEnd*/ null, associationType);
-        }
-
-        private RelatedEnd GetRelatedEndInternal(
-            string relationshipName, string targetRoleName, RelatedEnd existingRelatedEnd, AssociationType relationship)
-        {
-            return GetRelatedEndInternal(relationshipName, targetRoleName, existingRelatedEnd, relationship, true);
-        }
-
-        private RelatedEnd GetRelatedEndInternal(
-            string relationshipName, string targetRoleName, RelatedEnd existingRelatedEnd, AssociationType relationship, bool throwOnError)
-        {
-            DebugCheck.NotNull(relationshipName);
-            DebugCheck.NotNull(targetRoleName);
-            // existingRelatedEnd can be null if we are not trying to initialize an existing end
-            DebugCheck.NotNull(relationship);
-
-            AssociationEndMember sourceEnd;
-            AssociationEndMember targetEnd;
-            Debug.Assert(relationship.AssociationEndMembers.Count == 2, "Only 2-way relationships are currently supported");
-
-            RelatedEnd result = null;
-
-            // There can only be two ends because we don't support n-way relationships -- figure out which end is the target and which is the source
-            // If we want to support n-way relationships in the future, we will need a different overload of GetRelatedEnd that takes the source role name as well
-            targetEnd = relationship.AssociationEndMembers[1];
-            if (targetEnd.Identity != targetRoleName)
-            {
-                sourceEnd = targetEnd;
-                targetEnd = relationship.AssociationEndMembers[0];
-                if (targetEnd.Identity != targetRoleName)
-                {
-                    if (throwOnError)
-                    {
-                        throw new ArgumentException(
-                            Strings.RelationshipManager_InvalidTargetRole(relationshipName, targetRoleName), "targetRoleName");
-                    }
-                    else
-                    {
-                        return result;
-                    }
-                }
-            }
-            else
-            {
-                sourceEnd = relationship.AssociationEndMembers[0];
-            }
-
-            // Validate that the source type matches the type of the owner
-            var sourceEntityType = MetadataHelper.GetEntityTypeForEnd(sourceEnd);
-            Debug.Assert(
-                sourceEntityType.DataSpace == DataSpace.OSpace && sourceEntityType.ClrType != null,
-                "sourceEntityType must contain an ospace type");
-            var sourceType = sourceEntityType.ClrType;
-            var wrappedOwner = WrappedOwner;
-            if (!(sourceType.IsAssignableFrom(wrappedOwner.IdentityType)))
-            {
-                if (throwOnError)
-                {
-                    throw new InvalidOperationException(
-                        Strings.RelationshipManager_OwnerIsNotSourceType(
-                            wrappedOwner.IdentityType.FullName, sourceType.FullName, sourceEnd.Name, relationshipName));
-                }
-            }
-            else if (VerifyRelationship(relationship, sourceEnd.Name, throwOnError))
-            {
-                // Call a dynamic method that will call either GetRelatedCollection<T, T> or GetRelatedReference<T, T> for this relationship
-                result = DelegateFactory.GetRelatedEnd(this, sourceEnd, targetEnd, existingRelatedEnd);
-            }
-            return result;
-        }
-
-        /// <summary>
-        /// Takes an existing EntityReference that was created with the default constructor and initializes it using the provided relationship and target role names.
-        /// This method is designed to be used during deserialization only, and will throw an exception if the provided EntityReference has already been initialized,
-        /// if the relationship manager already contains a relationship with this name and target role, or if the relationship manager is already attached to a ObjectContext.W
-        /// </summary>
-        /// <param name="relationshipName">The relationship name.</param>
-        /// <param name="targetRoleName">The role name of the related end.</param>
-        /// <param name="entityReference">
-        /// The <see cref="T:System.Data.Entity.Core.Objects.DataClasses.EntityReference`1" /> to initialize.
-        /// </param>
-        /// <typeparam name="TTargetEntity">
-        /// The type of the <see cref="T:System.Data.Entity.Core.Objects.DataClasses.EntityReference`1" /> being initialized.
-        /// </typeparam>
-        /// <exception cref="T:System.InvalidOperationException">
-        /// When the provided <see cref="T:System.Data.Entity.Core.Objects.DataClasses.EntityReference`1" /> 
-        /// is already initialized.-or-When the relationship manager is already attached to an
-        /// <see cref="T:System.Data.Entity.Core.Objects.ObjectContext" />
-        /// or when the relationship manager already contains a relationship with this name and target role.
-        /// </exception>
-        [Browsable(false)]
-        [EditorBrowsable(EditorBrowsableState.Never)]
-        public void InitializeRelatedReference<TTargetEntity>(
-            string relationshipName, string targetRoleName, EntityReference<TTargetEntity> entityReference)
-            where TTargetEntity : class
-        {
-            Check.NotNull(relationshipName, "relationshipName");
-            Check.NotNull(targetRoleName, "targetRoleName");
-            Check.NotNull(entityReference, "entityReference");
-
-            if (entityReference.WrappedOwner.Entity != null)
-            {
-                throw new InvalidOperationException(
-                    Strings.RelationshipManager_ReferenceAlreadyInitialized(Strings.RelationshipManager_InitializeIsForDeserialization));
-            }
-
-            var wrappedOwner = WrappedOwner;
-            if (wrappedOwner.Context != null
-                && wrappedOwner.MergeOption != MergeOption.NoTracking)
-            {
-                throw new InvalidOperationException(
-                    Strings.RelationshipManager_RelationshipManagerAttached(Strings.RelationshipManager_InitializeIsForDeserialization));
-            }
-
-            // We need the CSpace-qualified name in order to determine if this relationship already exists, so look it up.
-            // If the relationship doesn't exist, we will use this type information to determine how to initialize the reference
-            relationshipName = PrependNamespaceToRelationshipName(relationshipName);
-            var relationship = GetRelationshipType(relationshipName);
-
-            RelatedEnd relatedEnd;
-            if (TryGetCachedRelatedEnd(relationshipName, targetRoleName, out relatedEnd))
-            {
-                // For some serialization scenarios, we have to allow replacing a related end that we already know about, but in those scenarios 
-                // the end is always empty, so we can further restrict the user calling method method directly by doing this extra validation
-                if (!relatedEnd.IsEmpty())
-                {
-                    entityReference.InitializeWithValue(relatedEnd);
-                }
-                Debug.Assert(_relationships != null, "Expected _relationships to be non-null.");
-                _relationships.Remove(relatedEnd);
-            }
-
-            var reference =
-                GetRelatedEndInternal(relationshipName, targetRoleName, entityReference, relationship) as EntityReference<TTargetEntity>;
-            if (reference == null)
-            {
-                throw new InvalidOperationException(
-                    Strings.EntityReference_ExpectedReferenceGotCollection(typeof(TTargetEntity).Name, targetRoleName, relationshipName));
-            }
-        }
-
-        /// <summary>
-        /// Takes an existing EntityCollection that was created with the default constructor and initializes it using the provided relationship and target role names.
-        /// This method is designed to be used during deserialization only, and will throw an exception if the provided EntityCollection has already been initialized,
-        /// or if the relationship manager is already attached to a ObjectContext.
-        /// </summary>
-        /// <typeparam name="TTargetEntity"> Type of the entity represented by targetRoleName </typeparam>
-        [Browsable(false)]
-        [EditorBrowsable(EditorBrowsableState.Never)]
-        public void InitializeRelatedCollection<TTargetEntity>(
-            string relationshipName, string targetRoleName, EntityCollection<TTargetEntity> entityCollection)
-            where TTargetEntity : class
-        {
-            Check.NotNull(relationshipName, "relationshipName");
-            Check.NotNull(targetRoleName, "targetRoleName");
-            Check.NotNull(entityCollection, "entityCollection");
-
-            if (entityCollection.WrappedOwner.Entity != null)
-            {
-                throw new InvalidOperationException(
-                    Strings.RelationshipManager_CollectionAlreadyInitialized(
-                        Strings.RelationshipManager_CollectionInitializeIsForDeserialization));
-            }
-
-            var wrappedOwner = WrappedOwner;
-            if (wrappedOwner.Context != null
-                && wrappedOwner.MergeOption != MergeOption.NoTracking)
-            {
-                throw new InvalidOperationException(
-                    Strings.RelationshipManager_CollectionRelationshipManagerAttached(
-                        Strings.RelationshipManager_CollectionInitializeIsForDeserialization));
-            }
-
-            // We need the CSpace-qualified name in order to determine if this relationship already exists, so look it up.
-            // If the relationship doesn't exist, we will use this type information to determine how to initialize the reference
-            relationshipName = PrependNamespaceToRelationshipName(relationshipName);
-            var relationship = GetRelationshipType(relationshipName);
-
-            var collection =
-                GetRelatedEndInternal(relationshipName, targetRoleName, entityCollection, relationship) as EntityCollection<TTargetEntity>;
-            if (collection == null)
-            {
-                throw new InvalidOperationException(
-                    Strings.Collections_ExpectedCollectionGotReference(typeof(TTargetEntity).Name, targetRoleName, relationshipName));
-            }
-        }
-
-        /// <summary>
-        /// Given a relationship name that may or may not be qualified with a namespace name, this method
-        /// attempts to lookup a namespace using the entity type that owns this RelationshipManager as a
-        /// source and adds that namespace to the front of the relationship name.  If the namespace
-        /// can't be found, then the relationshipName is returned untouched and the expectation is that
-        /// other validations will fail later in the code paths that use this.
-        /// This method should only be used at the imediate top-level public surface since all internal
-        /// calls are expected to use fully qualified names already.
-        /// </summary>
-        internal string PrependNamespaceToRelationshipName(string relationshipName)
-        {
-            DebugCheck.NotNull(relationshipName);
-
-            if (!relationshipName.Contains('.'))
-            {
-                AssociationType associationType;
-                if (EntityProxyFactory.TryGetAssociationTypeFromProxyInfo(WrappedOwner, relationshipName, out associationType))
-                {
-                    return associationType.FullName;
-                }
-
-                if (_relationships != null)
-                {
-                    var fullName = _relationships
-                        .Select(r => r.RelationshipName)
-                        .FirstOrDefault(n => n.Substring(n.LastIndexOf('.') + 1) == relationshipName);
-
-                    if (fullName != null)
-                    {
-                        return fullName;
-                    }
-                }
-
-                var identityName = WrappedOwner.IdentityType.FullNameWithNesting();
-                var objectItemCollection = GetObjectItemCollection(WrappedOwner);
-                EdmType entityType = null;
-                if (objectItemCollection != null)
-                {
-                    objectItemCollection.TryGetItem(identityName, out entityType);
-                }
-                else
-                {
-                    var types = _expensiveLoader.LoadTypesExpensiveWay(WrappedOwner.IdentityType.Assembly);
-                    if (types != null)
-                    {
-                        types.TryGetValue(identityName, out entityType);
-                    }
-                }
-                var clrEntityType = entityType as ClrEntityType;
-                if (clrEntityType != null)
-                {
-                    var ns = clrEntityType.CSpaceNamespaceName;
-                    Debug.Assert(!string.IsNullOrEmpty(ns), "Expected non-empty namespace for type.");
-
-                    return ns + "." + relationshipName;
-                }
-            }
-            return relationshipName;
-        }
-
-        /// <summary>
-        /// Trys to get an ObjectItemCollection and returns null if it can;t be found.
-        /// </summary>
-        private static ObjectItemCollection GetObjectItemCollection(IEntityWrapper wrappedOwner)
-        {
-            if (wrappedOwner.Context != null)
-            {
-                Debug.Assert(wrappedOwner.Context.MetadataWorkspace != null);
-
-                return (ObjectItemCollection)wrappedOwner.Context.MetadataWorkspace.GetItemCollection(DataSpace.OSpace);
-            }
-            return null;
-        }
-
-        /// <summary>
-        /// Trys to get the EntityType metadata and returns false if it can't be found.
-        /// </summary>
-        private bool TryGetOwnerEntityType(out EntityType entityType)
-        {
-            DefaultObjectMappingItemCollection mappings;
-            Map map;
-            if (TryGetObjectMappingItemCollection(WrappedOwner, out mappings)
-                && mappings.TryGetMap(WrappedOwner.IdentityType.FullNameWithNesting(), DataSpace.OSpace, out map))
-            {
-                var objectMap = (ObjectTypeMapping)map;
-                if (Helper.IsEntityType(objectMap.EdmType))
-                {
-                    entityType = (EntityType)objectMap.EdmType;
-                    return true;
-                }
-            }
-
-            entityType = null;
-            return false;
-        }
-
-        /// <summary>
-        /// Trys to get an DefaultObjectMappingItemCollection and returns false if it can't be found.
-        /// </summary>
-        private static bool TryGetObjectMappingItemCollection(
-            IEntityWrapper wrappedOwner, out DefaultObjectMappingItemCollection collection)
-        {
-            if (wrappedOwner.Context != null
-                && wrappedOwner.Context.MetadataWorkspace != null)
-            {
-                collection = (DefaultObjectMappingItemCollection)wrappedOwner.Context.MetadataWorkspace.GetItemCollection(DataSpace.OCSpace);
-                return collection != null;
-            }
-
-            collection = null;
-            return false;
-        }
-
-        internal AssociationType GetRelationshipType(string relationshipName)
-        {
-            DebugCheck.NotEmpty(relationshipName);
-
-            AssociationType associationType = null;
-
-            var objectItemCollection = GetObjectItemCollection(WrappedOwner);
-            if (objectItemCollection != null)
-            {
-                associationType = objectItemCollection.GetRelationshipType(relationshipName);
-            }
-
-            if (associationType == null)
-            {
-                EntityProxyFactory.TryGetAssociationTypeFromProxyInfo(WrappedOwner, relationshipName, out associationType);
-            }
-
-            if (associationType == null
-                && _relationships != null)
-            {
-                associationType = _relationships
-                    .Where(e => e.RelationshipName == relationshipName)
-                    .Select(e => e.RelationMetadata)
-                    .OfType<AssociationType>()
-                    .FirstOrDefault();
-            }
-
-            if (associationType == null)
-            {
-                associationType = _expensiveLoader.GetRelationshipTypeExpensiveWay(WrappedOwner.IdentityType, relationshipName);
-            }
-
-            if (associationType == null)
-            {
-                throw UnableToGetMetadata(WrappedOwner, relationshipName);
-            }
-
-            return associationType;
-        }
-
-        internal static Exception UnableToGetMetadata(IEntityWrapper wrappedOwner, string relationshipName)
-        {
-            var argException = new ArgumentException(
-                Strings.RelationshipManager_UnableToFindRelationshipTypeInMetadata(relationshipName), "relationshipName");
-            if (EntityProxyFactory.IsProxyType(wrappedOwner.Entity.GetType()))
-            {
-                return
-                    new InvalidOperationException(
-                        Strings.EntityProxyTypeInfo_ProxyMetadataIsUnavailable(wrappedOwner.IdentityType.FullName), argException);
-            }
-            else
-            {
-                return argException;
-            }
-        }
-
-        private IEnumerable<AssociationEndMember> GetAllTargetEnds(EntityType ownerEntityType, EntitySet ownerEntitySet)
-        {
-            foreach (var assocSet in MetadataHelper.GetAssociationsForEntitySet(ownerEntitySet))
-            {
-                var end2EntityType = (assocSet.ElementType).AssociationEndMembers[1].GetEntityType();
-                if (end2EntityType.IsAssignableFrom(ownerEntityType))
-                {
-                    yield return (assocSet.ElementType).AssociationEndMembers[0];
-                }
-                // not "else" because of associations between the same entity sets
-                var end1EntityType = (assocSet.ElementType).AssociationEndMembers[0].GetEntityType();
-                if (end1EntityType.IsAssignableFrom(ownerEntityType))
-                {
-                    yield return (assocSet.ElementType).AssociationEndMembers[1];
-                }
-            }
-        }
-
-        /// <summary>
-        /// Retrieves the AssociationEndMembers that corespond to the target end of a relationship
-        /// given a specific CLR type that exists on the source end of a relationship
-        /// Note: this method can be very expensive if this RelationshipManager is not attached to an
-        /// ObjectContext because no OSpace Metadata is available
-        /// </summary>
-        /// <param name="entityClrType"> A CLR type that is on the source role of the relationship </param>
-        /// <returns> The OSpace EntityType that represents this CLR type </returns>
-        private IEnumerable<AssociationEndMember> GetAllTargetEnds(Type entityClrType)
-        {
-            var objectItemCollection = GetObjectItemCollection(WrappedOwner);
-
-            IEnumerable<AssociationType> associations = null;
-            if (objectItemCollection != null)
-            {
-                // Metadata is available
-                associations = objectItemCollection.GetItems<AssociationType>();
-            }
-            else
-            {
-                associations = EntityProxyFactory.TryGetAllAssociationTypesFromProxyInfo(WrappedOwner);
-
-                if (associations == null)
-                {
-                    // No metadata is available, attempt to load the metadata on the fly to retrieve the AssociationTypes
-                    associations = _expensiveLoader.GetAllRelationshipTypesExpensiveWay(entityClrType.Assembly);
-                }
-            }
-
-            foreach (var association in associations)
-            {
-                // Check both ends for the presence of the source CLR type
-                var referenceType = association.AssociationEndMembers[0].TypeUsage.EdmType as RefType;
-                if (referenceType != null
-                    && referenceType.ElementType.ClrType.IsAssignableFrom(entityClrType))
-                {
-                    // Return the target end
-                    yield return association.AssociationEndMembers[1];
-                }
-
-                referenceType = association.AssociationEndMembers[1].TypeUsage.EdmType as RefType;
-                if (referenceType != null
-                    && referenceType.ElementType.ClrType.IsAssignableFrom(entityClrType))
-                {
-                    // Return the target end
-                    yield return association.AssociationEndMembers[0];
-                }
-            }
-        }
-
-        private bool VerifyRelationship(AssociationType relationship, string sourceEndName, bool throwOnError)
-        {
-            var wrappedOwner = WrappedOwner;
-            if (wrappedOwner.Context == null)
-            {
-                return true; // if not added to cache, can not decide- for now
-            }
-
-            EntityKey ownerKey = null;
-            ownerKey = wrappedOwner.EntityKey;
-
-            if (null == (object)ownerKey)
-            {
-                return true; // if not added to cache, can not decide- for now
-            }
-
-            TypeUsage associationTypeUsage;
-            AssociationSet association = null;
-            var isVerified = true;
-
-            // First, get the CSpace association type from the relationship name, since the helper method looks up
-            // association set in the CSpace, since there is no Entity Container in the OSpace
-            if (wrappedOwner.Context.Perspective.TryGetTypeByName(relationship.FullName, false /*ignoreCase*/, out associationTypeUsage))
-            {
-                //Get the entity container first
-                var entityContainer = wrappedOwner.Context.MetadataWorkspace.GetEntityContainer(
-                    ownerKey.EntityContainerName, DataSpace.CSpace);
-                EntitySet entitySet;
-
-                // Get the association set from the entity container, given the association type it refers to, and the entity set
-                // name that the source end refers to
-                association = MetadataHelper.GetAssociationsForEntitySetAndAssociationType(
-                    entityContainer, ownerKey.EntitySetName,
-                    (AssociationType)associationTypeUsage.EdmType, sourceEndName, out entitySet);
-
-                if (association == null)
-                {
-                    if (throwOnError)
-                    {
-                        var relationshipName = relationship.FullName;
-                        Debug.Assert(!String.IsNullOrEmpty(relationshipName), "empty relationshipName");
-                        throw Error.Collections_NoRelationshipSetMatched(relationshipName);
-                    }
-                    else
-                    {
-                        isVerified = false;
-                    }
-                }
-                else
-                {
-                    Debug.Assert(
-                        association.AssociationSetEnds[sourceEndName].EntitySet == entitySet,
-                        "AssociationSetEnd does have the matching EntitySet");
-                }
-            }
-            return isVerified;
-        }
-
-        /// <summary>
-        /// Gets an <see cref="T:System.Data.Entity.Core.Objects.DataClasses.EntityCollection`1" /> of related objects with the specified relationship name and target role name.
-        /// </summary>
-        /// <returns>
-        /// The <see cref="T:System.Data.Entity.Core.Objects.DataClasses.EntityCollection`1" /> of related objects.
-        /// </returns>
-        /// <param name="relationshipName">Name of the relationship to navigate. The relationship name is not namespace qualified.</param>
-        /// <param name="targetRoleName">Name of the target role for the navigation. Indicates the direction of navigation across the relationship.</param>
-        /// <typeparam name="TTargetEntity">
-        /// The type of the returned <see cref="T:System.Data.Entity.Core.Objects.DataClasses.EntityCollection`1" />.
-        /// </typeparam>
-        /// <exception cref="T:System.InvalidOperationException">
-        /// The specified role returned an <see cref="T:System.Data.Entity.Core.Objects.DataClasses.EntityReference`1" /> instead of an
-        /// <see
-        ///     cref="T:System.Data.Entity.Core.Objects.DataClasses.EntityCollection`1" />
-        /// .
-        /// </exception>
-        public EntityCollection<TTargetEntity> GetRelatedCollection<TTargetEntity>(string relationshipName, string targetRoleName)
-            where TTargetEntity : class
-        {
-            var collection =
-                GetRelatedEndInternal(PrependNamespaceToRelationshipName(relationshipName), targetRoleName) as
-                EntityCollection<TTargetEntity>;
-            if (collection == null)
-            {
-                throw new InvalidOperationException(
-                    Strings.Collections_ExpectedCollectionGotReference(typeof(TTargetEntity).Name, targetRoleName, relationshipName));
-            }
-            return collection;
-        }
-
-        /// <summary>
-        /// Gets the <see cref="T:System.Data.Entity.Core.Objects.DataClasses.EntityReference`1" /> for a related object by using the specified combination of relationship name and target role name.
-        /// </summary>
-        /// <returns>
-        /// The <see cref="T:System.Data.Entity.Core.Objects.DataClasses.EntityReference`1" /> of a related object.
-        /// </returns>
-        /// <param name="relationshipName">Name of the relationship to navigate. The relationship name is not namespace qualified.</param>
-        /// <param name="targetRoleName">Name of the target role for the navigation. Indicates the direction of navigation across the relationship.</param>
-        /// <typeparam name="TTargetEntity">
-        /// The type of the returned <see cref="T:System.Data.Entity.Core.Objects.DataClasses.EntityReference`1" />.
-        /// </typeparam>
-        /// <exception cref="T:System.InvalidOperationException">
-        /// The specified role returned an <see cref="T:System.Data.Entity.Core.Objects.DataClasses.EntityCollection`1" /> instead of an
-        /// <see
-        ///     cref="T:System.Data.Entity.Core.Objects.DataClasses.EntityReference`1" />
-        /// .
-        /// </exception>
-        public EntityReference<TTargetEntity> GetRelatedReference<TTargetEntity>(string relationshipName, string targetRoleName)
-            where TTargetEntity : class
-        {
-            var reference =
-                GetRelatedEndInternal(PrependNamespaceToRelationshipName(relationshipName), targetRoleName) as
-                EntityReference<TTargetEntity>;
-            if (reference == null)
-            {
-                throw new InvalidOperationException(
-                    Strings.EntityReference_ExpectedReferenceGotCollection(typeof(TTargetEntity).Name, targetRoleName, relationshipName));
-            }
-            return reference;
-        }
-
-        /// <summary>
-        /// Gets collection or ref of related entity for a particular navigation.
-        /// </summary>
-        /// <param name="navigation"> Describes the relationship and navigation direction </param>
-        /// <param name="relationshipFixer"> Encapsulates information about the other end's type and cardinality, and knows how to create the other end </param>
-        internal RelatedEnd GetRelatedEnd(RelationshipNavigation navigation, IRelationshipFixer relationshipFixer)
-        {
-            RelatedEnd relatedEnd;
-
-            if (TryGetCachedRelatedEnd(navigation.RelationshipName, navigation.To, out relatedEnd))
-            {
-                return relatedEnd;
-            }
-            else
-            {
-                relatedEnd = relationshipFixer.CreateSourceEnd(navigation, this);
-                Debug.Assert(null != relatedEnd, "CreateSourceEnd should always return a valid RelatedEnd");
-
-                return relatedEnd;
-            }
-        }
-
-        /// <summary>
-        /// Factory method for creating new related ends
-        /// </summary>
-        /// <typeparam name="TSourceEntity"> Type of the source end </typeparam>
-        /// <typeparam name="TTargetEntity"> Type of the target end </typeparam>
-        /// <param name="navigation"> RelationshipNavigation to be set on the new RelatedEnd </param>
-        /// <param name="sourceRoleMultiplicity"> Multiplicity of the source role </param>
-        /// <param name="targetRoleMultiplicity"> Multiplicity of the target role </param>
-        /// <param name="existingRelatedEnd"> An existing related end to initialize instead of creating a new one </param>
-        /// <returns> new EntityCollection or EntityReference, depending on the specified target multiplicity </returns>
-        internal RelatedEnd CreateRelatedEnd<TSourceEntity, TTargetEntity>(
-            RelationshipNavigation navigation, RelationshipMultiplicity sourceRoleMultiplicity,
-            RelationshipMultiplicity targetRoleMultiplicity, RelatedEnd existingRelatedEnd)
-            where TSourceEntity : class
-            where TTargetEntity : class
-        {
-            IRelationshipFixer relationshipFixer = new RelationshipFixer<TSourceEntity, TTargetEntity>(
-                sourceRoleMultiplicity, targetRoleMultiplicity);
-            RelatedEnd relatedEnd = null;
-            var wrappedOwner = WrappedOwner;
-            switch (targetRoleMultiplicity)
-            {
-                case RelationshipMultiplicity.ZeroOrOne:
-                case RelationshipMultiplicity.One:
-                    if (existingRelatedEnd != null)
-                    {
-                        Debug.Assert(
-                            wrappedOwner.Context == null || wrappedOwner.MergeOption == MergeOption.NoTracking,
-                            "Expected null context when initializing an existing related end");
-                        existingRelatedEnd.InitializeRelatedEnd(wrappedOwner, navigation, relationshipFixer);
-                        relatedEnd = existingRelatedEnd;
-                    }
-                    else
-                    {
-                        relatedEnd = new EntityReference<TTargetEntity>(wrappedOwner, navigation, relationshipFixer);
-                    }
-                    break;
-                case RelationshipMultiplicity.Many:
-                    if (existingRelatedEnd != null)
-                    {
-                        Debug.Assert(
-                            wrappedOwner.Context == null || wrappedOwner.MergeOption == MergeOption.NoTracking,
-                            "Expected null context or NoTracking when initializing an existing related end");
-                        existingRelatedEnd.InitializeRelatedEnd(wrappedOwner, navigation, relationshipFixer);
-                        relatedEnd = existingRelatedEnd;
-                    }
-                    else
-                    {
-                        relatedEnd = new EntityCollection<TTargetEntity>(wrappedOwner, navigation, relationshipFixer);
-                    }
-                    break;
-                default:
-                    var type = typeof(RelationshipMultiplicity);
-                    throw new ArgumentOutOfRangeException(
-                        type.Name,
-                        Strings.ADP_InvalidEnumerationValue(type.Name, ((int)targetRoleMultiplicity).ToString(CultureInfo.InvariantCulture)));
-            }
-
-            // Verify that we can attach the context successfully before adding to our list of relationships
-            if (wrappedOwner.Context != null)
-            {
-                relatedEnd.AttachContext(wrappedOwner.Context, wrappedOwner.MergeOption);
-            }
-
-            EnsureRelationshipsInitialized();
-            _relationships.Add(relatedEnd);
-
-            return relatedEnd;
-        }
-
-        /// <summary>Returns an enumeration of all the related ends managed by the relationship manager.</summary>
-        /// <returns>
-        /// An <see cref="T:System.Collections.Generic.IEnumerable`1" /> of objects that implement
-        /// <see
-        ///     cref="T:System.Data.Entity.Core.Objects.DataClasses.IRelatedEnd" />
-        /// . An empty enumeration is returned when the relationships have not yet been populated.
-        /// </returns>
-        [SuppressMessage("Microsoft.Design", "CA1024:UsePropertiesWhereAppropriate")]
-        public IEnumerable<IRelatedEnd> GetAllRelatedEnds()
-        {
-            var wrappedOwner = WrappedOwner;
-
-            EntityType entityType;
-            if (wrappedOwner.Context != null
-                && wrappedOwner.Context.MetadataWorkspace != null
-                && TryGetOwnerEntityType(out entityType))
-            {
-                // For attached scenario:
-                // MEST: This returns RelatedEnds representing AssociationTypes which belongs to AssociationSets 
-                // which have one end of EntitySet of wrappedOwner.Entity's EntitySet
-                Debug.Assert(wrappedOwner.EntityKey != null, "null entityKey on a attached entity");
-                var entitySet = wrappedOwner.Context.GetEntitySet(
-                    wrappedOwner.EntityKey.EntitySetName, wrappedOwner.EntityKey.EntityContainerName);
-                foreach (var endMember in GetAllTargetEnds(entityType, entitySet))
-                {
-                    yield return GetRelatedEnd(endMember.DeclaringType.FullName, endMember.Name);
-                }
-            }
-            else
-            {
-                // Disconnected scenario
-                // MEST: this returns RelatedEnds representing all AssociationTypes which have one end of type of wrappedOwner.Entity's type.
-                // The returned collection of RelatedEnds is a superset of RelatedEnds which can make sense for a single entity, because
-                // an entity can belong only to one EntitySet.  Note that the ideal would be to return the same collection as for attached scenario,
-                // but it's not possible because we don't know to which EntitySet the wrappedOwner.Entity belongs.
-                if (wrappedOwner.Entity != null)
-                {
-                    foreach (var endMember in GetAllTargetEnds(wrappedOwner.IdentityType))
-                    {
-                        yield return GetRelatedEnd(endMember.DeclaringType.FullName, endMember.Name);
-                    }
-                }
-            }
-            yield break;
-        }
-
-        /// <summary>
-        /// Called by Object Services to prepare an <see cref="T:System.Data.Entity.Core.EntityKey" /> for binary serialization with a serialized relationship.
-        /// </summary>
-        /// <param name="context">Describes the source and destination of a given serialized stream, and provides an additional caller-defined context.</param>
-        [EditorBrowsable(EditorBrowsableState.Never)]
-        [Browsable(false)]
-        [OnSerializing]
-        [SuppressMessage("Microsoft.Usage", "CA2238:ImplementSerializationMethodsCorrectly")]
-        public void OnSerializing(StreamingContext context)
-        {
-            var wrappedOwner = WrappedOwner;
-            if (!(wrappedOwner.Entity is IEntityWithRelationships))
-            {
-                throw new InvalidOperationException(Strings.RelatedEnd_CannotSerialize("RelationshipManager"));
-            }
-            // If we are attached to a context we need to go fixup the detached entity key on any EntityReferences
-            if (wrappedOwner.Context != null
-                && wrappedOwner.MergeOption != MergeOption.NoTracking)
-            {
-                foreach (RelatedEnd relatedEnd in GetAllRelatedEnds())
-                {
-                    var reference = relatedEnd as EntityReference;
-                    if (reference != null
-                        && reference.EntityKey != null)
-                    {
-                        reference.DetachedEntityKey = reference.EntityKey;
-                    }
-                }
-            }
-        }
-
-        // ----------------
-        // Internal Methods
-        // ----------------
-
-        internal bool HasRelationships
-        {
-            get { return _relationships != null; }
-        }
-
-        /// <summary>
-        /// Add the rest of the graph, attached to this owner, to ObjectStateManager
-        /// </summary>
-        /// <param name="doAttach"> if TRUE, the rest of the graph is attached directly as Unchanged without calling AcceptChanges() </param>
-        internal void AddRelatedEntitiesToObjectStateManager(bool doAttach)
-        {
-            if (null != _relationships)
-            {
-                var doCleanup = true;
-                try
-                {
-                    // Create a copy of this list because with self references, the set of relationships can change
-                    foreach (var relatedEnd in Relationships)
-                    {
-                        relatedEnd.Include( /*addRelationshipAsUnchanged*/false, doAttach);
-                    }
-                    doCleanup = false;
-                }
-                finally
-                {
-                    // If error happens, while attaching entity graph to context, clean-up
-                    // is done on the Owner entity and all its relating entities.
-                    if (doCleanup)
-                    {
-                        var wrappedOwner = WrappedOwner;
-                        Debug.Assert(
-                            wrappedOwner.Context != null && wrappedOwner.Context.ObjectStateManager != null,
-                            "Null context or ObjectStateManager");
-
-                        var transManager = wrappedOwner.Context.ObjectStateManager.TransactionManager;
-
-                        // The graph being attached is connected to graph already existing in the OSM only through "promoted" relationships
-                        // (relationships which originally existed only in OSM between key entries and entity entries but later were
-                        // "promoted" to normal relationships in EntityRef/Collection when the key entries were promoted).
-                        // The cleanup code traverse all the graph being added to the OSM, so we have to disconnect it from the graph already
-                        // existing in the OSM by degrading promoted relationships.
-                        wrappedOwner.Context.ObjectStateManager.DegradePromotedRelationships();
-
-                        NodeVisited = true;
-                        RemoveRelatedEntitiesFromObjectStateManager(wrappedOwner);
-
-                        EntityEntry entry;
-
-                        Debug.Assert(doAttach == (transManager.IsAttachTracking), "In attach the recovery collection should be not null");
-
-                        if (transManager.IsAttachTracking
-                            &&
-                            transManager.PromotedKeyEntries.TryGetValue(wrappedOwner.Entity, out entry))
-                        {
-                            // This is executed only in the cleanup code from ObjectContext.AttachTo()
-                            // If the entry was promoted in AttachTo(), it has to be degraded now instead of being deleted.
-                            entry.DegradeEntry();
-                        }
-                        else
-                        {
-                            RelatedEnd.RemoveEntityFromObjectStateManager(wrappedOwner);
-                        }
-                    }
-                }
-            }
-        }
-
-        // Method is used to remove all entities and relationships, of a given entity
-        // graph, from ObjectStateManager. This method is used when adding entity graph,
-        // or a portion of it, raise exception. 
-        internal static void RemoveRelatedEntitiesFromObjectStateManager(IEntityWrapper wrappedEntity)
-        {
-            DebugCheck.NotNull(wrappedEntity);
-            foreach (var relatedEnd in wrappedEntity.RelationshipManager.Relationships)
-            {
-                // only some of the related ends may have gotten attached, so just skip the ones that weren't
-                if (relatedEnd.ObjectContext != null)
-                {
-                    Debug.Assert(
-                        !relatedEnd.UsingNoTracking,
-                        "Shouldn't be touching the state manager with entities that were retrieved with NoTracking");
-                    relatedEnd.Exclude();
-                    relatedEnd.DetachContext();
-                }
-            }
-        }
-
-        // Remove entity from its relationships and do cascade delete if required.
-        // All removed relationships are marked for deletion and all cascade deleted 
-        // entitites are also marked for deletion.
-        internal void RemoveEntityFromRelationships()
-        {
-            if (null != _relationships)
-            {
-                foreach (var relatedEnd in Relationships)
-                {
-                    relatedEnd.RemoveAll();
-                }
-            }
-        }
-
-        /// <summary>
-        /// Traverse the relationships and find all the dependent ends that contain FKs, then attempt
-        /// to null all of those FKs.
-        /// </summary>
-        internal void NullAllFKsInDependentsForWhichThisIsThePrincipal()
-        {
-            if (_relationships != null)
-            {
-                // Build a list of the dependent RelatedEnds because with overlapping FKs we could
-                // end up removing a relationship before we have suceeded in nulling all the FK values
-                // for that relationship.
-                var dependentEndsToProcess = new List<EntityReference>();
-                foreach (var relatedEnd in Relationships)
-                {
-                    if (relatedEnd.IsForeignKey)
-                    {
-                        foreach (var dependent in relatedEnd.GetWrappedEntities())
-                        {
-                            var dependentEnd = relatedEnd.GetOtherEndOfRelationship(dependent);
-                            if (dependentEnd.IsDependentEndOfReferentialConstraint(checkIdentifying: false))
-                            {
-                                Debug.Assert(
-                                    dependentEnd is EntityReference, "Dependent end in FK relationship should always be a reference.");
-                                dependentEndsToProcess.Add((EntityReference)dependentEnd);
-                            }
-                        }
-                    }
-                }
-                foreach (var dependentEnd in dependentEndsToProcess)
-                {
-                    dependentEnd.NullAllForeignKeys();
-                }
-            }
-        }
-
-        // Removes entity from its relationships.
-        // Relationship entries are removed from ObjectStateManager if owner is in Added state 
-        // or when owner is "many" end of the relationship
-        internal void DetachEntityFromRelationships(EntityState ownerEntityState)
-        {
-            if (null != _relationships)
-            {
-                foreach (var relatedEnd in Relationships)
-                {
-                    relatedEnd.DetachAll(ownerEntityState);
-                }
-            }
-        }
-
-        //For a given relationship removes passed in entity from owners relationship
-        internal void RemoveEntity(string toRole, string relationshipName, IEntityWrapper wrappedEntity)
-        {
-            DebugCheck.NotNull(wrappedEntity);
-            RelatedEnd relatedEnd;
-            if (TryGetCachedRelatedEnd(relationshipName, toRole, out relatedEnd))
-            {
-                relatedEnd.Remove(wrappedEntity, false);
-            }
-        }
-
-        internal void ClearRelatedEndWrappers()
-        {
-            if (_relationships != null)
-            {
-                foreach (IRelatedEnd relatedEnd in Relationships)
-                {
-                    ((RelatedEnd)relatedEnd).ClearWrappedValues();
-                }
-            }
-        }
-
-        // Method used to retrieve properties from principal entities.
-        // Parameter includeOwnValues means that values from current entity should be also added to "properties"
-        // includeOwnValues is false only when this method is called from ObjectStateEntry.AcceptChanges()
-        // Parmeter "visited" is a set containig entities which were already visited during traversing the graph.
-        // If _owner already exists in the set, it means that there is a cycle in the graph of relationships with RI Constraints.
-        internal void RetrieveReferentialConstraintProperties(
-            out Dictionary<string, KeyValuePair<object, IntBox>> properties, HashSet<object> visited, bool includeOwnValues)
-        {
-            var wrappedOwner = WrappedOwner;
-            Debug.Assert(wrappedOwner.Entity != null);
-            DebugCheck.NotNull(visited);
-
-            // Dictionary< propertyName, <propertyValue, counter>>
-            properties = new Dictionary<string, KeyValuePair<object, IntBox>>();
-
-            var ownerKey = wrappedOwner.EntityKey;
-            Debug.Assert((object)ownerKey != null);
-
-            // If the key is temporary, get values of referential constraint properties from principal entities
-            if (ownerKey.IsTemporary)
-            {
-                // Find property names which should be retrieved
-                List<string> propertiesToRetrieve;
-                bool propertiesToPropagateExist; // not used
-
-                FindNamesOfReferentialConstraintProperties(out propertiesToRetrieve, out propertiesToPropagateExist, skipFK: false);
-
-                if (propertiesToRetrieve != null)
-                {
-                    // At first try to retrieve properties from entities which are in collections or references.
-                    // This is the most common scenario.
-                    // Only if properties couldn't be retrieved this way, try to retrieve properties from related stubs.
-
-                    if (_relationships != null)
-                    {
-                        // Not using defensive copy here since RetrieveReferentialConstraintProperties should not cause change in underlying
-                        // _relationships collection.
-                        foreach (var relatedEnd in _relationships)
-                        {
-                            // NOTE: If the following call throws UnableToRetrieveReferentialConstraintProperties,
-                            //       it means that properties couldn't be found in indirectly related entities,
-                            //       so it doesn't make sense to search for properties in directly related stubs,
-                            //       so exception is not being caught here.
-                            relatedEnd.RetrieveReferentialConstraintProperties(properties, visited);
-                        }
-                    }
-
-                    // Check if all properties were retrieved.
-                    // There are 3 scenarios in which not every expected property can be retrieved:
-                    // 1. There is no related entity from which the property is supposed to be retrieved.
-                    // 2. Related entity which supposed to contains the property doesn't have fixed entity key.
-                    // 3. Property should be retrieved from related key entry
-
-                    if (!CheckIfAllPropertiesWereRetrieved(properties, propertiesToRetrieve))
-                    {
-                        // Properties couldn't be found in entities in collections or refrences.
-                        // Try to find missing properties in related key entries.
-                        // This process is slow but it is not a common case.
-                        var entry = wrappedOwner.Context.ObjectStateManager.FindEntityEntry(ownerKey);
-                        Debug.Assert(entry != null, "Owner entry not found in the object state manager");
-                        entry.RetrieveReferentialConstraintPropertiesFromKeyEntries(properties);
-
-                        // Check again if all properties were retrieved.
-                        if (!CheckIfAllPropertiesWereRetrieved(properties, propertiesToRetrieve))
-                        {
-                            throw new InvalidOperationException(Strings.RelationshipManager_UnableToRetrieveReferentialConstraintProperties);
-                        }
-                    }
-                }
-            }
-
-            // 1. If key is temporary, properties from principal entities were retrieved above. 
-            //    The other key properties are properties which are not Dependent end of some Referential Constraint.
-            // 2. If key is not temporary and this method was not called from AcceptChanges() - all key values
-            //    of the current entity are added to 'properties'.
-            if (!ownerKey.IsTemporary || includeOwnValues)
-            {
-                // NOTE this part is never executed when the method is called from ObjectStateManager.AcceptChanges(),
-                //      so we don't try to "retrieve" properties from the the same (callers) entity.
-                var entry = wrappedOwner.Context.ObjectStateManager.FindEntityEntry(ownerKey);
-                Debug.Assert(entry != null, "Owner entry not found in the object state manager");
-                entry.GetOtherKeyProperties(properties);
-            }
-        }
-
-        // properties dictionary contains name of property, its value and coutner saying how many times this property was retrieved from principal entities
-        private static bool CheckIfAllPropertiesWereRetrieved(
-            Dictionary<string, KeyValuePair<object, IntBox>> properties, List<string> propertiesToRetrieve)
-        {
-            DebugCheck.NotNull(properties);
-            DebugCheck.NotNull(propertiesToRetrieve);
-
-            var isSuccess = true;
-
-            var countersCopy = new List<int>();
-            ICollection<KeyValuePair<object, IntBox>> values = properties.Values;
-
-            // Create copy of counters (needed in case of failure)
-            foreach (var valueCounterPair in values)
-            {
-                countersCopy.Add(valueCounterPair.Value.Value);
-            }
-
-            foreach (var name in propertiesToRetrieve)
-            {
-                if (!properties.ContainsKey(name))
-                {
-                    isSuccess = false;
-                    break;
-                }
-
-                var valueCounterPair = properties[name];
-                valueCounterPair.Value.Value = valueCounterPair.Value.Value - 1;
-                if (valueCounterPair.Value.Value < 0)
-                {
-                    isSuccess = false;
-                    break;
-                }
-            }
-
-            // Check if all the coutners equal 0
-            if (isSuccess)
-            {
-                foreach (var valueCounterPair in values)
-                {
-                    if (valueCounterPair.Value.Value != 0)
-                    {
-                        isSuccess = false;
-                        break;
-                    }
-                }
-            }
-
-            // Restore counters in case of failure
-            if (!isSuccess)
-            {
-                IEnumerator<int> enumerator = countersCopy.GetEnumerator();
-                foreach (var valueCounterPair in values)
-                {
-                    enumerator.MoveNext();
-                    valueCounterPair.Value.Value = enumerator.Current;
-                }
-            }
-
-            return isSuccess;
-        }
-
-        // Check consistency between properties of current entity and Principal entities
-        // If some of Principal entities don't exist or some property cannot be checked - this is violation of RI Constraints
-        internal void CheckReferentialConstraintProperties(EntityEntry ownerEntry)
-        {
-            DebugCheck.NotNull(ownerEntry);
-
-            List<string> propertiesToRetrieve; // used to check if the owner is a dependent end of some RI Constraint
-            bool propertiesToPropagateExist; // used to check if the owner is a principal end of some RI Constraint
-            FindNamesOfReferentialConstraintProperties(out propertiesToRetrieve, out propertiesToPropagateExist, skipFK: false);
-
-            if ((propertiesToRetrieve != null || propertiesToPropagateExist)
-                && _relationships != null)
-            {
-                // Not using defensive copy here since CheckReferentialConstraintProperties should not cause change in underlying
-                // _relationships collection.
-                foreach (var relatedEnd in _relationships)
-                {
-                    if (!relatedEnd.CheckReferentialConstraintProperties(ownerEntry))
-                    {
-                        throw Error.RelationshipManager_InconsistentReferentialConstraintProperties();
-                    }
-                }
-            }
-        }
-
-        // ----------------
-        // Private Methods
-        // ----------------
-
-        // This method is required to maintain compatibility with the v1 binary serialization format. 
-        // In particular, it recreates a entity wrapper from the serialized owner.
-        // Note that this is only expected to work for non-POCO entities, since serialization of POCO
-        // entities will not result in serialization of the RelationshipManager or its related objects.
-        /// <summary>
-        /// Used internally to deserialize entity objects along with the
-        /// <see
-        ///     cref="T:System.Data.Entity.Core.Objects.DataClasses.RelationshipManager" />
-        /// instances.
-        /// </summary>
-        /// <param name="context">The serialized stream.</param>
-        [EditorBrowsable(EditorBrowsableState.Never)]
-        [Browsable(false)]
-        [OnDeserialized]
-        [SuppressMessage("Microsoft.Usage", "CA2238:ImplementSerializationMethodsCorrectly")]
-        public void OnDeserialized(StreamingContext context)
-        {
-            // Note that when deserializing, the context is always null since we never serialize
-            // the context with the entity.
-            _entityWrapperFactory = new EntityWrapperFactory();
-            _expensiveLoader = new ExpensiveOSpaceLoader();
-            _wrappedOwner = EntityWrapperFactory.WrapEntityUsingContext(_owner, null);
-        }
-
-        /// <summary>
-        /// Searches the list of relationships for an entry with the specified relationship name and role names
-        /// </summary>
-        /// <param name="relationshipName"> CSpace-qualified name of the relationship </param>
-        /// <param name="targetRoleName"> name of the target role </param>
-        /// <param name="relatedEnd"> the RelatedEnd if found, otherwise null </param>
-        /// <returns> true if the entry found, false otherwise </returns>
-        private bool TryGetCachedRelatedEnd(string relationshipName, string targetRoleName, out RelatedEnd relatedEnd)
-        {
-            relatedEnd = null;
-            if (null != _relationships)
-            {
-                // Not using defensive copy here since loop should not cause change in underlying
-                // _relationships collection.
-                foreach (var end in _relationships)
-                {
-                    var relNav = end.RelationshipNavigation;
-                    if (relNav.RelationshipName == relationshipName
-                        && relNav.To == targetRoleName)
-                    {
-                        relatedEnd = end;
-                        return true;
-                    }
-                }
-            }
-            return false;
-        }
-
-        // Find properties which are Dependent/Principal ends of some referential constraint
-        // Returned lists are never null.
-        // NOTE This method will be removed when bug 505935 is solved
-        // Returns true if any FK relationships were skipped so that they can be checked again after fixup
-        internal bool FindNamesOfReferentialConstraintProperties(
-            out List<string> propertiesToRetrieve, out bool propertiesToPropagateExist, bool skipFK)
-        {
-            var wrappedOwner = WrappedOwner;
-            Debug.Assert(wrappedOwner.Entity != null);
-            var ownerKey = wrappedOwner.EntityKey;
-            if ((object)ownerKey == null)
-            {
-                throw Error.EntityKey_UnexpectedNull();
-            }
-
-            propertiesToRetrieve = null;
-            propertiesToPropagateExist = false;
-
-            if (wrappedOwner.Context == null)
-            {
-                throw new InvalidOperationException(Strings.RelationshipManager_UnexpectedNullContext);
-            }
-            var entitySet = ownerKey.GetEntitySet(wrappedOwner.Context.MetadataWorkspace);
-            Debug.Assert(entitySet != null, "Unable to find entity set");
-
-            // Get association types in which current entity's type is one of the ends.
-            var associations = MetadataHelper.GetAssociationsForEntitySet(entitySet);
-
-            var skippedFK = false;
-            // Find key property names which are part of referential integrity constraints
-            foreach (var association in associations)
-            {
-                // NOTE ReferentialConstraints collection currently can contain 0 or 1 element
-                if (skipFK && association.ElementType.IsForeignKey)
-                {
-                    skippedFK = true;
-                }
-                else
-                {
-                    foreach (var constraint in association.ElementType.ReferentialConstraints)
-                    {
-                        if (constraint.ToRole.TypeUsage.EdmType
-                            == entitySet.ElementType.GetReferenceType())
-                        {
-                            // lazy creation of the list
-                            propertiesToRetrieve = propertiesToRetrieve ?? new List<string>();
-                            foreach (var property in constraint.ToProperties)
-                            {
-                                propertiesToRetrieve.Add(property.Name);
-                            }
-                        }
-                        // There are schemas, in which relationship has the same entitySet on both ends
-                        // that is why following 'if' statement is not inside of 'else' of previous 'if' statement
-                        if (constraint.FromRole.TypeUsage.EdmType
-                            == entitySet.ElementType.GetReferenceType())
-                        {
-                            propertiesToPropagateExist = true;
-                        }
-                    }
-                }
-            }
-            return skippedFK;
-        }
-
-        /// <summary>
-        /// Helper method to validate consistency of RelationshipManager instances
-        /// </summary>
-        /// <param name="wrappedEntity"> entity to compare against </param>
-        /// <returns> True if entity is the owner of this RelationshipManager, otherwise false </returns>
-        internal bool IsOwner(IEntityWrapper wrappedEntity)
-        {
-            var wrappedOwner = WrappedOwner;
-            Debug.Assert(wrappedEntity != null, "IEntityWrapper instance is null.");
-            return ReferenceEquals(wrappedEntity.Entity, wrappedOwner.Entity);
-        }
-
-        /// <summary>
-        /// Calls AttachContext on each RelatedEnd referenced by this manager.
-        /// </summary>
-        internal void AttachContextToRelatedEnds(ObjectContext context, EntitySet entitySet, MergeOption mergeOption)
-        {
-            DebugCheck.NotNull(context);
-            DebugCheck.NotNull(entitySet);
-            if (null != _relationships)
-            {
-                // If GetAllRelatedEnds was called while the entity was not attached to the context
-                // then _relationships may contain RelatedEnds that do not belong in based on the
-                // entity set that the owner ultimately was attached to.  This means that when attaching
-                // we need to trim the list to get rid of those RelatedEnds.
-                // It is possible that the RelatedEnds may have been obtained explicitly rather than through
-                // GetAllRelatedEnds.  If this is the case, then we prune anyway unless the RelatedEnd actually
-                // has something attached to it, in which case we try to attach the context which will cause
-                // an exception to be thrown.  This is all a bit messy, but it's the best we could do given that
-                // GetAllRelatedEnds was implemented in 3.5sp1 without taking MEST into account.
-                // Note that the Relationships property makes a copy so we can modify the list while iterating
-                foreach (var relatedEnd in Relationships)
-                {
-                    EdmType relationshipType;
-                    RelationshipSet relationshipSet;
-                    relatedEnd.FindRelationshipSet(context, entitySet, out relationshipType, out relationshipSet);
-                    if (relationshipSet != null
-                        || !relatedEnd.IsEmpty())
-                    {
-                        relatedEnd.AttachContext(context, entitySet, mergeOption);
-                    }
-                    else
-                    {
-                        _relationships.Remove(relatedEnd);
-                    }
-                }
-            }
-        }
-
-        /// <summary>
-        /// Calls AttachContext on each RelatedEnd referenced by this manager and also on all the enties
-        /// referenced by that related end.
-        /// </summary>
-        internal void ResetContextOnRelatedEnds(ObjectContext context, EntitySet entitySet, MergeOption mergeOption)
-        {
-            DebugCheck.NotNull(context);
-            DebugCheck.NotNull(entitySet);
-            if (null != _relationships)
-            {
-                foreach (var relatedEnd in Relationships)
-                {
-                    relatedEnd.AttachContext(context, entitySet, mergeOption);
-                    foreach (var wrappedEntity in relatedEnd.GetWrappedEntities())
-                    {
-                        wrappedEntity.ResetContext(context, relatedEnd.GetTargetEntitySetFromRelationshipSet(), mergeOption);
-                    }
-                }
-            }
-        }
-
-        /// <summary>
-        /// Calls DetachContext on each RelatedEnd referenced by this manager.
-        /// </summary>
-        internal void DetachContextFromRelatedEnds()
-        {
-            if (null != _relationships)
-            {
-                // Not using defensive copy here since DetachContext should not cause change in underlying
-                // _relationships collection.
-                foreach (var relatedEnd in _relationships)
-                {
-                    relatedEnd.DetachContext();
-                }
-            }
-        }
-
-        // --------------------
-        // Internal definitions
-        // --------------------
-
-        [Conditional("DEBUG")]
-        internal void VerifyIsNotRelated()
-        {
-            if (_relationships != null)
-            {
-                foreach (var r in _relationships)
-                {
-                    if (!r.IsEmpty())
-                    {
-                        Debug.Assert(
-                            false,
-                            "Cannot change a state of a Deleted entity if the entity has other than deleted relationships with other entities.");
-                    }
-                }
-            }
-        }
-    }
-}
->>>>>>> b1a13653
+}