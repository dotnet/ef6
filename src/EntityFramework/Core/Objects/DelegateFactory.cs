--- conflicted
+++ resolved
@@ -1,4 +1,3 @@
-<<<<<<< HEAD
 // Copyright (c) Microsoft Open Technologies, Inc. All rights reserved. See License.txt in the project root for license information.
 
 namespace System.Data.Entity.Core.Objects
@@ -441,450 +440,4 @@
             return getRelatedEnd;
         }
     }
-}
-=======
-// Copyright (c) Microsoft Open Technologies, Inc. All rights reserved. See License.txt in the project root for license information.
-
-namespace System.Data.Entity.Core.Objects
-{
-    using System.Collections.Generic;
-    using System.Data.Entity.Core.Common.Utils;
-    using System.Data.Entity.Core.Metadata.Edm;
-    using System.Data.Entity.Core.Objects.DataClasses;
-    using System.Data.Entity.Infrastructure;
-    using System.Data.Entity.Resources;
-    using System.Data.Entity.Utilities;
-    using System.Diagnostics;
-    using System.Globalization;
-    using System.Linq;
-    using System.Linq.Expressions;
-    using System.Reflection;
-
-    /// <summary>
-    /// CodeGenerator class: use expression trees to dynamically generate code to get/set properties.
-    /// </summary>
-    internal static class DelegateFactory
-    {
-        private static readonly MethodInfo _throwSetInvalidValue = typeof(EntityUtil).GetMethod(
-            "ThrowSetInvalidValue", BindingFlags.Static | BindingFlags.NonPublic, null,
-            new[] { typeof(object), typeof(Type), typeof(string), typeof(string) }, null);
-
-        /// <summary>
-        /// For an OSpace ComplexType returns the delegate to construct the clr instance.
-        /// </summary>
-        internal static Func<object> GetConstructorDelegateForType(ClrComplexType clrType)
-        {
-            return (clrType.Constructor ?? (clrType.Constructor = CreateConstructor(clrType.ClrType)));
-        }
-
-        /// <summary>
-        /// For an OSpace EntityType returns the delegate to construct the clr instance.
-        /// </summary>
-        internal static Func<object> GetConstructorDelegateForType(ClrEntityType clrType)
-        {
-            return (clrType.Constructor ?? (clrType.Constructor = CreateConstructor(clrType.ClrType)));
-        }
-
-        /// <summary>
-        /// for an OSpace property, get the property value from a clr instance
-        /// </summary>
-        internal static object GetValue(EdmProperty property, object target)
-        {
-            var getter = GetGetterDelegateForProperty(property);
-            Debug.Assert(null != getter, "null getter");
-
-            return getter(target);
-        }
-
-        internal static Func<object, object> GetGetterDelegateForProperty(EdmProperty property)
-        {
-            return property.ValueGetter
-                   ?? (property.ValueGetter = CreatePropertyGetter(property.EntityDeclaringType, property.PropertyInfo));
-        }
-
-        /// <summary>
-        /// for an OSpace property, set the property value on a clr instance
-        /// </summary>
-        /// <exception cref="System.Data.ConstraintException">
-        /// If
-        /// <paramref name="value" />
-        /// is null for a non nullable property.
-        /// </exception>
-        /// <exception cref="System.InvalidOperationException">
-        /// Invalid cast of
-        /// <paramref name="value" />
-        /// to property type.
-        /// </exception>
-        /// <exception cref="System.ArgumentOutOfRangeException">From generated enties via StructuralObject.SetValidValue.</exception>
-        internal static void SetValue(EdmProperty property, object target, object value)
-        {
-            var setter = GetSetterDelegateForProperty(property);
-            setter(target, value);
-        }
-
-        /// <summary>
-        /// For an OSpace property, gets the delegate to set the property value on a clr instance.
-        /// </summary>
-        internal static Action<object, object> GetSetterDelegateForProperty(EdmProperty property)
-        {
-            var setter = property.ValueSetter;
-            if (null == setter)
-            {
-                setter = CreatePropertySetter(
-                    property.EntityDeclaringType, property.PropertyInfo,
-                    property.Nullable);
-                property.ValueSetter = setter;
-            }
-            Debug.Assert(null != setter, "null setter");
-            return setter;
-        }
-
-        /// <summary>
-        /// Gets the related end instance for the source AssociationEndMember by creating a DynamicMethod to
-        /// call GetRelatedCollection or GetRelatedReference
-        /// </summary>
-        internal static RelatedEnd GetRelatedEnd(
-            RelationshipManager sourceRelationshipManager, AssociationEndMember sourceMember, AssociationEndMember targetMember,
-            RelatedEnd existingRelatedEnd)
-        {
-            var getRelatedEnd = sourceMember.GetRelatedEnd;
-            if (null == getRelatedEnd)
-            {
-                getRelatedEnd = CreateGetRelatedEndMethod(sourceMember, targetMember);
-                sourceMember.GetRelatedEnd = getRelatedEnd;
-            }
-            Debug.Assert(null != getRelatedEnd, "null getRelatedEnd");
-
-            return getRelatedEnd(sourceRelationshipManager, existingRelatedEnd);
-        }
-
-        internal static Action<object, object> CreateNavigationPropertySetter(Type declaringType, PropertyInfo navigationProperty)
-        {
-            DebugCheck.NotNull(declaringType);
-            DebugCheck.NotNull(navigationProperty);
-
-            var propertyInfoForSet = navigationProperty.GetPropertyInfoForSet();
-            var setMethod = propertyInfoForSet.GetSetMethod(nonPublic: true);
-
-            if (setMethod == null)
-            {
-                throw new InvalidOperationException(Strings.CodeGen_PropertyNoSetter);
-            }
-
-            if (setMethod.IsStatic)
-            {
-                throw new InvalidOperationException(Strings.CodeGen_PropertyIsStatic);
-            }
-
-            if (setMethod.DeclaringType.IsValueType)
-            {
-                throw new InvalidOperationException(Strings.CodeGen_PropertyDeclaringTypeIsValueType);
-            }
-
-            var entityParameter = Expression.Parameter(typeof(object), "entity");
-            var targetParameter = Expression.Parameter(typeof(object), "target");
-
-            return Expression.Lambda<Action<object, object>>(
-                Expression.Assign(
-                    Expression.Property(Expression.Convert(entityParameter, declaringType), propertyInfoForSet),
-                    Expression.Convert(targetParameter, navigationProperty.PropertyType)), entityParameter, targetParameter).Compile();
-        }
-
-        /// <summary>
-        /// Gets a parameterless constructor for the specified type.
-        /// </summary>
-        /// <param name="type"> Type to get constructor for. </param>
-        /// <returns> Parameterless constructor for the specified type. </returns>
-        internal static ConstructorInfo GetConstructorForType(Type type)
-        {
-            DebugCheck.NotNull(type);
-            var ci = type.GetConstructor(
-                BindingFlags.NonPublic | BindingFlags.Public | BindingFlags.Instance | BindingFlags.CreateInstance, null, Type.EmptyTypes,
-                null);
-            if (null == ci)
-            {
-                throw new InvalidOperationException(Strings.CodeGen_ConstructorNoParameterless(type.FullName));
-            }
-            return ci;
-        }
-
-        /// <summary>
-        /// Gets a new expression that uses the parameterless constructor for the specified collection type.
-        /// For HashSet{T} will use ObjectReferenceEqualityComparer.
-        /// </summary>
-        /// <param name="type"> Type to get constructor for. </param>
-        /// <returns> Parameterless constructor for the specified type. </returns>
-        internal static NewExpression GetNewExpressionForCollectionType(Type type)
-        {
-            if (type.IsGenericType && type.GetGenericTypeDefinition() == typeof(HashSet<>))
-            {
-                var constructor = type.GetConstructor(
-                    BindingFlags.Public | BindingFlags.Instance | BindingFlags.CreateInstance, null,
-                    new[] { typeof(IEqualityComparer<>).MakeGenericType(type.GetGenericArguments()) }, null);
-                return Expression.New(constructor, Expression.New(typeof(ObjectReferenceEqualityComparer)));
-            }
-            return Expression.New(GetConstructorForType(type));
-        }
-
-        /// <summary>
-        /// generate a delegate equivalent to
-        /// private object Constructor() { return new XClass(); }
-        /// </summary>
-        internal static Func<object> CreateConstructor(Type type)
-        {
-            DebugCheck.NotNull(type);
-
-            GetConstructorForType(type);
-
-            return Expression.Lambda<Func<object>>(Expression.New(type)).Compile();
-        }
-
-        /// <summary>
-        /// generate a delegate equivalent to
-        /// private object MemberGetter(object target) { return target.PropertyX; }
-        /// or if the property is Nullable&lt;&gt; generate a delegate equivalent to
-        /// private object MemberGetter(object target) { Nullable&lt;X&gt; y = target.PropertyX; return ((y.HasValue) ? y.Value : null); }
-        /// </summary>
-        internal static Func<object, object> CreatePropertyGetter(Type entityDeclaringType, PropertyInfo propertyInfo)
-        {
-            DebugCheck.NotNull(entityDeclaringType);
-            DebugCheck.NotNull(propertyInfo);
-
-            var getter = propertyInfo.GetGetMethod(nonPublic: true);
-
-            if (getter == null)
-            {
-                throw new InvalidOperationException(Strings.CodeGen_PropertyNoGetter);
-            }
-
-            if (getter.IsStatic)
-            {
-                throw new InvalidOperationException(Strings.CodeGen_PropertyIsStatic);
-            }
-
-            if (propertyInfo.DeclaringType.IsValueType)
-            {
-                throw new InvalidOperationException(Strings.CodeGen_PropertyDeclaringTypeIsValueType);
-            }
-
-            if (propertyInfo.GetIndexParameters().Any())
-            {
-                throw new InvalidOperationException(Strings.CodeGen_PropertyIsIndexed);
-            }
-
-            var propertyType = propertyInfo.PropertyType;
-            if (propertyType.IsPointer)
-            {
-                throw new InvalidOperationException(Strings.CodeGen_PropertyUnsupportedType);
-            }
-
-            var entityParameter = Expression.Parameter(typeof(object), "entity");
-            Expression getterExpression = Expression.Property(Expression.Convert(entityParameter, entityDeclaringType), propertyInfo);
-
-            if (propertyType.IsValueType)
-            {
-                getterExpression = Expression.Convert(getterExpression, typeof(object));
-            }
-
-            return Expression.Lambda<Func<object, object>>(getterExpression, entityParameter).Compile();
-        }
-
-        /// <summary>
-        /// generate a delegate equivalent to
-        /// // if Property is Nullable value type
-        /// private void MemberSetter(object target, object value) {
-        /// if (AllowNull &amp;&amp; (null == value)) {
-        /// ((TargetType)target).PropertyName = default(PropertyType?);
-        /// return;
-        /// }
-        /// if (value is PropertyType) {
-        /// ((TargetType)target).PropertyName = new (PropertyType?)((PropertyType)value);
-        /// return;
-        /// }
-        /// ThrowInvalidValue(value, TargetType.Name, PropertyName);
-        /// return
-        /// }
-        /// // when PropertyType is a value type
-        /// private void MemberSetter(object target, object value) {
-        /// if (value is PropertyType) {
-        /// ((TargetType)target).PropertyName = (PropertyType)value;
-        /// return;
-        /// }
-        /// ThrowInvalidValue(value, TargetType.Name, PropertyName);
-        /// return
-        /// }
-        /// // when PropertyType is a reference type
-        /// private void MemberSetter(object target, object value) {
-        /// if ((AllowNull &amp;&amp; (null == value)) || (value is PropertyType)) {
-        /// ((TargetType)target).PropertyName = ((PropertyType)value);
-        /// return;
-        /// }
-        /// ThrowInvalidValue(value, TargetType.Name, PropertyName);
-        /// return
-        /// }
-        /// </summary>
-        /// <exception cref="System.InvalidOperationException">
-        /// If the method is missing or static or has indexed parameters.
-        /// Or if the declaring type is a value type.
-        /// Or if the parameter type is a pointer.
-        /// </exception>
-        internal static Action<object, object> CreatePropertySetter(Type entityDeclaringType, PropertyInfo propertyInfo, bool allowNull)
-        {
-            var propertyInfoForSet = ValidateSetterProperty(propertyInfo);
-
-            var entityParameter = Expression.Parameter(typeof(object), "entity");
-            var targetParameter = Expression.Parameter(typeof(object), "target");
-            var propertyType = propertyInfo.PropertyType;
-
-            // allowNull comes from a model facet and if it is not possible for the property to allow nulls
-            // then we switch this off even if the model has it switched on.
-            if (propertyType.IsValueType
-                && Nullable.GetUnderlyingType(propertyType) == null)
-            {
-                allowNull = false;
-            }
-
-            // The value is checked to see if it is a compatible type (or optionally null) and if it
-            // fails this check then a method on EntityUtil is called to throw the appropriate exception.
-            Expression checkValidValue = Expression.TypeIs(targetParameter, propertyType);
-            if (allowNull)
-            {
-                checkValidValue = Expression.Or(Expression.ReferenceEqual(targetParameter, Expression.Constant(null)), checkValidValue);
-            }
-
-            return Expression.Lambda<Action<object, object>>(
-                Expression.IfThenElse(
-                    checkValidValue,
-                    Expression.Assign(
-                        Expression.Property(Expression.Convert(entityParameter, entityDeclaringType), propertyInfoForSet),
-                        Expression.Convert(targetParameter, propertyInfo.PropertyType)),
-                    Expression.Call(
-                        _throwSetInvalidValue,
-                        targetParameter,
-                        Expression.Constant(propertyType),
-                        Expression.Constant(entityDeclaringType.Name),
-                        Expression.Constant(propertyInfo.Name))), entityParameter, targetParameter).Compile();
-        }
-
-        internal static PropertyInfo ValidateSetterProperty(PropertyInfo propertyInfo)
-        {
-            DebugCheck.NotNull(propertyInfo);
-
-            var propertyInfoForSet = propertyInfo.GetPropertyInfoForSet();
-
-            var setterMethodInfo = propertyInfoForSet.GetSetMethod(nonPublic: true);
-
-            if (setterMethodInfo == null)
-            {
-                throw new InvalidOperationException(Strings.CodeGen_PropertyNoSetter);
-            }
-
-            if (setterMethodInfo.IsStatic)
-            {
-                throw new InvalidOperationException(Strings.CodeGen_PropertyIsStatic);
-            }
-
-            if (propertyInfoForSet.DeclaringType.IsValueType)
-            {
-                throw new InvalidOperationException(Strings.CodeGen_PropertyDeclaringTypeIsValueType);
-            }
-
-            if (propertyInfoForSet.GetIndexParameters().Any())
-            {
-                throw new InvalidOperationException(Strings.CodeGen_PropertyIsIndexed);
-            }
-
-            if (propertyInfoForSet.PropertyType.IsPointer)
-            {
-                throw new InvalidOperationException(Strings.CodeGen_PropertyUnsupportedType);
-            }
-
-            return propertyInfoForSet;
-        }
-
-        /// <summary>
-        /// Create delegate used to invoke either the GetRelatedReference or GetRelatedCollection generic method on the RelationshipManager.
-        /// </summary>
-        /// <param name="sourceMember"> source end of the relationship for the requested navigation </param>
-        /// <param name="targetMember"> target end of the relationship for the requested navigation </param>
-        /// <returns> Delegate that can be used to invoke the corresponding method. </returns>
-        private static Func<RelationshipManager, RelatedEnd, RelatedEnd> CreateGetRelatedEndMethod(
-            AssociationEndMember sourceMember, AssociationEndMember targetMember)
-        {
-            Debug.Assert(
-                sourceMember.DeclaringType == targetMember.DeclaringType, "Source and Target members must be in the same DeclaringType");
-
-            var sourceEntityType = MetadataHelper.GetEntityTypeForEnd(sourceMember);
-            var targetEntityType = MetadataHelper.GetEntityTypeForEnd(targetMember);
-            var sourceAccessor = MetadataHelper.GetNavigationPropertyAccessor(targetEntityType, targetMember, sourceMember);
-            var targetAccessor = MetadataHelper.GetNavigationPropertyAccessor(sourceEntityType, sourceMember, targetMember);
-
-            var genericCreateRelatedEndMethod = typeof(DelegateFactory).GetMethod(
-                "CreateGetRelatedEndMethod", BindingFlags.NonPublic | BindingFlags.Static, null,
-                new[]
-                    {
-                        typeof(AssociationEndMember), typeof(AssociationEndMember), typeof(NavigationPropertyAccessor),
-                        typeof(NavigationPropertyAccessor)
-                    }, null);
-            Debug.Assert(genericCreateRelatedEndMethod != null, "Could not find method DelegateFactory.CreateGetRelatedEndMethod");
-
-            var createRelatedEndMethod = genericCreateRelatedEndMethod.MakeGenericMethod(sourceEntityType.ClrType, targetEntityType.ClrType);
-            var getRelatedEndDelegate = createRelatedEndMethod.Invoke(
-                null, new object[] { sourceMember, targetMember, sourceAccessor, targetAccessor });
-
-            return (Func<RelationshipManager, RelatedEnd, RelatedEnd>)getRelatedEndDelegate;
-        }
-
-        private static Func<RelationshipManager, RelatedEnd, RelatedEnd> CreateGetRelatedEndMethod<TSource, TTarget>(
-            AssociationEndMember sourceMember, AssociationEndMember targetMember, NavigationPropertyAccessor sourceAccessor,
-            NavigationPropertyAccessor targetAccessor)
-            where TSource : class
-            where TTarget : class
-        {
-            Func<RelationshipManager, RelatedEnd, RelatedEnd> getRelatedEnd;
-
-            // Get the appropriate method, either collection or reference depending on the target multiplicity
-            switch (targetMember.RelationshipMultiplicity)
-            {
-                case RelationshipMultiplicity.ZeroOrOne:
-                case RelationshipMultiplicity.One:
-                    {
-                        getRelatedEnd = (manager, relatedEnd) =>
-                                        manager.GetRelatedReference<TSource, TTarget>(
-                                            sourceMember.DeclaringType.FullName,
-                                            sourceMember.Name,
-                                            targetMember.Name,
-                                            sourceAccessor,
-                                            targetAccessor,
-                                            sourceMember.RelationshipMultiplicity,
-                                            relatedEnd);
-
-                        break;
-                    }
-                case RelationshipMultiplicity.Many:
-                    {
-                        getRelatedEnd = (manager, relatedEnd) =>
-                                        manager.GetRelatedCollection<TSource, TTarget>(
-                                            sourceMember.DeclaringType.FullName,
-                                            sourceMember.Name,
-                                            targetMember.Name,
-                                            sourceAccessor,
-                                            targetAccessor,
-                                            sourceMember.RelationshipMultiplicity,
-                                            relatedEnd);
-
-                        break;
-                    }
-                default:
-                    var type = typeof(RelationshipMultiplicity);
-                    throw new ArgumentOutOfRangeException(
-                        type.Name,
-                        Strings.ADP_InvalidEnumerationValue(
-                            type.Name, ((int)targetMember.RelationshipMultiplicity).ToString(CultureInfo.InvariantCulture)));
-            }
-
-            return getRelatedEnd;
-        }
-    }
-}
->>>>>>> b1a13653
+}