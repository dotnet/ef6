--- conflicted
+++ resolved
@@ -1,4 +1,3 @@
-<<<<<<< HEAD
 // Copyright (c) Microsoft Open Technologies, Inc. All rights reserved. See License.txt in the project root for license information.
 
 namespace System.Data.Entity.Core.Objects.Internal
@@ -167,168 +166,4 @@
             }
         }
     }
-}
-=======
-// Copyright (c) Microsoft Open Technologies, Inc. All rights reserved. See License.txt in the project root for license information.
-
-namespace System.Data.Entity.Core.Objects.Internal
-{
-    using System.Collections.Generic;
-    using System.Data.Entity.Core.Metadata.Edm;
-    using System.Diagnostics;
-    using System.Reflection;
-    using System.Reflection.Emit;
-    using System.Runtime.Serialization;
-    using System.Security;
-
-    /// <summary>
-    /// This class determines if the proxied type implements ISerializable with the special serialization constructor.
-    /// If it does, it adds the appropriate members to the proxy type.
-    /// </summary>
-    internal sealed class SerializableImplementor
-    {
-        private readonly Type _baseClrType;
-        private readonly bool _baseImplementsISerializable;
-        private readonly bool _canOverride;
-        private readonly MethodInfo _getObjectDataMethod;
-        private readonly ConstructorInfo _serializationConstructor;
-
-        internal SerializableImplementor(EntityType ospaceEntityType)
-        {
-            _baseClrType = ospaceEntityType.ClrType;
-            _baseImplementsISerializable = _baseClrType.IsSerializable && typeof(ISerializable).IsAssignableFrom(_baseClrType);
-
-            if (_baseImplementsISerializable)
-            {
-                // Determine if interface implementation can be overridden.
-                // Fortunately, there's only one method to check.
-                var mapping = _baseClrType.GetInterfaceMap(typeof(ISerializable));
-                _getObjectDataMethod = mapping.TargetMethods[0];
-
-                // Members that implement interfaces must be public, unless they are explicitly implemented, in which case they are private and sealed (at least for C#).
-                var canOverrideMethod = (_getObjectDataMethod.IsVirtual && !_getObjectDataMethod.IsFinal) && _getObjectDataMethod.IsPublic;
-
-                if (canOverrideMethod)
-                {
-                    // Determine if proxied type provides the special serialization constructor.
-                    // In order for the proxy class to properly support ISerializable, this constructor must not be private.
-                    _serializationConstructor =
-                        _baseClrType.GetConstructor(
-                            BindingFlags.Instance | BindingFlags.Public | BindingFlags.NonPublic, null,
-                            new[] { typeof(SerializationInfo), typeof(StreamingContext) }, null);
-
-                    _canOverride = _serializationConstructor != null
-                                   &&
-                                   (_serializationConstructor.IsPublic || _serializationConstructor.IsFamily
-                                    || _serializationConstructor.IsFamilyOrAssembly);
-                }
-
-                Debug.Assert(
-                    !(_canOverride && (_getObjectDataMethod == null || _serializationConstructor == null)),
-                    "Both GetObjectData method and Serialization Constructor must be present when proxy overrides ISerializable implementation.");
-            }
-        }
-
-        internal bool TypeIsSuitable
-        {
-            get
-            {
-                // To be suitable,
-                // either proxied type doesn't implement ISerializable,
-                // or it does and it can be suitably overridden.
-                return !_baseImplementsISerializable || _canOverride;
-            }
-        }
-
-        internal bool TypeImplementsISerializable
-        {
-            get { return _baseImplementsISerializable; }
-        }
-
-        internal void Implement(TypeBuilder typeBuilder, IEnumerable<FieldBuilder> serializedFields)
-        {
-            if (_baseImplementsISerializable && _canOverride)
-            {
-                var parameterTypes = new[] { typeof(SerializationInfo), typeof(StreamingContext) };
-                var getTypeFromHandle = typeof(Type).GetMethod("GetTypeFromHandle", new[] { typeof(RuntimeTypeHandle) });
-                var addValue = typeof(SerializationInfo).GetMethod("AddValue", new[] { typeof(string), typeof(object), typeof(Type) });
-                var getValue = typeof(SerializationInfo).GetMethod("GetValue", new[] { typeof(string), typeof(Type) });
-
-                //
-                // Define GetObjectData method override
-                //
-                // [SecurityCritical]
-                // public void GetObjectData(SerializationInfo info, StreamingContext context)
-                //
-                var proxyGetObjectData = typeBuilder.DefineMethod(
-                    _getObjectDataMethod.Name,
-                    MethodAttributes.Public | MethodAttributes.HideBySig | MethodAttributes.Virtual,
-                    null,
-                    parameterTypes);
-
-                proxyGetObjectData.SetCustomAttribute(
-                    new CustomAttributeBuilder(
-                        typeof(SecurityCriticalAttribute).GetConstructor(Type.EmptyTypes), new object[0]));
-
-                {
-                    var generator = proxyGetObjectData.GetILGenerator();
-
-                    // Call SerializationInfo.AddValue to serialize each field value
-                    foreach (var field in serializedFields)
-                    {
-                        generator.Emit(OpCodes.Ldarg_1);
-                        generator.Emit(OpCodes.Ldstr, field.Name);
-                        generator.Emit(OpCodes.Ldarg_0);
-                        generator.Emit(OpCodes.Ldfld, field);
-                        generator.Emit(OpCodes.Ldtoken, field.FieldType);
-                        generator.Emit(OpCodes.Call, getTypeFromHandle);
-                        generator.Emit(OpCodes.Callvirt, addValue);
-                    }
-
-                    // Emit call to base method
-                    generator.Emit(OpCodes.Ldarg_0);
-                    generator.Emit(OpCodes.Ldarg_1);
-                    generator.Emit(OpCodes.Ldarg_2);
-                    generator.Emit(OpCodes.Call, _getObjectDataMethod);
-                    generator.Emit(OpCodes.Ret);
-                }
-
-                //
-                // Define serialization constructor
-                //
-                // .ctor(SerializationInfo info, StreamingContext context)
-                //
-                var constructorAttributes = MethodAttributes.HideBySig | MethodAttributes.SpecialName | MethodAttributes.RTSpecialName;
-                constructorAttributes |= _serializationConstructor.IsPublic ? MethodAttributes.Public : MethodAttributes.Private;
-
-                var proxyConstructor = typeBuilder.DefineConstructor(
-                    constructorAttributes, CallingConventions.Standard | CallingConventions.HasThis, parameterTypes);
-
-                {
-                    //Emit call to base serialization constructor
-                    var generator = proxyConstructor.GetILGenerator();
-                    generator.Emit(OpCodes.Ldarg_0);
-                    generator.Emit(OpCodes.Ldarg_1);
-                    generator.Emit(OpCodes.Ldarg_2);
-                    generator.Emit(OpCodes.Call, _serializationConstructor);
-
-                    // Call SerializationInfo.GetValue to retrieve the value of each field
-                    foreach (var field in serializedFields)
-                    {
-                        generator.Emit(OpCodes.Ldarg_0);
-                        generator.Emit(OpCodes.Ldarg_1);
-                        generator.Emit(OpCodes.Ldstr, field.Name);
-                        generator.Emit(OpCodes.Ldtoken, field.FieldType);
-                        generator.Emit(OpCodes.Call, getTypeFromHandle);
-                        generator.Emit(OpCodes.Callvirt, getValue);
-                        generator.Emit(OpCodes.Castclass, field.FieldType);
-                        generator.Emit(OpCodes.Stfld, field);
-                    }
-
-                    generator.Emit(OpCodes.Ret);
-                }
-            }
-        }
-    }
-}
->>>>>>> b1a13653
+}