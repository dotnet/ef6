<<<<<<< HEAD
// Copyright (c) Microsoft Open Technologies, Inc. All rights reserved. See License.txt in the project root for license information.

namespace System.Data.Entity.Core.Objects.Internal
{
    using System.Collections.Generic;
    using System.Data.Entity.Utilities;
    using System.Reflection;
    using System.Reflection.Emit;

    internal class BaseProxyImplementor
    {
        private readonly List<PropertyInfo> _baseGetters;
        private readonly List<PropertyInfo> _baseSetters;

        public BaseProxyImplementor()
        {
            _baseGetters = new List<PropertyInfo>();
            _baseSetters = new List<PropertyInfo>();
        }

        public List<PropertyInfo> BaseGetters
        {
            get { return _baseGetters; }
        }

        public List<PropertyInfo> BaseSetters
        {
            get { return _baseSetters; }
        }

        public void AddBasePropertyGetter(PropertyInfo baseProperty)
        {
            _baseGetters.Add(baseProperty);
        }

        public void AddBasePropertySetter(PropertyInfo baseProperty)
        {
            _baseSetters.Add(baseProperty);
        }

        public void Implement(TypeBuilder typeBuilder)
        {
            if (_baseGetters.Count > 0)
            {
                ImplementBaseGetter(typeBuilder);
            }
            if (_baseSetters.Count > 0)
            {
                ImplementBaseSetter(typeBuilder);
            }
        }

        internal static readonly MethodInfo StringEquals 
            = typeof(string).GetDeclaredMethod("op_Equality", new[] { typeof(string), typeof(string) });

        private static readonly ConstructorInfo _invalidOperationConstructor =
            typeof(InvalidOperationException).GetConstructor(Type.EmptyTypes);

        private void ImplementBaseGetter(TypeBuilder typeBuilder)
        {
            // Define a property getter in the proxy type
            var getterBuilder = typeBuilder.DefineMethod(
                "GetBasePropertyValue", MethodAttributes.Public | MethodAttributes.HideBySig, typeof(object), new[] { typeof(string) });
            var gen = getterBuilder.GetILGenerator();
            var labels = new Label[_baseGetters.Count];

            for (var i = 0; i < _baseGetters.Count; i++)
            {
                labels[i] = gen.DefineLabel();
                gen.Emit(OpCodes.Ldarg_1);
                gen.Emit(OpCodes.Ldstr, _baseGetters[i].Name);
                gen.Emit(OpCodes.Call, StringEquals);
                gen.Emit(OpCodes.Brfalse_S, labels[i]);
                gen.Emit(OpCodes.Ldarg_0);
                gen.Emit(OpCodes.Call, _baseGetters[i].Getter());
                gen.Emit(OpCodes.Ret);
                gen.MarkLabel(labels[i]);
            }
            gen.Emit(OpCodes.Newobj, _invalidOperationConstructor);
            gen.Emit(OpCodes.Throw);
        }

        private void ImplementBaseSetter(TypeBuilder typeBuilder)
        {
            var setterBuilder = typeBuilder.DefineMethod(
                "SetBasePropertyValue", MethodAttributes.Public | MethodAttributes.HideBySig, typeof(void),
                new[] { typeof(string), typeof(object) });
            var gen = setterBuilder.GetILGenerator();

            var labels = new Label[_baseSetters.Count];

            for (var i = 0; i < _baseSetters.Count; i++)
            {
                labels[i] = gen.DefineLabel();
                gen.Emit(OpCodes.Ldarg_1);
                gen.Emit(OpCodes.Ldstr, _baseSetters[i].Name);
                gen.Emit(OpCodes.Call, StringEquals);
                gen.Emit(OpCodes.Brfalse_S, labels[i]);
                gen.Emit(OpCodes.Ldarg_0);
                gen.Emit(OpCodes.Ldarg_2);
                gen.Emit(OpCodes.Castclass, _baseSetters[i].PropertyType);
                gen.Emit(OpCodes.Call, _baseSetters[i].Setter());
                gen.Emit(OpCodes.Ret);
                gen.MarkLabel(labels[i]);
            }
            gen.Emit(OpCodes.Newobj, _invalidOperationConstructor);
            gen.Emit(OpCodes.Throw);
        }
    }
}
=======
// Copyright (c) Microsoft Open Technologies, Inc. All rights reserved. See License.txt in the project root for license information.

namespace System.Data.Entity.Core.Objects.Internal
{
    using System.Collections.Generic;
    using System.Reflection;
    using System.Reflection.Emit;

    internal class BaseProxyImplementor
    {
        private readonly List<PropertyInfo> _baseGetters;
        private readonly List<PropertyInfo> _baseSetters;

        public BaseProxyImplementor()
        {
            _baseGetters = new List<PropertyInfo>();
            _baseSetters = new List<PropertyInfo>();
        }

        public List<PropertyInfo> BaseGetters
        {
            get { return _baseGetters; }
        }

        public List<PropertyInfo> BaseSetters
        {
            get { return _baseSetters; }
        }

        public void AddBasePropertyGetter(PropertyInfo baseProperty)
        {
            _baseGetters.Add(baseProperty);
        }

        public void AddBasePropertySetter(PropertyInfo baseProperty)
        {
            _baseSetters.Add(baseProperty);
        }

        public void Implement(TypeBuilder typeBuilder)
        {
            if (_baseGetters.Count > 0)
            {
                ImplementBaseGetter(typeBuilder);
            }
            if (_baseSetters.Count > 0)
            {
                ImplementBaseSetter(typeBuilder);
            }
        }

        private static readonly MethodInfo _stringEquals = typeof(string).GetMethod(
            "op_Equality", new[] { typeof(string), typeof(string) });

        private static readonly ConstructorInfo _invalidOperationConstructor =
            typeof(InvalidOperationException).GetConstructor(Type.EmptyTypes);

        private void ImplementBaseGetter(TypeBuilder typeBuilder)
        {
            // Define a property getter in the proxy type
            var getterBuilder = typeBuilder.DefineMethod(
                "GetBasePropertyValue", MethodAttributes.Public | MethodAttributes.HideBySig, typeof(object), new[] { typeof(string) });
            var gen = getterBuilder.GetILGenerator();
            var labels = new Label[_baseGetters.Count];

            for (var i = 0; i < _baseGetters.Count; i++)
            {
                labels[i] = gen.DefineLabel();
                gen.Emit(OpCodes.Ldarg_1);
                gen.Emit(OpCodes.Ldstr, _baseGetters[i].Name);
                gen.Emit(OpCodes.Call, _stringEquals);
                gen.Emit(OpCodes.Brfalse_S, labels[i]);
                gen.Emit(OpCodes.Ldarg_0);
                gen.Emit(OpCodes.Call, _baseGetters[i].GetGetMethod(true));
                gen.Emit(OpCodes.Ret);
                gen.MarkLabel(labels[i]);
            }
            gen.Emit(OpCodes.Newobj, _invalidOperationConstructor);
            gen.Emit(OpCodes.Throw);
        }

        private void ImplementBaseSetter(TypeBuilder typeBuilder)
        {
            var setterBuilder = typeBuilder.DefineMethod(
                "SetBasePropertyValue", MethodAttributes.Public | MethodAttributes.HideBySig, typeof(void),
                new[] { typeof(string), typeof(object) });
            var gen = setterBuilder.GetILGenerator();

            var labels = new Label[_baseSetters.Count];

            for (var i = 0; i < _baseSetters.Count; i++)
            {
                labels[i] = gen.DefineLabel();
                gen.Emit(OpCodes.Ldarg_1);
                gen.Emit(OpCodes.Ldstr, _baseSetters[i].Name);
                gen.Emit(OpCodes.Call, _stringEquals);
                gen.Emit(OpCodes.Brfalse_S, labels[i]);
                gen.Emit(OpCodes.Ldarg_0);
                gen.Emit(OpCodes.Ldarg_2);
                gen.Emit(OpCodes.Castclass, _baseSetters[i].PropertyType);
                gen.Emit(OpCodes.Call, _baseSetters[i].GetSetMethod(true));
                gen.Emit(OpCodes.Ret);
                gen.MarkLabel(labels[i]);
            }
            gen.Emit(OpCodes.Newobj, _invalidOperationConstructor);
            gen.Emit(OpCodes.Throw);
        }
    }
}
>>>>>>> b1a13653
<|MERGE_RESOLUTION|>--- conflicted
+++ resolved
@@ -1,4 +1,3 @@
-<<<<<<< HEAD
 // Copyright (c) Microsoft Open Technologies, Inc. All rights reserved. See License.txt in the project root for license information.
 
 namespace System.Data.Entity.Core.Objects.Internal
@@ -108,115 +107,4 @@
             gen.Emit(OpCodes.Throw);
         }
     }
-}
-=======
-// Copyright (c) Microsoft Open Technologies, Inc. All rights reserved. See License.txt in the project root for license information.
-
-namespace System.Data.Entity.Core.Objects.Internal
-{
-    using System.Collections.Generic;
-    using System.Reflection;
-    using System.Reflection.Emit;
-
-    internal class BaseProxyImplementor
-    {
-        private readonly List<PropertyInfo> _baseGetters;
-        private readonly List<PropertyInfo> _baseSetters;
-
-        public BaseProxyImplementor()
-        {
-            _baseGetters = new List<PropertyInfo>();
-            _baseSetters = new List<PropertyInfo>();
-        }
-
-        public List<PropertyInfo> BaseGetters
-        {
-            get { return _baseGetters; }
-        }
-
-        public List<PropertyInfo> BaseSetters
-        {
-            get { return _baseSetters; }
-        }
-
-        public void AddBasePropertyGetter(PropertyInfo baseProperty)
-        {
-            _baseGetters.Add(baseProperty);
-        }
-
-        public void AddBasePropertySetter(PropertyInfo baseProperty)
-        {
-            _baseSetters.Add(baseProperty);
-        }
-
-        public void Implement(TypeBuilder typeBuilder)
-        {
-            if (_baseGetters.Count > 0)
-            {
-                ImplementBaseGetter(typeBuilder);
-            }
-            if (_baseSetters.Count > 0)
-            {
-                ImplementBaseSetter(typeBuilder);
-            }
-        }
-
-        private static readonly MethodInfo _stringEquals = typeof(string).GetMethod(
-            "op_Equality", new[] { typeof(string), typeof(string) });
-
-        private static readonly ConstructorInfo _invalidOperationConstructor =
-            typeof(InvalidOperationException).GetConstructor(Type.EmptyTypes);
-
-        private void ImplementBaseGetter(TypeBuilder typeBuilder)
-        {
-            // Define a property getter in the proxy type
-            var getterBuilder = typeBuilder.DefineMethod(
-                "GetBasePropertyValue", MethodAttributes.Public | MethodAttributes.HideBySig, typeof(object), new[] { typeof(string) });
-            var gen = getterBuilder.GetILGenerator();
-            var labels = new Label[_baseGetters.Count];
-
-            for (var i = 0; i < _baseGetters.Count; i++)
-            {
-                labels[i] = gen.DefineLabel();
-                gen.Emit(OpCodes.Ldarg_1);
-                gen.Emit(OpCodes.Ldstr, _baseGetters[i].Name);
-                gen.Emit(OpCodes.Call, _stringEquals);
-                gen.Emit(OpCodes.Brfalse_S, labels[i]);
-                gen.Emit(OpCodes.Ldarg_0);
-                gen.Emit(OpCodes.Call, _baseGetters[i].GetGetMethod(true));
-                gen.Emit(OpCodes.Ret);
-                gen.MarkLabel(labels[i]);
-            }
-            gen.Emit(OpCodes.Newobj, _invalidOperationConstructor);
-            gen.Emit(OpCodes.Throw);
-        }
-
-        private void ImplementBaseSetter(TypeBuilder typeBuilder)
-        {
-            var setterBuilder = typeBuilder.DefineMethod(
-                "SetBasePropertyValue", MethodAttributes.Public | MethodAttributes.HideBySig, typeof(void),
-                new[] { typeof(string), typeof(object) });
-            var gen = setterBuilder.GetILGenerator();
-
-            var labels = new Label[_baseSetters.Count];
-
-            for (var i = 0; i < _baseSetters.Count; i++)
-            {
-                labels[i] = gen.DefineLabel();
-                gen.Emit(OpCodes.Ldarg_1);
-                gen.Emit(OpCodes.Ldstr, _baseSetters[i].Name);
-                gen.Emit(OpCodes.Call, _stringEquals);
-                gen.Emit(OpCodes.Brfalse_S, labels[i]);
-                gen.Emit(OpCodes.Ldarg_0);
-                gen.Emit(OpCodes.Ldarg_2);
-                gen.Emit(OpCodes.Castclass, _baseSetters[i].PropertyType);
-                gen.Emit(OpCodes.Call, _baseSetters[i].GetSetMethod(true));
-                gen.Emit(OpCodes.Ret);
-                gen.MarkLabel(labels[i]);
-            }
-            gen.Emit(OpCodes.Newobj, _invalidOperationConstructor);
-            gen.Emit(OpCodes.Throw);
-        }
-    }
-}
->>>>>>> b1a13653
+}