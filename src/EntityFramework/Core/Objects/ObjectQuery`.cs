<<<<<<< HEAD
// Copyright (c) Microsoft Open Technologies, Inc. All rights reserved. See License.txt in the project root for license information.

namespace System.Data.Entity.Core.Objects
{
    using System.Collections;
    using System.Collections.Generic;
    using System.ComponentModel;
    using System.Data.Common;
    using System.Data.Entity.Core.Common;
    using System.Data.Entity.Core.Common.CommandTrees;
    using System.Data.Entity.Core.Common.CommandTrees.ExpressionBuilder;
    using System.Data.Entity.Core.Metadata.Edm;
    using System.Data.Entity.Core.Objects.ELinq;
    using System.Data.Entity.Core.Objects.Internal;
    using System.Data.Entity.Infrastructure;
    using System.Data.Entity.Internal;
    using System.Data.Entity.Resources;
    using System.Data.Entity.Utilities;
    using System.Diagnostics;
    using System.Diagnostics.CodeAnalysis;
    using System.Globalization;
    using System.Linq;
    using System.Linq.Expressions;
    using System.Reflection;
    using System.Threading;
    using System.Threading.Tasks;

    /// <summary>
    /// ObjectQuery implements strongly-typed queries at the object-layer.
    /// Queries are specified using Entity-SQL strings and may be created by calling
    /// the Entity-SQL-based query builder methods declared by ObjectQuery.
    /// </summary>
    /// <typeparam name="T"> The result type of this ObjectQuery </typeparam>
    [SuppressMessage("Microsoft.Naming", "CA1710:IdentifiersShouldHaveCorrectSuffix")]
    public class ObjectQuery<T> : ObjectQuery, IOrderedQueryable<T>, IEnumerable<T>
#if !NET40
                                  , IDbAsyncEnumerable<T>
#endif
    {
        #region Private Static Members

        internal static readonly MethodInfo MergeAsMethod = typeof(ObjectQuery<T>).GetDeclaredMethod("MergeAs");

        internal static readonly MethodInfo IncludeSpanMethod = typeof(ObjectQuery<T>).GetDeclaredMethod("IncludeSpan");

        /// <summary>
        /// The default query name, which is used in query-building to refer to an
        /// element of the ObjectQuery; e.g., in a call to ObjectQuery.Where(), a predicate of
        /// the form "it.Name = 'Foo'" can be specified, where "it" refers to a T.
        /// Note that the query name may eventually become a parameter in the command
        /// tree, so it must conform to the parameter name restrictions enforced by
        /// ObjectParameter.ValidateParameterName(string).
        /// </summary>
        private const string DefaultName = "it";

        private static bool IsLinqQuery(ObjectQuery query)
        {
            return query.QueryState is ELinqQueryState;
        }

        #endregion

        #region Private Instance Fields

        /// <summary>
        /// The name of the current sequence, which defaults to "it". Used in query-
        /// builder methods that process an Entity-SQL command text fragment to refer to an
        /// instance of the return type of this query.
        /// </summary>
        private string _name = DefaultName;

        #endregion

        #region Constructors

        /// <summary>
        /// Creates a new <see cref="T:System.Data.Entity.Core.Objects.ObjectQuery`1" /> instance using the specified Entity SQL command as the initial query.
        /// </summary>
        /// <param name="commandText">The Entity SQL query.</param>
        /// <param name="context">
        /// The <see cref="T:System.Data.Entity.Core.Objects.ObjectContext" /> on which to execute the query.
        /// </param>
        public ObjectQuery(string commandText, ObjectContext context)
            : this(new EntitySqlQueryState(typeof(T), commandText, false, context, null, null))
        {
            // SQLBUDT 447285: Ensure the assembly containing the entity's CLR type
            // is loaded into the workspace. If the schema types are not loaded
            // metadata, cache & query would be unable to reason about the type. We
            // either auto-load <T>'s assembly into the ObjectItemCollection or we
            // auto-load the user's calling assembly and its referenced assemblies.
            // If the entities in the user's result spans multiple assemblies, the
            // user must manually call LoadFromAssembly. *GetCallingAssembly returns
            // the assembly of the method that invoked the currently executing method.
            context.MetadataWorkspace.ImplicitLoadAssemblyForType(typeof(T), Assembly.GetCallingAssembly());
        }

        /// <summary>
        /// Creates a new <see cref="T:System.Data.Entity.Core.Objects.ObjectQuery`1" /> instance using the specified Entity SQL command as the initial query and the specified merge option.
        /// </summary>
        /// <param name="commandText">The Entity SQL query.</param>
        /// <param name="context">
        /// The <see cref="T:System.Data.Entity.Core.Objects.ObjectContext" /> on which to execute the query.
        /// </param>
        /// <param name="mergeOption">
        /// Specifies how the entities that are retrieved through this query should be merged with the entities that have been returned from previous queries against the same
        /// <see
        ///     cref="T:System.Data.Entity.Core.Objects.ObjectContext" />
        /// .
        /// </param>
        public ObjectQuery(string commandText, ObjectContext context, MergeOption mergeOption)
            : this(new EntitySqlQueryState(typeof(T), commandText, false, context, null, null))
        {
            EntityUtil.CheckArgumentMergeOption(mergeOption);
            QueryState.UserSpecifiedMergeOption = mergeOption;

            // SQLBUDT 447285: Ensure the assembly containing the entity's CLR type
            // is loaded into the workspace. If the schema types are not loaded
            // metadata, cache & query would be unable to reason about the type. We
            // either auto-load <T>'s assembly into the ObjectItemCollection or we
            // auto-load the user's calling assembly and its referenced assemblies.
            // If the entities in the user's result spans multiple assemblies, the
            // user must manually call LoadFromAssembly. *GetCallingAssembly returns
            // the assembly of the method that invoked the currently executing method.
            context.MetadataWorkspace.ImplicitLoadAssemblyForType(typeof(T), Assembly.GetCallingAssembly());
        }

        /// <summary>
        /// This method creates a new ObjectQuery instance that represents a scan over
        /// the specified <paramref name="entitySet" />. This ObjectQuery carries the scan as <see cref="DbExpression" />
        /// and as Entity SQL. This is needed to allow case-sensitive metadata access (provided by the <see cref="DbExpression" /> by default).
        /// The context specifies the connection on which to execute the query as well as the metadata and result cache.
        /// The merge option specifies how the cache should be populated/updated.
        /// </summary>
        /// <param name="entitySet"> The entity set this query scans. </param>
        /// <param name="context">
        /// The ObjectContext containing the metadata workspace the query will be built against, the connection
        /// on which to execute the query, and the cache to store the results in.
        /// </param>
        /// <param name="mergeOption"> The MergeOption to use when executing the query. </param>
        /// <returns> A new ObjectQuery instance. </returns>
        internal ObjectQuery(EntitySetBase entitySet, ObjectContext context, MergeOption mergeOption)
            : this(new EntitySqlQueryState(typeof(T), BuildScanEntitySetEsql(entitySet), entitySet.Scan(), false, context, null, null))
        {
            EntityUtil.CheckArgumentMergeOption(mergeOption);
            QueryState.UserSpecifiedMergeOption = mergeOption;

            // SQLBUDT 447285: Ensure the assembly containing the entity's CLR type
            // is loaded into the workspace. If the schema types are not loaded
            // metadata, cache & query would be unable to reason about the type. We
            // either auto-load <T>'s assembly into the ObjectItemCollection or we
            // auto-load the user's calling assembly and its referenced assemblies.
            // If the entities in the user's result spans multiple assemblies, the
            // user must manually call LoadFromAssembly. *GetCallingAssembly returns
            // the assembly of the method that invoked the currently executing method.
            context.MetadataWorkspace.ImplicitLoadAssemblyForType(typeof(T), Assembly.GetCallingAssembly());
        }

        private static string BuildScanEntitySetEsql(EntitySetBase entitySet)
        {
            DebugCheck.NotNull(entitySet);
            return String.Format(
                CultureInfo.InvariantCulture,
                "{0}.{1}",
                EntityUtil.QuoteIdentifier(entitySet.EntityContainer.Name),
                EntityUtil.QuoteIdentifier(entitySet.Name));
        }

        internal ObjectQuery(ObjectQueryState queryState)
            : base(queryState)
        {
        }

        /// <summary>
        /// For testing.
        /// </summary>
        internal ObjectQuery()
        {
        }

        #endregion

        #region Public Properties

        /// <summary>Gets or sets the name of this object query.</summary>
        /// <returns>
        /// A string value that is the name of this <see cref="T:System.Data.Entity.Core.Objects.ObjectQuery`1" />.
        /// </returns>
        /// <exception cref="T:System.ArgumentException">The value specified on set is not valid.</exception>
        public string Name
        {
            get { return _name; }
            set
            {
                Check.NotNull(value, "value");

                if (!ObjectParameter.ValidateParameterName(value))
                {
                    throw new ArgumentException(Strings.ObjectQuery_InvalidQueryName(value), "value");
                }

                _name = value;
            }
        }

        #endregion

        #region Public Methods

        /// <summary>Executes the object query with the specified merge option.</summary>
        /// <param name="mergeOption">
        /// The <see cref="T:System.Data.Entity.Core.Objects.MergeOption" /> to use when executing the query. 
        /// The default is <see cref="F:System.Data.Entity.Core.Objects.MergeOption.AppendOnly" />.
        /// </param>
        /// <returns>
        /// An <see cref="T:System.Data.Entity.Core.Objects.ObjectResult`1" /> that contains a collection of entity objects returned by the query.
        /// </returns>
        public new ObjectResult<T> Execute(MergeOption mergeOption)
        {
            EntityUtil.CheckArgumentMergeOption(mergeOption);
            return GetResults(mergeOption);
        }

#if !NET40

        /// <summary>
        /// Asynchronously executes the object query with the specified merge option.
        /// </summary>
        /// <remarks>
        /// Multiple active operations on the same context instance are not supported.  Use 'await' to ensure
        /// that any asynchronous operations have completed before calling another method on this context.
        /// </remarks>
        /// <param name="mergeOption">
        /// The <see cref="T:System.Data.Entity.Core.Objects.MergeOption" /> to use when executing the query. 
        /// The default is <see cref="F:System.Data.Entity.Core.Objects.MergeOption.AppendOnly" />.
        /// </param>
        /// <returns>
        /// A task that represents the asynchronous operation.
        /// The task result contains an <see cref="T:System.Data.Entity.Core.Objects.ObjectResult`1" /> 
        /// that contains a collection of entity objects returned by the query.
        /// </returns>
        [SuppressMessage("Microsoft.Design", "CA1006:DoNotNestGenericTypesInMemberSignatures")]
        public new Task<ObjectResult<T>> ExecuteAsync(MergeOption mergeOption)
        {
            return ExecuteAsync(mergeOption, CancellationToken.None);
        }

        /// <summary>
        /// Asynchronously executes the object query with the specified merge option.
        /// </summary>
        /// <remarks>
        /// Multiple active operations on the same context instance are not supported.  Use 'await' to ensure
        /// that any asynchronous operations have completed before calling another method on this context.
        /// </remarks>
        /// <param name="mergeOption">
        /// The <see cref="T:System.Data.Entity.Core.Objects.MergeOption" /> to use when executing the query. 
        /// The default is <see cref="F:System.Data.Entity.Core.Objects.MergeOption.AppendOnly" />.
        /// </param>
        /// <param name="cancellationToken">
        /// A <see cref="CancellationToken" /> to observe while waiting for the task to complete.
        /// </param>
        /// <returns>
        /// A task that represents the asynchronous operation.
        /// The task result contains an <see cref="T:System.Data.Entity.Core.Objects.ObjectResult`1" /> 
        /// that contains a collection of entity objects returned by the query.
        /// </returns>
        [SuppressMessage("Microsoft.Design", "CA1006:DoNotNestGenericTypesInMemberSignatures")]
        public new Task<ObjectResult<T>> ExecuteAsync(MergeOption mergeOption, CancellationToken cancellationToken)
        {
            EntityUtil.CheckArgumentMergeOption(mergeOption);

            return GetResultsAsync(mergeOption, cancellationToken);
        }

#endif

        /// <summary>Specifies the related objects to include in the query results.</summary>
        /// <returns>
        /// A new <see cref="T:System.Data.Entity.Core.Objects.ObjectQuery`1" /> with the defined query path.
        /// </returns>
        /// <param name="path">Dot-separated list of related objects to return in the query results.</param>
        /// <exception cref="T:System.ArgumentNullException"> path  is null.</exception>
        /// <exception cref="T:System.ArgumentException"> path  is empty.</exception>
        public ObjectQuery<T> Include(string path)
        {
            Check.NotEmpty(path, "path");
            return new ObjectQuery<T>(QueryState.Include(this, path));
        }

        #region Query-builder Methods

        // ---------------------
        // Query-builder Methods
        // ---------------------

        /// <summary>Limits the query to unique results.</summary>
        /// <returns>
        /// A new <see cref="T:System.Data.Entity.Core.Objects.ObjectQuery`1" /> instance that is equivalent to the original instance with SELECT DISTINCT applied.
        /// </returns>
        public ObjectQuery<T> Distinct()
        {
            if (IsLinqQuery(this))
            {
                return (ObjectQuery<T>)Queryable.Distinct(this);
            }
            return new ObjectQuery<T>(EntitySqlQueryBuilder.Distinct(QueryState));
        }

        /// <summary>
        /// This query-builder method creates a new query whose results are all of
        /// the results of this query, except those that are also part of the other
        /// query specified.
        /// </summary>
        /// <param name="query"> A query representing the results to exclude. </param>
        /// <returns> a new ObjectQuery instance. </returns>
        /// <exception cref="ArgumentNullException">If the query parameter is null.</exception>
        public ObjectQuery<T> Except(ObjectQuery<T> query)
        {
            Check.NotNull(query, "query");

            if (IsLinqQuery(this)
                || IsLinqQuery(query))
            {
                return (ObjectQuery<T>)Queryable.Except(this, query);
            }
            return new ObjectQuery<T>(EntitySqlQueryBuilder.Except(QueryState, query.QueryState));
        }

        /// <summary>Groups the query results by the specified criteria.</summary>
        /// <returns>
        /// A new <see cref="T:System.Data.Entity.Core.Objects.ObjectQuery`1" /> instance of type
        /// <see
        ///     cref="T:System.Data.Common.DbDataRecord" />
        /// that is equivalent to the original instance with GROUP BY applied.
        /// </returns>
        /// <param name="keys">The key columns by which to group the results.</param>
        /// <param name="projection">The list of selected properties that defines the projection. </param>
        /// <param name="parameters">Zero or more parameters that are used in this method.</param>
        /// <exception cref="T:System.ArgumentNullException">The  query  parameter is null or an empty string 
        /// or the  projection  parameter is null or an empty string.</exception>
        public ObjectQuery<DbDataRecord> GroupBy(string keys, string projection, params ObjectParameter[] parameters)
        {
            Check.NotEmpty(keys, "keys");
            Check.NotEmpty(projection, "projection");
            Check.NotNull(parameters, "parameters");

            return new ObjectQuery<DbDataRecord>(EntitySqlQueryBuilder.GroupBy(QueryState, Name, keys, projection, parameters));
        }

        /// <summary>
        /// This query-builder method creates a new query whose results are those that
        /// are both in this query and the other query specified.
        /// </summary>
        /// <param name="query"> A query representing the results to intersect with. </param>
        /// <returns> a new ObjectQuery instance. </returns>
        /// <exception cref="ArgumentNullException">If the query parameter is null.</exception>
        public ObjectQuery<T> Intersect(ObjectQuery<T> query)
        {
            Check.NotNull(query, "query");

            if (IsLinqQuery(this)
                || IsLinqQuery(query))
            {
                return (ObjectQuery<T>)Queryable.Intersect(this, query);
            }
            return new ObjectQuery<T>(EntitySqlQueryBuilder.Intersect(QueryState, query.QueryState));
        }

        /// <summary>Limits the query to only results of a specific type.</summary>
        /// <returns>
        /// A new <see cref="T:System.Data.Entity.Core.Objects.ObjectQuery`1" /> instance that is equivalent to the original instance with OFTYPE applied.
        /// </returns>
        /// <typeparam name="TResultType">
        /// The type of the <see cref="T:System.Data.Entity.Core.Objects.ObjectResult`1" /> returned when the query is executed with the applied filter.
        /// </typeparam>
        /// <exception cref="T:System.Data.Entity.Core.EntitySqlException">The type specified is not valid.</exception>
        public ObjectQuery<TResultType> OfType<TResultType>()
        {
            if (IsLinqQuery(this))
            {
                return (ObjectQuery<TResultType>)Queryable.OfType<TResultType>(this);
            }

            // SQLPUDT 484477: Make sure TResultType is loaded.
            QueryState.ObjectContext.MetadataWorkspace.ImplicitLoadAssemblyForType(typeof(TResultType), Assembly.GetCallingAssembly());

            // Retrieve the O-Space type metadata for the result type specified. If no
            // metadata can be found for the specified type, fail. Otherwise, if the
            // type metadata found for TResultType is not either an EntityType or a
            // ComplexType, fail - OfType() is not a valid operation on scalars,
            // enumerations, collections, etc.
            var clrOfType = typeof(TResultType);
            EdmType ofType;
            if (!QueryState.ObjectContext.MetadataWorkspace.GetItemCollection(DataSpace.OSpace).TryGetType(
                clrOfType.Name, clrOfType.NestingNamespace() ?? string.Empty, out ofType)
                || !(Helper.IsEntityType(ofType) || Helper.IsComplexType(ofType)))
            {
                var message = Strings.ObjectQuery_QueryBuilder_InvalidResultType(typeof(TResultType).FullName);
                throw new EntitySqlException(message);
            }

            return new ObjectQuery<TResultType>(EntitySqlQueryBuilder.OfType(QueryState, ofType, clrOfType));
        }

        /// <summary>Orders the query results by the specified criteria.</summary>
        /// <returns>
        /// A new <see cref="T:System.Data.Entity.Core.Objects.ObjectQuery`1" /> instance that is equivalent to the original instance with ORDER BY applied.
        /// </returns>
        /// <param name="keys">The key columns by which to order the results.</param>
        /// <param name="parameters">Zero or more parameters that are used in this method.</param>
        /// <exception cref="T:System.ArgumentNullException">The  keys  or  parameters  parameter is null.</exception>
        /// <exception cref="T:System.ArgumentException">The  key  is an empty string.</exception>
        public ObjectQuery<T> OrderBy(string keys, params ObjectParameter[] parameters)
        {
            Check.NotEmpty(keys, "keys");
            Check.NotNull(parameters, "parameters");

            return new ObjectQuery<T>(EntitySqlQueryBuilder.OrderBy(QueryState, Name, keys, parameters));
        }

        /// <summary>Limits the query results to only the properties that are defined in the specified projection.</summary>
        /// <returns>
        /// A new <see cref="T:System.Data.Entity.Core.Objects.ObjectQuery`1" /> instance of type
        /// <see
        ///     cref="T:System.Data.Common.DbDataRecord" />
        /// that is equivalent to the original instance with SELECT applied.
        /// </returns>
        /// <param name="projection">The list of selected properties that defines the projection.</param>
        /// <param name="parameters">Zero or more parameters that are used in this method.</param>
        /// <exception cref="T:System.ArgumentNullException"> projection  is null or parameters is null.</exception>
        /// <exception cref="T:System.ArgumentException">The  projection  is an empty string.</exception>
        public ObjectQuery<DbDataRecord> Select(string projection, params ObjectParameter[] parameters)
        {
            Check.NotEmpty(projection, "projection");
            Check.NotNull(parameters, "parameters");

            return new ObjectQuery<DbDataRecord>(EntitySqlQueryBuilder.Select(QueryState, Name, projection, parameters));
        }

        /// <summary>Limits the query results to only the property specified in the projection.</summary>
        /// <returns>
        /// A new <see cref="T:System.Data.Entity.Core.Objects.ObjectQuery`1" /> instance of a type compatible with the specific projection. The returned
        /// <see
        ///     cref="T:System.Data.Entity.Core.Objects.ObjectQuery`1" />
        /// is equivalent to the original instance with SELECT VALUE applied.
        /// </returns>
        /// <param name="projection">The projection list.</param>
        /// <param name="parameters">An optional set of query parameters that should be in scope when parsing.</param>
        /// <typeparam name="TResultType">
        /// The type of the <see cref="T:System.Data.Entity.Core.Objects.ObjectQuery`1" /> returned by the
        /// <see
        ///     cref="M:System.Data.Entity.Core.Objects.ObjectQuery`1.SelectValue``1(System.String,System.Data.Entity.Core.Objects.ObjectParameter[])" />
        /// method.
        /// </typeparam>
        /// <exception cref="T:System.ArgumentNullException"> projection  is null or parameters  is null.</exception>
        /// <exception cref="T:System.ArgumentException">The  projection  is an empty string.</exception>
        public ObjectQuery<TResultType> SelectValue<TResultType>(string projection, params ObjectParameter[] parameters)
        {
            Check.NotEmpty(projection, "projection");
            Check.NotNull(parameters, "parameters");

            // SQLPUDT 484974: Make sure TResultType is loaded.
            QueryState.ObjectContext.MetadataWorkspace.ImplicitLoadAssemblyForType(typeof(TResultType), Assembly.GetCallingAssembly());

            return
                new ObjectQuery<TResultType>(
                    EntitySqlQueryBuilder.SelectValue(QueryState, Name, projection, parameters, typeof(TResultType)));
        }

        /// <summary>Orders the query results by the specified criteria and skips a specified number of results.</summary>
        /// <returns>
        /// A new <see cref="T:System.Data.Entity.Core.Objects.ObjectQuery`1" /> instance that is equivalent to the original instance with both ORDER BY and SKIP applied.
        /// </returns>
        /// <param name="keys">The key columns by which to order the results.</param>
        /// <param name="count">The number of results to skip. This must be either a constant or a parameter reference.</param>
        /// <param name="parameters">An optional set of query parameters that should be in scope when parsing.</param>
        /// <exception cref="T:System.ArgumentNullException">Any argument is null.</exception>
        /// <exception cref="T:System.ArgumentException"> keys  is an empty string or count  is an empty string.</exception>
        public ObjectQuery<T> Skip(string keys, string count, params ObjectParameter[] parameters)
        {
            Check.NotEmpty(keys, "keys");
            Check.NotEmpty(count, "count");
            Check.NotNull(parameters, "parameters");

            return new ObjectQuery<T>(EntitySqlQueryBuilder.Skip(QueryState, Name, keys, count, parameters));
        }

        /// <summary>Limits the query results to a specified number of items.</summary>
        /// <returns>
        /// A new <see cref="T:System.Data.Entity.Core.Objects.ObjectQuery`1" /> instance that is equivalent to the original instance with TOP applied.
        /// </returns>
        /// <param name="count">The number of items in the results as a string. </param>
        /// <param name="parameters">An optional set of query parameters that should be in scope when parsing.</param>
        /// <exception cref="T:System.ArgumentNullException"> count  is null.</exception>
        /// <exception cref="T:System.ArgumentException"> count  is an empty string.</exception>
        public ObjectQuery<T> Top(string count, params ObjectParameter[] parameters)
        {
            Check.NotEmpty(count, "count");

            return new ObjectQuery<T>(EntitySqlQueryBuilder.Top(QueryState, Name, count, parameters));
        }

        /// <summary>
        /// This query-builder method creates a new query whose results are all of
        /// the results of this query, plus all of the results of the other query,
        /// without duplicates (i.e., results are unique).
        /// </summary>
        /// <param name="query"> A query representing the results to add. </param>
        /// <returns> a new ObjectQuery instance. </returns>
        /// <exception cref="ArgumentNullException">If the query parameter is null.</exception>
        public ObjectQuery<T> Union(ObjectQuery<T> query)
        {
            Check.NotNull(query, "query");

            if (IsLinqQuery(this)
                || IsLinqQuery(query))
            {
                return (ObjectQuery<T>)Queryable.Union(this, query);
            }
            return new ObjectQuery<T>(EntitySqlQueryBuilder.Union(QueryState, query.QueryState));
        }

        /// <summary>
        /// This query-builder method creates a new query whose results are all of
        /// the results of this query, plus all of the results of the other query,
        /// including any duplicates (i.e., results are not necessarily unique).
        /// </summary>
        /// <param name="query"> A query representing the results to add. </param>
        /// <returns> a new ObjectQuery instance. </returns>
        /// <exception cref="ArgumentNullException">If the query parameter is null.</exception>
        public ObjectQuery<T> UnionAll(ObjectQuery<T> query)
        {
            Check.NotNull(query, "query");

            return new ObjectQuery<T>(EntitySqlQueryBuilder.UnionAll(QueryState, query.QueryState));
        }

        /// <summary>Limits the query to results that match specified filtering criteria.</summary>
        /// <returns>
        /// A new <see cref="T:System.Data.Entity.Core.Objects.ObjectQuery`1" /> instance that is equivalent to the original instance with WHERE applied.
        /// </returns>
        /// <param name="predicate">The filter predicate.</param>
        /// <param name="parameters">Zero or more parameters that are used in this method.</param>
        /// <exception cref="T:System.ArgumentNullException"> predicate  is null or parameters  is null.</exception>
        /// <exception cref="T:System.ArgumentException">The  predicate  is an empty string.</exception>
        public ObjectQuery<T> Where(string predicate, params ObjectParameter[] parameters)
        {
            Check.NotEmpty(predicate, "predicate");
            Check.NotNull(parameters, "parameters");

            return new ObjectQuery<T>(EntitySqlQueryBuilder.Where(QueryState, Name, predicate, parameters));
        }

        #endregion

        #endregion

        #region IEnumerable<T> implementation

        /// <summary>
        /// Returns an <see cref="IEnumerator{T}" /> which when enumerated will execute the given SQL query against the database.
        /// </summary>
        /// <returns> The query results. </returns>
        [SuppressMessage("Microsoft.Design", "CA1033:InterfaceMethodsShouldBeCallableByChildTypes")]
        IEnumerator<T> IEnumerable<T>.GetEnumerator()
        {
            QueryState.ObjectContext.AsyncMonitor.EnsureNotEntered();

            return new LazyEnumerator<T>(
                () =>
                    {
                        var disposableEnumerable = GetResults(null);
                        try
                        {
                            var result = disposableEnumerable.GetEnumerator();
                            return result;
                        }
                        catch
                        {
                            // if there is a problem creating the enumerator, we should dispose
                            // the enumerable (if there is no problem, the enumerator will take 
                            // care of the dispose)
                            disposableEnumerable.Dispose();
                            throw;
                        }
                    });
        }

        #endregion

        #region IDbAsyncEnumerable<T> implementation

#if !NET40

        /// <summary>
        /// Returns an <see cref="IDbAsyncEnumerator{T}" /> which when enumerated will execute the given SQL query against the database.
        /// </summary>
        /// <returns> The query results. </returns>
        [SuppressMessage("Microsoft.Design", "CA1033:InterfaceMethodsShouldBeCallableByChildTypes")]
        IDbAsyncEnumerator<T> IDbAsyncEnumerable<T>.GetAsyncEnumerator()
        {
            QueryState.ObjectContext.AsyncMonitor.EnsureNotEntered();

            return new LazyAsyncEnumerator<T>(
                async cancellationToken =>
                    {
                        var disposableEnumerable =
                            await GetResultsAsync(null, cancellationToken).ConfigureAwait(continueOnCapturedContext: false);
                        try
                        {
                            return ((IDbAsyncEnumerable<T>)disposableEnumerable).GetAsyncEnumerator();
                        }
                        catch
                        {
                            // if there is a problem creating the enumerator, we should dispose
                            // the enumerable (if there is no problem, the enumerator will take 
                            // care of the dispose)
                            disposableEnumerable.Dispose();
                            throw;
                        }
                    });
        }

#endif

        #endregion

        #region ObjectQuery Overrides

        /// <inheritdoc />
        internal override IEnumerator GetEnumeratorInternal()
        {
            return ((IEnumerable<T>)this).GetEnumerator();
        }

#if !NET40

        /// <inheritdoc />
        internal override IDbAsyncEnumerator GetAsyncEnumeratorInternal()
        {
            return ((IDbAsyncEnumerable<T>)this).GetAsyncEnumerator();
        }

#endif

        /// <inheritdoc />
        internal override IList GetIListSourceListInternal()
        {
            return ((IListSource)GetResults(null)).GetList();
        }

        /// <inheritdoc />
        internal override ObjectResult ExecuteInternal(MergeOption mergeOption)
        {
            return GetResults(mergeOption);
        }

#if !NET40

        /// <inheritdoc />
        internal override async Task<ObjectResult> ExecuteInternalAsync(MergeOption mergeOption, CancellationToken cancellationToken)
        {
            return await GetResultsAsync(mergeOption, cancellationToken).ConfigureAwait(continueOnCapturedContext: false);
        }

#endif

        /// <summary>
        /// Retrieves the LINQ expression that backs this ObjectQuery for external consumption.
        /// It is important that the work to wrap the expression in an appropriate MergeAs call
        /// takes place in this method and NOT in ObjectQueryState.TryGetExpression which allows
        /// the unmodified expression (that does not include the MergeOption-preserving MergeAs call)
        /// to be retrieved and processed by the ELinq ExpressionConverter.
        /// </summary>
        /// <returns> The LINQ expression for this ObjectQuery, wrapped in a MergeOption-preserving call to the MergeAs method if the ObjectQuery.MergeOption property has been set. </returns>
        internal override Expression GetExpression()
        {
            // If this ObjectQuery is not backed by a LINQ Expression (it is an ESQL query),
            // then create a ConstantExpression that uses this ObjectQuery as its value.
            Expression retExpr;
            if (!QueryState.TryGetExpression(out retExpr))
            {
                retExpr = Expression.Constant(this);
            }

            if (QueryState.UserSpecifiedMergeOption.HasValue)
            {
                retExpr = TypeSystem.EnsureType(retExpr, typeof(ObjectQuery<T>));
                retExpr = Expression.Call(retExpr, MergeAsMethod, Expression.Constant(QueryState.UserSpecifiedMergeOption.Value));
            }

            if (null != QueryState.Span)
            {
                retExpr = TypeSystem.EnsureType(retExpr, typeof(ObjectQuery<T>));
                retExpr = Expression.Call(retExpr, IncludeSpanMethod, Expression.Constant(QueryState.Span));
            }

            return retExpr;
        }

        // Intended for use only in the MethodCallExpression produced for inline queries.
        [SuppressMessage("Microsoft.Performance", "CA1822:MarkMembersAsStatic")]
        [SuppressMessage("Microsoft.Usage", "CA1801:ReviewUnusedParameters", MessageId = "mergeOption")]
        internal ObjectQuery<T> MergeAs(MergeOption mergeOption)
        {
            throw new InvalidOperationException(Strings.ELinq_MethodNotDirectlyCallable);
        }

        // Intended for use only in the MethodCallExpression produced for inline queries.
        [SuppressMessage("Microsoft.Performance", "CA1822:MarkMembersAsStatic")]
        [SuppressMessage("Microsoft.Usage", "CA1801:ReviewUnusedParameters", MessageId = "span")]
        internal ObjectQuery<T> IncludeSpan(Span span)
        {
            throw new InvalidOperationException(Strings.ELinq_MethodNotDirectlyCallable);
        }

        #endregion

        #region Private Methods

        private ObjectResult<T> GetResults(MergeOption? forMergeOption)
        {
            QueryState.ObjectContext.AsyncMonitor.EnsureNotEntered();
            var executionStrategy = DbProviderServices.GetExecutionStrategy(
                QueryState.ObjectContext.Connection, QueryState.ObjectContext.MetadataWorkspace);

            if (executionStrategy.RetriesOnFailure
                && QueryState.EffectiveStreamingBehaviour)
            {
                throw new InvalidOperationException(Strings.ExecutionStrategy_StreamingNotSupported(executionStrategy.GetType().Name));
            }

            return executionStrategy.Execute(
                () => QueryState.ObjectContext.ExecuteInTransaction(
                    () => QueryState.GetExecutionPlan(forMergeOption)
                                    .Execute<T>(QueryState.ObjectContext, QueryState.Parameters),
                    executionStrategy, startLocalTransaction: false,
                    releaseConnectionOnSuccess: !QueryState.EffectiveStreamingBehaviour));
        }

#if !NET40

        private Task<ObjectResult<T>> GetResultsAsync(MergeOption? forMergeOption, CancellationToken cancellationToken)
        {
            QueryState.ObjectContext.AsyncMonitor.EnsureNotEntered();

            var executionStrategy = DbProviderServices.GetExecutionStrategy(
                QueryState.ObjectContext.Connection, QueryState.ObjectContext.MetadataWorkspace);
            if (executionStrategy.RetriesOnFailure
                && QueryState.EffectiveStreamingBehaviour)
            {
                throw new InvalidOperationException(Strings.ExecutionStrategy_StreamingNotSupported(executionStrategy.GetType().Name));
            }

            return GetResultsAsync(forMergeOption, executionStrategy, cancellationToken);
        }

        private async Task<ObjectResult<T>> GetResultsAsync(
            MergeOption? forMergeOption, IDbExecutionStrategy executionStrategy, CancellationToken cancellationToken)
        {
            var mergeOption = forMergeOption.HasValue
                                  ? forMergeOption.Value
                                  : QueryState.EffectiveMergeOption;
            if (mergeOption != MergeOption.NoTracking)
            {
                QueryState.ObjectContext.AsyncMonitor.Enter();
            }

            try
            {
                return await executionStrategy.ExecuteAsync(
                    () => QueryState.ObjectContext.ExecuteInTransactionAsync(
                        () => QueryState.GetExecutionPlan(forMergeOption)
                                        .ExecuteAsync<T>(QueryState.ObjectContext, QueryState.Parameters, cancellationToken),
                              executionStrategy,
                              /*startLocalTransaction:*/ false, /*releaseConnectionOnSuccess:*/ !QueryState.EffectiveStreamingBehaviour,
                        cancellationToken),
                    cancellationToken).ConfigureAwait(continueOnCapturedContext: false);
            }
            finally
            {
                if (mergeOption != MergeOption.NoTracking)
                {
                    QueryState.ObjectContext.AsyncMonitor.Exit();
                }
            }
        }

#endif

        #endregion
    }
}
=======
// Copyright (c) Microsoft Open Technologies, Inc. All rights reserved. See License.txt in the project root for license information.

namespace System.Data.Entity.Core.Objects
{
    using System.Collections;
    using System.Collections.Generic;
    using System.ComponentModel;
    using System.Data.Common;
    using System.Data.Entity.Core.Common;
    using System.Data.Entity.Core.Common.CommandTrees;
    using System.Data.Entity.Core.Common.CommandTrees.ExpressionBuilder;
    using System.Data.Entity.Core.Metadata.Edm;
    using System.Data.Entity.Core.Objects.ELinq;
    using System.Data.Entity.Core.Objects.Internal;
    using System.Data.Entity.Infrastructure;
    using System.Data.Entity.Internal;
    using System.Data.Entity.Resources;
    using System.Data.Entity.Utilities;
    using System.Diagnostics;
    using System.Diagnostics.CodeAnalysis;
    using System.Globalization;
    using System.Linq;
    using System.Linq.Expressions;
    using System.Reflection;
    using System.Threading;
    using System.Threading.Tasks;

    /// <summary>
    /// ObjectQuery implements strongly-typed queries at the object-layer.
    /// Queries are specified using Entity-SQL strings and may be created by calling
    /// the Entity-SQL-based query builder methods declared by ObjectQuery.
    /// </summary>
    /// <typeparam name="T"> The result type of this ObjectQuery </typeparam>
    [SuppressMessage("Microsoft.Naming", "CA1710:IdentifiersShouldHaveCorrectSuffix")]
    public class ObjectQuery<T> : ObjectQuery, IOrderedQueryable<T>, IEnumerable<T>
#if !NET40
                                  , IDbAsyncEnumerable<T>
#endif
    {
        #region Private Static Members

        /// <summary>
        /// The default query name, which is used in query-building to refer to an
        /// element of the ObjectQuery; e.g., in a call to ObjectQuery.Where(), a predicate of
        /// the form "it.Name = 'Foo'" can be specified, where "it" refers to a T.
        /// Note that the query name may eventually become a parameter in the command
        /// tree, so it must conform to the parameter name restrictions enforced by
        /// ObjectParameter.ValidateParameterName(string).
        /// </summary>
        private const string DefaultName = "it";

        private static bool IsLinqQuery(ObjectQuery query)
        {
            return query.QueryState is ELinqQueryState;
        }

        #endregion

        #region Private Instance Fields

        /// <summary>
        /// The name of the current sequence, which defaults to "it". Used in query-
        /// builder methods that process an Entity-SQL command text fragment to refer to an
        /// instance of the return type of this query.
        /// </summary>
        private string _name = DefaultName;

        #endregion

        #region Constructors

        /// <summary>
        /// Creates a new <see cref="T:System.Data.Entity.Core.Objects.ObjectQuery`1" /> instance using the specified Entity SQL command as the initial query.
        /// </summary>
        /// <param name="commandText">The Entity SQL query.</param>
        /// <param name="context">
        /// The <see cref="T:System.Data.Entity.Core.Objects.ObjectContext" /> on which to execute the query.
        /// </param>
        public ObjectQuery(string commandText, ObjectContext context)
            : this(new EntitySqlQueryState(typeof(T), commandText, false, context, null, null))
        {
            // SQLBUDT 447285: Ensure the assembly containing the entity's CLR type
            // is loaded into the workspace. If the schema types are not loaded
            // metadata, cache & query would be unable to reason about the type. We
            // either auto-load <T>'s assembly into the ObjectItemCollection or we
            // auto-load the user's calling assembly and its referenced assemblies.
            // If the entities in the user's result spans multiple assemblies, the
            // user must manually call LoadFromAssembly. *GetCallingAssembly returns
            // the assembly of the method that invoked the currently executing method.
            context.MetadataWorkspace.ImplicitLoadAssemblyForType(typeof(T), Assembly.GetCallingAssembly());
        }

        /// <summary>
        /// Creates a new <see cref="T:System.Data.Entity.Core.Objects.ObjectQuery`1" /> instance using the specified Entity SQL command as the initial query and the specified merge option.
        /// </summary>
        /// <param name="commandText">The Entity SQL query.</param>
        /// <param name="context">
        /// The <see cref="T:System.Data.Entity.Core.Objects.ObjectContext" /> on which to execute the query.
        /// </param>
        /// <param name="mergeOption">
        /// Specifies how the entities that are retrieved through this query should be merged with the entities that have been returned from previous queries against the same
        /// <see
        ///     cref="T:System.Data.Entity.Core.Objects.ObjectContext" />
        /// .
        /// </param>
        public ObjectQuery(string commandText, ObjectContext context, MergeOption mergeOption)
            : this(new EntitySqlQueryState(typeof(T), commandText, false, context, null, null))
        {
            EntityUtil.CheckArgumentMergeOption(mergeOption);
            QueryState.UserSpecifiedMergeOption = mergeOption;

            // SQLBUDT 447285: Ensure the assembly containing the entity's CLR type
            // is loaded into the workspace. If the schema types are not loaded
            // metadata, cache & query would be unable to reason about the type. We
            // either auto-load <T>'s assembly into the ObjectItemCollection or we
            // auto-load the user's calling assembly and its referenced assemblies.
            // If the entities in the user's result spans multiple assemblies, the
            // user must manually call LoadFromAssembly. *GetCallingAssembly returns
            // the assembly of the method that invoked the currently executing method.
            context.MetadataWorkspace.ImplicitLoadAssemblyForType(typeof(T), Assembly.GetCallingAssembly());
        }

        /// <summary>
        /// This method creates a new ObjectQuery instance that represents a scan over
        /// the specified <paramref name="entitySet" />. This ObjectQuery carries the scan as <see cref="DbExpression" />
        /// and as Entity SQL. This is needed to allow case-sensitive metadata access (provided by the <see cref="DbExpression" /> by default).
        /// The context specifies the connection on which to execute the query as well as the metadata and result cache.
        /// The merge option specifies how the cache should be populated/updated.
        /// </summary>
        /// <param name="entitySet"> The entity set this query scans. </param>
        /// <param name="context">
        /// The ObjectContext containing the metadata workspace the query will be built against, the connection
        /// on which to execute the query, and the cache to store the results in.
        /// </param>
        /// <param name="mergeOption"> The MergeOption to use when executing the query. </param>
        /// <returns> A new ObjectQuery instance. </returns>
        internal ObjectQuery(EntitySetBase entitySet, ObjectContext context, MergeOption mergeOption)
            : this(new EntitySqlQueryState(typeof(T), BuildScanEntitySetEsql(entitySet), entitySet.Scan(), false, context, null, null))
        {
            EntityUtil.CheckArgumentMergeOption(mergeOption);
            QueryState.UserSpecifiedMergeOption = mergeOption;

            // SQLBUDT 447285: Ensure the assembly containing the entity's CLR type
            // is loaded into the workspace. If the schema types are not loaded
            // metadata, cache & query would be unable to reason about the type. We
            // either auto-load <T>'s assembly into the ObjectItemCollection or we
            // auto-load the user's calling assembly and its referenced assemblies.
            // If the entities in the user's result spans multiple assemblies, the
            // user must manually call LoadFromAssembly. *GetCallingAssembly returns
            // the assembly of the method that invoked the currently executing method.
            context.MetadataWorkspace.ImplicitLoadAssemblyForType(typeof(T), Assembly.GetCallingAssembly());
        }

        private static string BuildScanEntitySetEsql(EntitySetBase entitySet)
        {
            DebugCheck.NotNull(entitySet);
            return String.Format(
                CultureInfo.InvariantCulture,
                "{0}.{1}",
                EntityUtil.QuoteIdentifier(entitySet.EntityContainer.Name),
                EntityUtil.QuoteIdentifier(entitySet.Name));
        }

        internal ObjectQuery(ObjectQueryState queryState)
            : base(queryState)
        {
        }

        /// <summary>
        /// For testing.
        /// </summary>
        internal ObjectQuery()
        {
        }

        #endregion

        #region Public Properties

        /// <summary>Gets or sets the name of this object query.</summary>
        /// <returns>
        /// A string value that is the name of this <see cref="T:System.Data.Entity.Core.Objects.ObjectQuery`1" />.
        /// </returns>
        /// <exception cref="T:System.ArgumentException">The value specified on set is not valid.</exception>
        public string Name
        {
            get { return _name; }
            set
            {
                Check.NotNull(value, "value");

                if (!ObjectParameter.ValidateParameterName(value))
                {
                    throw new ArgumentException(Strings.ObjectQuery_InvalidQueryName(value), "value");
                }

                _name = value;
            }
        }

        #endregion

        #region Public Methods

        /// <summary>Executes the object query with the specified merge option.</summary>
        /// <param name="mergeOption">
        /// The <see cref="T:System.Data.Entity.Core.Objects.MergeOption" /> to use when executing the query. 
        /// The default is <see cref="F:System.Data.Entity.Core.Objects.MergeOption.AppendOnly" />.
        /// </param>
        /// <returns>
        /// An <see cref="T:System.Data.Entity.Core.Objects.ObjectResult`1" /> that contains a collection of entity objects returned by the query.
        /// </returns>
        public new ObjectResult<T> Execute(MergeOption mergeOption)
        {
            EntityUtil.CheckArgumentMergeOption(mergeOption);
            return GetResults(mergeOption);
        }

#if !NET40

        /// <summary>
        /// Asynchronously executes the object query with the specified merge option.
        /// </summary>
        /// <remarks>
        /// Multiple active operations on the same context instance are not supported.  Use 'await' to ensure
        /// that any asynchronous operations have completed before calling another method on this context.
        /// </remarks>
        /// <param name="mergeOption">
        /// The <see cref="T:System.Data.Entity.Core.Objects.MergeOption" /> to use when executing the query. 
        /// The default is <see cref="F:System.Data.Entity.Core.Objects.MergeOption.AppendOnly" />.
        /// </param>
        /// <returns>
        /// A task that represents the asynchronous operation.
        /// The task result contains an <see cref="T:System.Data.Entity.Core.Objects.ObjectResult`1" /> 
        /// that contains a collection of entity objects returned by the query.
        /// </returns>
        [SuppressMessage("Microsoft.Design", "CA1006:DoNotNestGenericTypesInMemberSignatures")]
        public new Task<ObjectResult<T>> ExecuteAsync(MergeOption mergeOption)
        {
            return ExecuteAsync(mergeOption, CancellationToken.None);
        }

        /// <summary>
        /// Asynchronously executes the object query with the specified merge option.
        /// </summary>
        /// <remarks>
        /// Multiple active operations on the same context instance are not supported.  Use 'await' to ensure
        /// that any asynchronous operations have completed before calling another method on this context.
        /// </remarks>
        /// <param name="mergeOption">
        /// The <see cref="T:System.Data.Entity.Core.Objects.MergeOption" /> to use when executing the query. 
        /// The default is <see cref="F:System.Data.Entity.Core.Objects.MergeOption.AppendOnly" />.
        /// </param>
        /// <param name="cancellationToken">
        /// A <see cref="CancellationToken" /> to observe while waiting for the task to complete.
        /// </param>
        /// <returns>
        /// A task that represents the asynchronous operation.
        /// The task result contains an <see cref="T:System.Data.Entity.Core.Objects.ObjectResult`1" /> 
        /// that contains a collection of entity objects returned by the query.
        /// </returns>
        [SuppressMessage("Microsoft.Design", "CA1006:DoNotNestGenericTypesInMemberSignatures")]
        public new Task<ObjectResult<T>> ExecuteAsync(MergeOption mergeOption, CancellationToken cancellationToken)
        {
            EntityUtil.CheckArgumentMergeOption(mergeOption);

            return GetResultsAsync(mergeOption, cancellationToken);
        }

#endif

        /// <summary>Specifies the related objects to include in the query results.</summary>
        /// <returns>
        /// A new <see cref="T:System.Data.Entity.Core.Objects.ObjectQuery`1" /> with the defined query path.
        /// </returns>
        /// <param name="path">Dot-separated list of related objects to return in the query results.</param>
        /// <exception cref="T:System.ArgumentNullException"> path  is null.</exception>
        /// <exception cref="T:System.ArgumentException"> path  is empty.</exception>
        public ObjectQuery<T> Include(string path)
        {
            Check.NotEmpty(path, "path");
            return new ObjectQuery<T>(QueryState.Include(this, path));
        }

        #region Query-builder Methods

        // ---------------------
        // Query-builder Methods
        // ---------------------

        /// <summary>Limits the query to unique results.</summary>
        /// <returns>
        /// A new <see cref="T:System.Data.Entity.Core.Objects.ObjectQuery`1" /> instance that is equivalent to the original instance with SELECT DISTINCT applied.
        /// </returns>
        public ObjectQuery<T> Distinct()
        {
            if (IsLinqQuery(this))
            {
                return (ObjectQuery<T>)Queryable.Distinct(this);
            }
            return new ObjectQuery<T>(EntitySqlQueryBuilder.Distinct(QueryState));
        }

        /// <summary>
        /// This query-builder method creates a new query whose results are all of
        /// the results of this query, except those that are also part of the other
        /// query specified.
        /// </summary>
        /// <param name="query"> A query representing the results to exclude. </param>
        /// <returns> a new ObjectQuery instance. </returns>
        /// <exception cref="ArgumentNullException">If the query parameter is null.</exception>
        public ObjectQuery<T> Except(ObjectQuery<T> query)
        {
            Check.NotNull(query, "query");

            if (IsLinqQuery(this)
                || IsLinqQuery(query))
            {
                return (ObjectQuery<T>)Queryable.Except(this, query);
            }
            return new ObjectQuery<T>(EntitySqlQueryBuilder.Except(QueryState, query.QueryState));
        }

        /// <summary>Groups the query results by the specified criteria.</summary>
        /// <returns>
        /// A new <see cref="T:System.Data.Entity.Core.Objects.ObjectQuery`1" /> instance of type
        /// <see
        ///     cref="T:System.Data.Common.DbDataRecord" />
        /// that is equivalent to the original instance with GROUP BY applied.
        /// </returns>
        /// <param name="keys">The key columns by which to group the results.</param>
        /// <param name="projection">The list of selected properties that defines the projection. </param>
        /// <param name="parameters">Zero or more parameters that are used in this method.</param>
        /// <exception cref="T:System.ArgumentNullException">The  query  parameter is null or an empty string 
        /// or the  projection  parameter is null or an empty string.</exception>
        public ObjectQuery<DbDataRecord> GroupBy(string keys, string projection, params ObjectParameter[] parameters)
        {
            Check.NotEmpty(keys, "keys");
            Check.NotEmpty(projection, "projection");
            Check.NotNull(parameters, "parameters");

            return new ObjectQuery<DbDataRecord>(EntitySqlQueryBuilder.GroupBy(QueryState, Name, keys, projection, parameters));
        }

        /// <summary>
        /// This query-builder method creates a new query whose results are those that
        /// are both in this query and the other query specified.
        /// </summary>
        /// <param name="query"> A query representing the results to intersect with. </param>
        /// <returns> a new ObjectQuery instance. </returns>
        /// <exception cref="ArgumentNullException">If the query parameter is null.</exception>
        public ObjectQuery<T> Intersect(ObjectQuery<T> query)
        {
            Check.NotNull(query, "query");

            if (IsLinqQuery(this)
                || IsLinqQuery(query))
            {
                return (ObjectQuery<T>)Queryable.Intersect(this, query);
            }
            return new ObjectQuery<T>(EntitySqlQueryBuilder.Intersect(QueryState, query.QueryState));
        }

        /// <summary>Limits the query to only results of a specific type.</summary>
        /// <returns>
        /// A new <see cref="T:System.Data.Entity.Core.Objects.ObjectQuery`1" /> instance that is equivalent to the original instance with OFTYPE applied.
        /// </returns>
        /// <typeparam name="TResultType">
        /// The type of the <see cref="T:System.Data.Entity.Core.Objects.ObjectResult`1" /> returned when the query is executed with the applied filter.
        /// </typeparam>
        /// <exception cref="T:System.Data.Entity.Core.EntitySqlException">The type specified is not valid.</exception>
        public ObjectQuery<TResultType> OfType<TResultType>()
        {
            if (IsLinqQuery(this))
            {
                return (ObjectQuery<TResultType>)Queryable.OfType<TResultType>(this);
            }

            // SQLPUDT 484477: Make sure TResultType is loaded.
            QueryState.ObjectContext.MetadataWorkspace.ImplicitLoadAssemblyForType(typeof(TResultType), Assembly.GetCallingAssembly());

            // Retrieve the O-Space type metadata for the result type specified. If no
            // metadata can be found for the specified type, fail. Otherwise, if the
            // type metadata found for TResultType is not either an EntityType or a
            // ComplexType, fail - OfType() is not a valid operation on scalars,
            // enumerations, collections, etc.
            var clrOfType = typeof(TResultType);
            EdmType ofType;
            if (!QueryState.ObjectContext.MetadataWorkspace.GetItemCollection(DataSpace.OSpace).TryGetType(
                clrOfType.Name, clrOfType.NestingNamespace() ?? string.Empty, out ofType)
                || !(Helper.IsEntityType(ofType) || Helper.IsComplexType(ofType)))
            {
                var message = Strings.ObjectQuery_QueryBuilder_InvalidResultType(typeof(TResultType).FullName);
                throw new EntitySqlException(message);
            }

            return new ObjectQuery<TResultType>(EntitySqlQueryBuilder.OfType(QueryState, ofType, clrOfType));
        }

        /// <summary>Orders the query results by the specified criteria.</summary>
        /// <returns>
        /// A new <see cref="T:System.Data.Entity.Core.Objects.ObjectQuery`1" /> instance that is equivalent to the original instance with ORDER BY applied.
        /// </returns>
        /// <param name="keys">The key columns by which to order the results.</param>
        /// <param name="parameters">Zero or more parameters that are used in this method.</param>
        /// <exception cref="T:System.ArgumentNullException">The  keys  or  parameters  parameter is null.</exception>
        /// <exception cref="T:System.ArgumentException">The  key  is an empty string.</exception>
        public ObjectQuery<T> OrderBy(string keys, params ObjectParameter[] parameters)
        {
            Check.NotEmpty(keys, "keys");
            Check.NotNull(parameters, "parameters");

            return new ObjectQuery<T>(EntitySqlQueryBuilder.OrderBy(QueryState, Name, keys, parameters));
        }

        /// <summary>Limits the query results to only the properties that are defined in the specified projection.</summary>
        /// <returns>
        /// A new <see cref="T:System.Data.Entity.Core.Objects.ObjectQuery`1" /> instance of type
        /// <see
        ///     cref="T:System.Data.Common.DbDataRecord" />
        /// that is equivalent to the original instance with SELECT applied.
        /// </returns>
        /// <param name="projection">The list of selected properties that defines the projection.</param>
        /// <param name="parameters">Zero or more parameters that are used in this method.</param>
        /// <exception cref="T:System.ArgumentNullException"> projection  is null or parameters is null.</exception>
        /// <exception cref="T:System.ArgumentException">The  projection  is an empty string.</exception>
        public ObjectQuery<DbDataRecord> Select(string projection, params ObjectParameter[] parameters)
        {
            Check.NotEmpty(projection, "projection");
            Check.NotNull(parameters, "parameters");

            return new ObjectQuery<DbDataRecord>(EntitySqlQueryBuilder.Select(QueryState, Name, projection, parameters));
        }

        /// <summary>Limits the query results to only the property specified in the projection.</summary>
        /// <returns>
        /// A new <see cref="T:System.Data.Entity.Core.Objects.ObjectQuery`1" /> instance of a type compatible with the specific projection. The returned
        /// <see
        ///     cref="T:System.Data.Entity.Core.Objects.ObjectQuery`1" />
        /// is equivalent to the original instance with SELECT VALUE applied.
        /// </returns>
        /// <param name="projection">The projection list.</param>
        /// <param name="parameters">An optional set of query parameters that should be in scope when parsing.</param>
        /// <typeparam name="TResultType">
        /// The type of the <see cref="T:System.Data.Entity.Core.Objects.ObjectQuery`1" /> returned by the
        /// <see
        ///     cref="M:System.Data.Entity.Core.Objects.ObjectQuery`1.SelectValue``1(System.String,System.Data.Entity.Core.Objects.ObjectParameter[])" />
        /// method.
        /// </typeparam>
        /// <exception cref="T:System.ArgumentNullException"> projection  is null or parameters  is null.</exception>
        /// <exception cref="T:System.ArgumentException">The  projection  is an empty string.</exception>
        public ObjectQuery<TResultType> SelectValue<TResultType>(string projection, params ObjectParameter[] parameters)
        {
            Check.NotEmpty(projection, "projection");
            Check.NotNull(parameters, "parameters");

            // SQLPUDT 484974: Make sure TResultType is loaded.
            QueryState.ObjectContext.MetadataWorkspace.ImplicitLoadAssemblyForType(typeof(TResultType), Assembly.GetCallingAssembly());

            return
                new ObjectQuery<TResultType>(
                    EntitySqlQueryBuilder.SelectValue(QueryState, Name, projection, parameters, typeof(TResultType)));
        }

        /// <summary>Orders the query results by the specified criteria and skips a specified number of results.</summary>
        /// <returns>
        /// A new <see cref="T:System.Data.Entity.Core.Objects.ObjectQuery`1" /> instance that is equivalent to the original instance with both ORDER BY and SKIP applied.
        /// </returns>
        /// <param name="keys">The key columns by which to order the results.</param>
        /// <param name="count">The number of results to skip. This must be either a constant or a parameter reference.</param>
        /// <param name="parameters">An optional set of query parameters that should be in scope when parsing.</param>
        /// <exception cref="T:System.ArgumentNullException">Any argument is null.</exception>
        /// <exception cref="T:System.ArgumentException"> keys  is an empty string or count  is an empty string.</exception>
        public ObjectQuery<T> Skip(string keys, string count, params ObjectParameter[] parameters)
        {
            Check.NotEmpty(keys, "keys");
            Check.NotEmpty(count, "count");
            Check.NotNull(parameters, "parameters");

            return new ObjectQuery<T>(EntitySqlQueryBuilder.Skip(QueryState, Name, keys, count, parameters));
        }

        /// <summary>Limits the query results to a specified number of items.</summary>
        /// <returns>
        /// A new <see cref="T:System.Data.Entity.Core.Objects.ObjectQuery`1" /> instance that is equivalent to the original instance with TOP applied.
        /// </returns>
        /// <param name="count">The number of items in the results as a string. </param>
        /// <param name="parameters">An optional set of query parameters that should be in scope when parsing.</param>
        /// <exception cref="T:System.ArgumentNullException"> count  is null.</exception>
        /// <exception cref="T:System.ArgumentException"> count  is an empty string.</exception>
        public ObjectQuery<T> Top(string count, params ObjectParameter[] parameters)
        {
            Check.NotEmpty(count, "count");

            return new ObjectQuery<T>(EntitySqlQueryBuilder.Top(QueryState, Name, count, parameters));
        }

        /// <summary>
        /// This query-builder method creates a new query whose results are all of
        /// the results of this query, plus all of the results of the other query,
        /// without duplicates (i.e., results are unique).
        /// </summary>
        /// <param name="query"> A query representing the results to add. </param>
        /// <returns> a new ObjectQuery instance. </returns>
        /// <exception cref="ArgumentNullException">If the query parameter is null.</exception>
        public ObjectQuery<T> Union(ObjectQuery<T> query)
        {
            Check.NotNull(query, "query");

            if (IsLinqQuery(this)
                || IsLinqQuery(query))
            {
                return (ObjectQuery<T>)Queryable.Union(this, query);
            }
            return new ObjectQuery<T>(EntitySqlQueryBuilder.Union(QueryState, query.QueryState));
        }

        /// <summary>
        /// This query-builder method creates a new query whose results are all of
        /// the results of this query, plus all of the results of the other query,
        /// including any duplicates (i.e., results are not necessarily unique).
        /// </summary>
        /// <param name="query"> A query representing the results to add. </param>
        /// <returns> a new ObjectQuery instance. </returns>
        /// <exception cref="ArgumentNullException">If the query parameter is null.</exception>
        public ObjectQuery<T> UnionAll(ObjectQuery<T> query)
        {
            Check.NotNull(query, "query");

            return new ObjectQuery<T>(EntitySqlQueryBuilder.UnionAll(QueryState, query.QueryState));
        }

        /// <summary>Limits the query to results that match specified filtering criteria.</summary>
        /// <returns>
        /// A new <see cref="T:System.Data.Entity.Core.Objects.ObjectQuery`1" /> instance that is equivalent to the original instance with WHERE applied.
        /// </returns>
        /// <param name="predicate">The filter predicate.</param>
        /// <param name="parameters">Zero or more parameters that are used in this method.</param>
        /// <exception cref="T:System.ArgumentNullException"> predicate  is null or parameters  is null.</exception>
        /// <exception cref="T:System.ArgumentException">The  predicate  is an empty string.</exception>
        public ObjectQuery<T> Where(string predicate, params ObjectParameter[] parameters)
        {
            Check.NotEmpty(predicate, "predicate");
            Check.NotNull(parameters, "parameters");

            return new ObjectQuery<T>(EntitySqlQueryBuilder.Where(QueryState, Name, predicate, parameters));
        }

        #endregion

        #endregion

        #region IEnumerable<T> implementation

        /// <summary>
        /// Returns an <see cref="IEnumerator{T}" /> which when enumerated will execute the given SQL query against the database.
        /// </summary>
        /// <returns> The query results. </returns>
        [SuppressMessage("Microsoft.Design", "CA1033:InterfaceMethodsShouldBeCallableByChildTypes")]
        IEnumerator<T> IEnumerable<T>.GetEnumerator()
        {
            QueryState.ObjectContext.AsyncMonitor.EnsureNotEntered();

            return new LazyEnumerator<T>(
                () =>
                    {
                        var disposableEnumerable = GetResults(null);
                        try
                        {
                            var result = disposableEnumerable.GetEnumerator();
                            return result;
                        }
                        catch
                        {
                            // if there is a problem creating the enumerator, we should dispose
                            // the enumerable (if there is no problem, the enumerator will take 
                            // care of the dispose)
                            disposableEnumerable.Dispose();
                            throw;
                        }
                    });
        }

        #endregion

        #region IDbAsyncEnumerable<T> implementation

#if !NET40

        /// <summary>
        /// Returns an <see cref="IDbAsyncEnumerator{T}" /> which when enumerated will execute the given SQL query against the database.
        /// </summary>
        /// <returns> The query results. </returns>
        [SuppressMessage("Microsoft.Design", "CA1033:InterfaceMethodsShouldBeCallableByChildTypes")]
        IDbAsyncEnumerator<T> IDbAsyncEnumerable<T>.GetAsyncEnumerator()
        {
            QueryState.ObjectContext.AsyncMonitor.EnsureNotEntered();

            return new LazyAsyncEnumerator<T>(
                async cancellationToken =>
                    {
                        var disposableEnumerable =
                            await GetResultsAsync(null, cancellationToken).ConfigureAwait(continueOnCapturedContext: false);
                        try
                        {
                            return ((IDbAsyncEnumerable<T>)disposableEnumerable).GetAsyncEnumerator();
                        }
                        catch
                        {
                            // if there is a problem creating the enumerator, we should dispose
                            // the enumerable (if there is no problem, the enumerator will take 
                            // care of the dispose)
                            disposableEnumerable.Dispose();
                            throw;
                        }
                    });
        }

#endif

        #endregion

        #region ObjectQuery Overrides

        /// <inheritdoc />
        internal override IEnumerator GetEnumeratorInternal()
        {
            return ((IEnumerable<T>)this).GetEnumerator();
        }

#if !NET40

        /// <inheritdoc />
        internal override IDbAsyncEnumerator GetAsyncEnumeratorInternal()
        {
            return ((IDbAsyncEnumerable<T>)this).GetAsyncEnumerator();
        }

#endif

        /// <inheritdoc />
        internal override IList GetIListSourceListInternal()
        {
            return ((IListSource)GetResults(null)).GetList();
        }

        /// <inheritdoc />
        internal override ObjectResult ExecuteInternal(MergeOption mergeOption)
        {
            return GetResults(mergeOption);
        }

#if !NET40

        /// <inheritdoc />
        internal override async Task<ObjectResult> ExecuteInternalAsync(MergeOption mergeOption, CancellationToken cancellationToken)
        {
            return await GetResultsAsync(mergeOption, cancellationToken).ConfigureAwait(continueOnCapturedContext: false);
        }

#endif

        /// <summary>
        /// Retrieves the LINQ expression that backs this ObjectQuery for external consumption.
        /// It is important that the work to wrap the expression in an appropriate MergeAs call
        /// takes place in this method and NOT in ObjectQueryState.TryGetExpression which allows
        /// the unmodified expression (that does not include the MergeOption-preserving MergeAs call)
        /// to be retrieved and processed by the ELinq ExpressionConverter.
        /// </summary>
        /// <returns> The LINQ expression for this ObjectQuery, wrapped in a MergeOption-preserving call to the MergeAs method if the ObjectQuery.MergeOption property has been set. </returns>
        internal override Expression GetExpression()
        {
            // If this ObjectQuery is not backed by a LINQ Expression (it is an ESQL query),
            // then create a ConstantExpression that uses this ObjectQuery as its value.
            Expression retExpr;
            if (!QueryState.TryGetExpression(out retExpr))
            {
                retExpr = Expression.Constant(this);
            }

            var objectQueryType = typeof(ObjectQuery<T>);
            if (QueryState.UserSpecifiedMergeOption.HasValue)
            {
                var mergeAsMethod = objectQueryType.GetMethod("MergeAs", BindingFlags.Instance | BindingFlags.NonPublic);
                Debug.Assert(mergeAsMethod != null, "Could not retrieve ObjectQuery<T>.MergeAs method using reflection?");
                retExpr = TypeSystem.EnsureType(retExpr, objectQueryType);
                retExpr = Expression.Call(retExpr, mergeAsMethod, Expression.Constant(QueryState.UserSpecifiedMergeOption.Value));
            }

            if (null != QueryState.Span)
            {
                var includeSpanMethod = objectQueryType.GetMethod("IncludeSpan", BindingFlags.Instance | BindingFlags.NonPublic);
                Debug.Assert(includeSpanMethod != null, "Could not retrieve ObjectQuery<T>.IncludeSpan method using reflection?");
                retExpr = TypeSystem.EnsureType(retExpr, objectQueryType);
                retExpr = Expression.Call(retExpr, includeSpanMethod, Expression.Constant(QueryState.Span));
            }

            return retExpr;
        }

        // Intended for use only in the MethodCallExpression produced for inline queries.
        [SuppressMessage("Microsoft.Performance", "CA1822:MarkMembersAsStatic")]
        [SuppressMessage("Microsoft.Usage", "CA1801:ReviewUnusedParameters", MessageId = "mergeOption")]
        internal ObjectQuery<T> MergeAs(MergeOption mergeOption)
        {
            throw new InvalidOperationException(Strings.ELinq_MethodNotDirectlyCallable);
        }

        // Intended for use only in the MethodCallExpression produced for inline queries.
        [SuppressMessage("Microsoft.Performance", "CA1822:MarkMembersAsStatic")]
        [SuppressMessage("Microsoft.Usage", "CA1801:ReviewUnusedParameters", MessageId = "span")]
        internal ObjectQuery<T> IncludeSpan(Span span)
        {
            throw new InvalidOperationException(Strings.ELinq_MethodNotDirectlyCallable);
        }

        #endregion

        #region Private Methods

        private ObjectResult<T> GetResults(MergeOption? forMergeOption)
        {
            QueryState.ObjectContext.AsyncMonitor.EnsureNotEntered();
            var executionStrategy = DbProviderServices.GetExecutionStrategy(
                QueryState.ObjectContext.Connection, QueryState.ObjectContext.MetadataWorkspace);

            if (executionStrategy.RetriesOnFailure
                && QueryState.EffectiveStreamingBehaviour)
            {
                throw new InvalidOperationException(Strings.ExecutionStrategy_StreamingNotSupported(executionStrategy.GetType().Name));
            }

            return executionStrategy.Execute(
                () => QueryState.ObjectContext.ExecuteInTransaction(
                    () => QueryState.GetExecutionPlan(forMergeOption)
                                    .Execute<T>(QueryState.ObjectContext, QueryState.Parameters),
                    executionStrategy, startLocalTransaction: false,
                    releaseConnectionOnSuccess: !QueryState.EffectiveStreamingBehaviour));
        }

#if !NET40

        private Task<ObjectResult<T>> GetResultsAsync(MergeOption? forMergeOption, CancellationToken cancellationToken)
        {
            QueryState.ObjectContext.AsyncMonitor.EnsureNotEntered();

            var executionStrategy = DbProviderServices.GetExecutionStrategy(
                QueryState.ObjectContext.Connection, QueryState.ObjectContext.MetadataWorkspace);
            if (executionStrategy.RetriesOnFailure
                && QueryState.EffectiveStreamingBehaviour)
            {
                throw new InvalidOperationException(Strings.ExecutionStrategy_StreamingNotSupported(executionStrategy.GetType().Name));
            }

            return GetResultsAsync(forMergeOption, executionStrategy, cancellationToken);
        }

        private async Task<ObjectResult<T>> GetResultsAsync(
            MergeOption? forMergeOption, IDbExecutionStrategy executionStrategy, CancellationToken cancellationToken)
        {
            var mergeOption = forMergeOption.HasValue
                                  ? forMergeOption.Value
                                  : QueryState.EffectiveMergeOption;
            if (mergeOption != MergeOption.NoTracking)
            {
                QueryState.ObjectContext.AsyncMonitor.Enter();
            }

            try
            {
                return await executionStrategy.ExecuteAsync(
                    () => QueryState.ObjectContext.ExecuteInTransactionAsync(
                        () => QueryState.GetExecutionPlan(forMergeOption)
                                        .ExecuteAsync<T>(QueryState.ObjectContext, QueryState.Parameters, cancellationToken),
                              executionStrategy,
                              /*startLocalTransaction:*/ false, /*releaseConnectionOnSuccess:*/ !QueryState.EffectiveStreamingBehaviour,
                        cancellationToken),
                    cancellationToken).ConfigureAwait(continueOnCapturedContext: false);
            }
            finally
            {
                if (mergeOption != MergeOption.NoTracking)
                {
                    QueryState.ObjectContext.AsyncMonitor.Exit();
                }
            }
        }

#endif

        #endregion
    }
}
>>>>>>> b1a13653
<|MERGE_RESOLUTION|>--- conflicted
+++ resolved
@@ -1,4 +1,3 @@
-<<<<<<< HEAD
 // Copyright (c) Microsoft Open Technologies, Inc. All rights reserved. See License.txt in the project root for license information.
 
 namespace System.Data.Entity.Core.Objects
@@ -790,799 +789,4 @@
 
         #endregion
     }
-}
-=======
-// Copyright (c) Microsoft Open Technologies, Inc. All rights reserved. See License.txt in the project root for license information.
-
-namespace System.Data.Entity.Core.Objects
-{
-    using System.Collections;
-    using System.Collections.Generic;
-    using System.ComponentModel;
-    using System.Data.Common;
-    using System.Data.Entity.Core.Common;
-    using System.Data.Entity.Core.Common.CommandTrees;
-    using System.Data.Entity.Core.Common.CommandTrees.ExpressionBuilder;
-    using System.Data.Entity.Core.Metadata.Edm;
-    using System.Data.Entity.Core.Objects.ELinq;
-    using System.Data.Entity.Core.Objects.Internal;
-    using System.Data.Entity.Infrastructure;
-    using System.Data.Entity.Internal;
-    using System.Data.Entity.Resources;
-    using System.Data.Entity.Utilities;
-    using System.Diagnostics;
-    using System.Diagnostics.CodeAnalysis;
-    using System.Globalization;
-    using System.Linq;
-    using System.Linq.Expressions;
-    using System.Reflection;
-    using System.Threading;
-    using System.Threading.Tasks;
-
-    /// <summary>
-    /// ObjectQuery implements strongly-typed queries at the object-layer.
-    /// Queries are specified using Entity-SQL strings and may be created by calling
-    /// the Entity-SQL-based query builder methods declared by ObjectQuery.
-    /// </summary>
-    /// <typeparam name="T"> The result type of this ObjectQuery </typeparam>
-    [SuppressMessage("Microsoft.Naming", "CA1710:IdentifiersShouldHaveCorrectSuffix")]
-    public class ObjectQuery<T> : ObjectQuery, IOrderedQueryable<T>, IEnumerable<T>
-#if !NET40
-                                  , IDbAsyncEnumerable<T>
-#endif
-    {
-        #region Private Static Members
-
-        /// <summary>
-        /// The default query name, which is used in query-building to refer to an
-        /// element of the ObjectQuery; e.g., in a call to ObjectQuery.Where(), a predicate of
-        /// the form "it.Name = 'Foo'" can be specified, where "it" refers to a T.
-        /// Note that the query name may eventually become a parameter in the command
-        /// tree, so it must conform to the parameter name restrictions enforced by
-        /// ObjectParameter.ValidateParameterName(string).
-        /// </summary>
-        private const string DefaultName = "it";
-
-        private static bool IsLinqQuery(ObjectQuery query)
-        {
-            return query.QueryState is ELinqQueryState;
-        }
-
-        #endregion
-
-        #region Private Instance Fields
-
-        /// <summary>
-        /// The name of the current sequence, which defaults to "it". Used in query-
-        /// builder methods that process an Entity-SQL command text fragment to refer to an
-        /// instance of the return type of this query.
-        /// </summary>
-        private string _name = DefaultName;
-
-        #endregion
-
-        #region Constructors
-
-        /// <summary>
-        /// Creates a new <see cref="T:System.Data.Entity.Core.Objects.ObjectQuery`1" /> instance using the specified Entity SQL command as the initial query.
-        /// </summary>
-        /// <param name="commandText">The Entity SQL query.</param>
-        /// <param name="context">
-        /// The <see cref="T:System.Data.Entity.Core.Objects.ObjectContext" /> on which to execute the query.
-        /// </param>
-        public ObjectQuery(string commandText, ObjectContext context)
-            : this(new EntitySqlQueryState(typeof(T), commandText, false, context, null, null))
-        {
-            // SQLBUDT 447285: Ensure the assembly containing the entity's CLR type
-            // is loaded into the workspace. If the schema types are not loaded
-            // metadata, cache & query would be unable to reason about the type. We
-            // either auto-load <T>'s assembly into the ObjectItemCollection or we
-            // auto-load the user's calling assembly and its referenced assemblies.
-            // If the entities in the user's result spans multiple assemblies, the
-            // user must manually call LoadFromAssembly. *GetCallingAssembly returns
-            // the assembly of the method that invoked the currently executing method.
-            context.MetadataWorkspace.ImplicitLoadAssemblyForType(typeof(T), Assembly.GetCallingAssembly());
-        }
-
-        /// <summary>
-        /// Creates a new <see cref="T:System.Data.Entity.Core.Objects.ObjectQuery`1" /> instance using the specified Entity SQL command as the initial query and the specified merge option.
-        /// </summary>
-        /// <param name="commandText">The Entity SQL query.</param>
-        /// <param name="context">
-        /// The <see cref="T:System.Data.Entity.Core.Objects.ObjectContext" /> on which to execute the query.
-        /// </param>
-        /// <param name="mergeOption">
-        /// Specifies how the entities that are retrieved through this query should be merged with the entities that have been returned from previous queries against the same
-        /// <see
-        ///     cref="T:System.Data.Entity.Core.Objects.ObjectContext" />
-        /// .
-        /// </param>
-        public ObjectQuery(string commandText, ObjectContext context, MergeOption mergeOption)
-            : this(new EntitySqlQueryState(typeof(T), commandText, false, context, null, null))
-        {
-            EntityUtil.CheckArgumentMergeOption(mergeOption);
-            QueryState.UserSpecifiedMergeOption = mergeOption;
-
-            // SQLBUDT 447285: Ensure the assembly containing the entity's CLR type
-            // is loaded into the workspace. If the schema types are not loaded
-            // metadata, cache & query would be unable to reason about the type. We
-            // either auto-load <T>'s assembly into the ObjectItemCollection or we
-            // auto-load the user's calling assembly and its referenced assemblies.
-            // If the entities in the user's result spans multiple assemblies, the
-            // user must manually call LoadFromAssembly. *GetCallingAssembly returns
-            // the assembly of the method that invoked the currently executing method.
-            context.MetadataWorkspace.ImplicitLoadAssemblyForType(typeof(T), Assembly.GetCallingAssembly());
-        }
-
-        /// <summary>
-        /// This method creates a new ObjectQuery instance that represents a scan over
-        /// the specified <paramref name="entitySet" />. This ObjectQuery carries the scan as <see cref="DbExpression" />
-        /// and as Entity SQL. This is needed to allow case-sensitive metadata access (provided by the <see cref="DbExpression" /> by default).
-        /// The context specifies the connection on which to execute the query as well as the metadata and result cache.
-        /// The merge option specifies how the cache should be populated/updated.
-        /// </summary>
-        /// <param name="entitySet"> The entity set this query scans. </param>
-        /// <param name="context">
-        /// The ObjectContext containing the metadata workspace the query will be built against, the connection
-        /// on which to execute the query, and the cache to store the results in.
-        /// </param>
-        /// <param name="mergeOption"> The MergeOption to use when executing the query. </param>
-        /// <returns> A new ObjectQuery instance. </returns>
-        internal ObjectQuery(EntitySetBase entitySet, ObjectContext context, MergeOption mergeOption)
-            : this(new EntitySqlQueryState(typeof(T), BuildScanEntitySetEsql(entitySet), entitySet.Scan(), false, context, null, null))
-        {
-            EntityUtil.CheckArgumentMergeOption(mergeOption);
-            QueryState.UserSpecifiedMergeOption = mergeOption;
-
-            // SQLBUDT 447285: Ensure the assembly containing the entity's CLR type
-            // is loaded into the workspace. If the schema types are not loaded
-            // metadata, cache & query would be unable to reason about the type. We
-            // either auto-load <T>'s assembly into the ObjectItemCollection or we
-            // auto-load the user's calling assembly and its referenced assemblies.
-            // If the entities in the user's result spans multiple assemblies, the
-            // user must manually call LoadFromAssembly. *GetCallingAssembly returns
-            // the assembly of the method that invoked the currently executing method.
-            context.MetadataWorkspace.ImplicitLoadAssemblyForType(typeof(T), Assembly.GetCallingAssembly());
-        }
-
-        private static string BuildScanEntitySetEsql(EntitySetBase entitySet)
-        {
-            DebugCheck.NotNull(entitySet);
-            return String.Format(
-                CultureInfo.InvariantCulture,
-                "{0}.{1}",
-                EntityUtil.QuoteIdentifier(entitySet.EntityContainer.Name),
-                EntityUtil.QuoteIdentifier(entitySet.Name));
-        }
-
-        internal ObjectQuery(ObjectQueryState queryState)
-            : base(queryState)
-        {
-        }
-
-        /// <summary>
-        /// For testing.
-        /// </summary>
-        internal ObjectQuery()
-        {
-        }
-
-        #endregion
-
-        #region Public Properties
-
-        /// <summary>Gets or sets the name of this object query.</summary>
-        /// <returns>
-        /// A string value that is the name of this <see cref="T:System.Data.Entity.Core.Objects.ObjectQuery`1" />.
-        /// </returns>
-        /// <exception cref="T:System.ArgumentException">The value specified on set is not valid.</exception>
-        public string Name
-        {
-            get { return _name; }
-            set
-            {
-                Check.NotNull(value, "value");
-
-                if (!ObjectParameter.ValidateParameterName(value))
-                {
-                    throw new ArgumentException(Strings.ObjectQuery_InvalidQueryName(value), "value");
-                }
-
-                _name = value;
-            }
-        }
-
-        #endregion
-
-        #region Public Methods
-
-        /// <summary>Executes the object query with the specified merge option.</summary>
-        /// <param name="mergeOption">
-        /// The <see cref="T:System.Data.Entity.Core.Objects.MergeOption" /> to use when executing the query. 
-        /// The default is <see cref="F:System.Data.Entity.Core.Objects.MergeOption.AppendOnly" />.
-        /// </param>
-        /// <returns>
-        /// An <see cref="T:System.Data.Entity.Core.Objects.ObjectResult`1" /> that contains a collection of entity objects returned by the query.
-        /// </returns>
-        public new ObjectResult<T> Execute(MergeOption mergeOption)
-        {
-            EntityUtil.CheckArgumentMergeOption(mergeOption);
-            return GetResults(mergeOption);
-        }
-
-#if !NET40
-
-        /// <summary>
-        /// Asynchronously executes the object query with the specified merge option.
-        /// </summary>
-        /// <remarks>
-        /// Multiple active operations on the same context instance are not supported.  Use 'await' to ensure
-        /// that any asynchronous operations have completed before calling another method on this context.
-        /// </remarks>
-        /// <param name="mergeOption">
-        /// The <see cref="T:System.Data.Entity.Core.Objects.MergeOption" /> to use when executing the query. 
-        /// The default is <see cref="F:System.Data.Entity.Core.Objects.MergeOption.AppendOnly" />.
-        /// </param>
-        /// <returns>
-        /// A task that represents the asynchronous operation.
-        /// The task result contains an <see cref="T:System.Data.Entity.Core.Objects.ObjectResult`1" /> 
-        /// that contains a collection of entity objects returned by the query.
-        /// </returns>
-        [SuppressMessage("Microsoft.Design", "CA1006:DoNotNestGenericTypesInMemberSignatures")]
-        public new Task<ObjectResult<T>> ExecuteAsync(MergeOption mergeOption)
-        {
-            return ExecuteAsync(mergeOption, CancellationToken.None);
-        }
-
-        /// <summary>
-        /// Asynchronously executes the object query with the specified merge option.
-        /// </summary>
-        /// <remarks>
-        /// Multiple active operations on the same context instance are not supported.  Use 'await' to ensure
-        /// that any asynchronous operations have completed before calling another method on this context.
-        /// </remarks>
-        /// <param name="mergeOption">
-        /// The <see cref="T:System.Data.Entity.Core.Objects.MergeOption" /> to use when executing the query. 
-        /// The default is <see cref="F:System.Data.Entity.Core.Objects.MergeOption.AppendOnly" />.
-        /// </param>
-        /// <param name="cancellationToken">
-        /// A <see cref="CancellationToken" /> to observe while waiting for the task to complete.
-        /// </param>
-        /// <returns>
-        /// A task that represents the asynchronous operation.
-        /// The task result contains an <see cref="T:System.Data.Entity.Core.Objects.ObjectResult`1" /> 
-        /// that contains a collection of entity objects returned by the query.
-        /// </returns>
-        [SuppressMessage("Microsoft.Design", "CA1006:DoNotNestGenericTypesInMemberSignatures")]
-        public new Task<ObjectResult<T>> ExecuteAsync(MergeOption mergeOption, CancellationToken cancellationToken)
-        {
-            EntityUtil.CheckArgumentMergeOption(mergeOption);
-
-            return GetResultsAsync(mergeOption, cancellationToken);
-        }
-
-#endif
-
-        /// <summary>Specifies the related objects to include in the query results.</summary>
-        /// <returns>
-        /// A new <see cref="T:System.Data.Entity.Core.Objects.ObjectQuery`1" /> with the defined query path.
-        /// </returns>
-        /// <param name="path">Dot-separated list of related objects to return in the query results.</param>
-        /// <exception cref="T:System.ArgumentNullException"> path  is null.</exception>
-        /// <exception cref="T:System.ArgumentException"> path  is empty.</exception>
-        public ObjectQuery<T> Include(string path)
-        {
-            Check.NotEmpty(path, "path");
-            return new ObjectQuery<T>(QueryState.Include(this, path));
-        }
-
-        #region Query-builder Methods
-
-        // ---------------------
-        // Query-builder Methods
-        // ---------------------
-
-        /// <summary>Limits the query to unique results.</summary>
-        /// <returns>
-        /// A new <see cref="T:System.Data.Entity.Core.Objects.ObjectQuery`1" /> instance that is equivalent to the original instance with SELECT DISTINCT applied.
-        /// </returns>
-        public ObjectQuery<T> Distinct()
-        {
-            if (IsLinqQuery(this))
-            {
-                return (ObjectQuery<T>)Queryable.Distinct(this);
-            }
-            return new ObjectQuery<T>(EntitySqlQueryBuilder.Distinct(QueryState));
-        }
-
-        /// <summary>
-        /// This query-builder method creates a new query whose results are all of
-        /// the results of this query, except those that are also part of the other
-        /// query specified.
-        /// </summary>
-        /// <param name="query"> A query representing the results to exclude. </param>
-        /// <returns> a new ObjectQuery instance. </returns>
-        /// <exception cref="ArgumentNullException">If the query parameter is null.</exception>
-        public ObjectQuery<T> Except(ObjectQuery<T> query)
-        {
-            Check.NotNull(query, "query");
-
-            if (IsLinqQuery(this)
-                || IsLinqQuery(query))
-            {
-                return (ObjectQuery<T>)Queryable.Except(this, query);
-            }
-            return new ObjectQuery<T>(EntitySqlQueryBuilder.Except(QueryState, query.QueryState));
-        }
-
-        /// <summary>Groups the query results by the specified criteria.</summary>
-        /// <returns>
-        /// A new <see cref="T:System.Data.Entity.Core.Objects.ObjectQuery`1" /> instance of type
-        /// <see
-        ///     cref="T:System.Data.Common.DbDataRecord" />
-        /// that is equivalent to the original instance with GROUP BY applied.
-        /// </returns>
-        /// <param name="keys">The key columns by which to group the results.</param>
-        /// <param name="projection">The list of selected properties that defines the projection. </param>
-        /// <param name="parameters">Zero or more parameters that are used in this method.</param>
-        /// <exception cref="T:System.ArgumentNullException">The  query  parameter is null or an empty string 
-        /// or the  projection  parameter is null or an empty string.</exception>
-        public ObjectQuery<DbDataRecord> GroupBy(string keys, string projection, params ObjectParameter[] parameters)
-        {
-            Check.NotEmpty(keys, "keys");
-            Check.NotEmpty(projection, "projection");
-            Check.NotNull(parameters, "parameters");
-
-            return new ObjectQuery<DbDataRecord>(EntitySqlQueryBuilder.GroupBy(QueryState, Name, keys, projection, parameters));
-        }
-
-        /// <summary>
-        /// This query-builder method creates a new query whose results are those that
-        /// are both in this query and the other query specified.
-        /// </summary>
-        /// <param name="query"> A query representing the results to intersect with. </param>
-        /// <returns> a new ObjectQuery instance. </returns>
-        /// <exception cref="ArgumentNullException">If the query parameter is null.</exception>
-        public ObjectQuery<T> Intersect(ObjectQuery<T> query)
-        {
-            Check.NotNull(query, "query");
-
-            if (IsLinqQuery(this)
-                || IsLinqQuery(query))
-            {
-                return (ObjectQuery<T>)Queryable.Intersect(this, query);
-            }
-            return new ObjectQuery<T>(EntitySqlQueryBuilder.Intersect(QueryState, query.QueryState));
-        }
-
-        /// <summary>Limits the query to only results of a specific type.</summary>
-        /// <returns>
-        /// A new <see cref="T:System.Data.Entity.Core.Objects.ObjectQuery`1" /> instance that is equivalent to the original instance with OFTYPE applied.
-        /// </returns>
-        /// <typeparam name="TResultType">
-        /// The type of the <see cref="T:System.Data.Entity.Core.Objects.ObjectResult`1" /> returned when the query is executed with the applied filter.
-        /// </typeparam>
-        /// <exception cref="T:System.Data.Entity.Core.EntitySqlException">The type specified is not valid.</exception>
-        public ObjectQuery<TResultType> OfType<TResultType>()
-        {
-            if (IsLinqQuery(this))
-            {
-                return (ObjectQuery<TResultType>)Queryable.OfType<TResultType>(this);
-            }
-
-            // SQLPUDT 484477: Make sure TResultType is loaded.
-            QueryState.ObjectContext.MetadataWorkspace.ImplicitLoadAssemblyForType(typeof(TResultType), Assembly.GetCallingAssembly());
-
-            // Retrieve the O-Space type metadata for the result type specified. If no
-            // metadata can be found for the specified type, fail. Otherwise, if the
-            // type metadata found for TResultType is not either an EntityType or a
-            // ComplexType, fail - OfType() is not a valid operation on scalars,
-            // enumerations, collections, etc.
-            var clrOfType = typeof(TResultType);
-            EdmType ofType;
-            if (!QueryState.ObjectContext.MetadataWorkspace.GetItemCollection(DataSpace.OSpace).TryGetType(
-                clrOfType.Name, clrOfType.NestingNamespace() ?? string.Empty, out ofType)
-                || !(Helper.IsEntityType(ofType) || Helper.IsComplexType(ofType)))
-            {
-                var message = Strings.ObjectQuery_QueryBuilder_InvalidResultType(typeof(TResultType).FullName);
-                throw new EntitySqlException(message);
-            }
-
-            return new ObjectQuery<TResultType>(EntitySqlQueryBuilder.OfType(QueryState, ofType, clrOfType));
-        }
-
-        /// <summary>Orders the query results by the specified criteria.</summary>
-        /// <returns>
-        /// A new <see cref="T:System.Data.Entity.Core.Objects.ObjectQuery`1" /> instance that is equivalent to the original instance with ORDER BY applied.
-        /// </returns>
-        /// <param name="keys">The key columns by which to order the results.</param>
-        /// <param name="parameters">Zero or more parameters that are used in this method.</param>
-        /// <exception cref="T:System.ArgumentNullException">The  keys  or  parameters  parameter is null.</exception>
-        /// <exception cref="T:System.ArgumentException">The  key  is an empty string.</exception>
-        public ObjectQuery<T> OrderBy(string keys, params ObjectParameter[] parameters)
-        {
-            Check.NotEmpty(keys, "keys");
-            Check.NotNull(parameters, "parameters");
-
-            return new ObjectQuery<T>(EntitySqlQueryBuilder.OrderBy(QueryState, Name, keys, parameters));
-        }
-
-        /// <summary>Limits the query results to only the properties that are defined in the specified projection.</summary>
-        /// <returns>
-        /// A new <see cref="T:System.Data.Entity.Core.Objects.ObjectQuery`1" /> instance of type
-        /// <see
-        ///     cref="T:System.Data.Common.DbDataRecord" />
-        /// that is equivalent to the original instance with SELECT applied.
-        /// </returns>
-        /// <param name="projection">The list of selected properties that defines the projection.</param>
-        /// <param name="parameters">Zero or more parameters that are used in this method.</param>
-        /// <exception cref="T:System.ArgumentNullException"> projection  is null or parameters is null.</exception>
-        /// <exception cref="T:System.ArgumentException">The  projection  is an empty string.</exception>
-        public ObjectQuery<DbDataRecord> Select(string projection, params ObjectParameter[] parameters)
-        {
-            Check.NotEmpty(projection, "projection");
-            Check.NotNull(parameters, "parameters");
-
-            return new ObjectQuery<DbDataRecord>(EntitySqlQueryBuilder.Select(QueryState, Name, projection, parameters));
-        }
-
-        /// <summary>Limits the query results to only the property specified in the projection.</summary>
-        /// <returns>
-        /// A new <see cref="T:System.Data.Entity.Core.Objects.ObjectQuery`1" /> instance of a type compatible with the specific projection. The returned
-        /// <see
-        ///     cref="T:System.Data.Entity.Core.Objects.ObjectQuery`1" />
-        /// is equivalent to the original instance with SELECT VALUE applied.
-        /// </returns>
-        /// <param name="projection">The projection list.</param>
-        /// <param name="parameters">An optional set of query parameters that should be in scope when parsing.</param>
-        /// <typeparam name="TResultType">
-        /// The type of the <see cref="T:System.Data.Entity.Core.Objects.ObjectQuery`1" /> returned by the
-        /// <see
-        ///     cref="M:System.Data.Entity.Core.Objects.ObjectQuery`1.SelectValue``1(System.String,System.Data.Entity.Core.Objects.ObjectParameter[])" />
-        /// method.
-        /// </typeparam>
-        /// <exception cref="T:System.ArgumentNullException"> projection  is null or parameters  is null.</exception>
-        /// <exception cref="T:System.ArgumentException">The  projection  is an empty string.</exception>
-        public ObjectQuery<TResultType> SelectValue<TResultType>(string projection, params ObjectParameter[] parameters)
-        {
-            Check.NotEmpty(projection, "projection");
-            Check.NotNull(parameters, "parameters");
-
-            // SQLPUDT 484974: Make sure TResultType is loaded.
-            QueryState.ObjectContext.MetadataWorkspace.ImplicitLoadAssemblyForType(typeof(TResultType), Assembly.GetCallingAssembly());
-
-            return
-                new ObjectQuery<TResultType>(
-                    EntitySqlQueryBuilder.SelectValue(QueryState, Name, projection, parameters, typeof(TResultType)));
-        }
-
-        /// <summary>Orders the query results by the specified criteria and skips a specified number of results.</summary>
-        /// <returns>
-        /// A new <see cref="T:System.Data.Entity.Core.Objects.ObjectQuery`1" /> instance that is equivalent to the original instance with both ORDER BY and SKIP applied.
-        /// </returns>
-        /// <param name="keys">The key columns by which to order the results.</param>
-        /// <param name="count">The number of results to skip. This must be either a constant or a parameter reference.</param>
-        /// <param name="parameters">An optional set of query parameters that should be in scope when parsing.</param>
-        /// <exception cref="T:System.ArgumentNullException">Any argument is null.</exception>
-        /// <exception cref="T:System.ArgumentException"> keys  is an empty string or count  is an empty string.</exception>
-        public ObjectQuery<T> Skip(string keys, string count, params ObjectParameter[] parameters)
-        {
-            Check.NotEmpty(keys, "keys");
-            Check.NotEmpty(count, "count");
-            Check.NotNull(parameters, "parameters");
-
-            return new ObjectQuery<T>(EntitySqlQueryBuilder.Skip(QueryState, Name, keys, count, parameters));
-        }
-
-        /// <summary>Limits the query results to a specified number of items.</summary>
-        /// <returns>
-        /// A new <see cref="T:System.Data.Entity.Core.Objects.ObjectQuery`1" /> instance that is equivalent to the original instance with TOP applied.
-        /// </returns>
-        /// <param name="count">The number of items in the results as a string. </param>
-        /// <param name="parameters">An optional set of query parameters that should be in scope when parsing.</param>
-        /// <exception cref="T:System.ArgumentNullException"> count  is null.</exception>
-        /// <exception cref="T:System.ArgumentException"> count  is an empty string.</exception>
-        public ObjectQuery<T> Top(string count, params ObjectParameter[] parameters)
-        {
-            Check.NotEmpty(count, "count");
-
-            return new ObjectQuery<T>(EntitySqlQueryBuilder.Top(QueryState, Name, count, parameters));
-        }
-
-        /// <summary>
-        /// This query-builder method creates a new query whose results are all of
-        /// the results of this query, plus all of the results of the other query,
-        /// without duplicates (i.e., results are unique).
-        /// </summary>
-        /// <param name="query"> A query representing the results to add. </param>
-        /// <returns> a new ObjectQuery instance. </returns>
-        /// <exception cref="ArgumentNullException">If the query parameter is null.</exception>
-        public ObjectQuery<T> Union(ObjectQuery<T> query)
-        {
-            Check.NotNull(query, "query");
-
-            if (IsLinqQuery(this)
-                || IsLinqQuery(query))
-            {
-                return (ObjectQuery<T>)Queryable.Union(this, query);
-            }
-            return new ObjectQuery<T>(EntitySqlQueryBuilder.Union(QueryState, query.QueryState));
-        }
-
-        /// <summary>
-        /// This query-builder method creates a new query whose results are all of
-        /// the results of this query, plus all of the results of the other query,
-        /// including any duplicates (i.e., results are not necessarily unique).
-        /// </summary>
-        /// <param name="query"> A query representing the results to add. </param>
-        /// <returns> a new ObjectQuery instance. </returns>
-        /// <exception cref="ArgumentNullException">If the query parameter is null.</exception>
-        public ObjectQuery<T> UnionAll(ObjectQuery<T> query)
-        {
-            Check.NotNull(query, "query");
-
-            return new ObjectQuery<T>(EntitySqlQueryBuilder.UnionAll(QueryState, query.QueryState));
-        }
-
-        /// <summary>Limits the query to results that match specified filtering criteria.</summary>
-        /// <returns>
-        /// A new <see cref="T:System.Data.Entity.Core.Objects.ObjectQuery`1" /> instance that is equivalent to the original instance with WHERE applied.
-        /// </returns>
-        /// <param name="predicate">The filter predicate.</param>
-        /// <param name="parameters">Zero or more parameters that are used in this method.</param>
-        /// <exception cref="T:System.ArgumentNullException"> predicate  is null or parameters  is null.</exception>
-        /// <exception cref="T:System.ArgumentException">The  predicate  is an empty string.</exception>
-        public ObjectQuery<T> Where(string predicate, params ObjectParameter[] parameters)
-        {
-            Check.NotEmpty(predicate, "predicate");
-            Check.NotNull(parameters, "parameters");
-
-            return new ObjectQuery<T>(EntitySqlQueryBuilder.Where(QueryState, Name, predicate, parameters));
-        }
-
-        #endregion
-
-        #endregion
-
-        #region IEnumerable<T> implementation
-
-        /// <summary>
-        /// Returns an <see cref="IEnumerator{T}" /> which when enumerated will execute the given SQL query against the database.
-        /// </summary>
-        /// <returns> The query results. </returns>
-        [SuppressMessage("Microsoft.Design", "CA1033:InterfaceMethodsShouldBeCallableByChildTypes")]
-        IEnumerator<T> IEnumerable<T>.GetEnumerator()
-        {
-            QueryState.ObjectContext.AsyncMonitor.EnsureNotEntered();
-
-            return new LazyEnumerator<T>(
-                () =>
-                    {
-                        var disposableEnumerable = GetResults(null);
-                        try
-                        {
-                            var result = disposableEnumerable.GetEnumerator();
-                            return result;
-                        }
-                        catch
-                        {
-                            // if there is a problem creating the enumerator, we should dispose
-                            // the enumerable (if there is no problem, the enumerator will take 
-                            // care of the dispose)
-                            disposableEnumerable.Dispose();
-                            throw;
-                        }
-                    });
-        }
-
-        #endregion
-
-        #region IDbAsyncEnumerable<T> implementation
-
-#if !NET40
-
-        /// <summary>
-        /// Returns an <see cref="IDbAsyncEnumerator{T}" /> which when enumerated will execute the given SQL query against the database.
-        /// </summary>
-        /// <returns> The query results. </returns>
-        [SuppressMessage("Microsoft.Design", "CA1033:InterfaceMethodsShouldBeCallableByChildTypes")]
-        IDbAsyncEnumerator<T> IDbAsyncEnumerable<T>.GetAsyncEnumerator()
-        {
-            QueryState.ObjectContext.AsyncMonitor.EnsureNotEntered();
-
-            return new LazyAsyncEnumerator<T>(
-                async cancellationToken =>
-                    {
-                        var disposableEnumerable =
-                            await GetResultsAsync(null, cancellationToken).ConfigureAwait(continueOnCapturedContext: false);
-                        try
-                        {
-                            return ((IDbAsyncEnumerable<T>)disposableEnumerable).GetAsyncEnumerator();
-                        }
-                        catch
-                        {
-                            // if there is a problem creating the enumerator, we should dispose
-                            // the enumerable (if there is no problem, the enumerator will take 
-                            // care of the dispose)
-                            disposableEnumerable.Dispose();
-                            throw;
-                        }
-                    });
-        }
-
-#endif
-
-        #endregion
-
-        #region ObjectQuery Overrides
-
-        /// <inheritdoc />
-        internal override IEnumerator GetEnumeratorInternal()
-        {
-            return ((IEnumerable<T>)this).GetEnumerator();
-        }
-
-#if !NET40
-
-        /// <inheritdoc />
-        internal override IDbAsyncEnumerator GetAsyncEnumeratorInternal()
-        {
-            return ((IDbAsyncEnumerable<T>)this).GetAsyncEnumerator();
-        }
-
-#endif
-
-        /// <inheritdoc />
-        internal override IList GetIListSourceListInternal()
-        {
-            return ((IListSource)GetResults(null)).GetList();
-        }
-
-        /// <inheritdoc />
-        internal override ObjectResult ExecuteInternal(MergeOption mergeOption)
-        {
-            return GetResults(mergeOption);
-        }
-
-#if !NET40
-
-        /// <inheritdoc />
-        internal override async Task<ObjectResult> ExecuteInternalAsync(MergeOption mergeOption, CancellationToken cancellationToken)
-        {
-            return await GetResultsAsync(mergeOption, cancellationToken).ConfigureAwait(continueOnCapturedContext: false);
-        }
-
-#endif
-
-        /// <summary>
-        /// Retrieves the LINQ expression that backs this ObjectQuery for external consumption.
-        /// It is important that the work to wrap the expression in an appropriate MergeAs call
-        /// takes place in this method and NOT in ObjectQueryState.TryGetExpression which allows
-        /// the unmodified expression (that does not include the MergeOption-preserving MergeAs call)
-        /// to be retrieved and processed by the ELinq ExpressionConverter.
-        /// </summary>
-        /// <returns> The LINQ expression for this ObjectQuery, wrapped in a MergeOption-preserving call to the MergeAs method if the ObjectQuery.MergeOption property has been set. </returns>
-        internal override Expression GetExpression()
-        {
-            // If this ObjectQuery is not backed by a LINQ Expression (it is an ESQL query),
-            // then create a ConstantExpression that uses this ObjectQuery as its value.
-            Expression retExpr;
-            if (!QueryState.TryGetExpression(out retExpr))
-            {
-                retExpr = Expression.Constant(this);
-            }
-
-            var objectQueryType = typeof(ObjectQuery<T>);
-            if (QueryState.UserSpecifiedMergeOption.HasValue)
-            {
-                var mergeAsMethod = objectQueryType.GetMethod("MergeAs", BindingFlags.Instance | BindingFlags.NonPublic);
-                Debug.Assert(mergeAsMethod != null, "Could not retrieve ObjectQuery<T>.MergeAs method using reflection?");
-                retExpr = TypeSystem.EnsureType(retExpr, objectQueryType);
-                retExpr = Expression.Call(retExpr, mergeAsMethod, Expression.Constant(QueryState.UserSpecifiedMergeOption.Value));
-            }
-
-            if (null != QueryState.Span)
-            {
-                var includeSpanMethod = objectQueryType.GetMethod("IncludeSpan", BindingFlags.Instance | BindingFlags.NonPublic);
-                Debug.Assert(includeSpanMethod != null, "Could not retrieve ObjectQuery<T>.IncludeSpan method using reflection?");
-                retExpr = TypeSystem.EnsureType(retExpr, objectQueryType);
-                retExpr = Expression.Call(retExpr, includeSpanMethod, Expression.Constant(QueryState.Span));
-            }
-
-            return retExpr;
-        }
-
-        // Intended for use only in the MethodCallExpression produced for inline queries.
-        [SuppressMessage("Microsoft.Performance", "CA1822:MarkMembersAsStatic")]
-        [SuppressMessage("Microsoft.Usage", "CA1801:ReviewUnusedParameters", MessageId = "mergeOption")]
-        internal ObjectQuery<T> MergeAs(MergeOption mergeOption)
-        {
-            throw new InvalidOperationException(Strings.ELinq_MethodNotDirectlyCallable);
-        }
-
-        // Intended for use only in the MethodCallExpression produced for inline queries.
-        [SuppressMessage("Microsoft.Performance", "CA1822:MarkMembersAsStatic")]
-        [SuppressMessage("Microsoft.Usage", "CA1801:ReviewUnusedParameters", MessageId = "span")]
-        internal ObjectQuery<T> IncludeSpan(Span span)
-        {
-            throw new InvalidOperationException(Strings.ELinq_MethodNotDirectlyCallable);
-        }
-
-        #endregion
-
-        #region Private Methods
-
-        private ObjectResult<T> GetResults(MergeOption? forMergeOption)
-        {
-            QueryState.ObjectContext.AsyncMonitor.EnsureNotEntered();
-            var executionStrategy = DbProviderServices.GetExecutionStrategy(
-                QueryState.ObjectContext.Connection, QueryState.ObjectContext.MetadataWorkspace);
-
-            if (executionStrategy.RetriesOnFailure
-                && QueryState.EffectiveStreamingBehaviour)
-            {
-                throw new InvalidOperationException(Strings.ExecutionStrategy_StreamingNotSupported(executionStrategy.GetType().Name));
-            }
-
-            return executionStrategy.Execute(
-                () => QueryState.ObjectContext.ExecuteInTransaction(
-                    () => QueryState.GetExecutionPlan(forMergeOption)
-                                    .Execute<T>(QueryState.ObjectContext, QueryState.Parameters),
-                    executionStrategy, startLocalTransaction: false,
-                    releaseConnectionOnSuccess: !QueryState.EffectiveStreamingBehaviour));
-        }
-
-#if !NET40
-
-        private Task<ObjectResult<T>> GetResultsAsync(MergeOption? forMergeOption, CancellationToken cancellationToken)
-        {
-            QueryState.ObjectContext.AsyncMonitor.EnsureNotEntered();
-
-            var executionStrategy = DbProviderServices.GetExecutionStrategy(
-                QueryState.ObjectContext.Connection, QueryState.ObjectContext.MetadataWorkspace);
-            if (executionStrategy.RetriesOnFailure
-                && QueryState.EffectiveStreamingBehaviour)
-            {
-                throw new InvalidOperationException(Strings.ExecutionStrategy_StreamingNotSupported(executionStrategy.GetType().Name));
-            }
-
-            return GetResultsAsync(forMergeOption, executionStrategy, cancellationToken);
-        }
-
-        private async Task<ObjectResult<T>> GetResultsAsync(
-            MergeOption? forMergeOption, IDbExecutionStrategy executionStrategy, CancellationToken cancellationToken)
-        {
-            var mergeOption = forMergeOption.HasValue
-                                  ? forMergeOption.Value
-                                  : QueryState.EffectiveMergeOption;
-            if (mergeOption != MergeOption.NoTracking)
-            {
-                QueryState.ObjectContext.AsyncMonitor.Enter();
-            }
-
-            try
-            {
-                return await executionStrategy.ExecuteAsync(
-                    () => QueryState.ObjectContext.ExecuteInTransactionAsync(
-                        () => QueryState.GetExecutionPlan(forMergeOption)
-                                        .ExecuteAsync<T>(QueryState.ObjectContext, QueryState.Parameters, cancellationToken),
-                              executionStrategy,
-                              /*startLocalTransaction:*/ false, /*releaseConnectionOnSuccess:*/ !QueryState.EffectiveStreamingBehaviour,
-                        cancellationToken),
-                    cancellationToken).ConfigureAwait(continueOnCapturedContext: false);
-            }
-            finally
-            {
-                if (mergeOption != MergeOption.NoTracking)
-                {
-                    QueryState.ObjectContext.AsyncMonitor.Exit();
-                }
-            }
-        }
-
-#endif
-
-        #endregion
-    }
-}
->>>>>>> b1a13653
+}