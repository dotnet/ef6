--- conflicted
+++ resolved
@@ -1,4 +1,3 @@
-<<<<<<< HEAD
 ﻿// Copyright (c) Microsoft Open Technologies, Inc. All rights reserved. See License.txt in the project root for license information.
 
 namespace System.Data.Entity.Core.Objects.ELinq
@@ -265,272 +264,4 @@
             }
         }
     }
-}
-=======
-﻿// Copyright (c) Microsoft Open Technologies, Inc. All rights reserved. See License.txt in the project root for license information.
-
-namespace System.Data.Entity.Core.Objects.ELinq
-{
-    using System.Collections.Generic;
-    using System.Data.Entity.Core.Common.CommandTrees;
-    using System.Data.Entity.Core.Common.QueryCache;
-    using System.Data.Entity.Core.Metadata.Edm;
-    using System.Data.Entity.Core.Objects.Internal;
-    using System.Data.Entity.Utilities;
-    using System.Diagnostics;
-    using System.Linq;
-    using System.Linq.Expressions;
-
-    /// <summary>
-    /// Models a compiled Linq to Entities ObjectQuery
-    /// </summary>
-    internal sealed class CompiledELinqQueryState : ELinqQueryState
-    {
-        private readonly Guid _cacheToken;
-        private readonly object[] _parameterValues;
-        private CompiledQueryCacheEntry _cacheEntry;
-        private readonly ObjectQueryExecutionPlanFactory _objectQueryExecutionPlanFactory;
-
-        /// <summary>
-        /// Creates a new compiled query state instance
-        /// </summary>
-        /// <param name="elementType"> The element type of the new instance (the 'T' of the ObjectQuery &lt; T &gt; that the new state instance will back)" </param>
-        /// <param name="context"> The object context with which the new instance should be associated </param>
-        /// <param name="lambda">
-        /// The compiled query definition, as a <see cref="LambdaExpression" />
-        /// </param>
-        /// <param name="cacheToken"> The cache token to use when retrieving or storing the new instance's execution plan in the query cache </param>
-        /// <param name="parameterValues"> The values passed into the CompiledQuery delegate </param>
-        internal CompiledELinqQueryState(
-            Type elementType, ObjectContext context, LambdaExpression lambda, Guid cacheToken, object[] parameterValues,
-            ObjectQueryExecutionPlanFactory objectQueryExecutionPlanFactory = null)
-            : base(elementType, context, lambda)
-        {
-            DebugCheck.NotNull(parameterValues);
-
-            _cacheToken = cacheToken;
-            _parameterValues = parameterValues;
-
-            EnsureParameters();
-            Parameters.SetReadOnly(true);
-
-            _objectQueryExecutionPlanFactory = objectQueryExecutionPlanFactory ?? new ObjectQueryExecutionPlanFactory();
-        }
-
-        internal override ObjectQueryExecutionPlan GetExecutionPlan(MergeOption? forMergeOption)
-        {
-            Debug.Assert(Span == null, "Include span specified on compiled LINQ-based ObjectQuery instead of within the expression tree?");
-            Debug.Assert(_cachedPlan == null, "Cached plan should not be set on compiled LINQ queries");
-
-            ObjectQueryExecutionPlan plan = null;
-            var cacheEntry = _cacheEntry;
-            var useCSharpNullComparisonBehavior = ObjectContext.ContextOptions.UseCSharpNullComparisonBehavior;
-            if (cacheEntry != null)
-            {
-                // The cache entry has already been retrieved, so compute the effective merge option with the following precedence:
-                // 1. The merge option specified as the argument to Execute(MergeOption), and so to this method
-                // 2. The merge option set using ObjectQuery.MergeOption
-                // 3. The propagated merge option as recorded in the cache entry
-                // 4. The global default merge option.
-                var mergeOption = EnsureMergeOption(forMergeOption, UserSpecifiedMergeOption, cacheEntry.PropagatedMergeOption);
-
-                // Ask for the corresponding execution plan
-                plan = cacheEntry.GetExecutionPlan(mergeOption, useCSharpNullComparisonBehavior);
-                if (plan == null)
-                {
-                    // Convert the LINQ expression to produce a command tree
-                    var converter = CreateExpressionConverter();
-                    var queryExpression = converter.Convert();
-                    var parameters = converter.GetParameters();
-
-                    // Prepare the execution plan using the command tree and the computed effective merge option
-                    var tree = DbQueryCommandTree.FromValidExpression(ObjectContext.MetadataWorkspace, DataSpace.CSpace, queryExpression);
-                    plan = _objectQueryExecutionPlanFactory.Prepare(
-                        ObjectContext, tree, ElementType, mergeOption, EffectiveStreamingBehaviour, converter.PropagatedSpan, parameters,
-                        converter.AliasGenerator);
-
-                    // Update and retrieve the execution plan
-                    plan = cacheEntry.SetExecutionPlan(plan, useCSharpNullComparisonBehavior);
-                }
-            }
-            else
-            {
-                // This instance does not yet have a reference to a cache entry.
-                // First, attempt to retrieve an existing cache entry.
-                var cacheManager = ObjectContext.MetadataWorkspace.GetQueryCacheManager();
-                var cacheKey = new CompiledQueryCacheKey(_cacheToken);
-
-                if (cacheManager.TryCacheLookup(cacheKey, out cacheEntry))
-                {
-                    // An entry was found in the cache, so compute the effective merge option based on its propagated merge option,
-                    // and use the UseCSharpNullComparisonBehavior flag to retrieve the corresponding execution plan.
-                    _cacheEntry = cacheEntry;
-                    var mergeOption = EnsureMergeOption(forMergeOption, UserSpecifiedMergeOption, cacheEntry.PropagatedMergeOption);
-                    plan = cacheEntry.GetExecutionPlan(mergeOption, useCSharpNullComparisonBehavior);
-                }
-
-                // If no cache entry was found or if the cache entry did not contain the required execution plan, the plan is still null at this point.
-                if (plan == null)
-                {
-                    // The execution plan needs to be produced, so create an appropriate expression converter and generate the query command tree.
-                    var converter = CreateExpressionConverter();
-                    var queryExpression = converter.Convert();
-                    var parameters = converter.GetParameters();
-                    var tree = DbQueryCommandTree.FromValidExpression(ObjectContext.MetadataWorkspace, DataSpace.CSpace, queryExpression);
-
-                    // If a cache entry for this compiled query's cache key was not successfully retrieved, then it must be created now.
-                    // Note that this is only possible after converting the LINQ expression and discovering the propagated merge option,
-                    // which is required in order to create the cache entry.
-                    if (cacheEntry == null)
-                    {
-                        // Create the cache entry using this instance's cache token and the propagated merge option (which may be null)
-                        cacheEntry = new CompiledQueryCacheEntry(cacheKey, converter.PropagatedMergeOption);
-
-                        // Attempt to add the entry to the cache. If an entry was added in the meantime, use that entry instead.
-                        QueryCacheEntry foundEntry;
-                        if (cacheManager.TryLookupAndAdd(cacheEntry, out foundEntry))
-                        {
-                            cacheEntry = (CompiledQueryCacheEntry)foundEntry;
-                        }
-
-                        // We now have a cache entry, so hold onto it for future use.
-                        _cacheEntry = cacheEntry;
-                    }
-
-                    // Recompute the effective merge option in case a cache entry was just constructed above
-                    var mergeOption = EnsureMergeOption(forMergeOption, UserSpecifiedMergeOption, cacheEntry.PropagatedMergeOption);
-
-                    // Ask the (retrieved or constructed) cache entry for the corresponding execution plan.
-                    plan = cacheEntry.GetExecutionPlan(mergeOption, useCSharpNullComparisonBehavior);
-                    if (plan == null)
-                    {
-                        // The plan is not present, so prepare it now using the computed effective merge option
-                        plan = _objectQueryExecutionPlanFactory.Prepare(
-                            ObjectContext, tree, ElementType, mergeOption, EffectiveStreamingBehaviour, converter.PropagatedSpan, parameters,
-                            converter.AliasGenerator);
-
-                        // Update the execution plan on the cache entry.
-                        // If the execution plan was set in the meantime, SetExecutionPlan will return that value, otherwise it will return 'plan'.
-                        plan = cacheEntry.SetExecutionPlan(plan, useCSharpNullComparisonBehavior);
-                    }
-                }
-            }
-
-            // Get parameters from the plan and set them.
-            var currentParams = EnsureParameters();
-            if (plan.CompiledQueryParameters != null
-                && plan.CompiledQueryParameters.Any())
-            {
-                currentParams.SetReadOnly(false);
-                currentParams.Clear();
-                foreach (var pair in plan.CompiledQueryParameters)
-                {
-                    // Parameters retrieved from the CompiledQueryParameters collection must be cloned before being added to the query.
-                    // The cached plan is shared and when used in multithreaded scenarios failing to clone the parameter would result
-                    // in the code below updating the values of shared parameter instances saved in the cached plan and used by all
-                    // queries using that plan, regardless of the values they were actually invoked with, causing incorrect results
-                    // when those queries were later executed.
-                    //
-                    var convertedParam = pair.Item1.ShallowCopy();
-                    var parameterExpression = pair.Item2;
-                    currentParams.Add(convertedParam);
-                    if (parameterExpression != null)
-                    {
-                        convertedParam.Value = parameterExpression.EvaluateParameter(_parameterValues);
-                    }
-                }
-            }
-            currentParams.SetReadOnly(true);
-
-            Debug.Assert(plan != null, "Failed to produce an execution plan?");
-            return plan;
-        }
-
-        /// <summary>
-        /// Overrides GetResultType and attempts to first retrieve the result type from the cache entry.
-        /// </summary>
-        /// <returns>
-        /// The query result type from this compiled query's cache entry, if possible; otherwise defers to
-        /// <see
-        ///     cref="ELinqQueryState.GetResultType" />
-        /// </returns>
-        protected override TypeUsage GetResultType()
-        {
-            var cacheEntry = _cacheEntry;
-            TypeUsage resultType;
-            if (cacheEntry != null
-                && cacheEntry.TryGetResultType(out resultType))
-            {
-                return resultType;
-            }
-
-            return base.GetResultType();
-        }
-
-        /// <summary>
-        /// Gets a LINQ expression that defines this query.
-        /// This is overridden to remove parameter references from the underlying expression,
-        /// producing an expression that contains the values of those parameters as <see cref="ConstantExpression" />s.
-        /// </summary>
-        internal override Expression Expression
-        {
-            get { return CreateDonateableExpressionVisitor.Replace((LambdaExpression)base.Expression, ObjectContext, _parameterValues); }
-        }
-
-        /// <summary>
-        /// Overrides CreateExpressionConverter to return a converter that uses a binding context based on the compiled query parameters,
-        /// rather than a default binding context.
-        /// </summary>
-        /// <returns> An expression converter appropriate for converting this compiled query state instance </returns>
-        protected override ExpressionConverter CreateExpressionConverter()
-        {
-            var lambda = (LambdaExpression)base.Expression;
-            var funcletizer = Funcletizer.CreateCompiledQueryEvaluationFuncletizer(
-                ObjectContext, lambda.Parameters.First(), lambda.Parameters.Skip(1).ToList().AsReadOnly());
-            // Return a new expression converter that uses the initialized command tree and binding context.
-            return new ExpressionConverter(funcletizer, lambda.Body);
-        }
-
-        /// <summary>
-        /// Replaces ParameterExpresion with ConstantExpression
-        /// to make the expression usable as a donor expression
-        /// </summary>
-        private sealed class CreateDonateableExpressionVisitor : EntityExpressionVisitor
-        {
-            private readonly Dictionary<ParameterExpression, object> _parameterToValueLookup;
-
-            private CreateDonateableExpressionVisitor(Dictionary<ParameterExpression, object> parameterToValueLookup)
-            {
-                _parameterToValueLookup = parameterToValueLookup;
-            }
-
-            internal static Expression Replace(LambdaExpression query, ObjectContext objectContext, object[] parameterValues)
-            {
-                var parameterLookup = query
-                    .Parameters
-                    .Skip(1)
-                    .Zip(parameterValues)
-                    .ToDictionary(pair => pair.Key, pair => pair.Value);
-                parameterLookup.Add(query.Parameters.First(), objectContext);
-                var replacer = new CreateDonateableExpressionVisitor(parameterLookup);
-                return replacer.Visit(query.Body);
-            }
-
-            internal override Expression VisitParameter(ParameterExpression p)
-            {
-                object value;
-                Expression result;
-                if (_parameterToValueLookup.TryGetValue(p, out value))
-                {
-                    result = Expression.Constant(value, p.Type);
-                }
-                else
-                {
-                    result = base.VisitParameter(p);
-                }
-                return result;
-            }
-        }
-    }
-}
->>>>>>> b1a13653
+}