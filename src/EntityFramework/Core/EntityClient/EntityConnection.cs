--- conflicted
+++ resolved
@@ -1,4 +1,3 @@
-<<<<<<< HEAD
 ﻿// Copyright (c) Microsoft Open Technologies, Inc. All rights reserved. See License.txt in the project root for license information.
 
 namespace System.Data.Entity.Core.EntityClient
@@ -1234,1242 +1233,4 @@
             return storeConnection;
         }
     }
-}
-=======
-﻿// Copyright (c) Microsoft Open Technologies, Inc. All rights reserved. See License.txt in the project root for license information.
-
-namespace System.Data.Entity.Core.EntityClient
-{
-    using System.Collections.Generic;
-    using System.Configuration;
-    using System.Data.Common;
-    using System.Data.Entity.Core.Common;
-    using System.Data.Entity.Core.EntityClient.Internal;
-    using System.Data.Entity.Core.Metadata.Edm;
-    using System.Data.Entity.Core.Objects;
-    using System.Data.Entity.Infrastructure;
-    using System.Data.Entity.Infrastructure.DependencyResolution;
-    using System.Data.Entity.Infrastructure.Interception;
-    using System.Data.Entity.Resources;
-    using System.Data.Entity.Utilities;
-    using System.Diagnostics;
-    using System.Diagnostics.CodeAnalysis;
-    using System.Globalization;
-    using System.Linq;
-    using System.Runtime.Versioning;
-    using System.Threading;
-    using System.Threading.Tasks;
-    using System.Transactions;
-    using IsolationLevel = System.Data.IsolationLevel;
-
-    /// <summary>
-    /// Class representing a connection for the conceptual layer. An entity connection may only
-    /// be initialized once (by opening the connection). It is subsequently not possible to change
-    /// the connection string, attach a new store connection, or change the store connection string.
-    /// </summary>
-    public class EntityConnection : DbConnection
-    {
-        private const string EntityClientProviderName = "System.Data.EntityClient";
-        private const string ProviderInvariantName = "provider";
-        private const string ProviderConnectionString = "provider connection string";
-        private const string ReaderPrefix = "reader://";
-
-        private readonly object _connectionStringLock = new object();
-        private static readonly DbConnectionOptions _emptyConnectionOptions = new DbConnectionOptions(String.Empty, null);
-
-        // The connection options object having the connection settings needed by this connection
-        private DbConnectionOptions _userConnectionOptions;
-        private DbConnectionOptions _effectiveConnectionOptions;
-
-        // The internal connection state of the entity client, which reflects the underlying
-        // store connection's state.
-        private ConnectionState _entityClientConnectionState = ConnectionState.Closed;
-
-        private DbProviderFactory _providerFactory;
-        private DbConnection _storeConnection;
-        private readonly bool _entityConnectionShouldDisposeStoreConnection = true;
-        private MetadataWorkspace _metadataWorkspace;
-        // DbTransaction started using BeginDbTransaction() method
-        private EntityTransaction _currentTransaction;
-        // Transaction the user enlisted in using EnlistTransaction() method
-        private Transaction _enlistedTransaction;
-        private bool _initialized;
-
-        private readonly EntityConnectionDispatcher _dispatcher;
-        private ConnectionState? _fakeConnectionState;
-        private readonly List<ObjectContext> _associatedContexts = new List<ObjectContext>();
-
-        /// <summary>
-        /// Initializes a new instance of the <see cref="T:System.Data.Entity.Core.EntityClient.EntityConnection" /> class.
-        /// </summary>
-        [ResourceExposure(ResourceScope.None)] //We are not exposing any resource
-        [ResourceConsumption(ResourceScope.Machine, ResourceScope.Machine)]
-        [SuppressMessage("Microsoft.Reliability", "CA2000:DisposeObjectsBeforeLosingScope",
-            Justification = "Object is in fact passed to property of the class and gets Disposed properly in the Dispose() method.")]
-        //For EntityConnection constructor. But since the connection string we pass in is an Empty String,
-        //we consume the resource and do not expose it any further.        
-        public EntityConnection()
-            : this(String.Empty)
-        {
-        }
-
-        /// <summary>
-        /// Initializes a new instance of the <see cref="T:System.Data.Entity.Core.EntityClient.EntityConnection" /> class, based on the connection string.
-        /// </summary>
-        /// <param name="connectionString">The provider-specific connection string.</param>
-        /// <exception cref="T:System.ArgumentException">An invalid connection string keyword has been provided, or a required connection string keyword has not been provided.</exception>
-        [SuppressMessage("Microsoft.Usage", "CA2214:DoNotCallOverridableMethodsInConstructors")]
-        [ResourceExposure(ResourceScope.Machine)] //Exposes the file names as part of ConnectionString which are a Machine resource
-        [ResourceConsumption(ResourceScope.Machine)]
-        //For ChangeConnectionString method call. But the paths are not created in this method.        
-        [SuppressMessage("Microsoft.Reliability", "CA2000:DisposeObjectsBeforeLosingScope",
-            Justification = "Object is in fact passed to property of the class and gets Disposed properly in the Dispose() method.")]
-        public EntityConnection(string connectionString)
-        {
-            ChangeConnectionString(connectionString);
-
-            _dispatcher = DbInterception.Dispatch.EntityConnection;
-        }
-
-        /// <summary>
-        /// Initializes a new instance of the <see cref="T:System.Data.Entity.Core.EntityClient.EntityConnection" /> class with a specified
-        /// <see  cref="T:System.Data.Entity.Core.Metadata.Edm.MetadataWorkspace" /> and 
-        /// <see cref="T:System.Data.Common.DbConnection" />.
-        /// </summary>
-        /// <param name="workspace">
-        /// A <see cref="T:System.Data.Entity.Core.Metadata.Edm.MetadataWorkspace" /> to be associated with this
-        /// <see cref="T:System.Data.Entity.Core.EntityClient.EntityConnection" />.
-        /// </param>
-        /// <param name="connection">
-        /// The underlying data source connection for this <see cref="T:System.Data.Entity.Core.EntityClient.EntityConnection" /> object.
-        /// </param>
-        /// <exception cref="T:System.ArgumentNullException">The  workspace  or  connection  parameter is null.</exception>
-        /// <exception cref="T:System.ArgumentException">The conceptual model is missing from the workspace.-or-The mapping file is missing from the workspace.-or-The storage model is missing from the workspace.-or-The  connection  is not in a closed state.</exception>
-        /// <exception cref="T:System.Data.Entity.Core.ProviderIncompatibleException">The  connection  is not from an ADO.NET Entity Framework-compatible provider.</exception>
-        [SuppressMessage("Microsoft.Reliability", "CA2000:DisposeObjectsBeforeLosingScope",
-            Justification = "Object is in fact passed to property of the class and gets Disposed properly in the Dispose() method.")]
-        public EntityConnection(MetadataWorkspace workspace, DbConnection connection)
-            : this(Check.NotNull(workspace, "workspace"), Check.NotNull(connection, "connection"), false, false)
-        {
-        }
-
-        /// <summary>
-        /// Constructs the EntityConnection from Metadata loaded in memory
-        /// </summary>
-        /// <param name="workspace"> Workspace containing metadata information. </param>
-        /// <param name="connection"> Store connection. </param>
-        /// <param name="entityConnectionOwnsStoreConnection"> If set to true the store connection is disposed when the entity connection is disposed, otherwise the caller must dispose the store connection. </param>
-        [SuppressMessage("Microsoft.Reliability", "CA2000:DisposeObjectsBeforeLosingScope",
-            Justification = "Object is in fact passed to property of the class and gets Disposed properly in the Dispose() method.")]
-        public EntityConnection(MetadataWorkspace workspace, DbConnection connection, bool entityConnectionOwnsStoreConnection)
-            : this(Check.NotNull(workspace, "workspace"), Check.NotNull(connection, "connection"),
-                false, entityConnectionOwnsStoreConnection)
-        {
-        }
-
-        /// <summary>
-        /// This constructor allows to skip the initialization code for testing purposes.
-        /// </summary>
-        internal EntityConnection(
-            MetadataWorkspace workspace,
-            DbConnection connection,
-            bool skipInitialization,
-            bool entityConnectionOwnsStoreConnection,
-            EntityConnectionDispatcher dispatcher = null)
-        {
-            if (!skipInitialization)
-            {
-                if (!workspace.IsItemCollectionAlreadyRegistered(DataSpace.CSpace))
-                {
-                    throw new ArgumentException(Strings.EntityClient_ItemCollectionsNotRegisteredInWorkspace("EdmItemCollection"));
-                }
-                if (!workspace.IsItemCollectionAlreadyRegistered(DataSpace.SSpace))
-                {
-                    throw new ArgumentException(Strings.EntityClient_ItemCollectionsNotRegisteredInWorkspace("StoreItemCollection"));
-                }
-                if (!workspace.IsItemCollectionAlreadyRegistered(DataSpace.CSSpace))
-                {
-                    throw new ArgumentException(
-                        Strings.EntityClient_ItemCollectionsNotRegisteredInWorkspace("StorageMappingItemCollection"));
-                }
-
-                // Verify that a factory can be retrieved
-                var providerFactory = connection.GetProviderFactory();
-                if (providerFactory == null)
-                {
-                    throw new ProviderIncompatibleException(Strings.EntityClient_DbConnectionHasNoProvider(connection));
-                }
-
-                var collection = (StoreItemCollection)workspace.GetItemCollection(DataSpace.SSpace);
-
-                _providerFactory = collection.ProviderFactory;
-                Debug.Assert(_providerFactory == providerFactory);
-                _initialized = true;
-            }
-
-            _metadataWorkspace = workspace;
-            _storeConnection = connection;
-            _entityConnectionShouldDisposeStoreConnection = entityConnectionOwnsStoreConnection;
-            _dispatcher = dispatcher ?? DbInterception.Dispatch.EntityConnection;
-
-            if (_storeConnection != null)
-            {
-                _entityClientConnectionState = _storeConnection.State;
-            }
-
-            SubscribeToStoreConnectionStateChangeEvents();
-        }
-
-        private void SubscribeToStoreConnectionStateChangeEvents()
-        {
-            if (_storeConnection != null)
-            {
-                _storeConnection.StateChange += StoreConnectionStateChangeHandler;
-            }
-        }
-
-        private void UnsubscribeFromStoreConnectionStateChangeEvents()
-        {
-            if (_storeConnection != null)
-            {
-                _storeConnection.StateChange -= StoreConnectionStateChangeHandler;
-            }
-        }
-
-        /// <summary>Handles the event when the database connection state changes.</summary>
-        /// <param name="sender">The source of the event.</param>
-        /// <param name="stateChange">The data for the event.</param>
-        internal virtual void StoreConnectionStateChangeHandler(Object sender, StateChangeEventArgs stateChange)
-        {
-            var newStoreConnectionState = stateChange.CurrentState;
-            if (_entityClientConnectionState != newStoreConnectionState)
-            {
-                var origEntityConnectionState = _entityClientConnectionState;
-                _entityClientConnectionState = stateChange.CurrentState;
-                OnStateChange(new StateChangeEventArgs(origEntityConnectionState, newStoreConnectionState));
-            }
-        }
-
-        /// <summary>
-        /// Gets or sets the <see cref="T:System.Data.Entity.Core.EntityClient.EntityConnection" /> connection string.
-        /// </summary>
-        /// <returns>The connection string required to establish the initial connection to a data source. The default value is an empty string. On a closed connection, the currently set value is returned. If no value has been set, an empty string is returned.</returns>
-        /// <exception cref="T:System.InvalidOperationException">
-        /// An attempt was made to set the <see cref="P:System.Data.Entity.Core.EntityClient.EntityConnection.ConnectionString" /> property after the
-        /// <see
-        ///     cref="EntityConnection" />
-        /// ’s <see cref="T:System.Data.Entity.Core.Metadata.Edm.MetadataWorkspace" /> was initialized. The
-        /// <see
-        ///     cref="MetadataWorkspace" />
-        /// is initialized either when the <see cref="EntityConnection" /> instance is constructed through the overload that takes a
-        /// <see
-        ///     cref="MetadataWorkspace" />
-        /// as a parameter, or when the
-        /// <see
-        ///     cref="T:System.Data.Entity.Core.EntityClient.EntityConnection" />
-        /// instance has been opened.
-        /// </exception>
-        /// <exception cref="T:System.ArgumentException">An invalid connection string keyword has been provided or a required connection string keyword has not been provided.</exception>
-        [SuppressMessage("Microsoft.Design", "CA1065:DoNotRaiseExceptionsInUnexpectedLocations")]
-        public override string ConnectionString
-        {
-            get
-            {
-                //EntityConnection created using MetadataWorkspace
-                // _userConnectionOptions is not null when empty Constructor is used
-                // Therefore it is sufficient to identify whether EC(MW, DbConnection) is used
-                if (_userConnectionOptions == null)
-                {
-                    Debug.Assert(_storeConnection != null);
-
-                    return string.Format(
-                        CultureInfo.InvariantCulture,
-                        "{0}={3}{4};{1}={5};{2}=\"{6}\";",
-                        EntityConnectionStringBuilder.MetadataParameterName,
-                        ProviderInvariantName,
-                        ProviderConnectionString,
-                        ReaderPrefix,
-                        _metadataWorkspace.MetadataWorkspaceId,
-                        _storeConnection.GetProviderInvariantName(),
-                        FormatProviderString(_storeConnection.ConnectionString));
-                }
-
-                var userConnectionString = _userConnectionOptions.UsersConnectionString;
-
-                // In here, we ask the store connection for the connection string only if the user didn't specify a name
-                // connection (meaning effective connection options == user connection options).  If the user specified a
-                // named connection, then we return just that.  Otherwise, if the connection string is different from what
-                // we have in the connection options, which is possible if the store connection changed the connection
-                // string to hide the password, then we use the builder to reconstruct the string. The parameters will be
-                // shuffled, which is unavoidable but it's ok because the connection string cannot be the same as what the
-                // user originally passed in anyway.  However, if the store connection string is still the same, then we
-                // simply return what the user originally passed in.
-                if (ReferenceEquals(_userConnectionOptions, _effectiveConnectionOptions)
-                    && _storeConnection != null)
-                {
-                    string storeConnectionString = null;
-                    try
-                    {
-                        storeConnectionString = _storeConnection.ConnectionString;
-                    }
-                    catch (Exception e)
-                    {
-                        if (e.IsCatchableExceptionType())
-                        {
-                            throw new EntityException(Strings.EntityClient_ProviderSpecificError(@"ConnectionString"), e);
-                        }
-
-                        throw;
-                    }
-
-                    // SQLBU 514721, 515024 - Defer connection string parsing to ConnectionStringBuilder
-                    // if the 'userStoreConnectionString' and 'storeConnectionString' are unequal, except
-                    // when they are both null or empty (we treat null and empty as equivalent here).
-                    //
-                    var userStoreConnectionString =
-                        _userConnectionOptions[EntityConnectionStringBuilder.ProviderConnectionStringParameterName];
-                    if ((storeConnectionString != userStoreConnectionString)
-                        && !(string.IsNullOrEmpty(storeConnectionString) && string.IsNullOrEmpty(userStoreConnectionString)))
-                    {
-                        // Feeds the connection string into the connection string builder, then plug in the provider connection string into
-                        // the builder, and then extract the string from the builder
-                        var connectionStringBuilder = new EntityConnectionStringBuilder(userConnectionString);
-                        connectionStringBuilder.ProviderConnectionString = storeConnectionString;
-                        return connectionStringBuilder.ConnectionString;
-                    }
-                }
-
-                return userConnectionString;
-            }
-            [ResourceExposure(ResourceScope.Machine)] // Exposes the file names as part of ConnectionString which are a Machine resource
-            [ResourceConsumption(ResourceScope.Machine)]
-            // For ChangeConnectionString method call. But the paths are not created in this method.
-            set
-            {
-                if (_initialized)
-                {
-                    throw new InvalidOperationException(Strings.EntityClient_SettingsCannotBeChangedOnOpenConnection);
-                }
-                ChangeConnectionString(value);
-            }
-        }
-
-        internal virtual IEnumerable<ObjectContext> AssociatedContexts
-        {
-            get { return _associatedContexts; }
-        }
-
-        internal virtual void AssociateContext(ObjectContext context)
-        {
-            DebugCheck.NotNull(context);
-
-            if (_associatedContexts.Count != 0)
-            {
-                foreach (var alreadyAssociated in _associatedContexts.ToArray())
-                {
-                    if (ReferenceEquals(context, alreadyAssociated) || alreadyAssociated.IsDisposed)
-                    {
-                        _associatedContexts.Remove(alreadyAssociated);
-                    }
-                }
-            }
-
-            _associatedContexts.Add(context);
-        }
-
-        /// <summary>
-        /// Formats provider string to replace " with \" so it can be appended within quotation marks "..."
-        /// </summary>
-        private static string FormatProviderString(string providerString)
-        {
-            return providerString.Trim().Replace("\"", "\\\"");
-        }
-
-        /// <summary>Gets the number of seconds to wait when attempting to establish a connection before ending the attempt and generating an error.</summary>
-        /// <returns>The time (in seconds) to wait for a connection to open. The default value is the underlying data provider's default time-out. </returns>
-        /// <exception cref="T:System.ArgumentException">The value set is less than 0. </exception>
-        [SuppressMessage("Microsoft.Design", "CA1065:DoNotRaiseExceptionsInUnexpectedLocations")]
-        public override int ConnectionTimeout
-        {
-            get
-            {
-                if (_storeConnection == null)
-                {
-                    return 0;
-                }
-
-                try
-                {
-                    return _storeConnection.ConnectionTimeout;
-                }
-                catch (Exception e)
-                {
-                    if (e.IsCatchableExceptionType())
-                    {
-                        throw new EntityException(Strings.EntityClient_ProviderSpecificError(@"ConnectionTimeout"), e);
-                    }
-
-                    throw;
-                }
-            }
-        }
-
-        /// <summary>Gets the name of the current database, or the database that will be used after a connection is opened.</summary>
-        /// <returns>The value of the Database property of the underlying data provider.</returns>
-        /// <exception cref="T:System.InvalidOperationException">The underlying data provider is not known. </exception>
-        public override string Database
-        {
-            get { return String.Empty; }
-        }
-
-        /// <summary>
-        /// Gets the <see cref="T:System.Data.ConnectionState" /> property of the underlying provider if the
-        /// <see
-        ///     cref="T:System.Data.Entity.Core.EntityClient.EntityConnection" />
-        /// is open. Otherwise, returns
-        /// <see
-        ///     cref="F:System.Data.ConnectionState.Closed" />
-        /// .
-        /// </summary>
-        /// <returns>
-        /// <see cref="F:System.Data.ConnectionState.Open" />, if and only if both the
-        /// <see
-        ///     cref="T:System.Data.Entity.Core.EntityClient.EntityConnection" />
-        /// ’s internal state and the underlying provider's
-        /// <see
-        ///     cref="T:System.Data.ConnectionState" />
-        /// are open. If the
-        /// <see
-        ///     cref="T:System.Data.Entity.Core.EntityClient.EntityConnection" />
-        /// ’s state is open but the provider's
-        /// <see
-        ///     cref="T:System.Data.ConnectionState" />
-        /// is closed, this property returns
-        /// <see
-        ///     cref="F:System.Data.ConnectionState.Broken" />
-        /// . Otherwise, it returns
-        /// <see
-        ///     cref="F:System.Data.ConnectionState.Closed" />
-        /// .
-        /// </returns>
-        [SuppressMessage("Microsoft.Design", "CA1065:DoNotRaiseExceptionsInUnexpectedLocations")]
-        public override ConnectionState State
-        {
-            get { return _fakeConnectionState ?? _entityClientConnectionState; }
-        }
-
-        /// <summary>Gets the name or network address of the data source to connect to.</summary>
-        /// <returns>The name of the data source. The default value is an empty string.</returns>
-        /// <exception cref="T:System.InvalidOperationException">The underlying data provider is not known. </exception>
-        [SuppressMessage("Microsoft.Design", "CA1065:DoNotRaiseExceptionsInUnexpectedLocations")]
-        public override string DataSource
-        {
-            get
-            {
-                if (_storeConnection == null)
-                {
-                    return String.Empty;
-                }
-
-                try
-                {
-                    return _storeConnection.DataSource;
-                }
-                catch (Exception e)
-                {
-                    if (e.IsCatchableExceptionType())
-                    {
-                        throw new EntityException(Strings.EntityClient_ProviderSpecificError(@"DataSource"), e);
-                    }
-
-                    throw;
-                }
-            }
-        }
-
-        /// <summary>Gets a string that contains the version of the data source to which the client is connected.</summary>
-        /// <returns>The version of the data source that is contained in the provider connection string.</returns>
-        /// <exception cref="T:System.InvalidOperationException">The connection is closed. </exception>
-        [SuppressMessage("Microsoft.Design", "CA1065:DoNotRaiseExceptionsInUnexpectedLocations")]
-        public override string ServerVersion
-        {
-            get
-            {
-                if (_storeConnection == null)
-                {
-                    throw Error.EntityClient_ConnectionStringNeededBeforeOperation();
-                }
-
-                if (State != ConnectionState.Open)
-                {
-                    throw Error.EntityClient_ConnectionNotOpen();
-                }
-
-                try
-                {
-                    return _storeConnection.ServerVersion;
-                }
-                catch (Exception e)
-                {
-                    if (e.IsCatchableExceptionType())
-                    {
-                        throw new EntityException(Strings.EntityClient_ProviderSpecificError(@"ServerVersion"), e);
-                    }
-
-                    throw;
-                }
-            }
-        }
-
-        /// <summary>
-        /// Gets the provider factory associated with EntityConnection
-        /// </summary>
-        protected override DbProviderFactory DbProviderFactory
-        {
-            get { return EntityProviderFactory.Instance; }
-        }
-
-        /// <summary>
-        /// Gets the DbProviderFactory for the underlying provider
-        /// </summary>
-        internal virtual DbProviderFactory StoreProviderFactory
-        {
-            get { return _providerFactory; }
-        }
-
-        /// <summary>
-        /// Provides access to the underlying data source connection that is used by the
-        /// <see
-        ///     cref="T:System.Data.Entity.Core.EntityClient.EntityConnection" />
-        /// object.
-        /// </summary>
-        /// <returns>
-        /// The <see cref="T:System.Data.Common.DbConnection" /> for the data source connection.
-        /// </returns>
-        public virtual DbConnection StoreConnection
-        {
-            get { return _storeConnection; }
-        }
-
-        /// <summary>
-        /// Returns the <see cref="T:System.Data.Entity.Core.Metadata.Edm.MetadataWorkspace" /> associated with this
-        /// <see
-        ///     cref="T:System.Data.Entity.Core.EntityClient.EntityConnection" />
-        /// .
-        /// </summary>
-        /// <returns>
-        /// The <see cref="T:System.Data.Entity.Core.Metadata.Edm.MetadataWorkspace" /> associated with this
-        /// <see
-        ///     cref="T:System.Data.Entity.Core.EntityClient.EntityConnection" />
-        /// .
-        /// </returns>
-        /// <exception cref="T:System.Data.Entity.Core.MetadataException">The inline connection string contains an invalid Metadata keyword value.</exception>
-        [SuppressMessage("Microsoft.Design", "CA1024:UsePropertiesWhereAppropriate")]
-        [CLSCompliant(false)]
-        public virtual MetadataWorkspace GetMetadataWorkspace()
-        {
-            if (_metadataWorkspace != null)
-            {
-                return _metadataWorkspace;
-            }
-
-            _metadataWorkspace = MetadataCache.Instance.GetMetadataWorkspace(_effectiveConnectionOptions);
-            _initialized = true;
-            return _metadataWorkspace;
-        }
-
-        /// <summary>
-        /// Gets the current transaction that this connection is enlisted in
-        /// </summary>
-        internal virtual EntityTransaction CurrentTransaction
-        {
-            get
-            {
-                // Null out the current transaction if the state is closed or zombied
-                if ((null != _currentTransaction)
-                    && ((null == _currentTransaction.StoreTransaction.Connection) || (State == ConnectionState.Closed)))
-                {
-                    ClearCurrentTransaction();
-                }
-
-                return _currentTransaction;
-            }
-        }
-
-        /// <summary>
-        /// Whether the user has enlisted in transaction using EnlistTransaction method
-        /// </summary>
-        internal virtual bool EnlistedInUserTransaction
-        {
-            get
-            {
-                try
-                {
-                    return _enlistedTransaction != null && _enlistedTransaction.TransactionInformation.Status == TransactionStatus.Active;
-                }
-                catch (ObjectDisposedException)
-                {
-                    _enlistedTransaction = null;
-                    return false;
-                }
-            }
-        }
-
-        /// <summary>Establishes a connection to the data source by calling the underlying data provider's Open method.</summary>
-        /// <exception cref="T:System.InvalidOperationException">An error occurs when you open the connection, or the name of the underlying data provider is not known.</exception>
-        /// <exception cref="T:System.Data.Entity.Core.MetadataException">The inline connection string contains an invalid Metadata keyword value.</exception>
-        public override void Open()
-        {
-            _fakeConnectionState = null;
-
-            if (!_dispatcher.Opening(this, DbInterceptionContext.Combine(AssociatedContexts.Select(c => c.InterceptionContext))))
-            {
-                _fakeConnectionState = ConnectionState.Open;
-
-                return;
-            }
-
-            if (_storeConnection == null)
-            {
-                throw Error.EntityClient_ConnectionStringNeededBeforeOperation();
-            }
-
-            if (State == ConnectionState.Broken)
-            {
-                throw Error.EntityClient_CannotOpenBrokenConnection();
-            }
-
-            if (_storeConnection.State != ConnectionState.Open)
-            {
-                var metadataWorkspace = GetMetadataWorkspace();
-                try
-                {
-                    DbProviderServices.GetExecutionStrategy(_storeConnection, metadataWorkspace).Execute(_storeConnection.Open);
-                }
-                catch (Exception e)
-                {
-                    if (e.IsCatchableExceptionType())
-                    {
-                        var exceptionMessage = Strings.EntityClient_ProviderSpecificError("Open");
-                        throw new EntityException(exceptionMessage, e);
-                    }
-
-                    throw;
-                }
-
-                // With every successful open of the store connection, always null out the current db transaction and enlistedTransaction
-                ClearTransactions();
-            }
-
-            // the following guards against the case when the user closes the underlying store connection
-            // in the state change event handler, as a consequence of which we are in the 'Broken' state
-            if (_storeConnection == null
-                || _storeConnection.State != ConnectionState.Open)
-            {
-                throw Error.EntityClient_ConnectionNotOpen();
-            }
-        }
-
-#if !NET40
-
-        /// <summary>
-        /// Asynchronously establishes a connection to the data store by calling the Open method on the underlying data provider
-        /// </summary>
-        /// <param name="cancellationToken">
-        /// A <see cref="CancellationToken" /> to observe while waiting for the task to complete.
-        /// </param>
-        /// <returns> A task that represents the asynchronous operation. </returns>
-        public override async Task OpenAsync(CancellationToken cancellationToken)
-        {
-            if (_storeConnection == null)
-            {
-                throw Error.EntityClient_ConnectionStringNeededBeforeOperation();
-            }
-
-            if (State == ConnectionState.Broken)
-            {
-                throw Error.EntityClient_CannotOpenBrokenConnection();
-            }
-
-            if (_storeConnection.State != ConnectionState.Open)
-            {
-                var metadataWorkspace = GetMetadataWorkspace();
-                try
-                {
-                    var executionStrategy = DbProviderServices.GetExecutionStrategy(_storeConnection, metadataWorkspace);
-                    await executionStrategy.ExecuteAsync(() => _storeConnection.OpenAsync(cancellationToken), cancellationToken)
-                                           .ConfigureAwait(continueOnCapturedContext: false);
-                }
-                catch (Exception e)
-                {
-                    if (e.IsCatchableExceptionType())
-                    {
-                        var exceptionMessage = Strings.EntityClient_ProviderSpecificError("Open");
-                        throw new EntityException(exceptionMessage, e);
-                    }
-
-                    throw;
-                }
-
-                // With every successful open of the store connection, always null out the current db transaction and enlistedTransaction
-                ClearTransactions();
-            }
-
-            // the following guards against the case when the user closes the underlying store connection
-            // in the state change event handler, as a consequence of which we are in the 'Broken' state
-            if (_storeConnection == null
-                || _storeConnection.State != ConnectionState.Open)
-            {
-                throw Error.EntityClient_ConnectionNotOpen();
-            }
-        }
-
-#endif
-
-        /// <summary>
-        /// Creates a new instance of an <see cref="T:System.Data.Entity.Core.EntityClient.EntityCommand" />, with the
-        /// <see
-        ///     cref="P:System.Data.Entity.Core.EntityClient.EntityCommand.Connection" />
-        /// set to this
-        /// <see
-        ///     cref="T:System.Data.Entity.Core.EntityClient.EntityConnection" />
-        /// .
-        /// </summary>
-        /// <returns>
-        /// An <see cref="T:System.Data.Entity.Core.EntityClient.EntityCommand" /> object.
-        /// </returns>
-        /// <exception cref="T:System.InvalidOperationException">The name of the underlying data provider is not known.</exception>
-        public new virtual EntityCommand CreateCommand()
-        {
-            return new EntityCommand(null, this);
-        }
-
-        /// <summary>
-        /// Create a new command object that uses this connection object
-        /// </summary>
-        protected override DbCommand CreateDbCommand()
-        {
-            return CreateCommand();
-        }
-
-        /// <summary>Closes the connection to the database.</summary>
-        /// <exception cref="T:System.InvalidOperationException">An error occurred when closing the connection.</exception>
-        public override void Close()
-        {
-            _fakeConnectionState = null;
-
-            // It's a no-op if there isn't an underlying connection
-            if (_storeConnection == null)
-            {
-                return;
-            }
-
-            StoreCloseHelper(); // note: we will update our own state since we are subscribed to event on underlying store connection
-        }
-
-        /// <summary>Not supported.</summary>
-        /// <param name="databaseName">Not supported. </param>
-        /// <exception cref="T:System.NotSupportedException">When the method is called. </exception>
-        public override void ChangeDatabase(string databaseName)
-        {
-            throw new NotSupportedException();
-        }
-
-        /// <summary>Begins a transaction by using the underlying provider. </summary>
-        /// <returns>
-        /// A new <see cref="T:System.Data.Entity.Core.EntityClient.EntityTransaction" />. The returned
-        /// <see
-        ///     cref="T:System.Data.Entity.Core.EntityClient.EntityTransaction" />
-        /// instance can later be associated with the
-        /// <see
-        ///     cref="T:System.Data.Entity.Core.EntityClient.EntityCommand" />
-        /// to execute the command under that transaction.
-        /// </returns>
-        /// <exception cref="T:System.InvalidOperationException">
-        /// The underlying provider is not known.-or-The call to
-        /// <see
-        ///     cref="M:System.Data.Entity.Core.EntityClient.EntityConnection.BeginTransaction" />
-        /// was made on an
-        /// <see
-        ///     cref="T:System.Data.Entity.Core.EntityClient.EntityConnection" />
-        /// that already has a current transaction.-or-The state of the
-        /// <see
-        ///     cref="T:System.Data.Entity.Core.EntityClient.EntityConnection" />
-        /// is not
-        /// <see
-        ///     cref="F:System.Data.ConnectionState.Open" />
-        /// .
-        /// </exception>
-        public new virtual EntityTransaction BeginTransaction()
-        {
-            return base.BeginTransaction() as EntityTransaction;
-        }
-
-        /// <summary>Begins a transaction with the specified isolation level by using the underlying provider. </summary>
-        /// <returns>
-        /// A new <see cref="T:System.Data.Entity.Core.EntityClient.EntityTransaction" />. The returned
-        /// <see
-        ///     cref="T:System.Data.Entity.Core.EntityClient.EntityTransaction" />
-        /// instance can later be associated with the
-        /// <see
-        ///     cref="T:System.Data.Entity.Core.EntityClient.EntityCommand" />
-        /// to execute the command under that transaction.
-        /// </returns>
-        /// <param name="isolationLevel">The isolation level of the transaction.</param>
-        /// <exception cref="T:System.InvalidOperationException">
-        /// The underlying provider is not known.-or-The call to
-        /// <see
-        ///     cref="M:System.Data.Entity.Core.EntityClient.EntityConnection.BeginTransaction" />
-        /// was made on an
-        /// <see
-        ///     cref="T:System.Data.Entity.Core.EntityClient.EntityConnection" />
-        /// that already has a current transaction.-or-The state of the
-        /// <see
-        ///     cref="T:System.Data.Entity.Core.EntityClient.EntityConnection" />
-        /// is not
-        /// <see
-        ///     cref="F:System.Data.ConnectionState.Open" />
-        /// .
-        /// </exception>
-        public new virtual EntityTransaction BeginTransaction(IsolationLevel isolationLevel)
-        {
-            return base.BeginTransaction(isolationLevel) as EntityTransaction;
-        }
-
-        /// <summary>
-        /// Begins a database transaction
-        /// </summary>
-        /// <param name="isolationLevel"> The isolation level of the transaction </param>
-        /// <returns> An object representing the new transaction </returns>
-        protected override DbTransaction BeginDbTransaction(IsolationLevel isolationLevel)
-        {
-            if (_fakeConnectionState != null)
-            {
-                return new EntityTransaction();
-            }
-
-            if (CurrentTransaction != null)
-            {
-                throw new InvalidOperationException(Strings.EntityClient_TransactionAlreadyStarted);
-            }
-
-            if (_storeConnection == null)
-            {
-                throw Error.EntityClient_ConnectionStringNeededBeforeOperation();
-            }
-
-            if (State != ConnectionState.Open)
-            {
-                throw Error.EntityClient_ConnectionNotOpen();
-            }
-
-            DbTransaction storeTransaction = null;
-            try
-            {
-                var executionStrategy = DbProviderServices.GetExecutionStrategy(_storeConnection, GetMetadataWorkspace());
-                storeTransaction = executionStrategy.Execute(
-                    () =>
-                    {
-                        if (_storeConnection.State == ConnectionState.Broken)
-                        {
-                            _storeConnection.Close();
-                        }
-
-                        if (_storeConnection.State == ConnectionState.Closed)
-                        {
-                            _storeConnection.Open();
-                        }
-
-                        return _storeConnection.BeginTransaction(isolationLevel);
-                    });
-            }
-            catch (Exception e)
-            {
-                if (e.IsCatchableExceptionType())
-                {
-                    throw new EntityException(Strings.EntityClient_ErrorInBeginningTransaction, e);
-                }
-                throw;
-            }
-
-            // The provider is problematic if it succeeded in beginning a transaction but returned a null
-            // for the transaction object
-            if (storeTransaction == null)
-            {
-                throw new ProviderIncompatibleException(
-                    Strings.EntityClient_ReturnedNullOnProviderMethod("BeginTransaction", _storeConnection.GetType().Name));
-            }
-
-            _currentTransaction = new EntityTransaction(this, storeTransaction);
-            return _currentTransaction;
-        }
-
-        /// <summary>
-        /// Enables the user to pass in a database transaction created outside of the Entity Framework
-        /// if you want the framework to execute commands within that external transaction.
-        /// Or pass in null to clear the Framework's knowledge of the current transaction.
-        /// </summary>
-        /// <returns>the EntityTransaction wrapping the DbTransaction or null if cleared</returns>
-        /// <exception cref="InvalidOperationException">Thrown if the transaction is already completed</exception>
-        /// <exception cref="InvalidOperationException">
-        /// Thrown if the connection associated with the <see cref="Database" /> object is already enlisted in a
-        /// <see
-        ///     cref="System.Transactions.TransactionScope" />
-        /// transaction
-        /// </exception>
-        /// <exception cref="InvalidOperationException">
-        /// Thrown if the connection associated with the <see cref="Database" /> object is already participating in a transaction
-        /// </exception>
-        /// <exception cref="InvalidOperationException">Thrown if the connection associated with the transaction does not match the Entity Framework's connection</exception>
-        internal virtual EntityTransaction UseStoreTransaction(DbTransaction storeTransaction)
-        {
-            if (storeTransaction == null)
-            {
-                ClearCurrentTransaction();
-            }
-            else
-            {
-                if (CurrentTransaction != null)
-                {
-                    throw new InvalidOperationException(Strings.DbContext_TransactionAlreadyStarted);
-                }
-
-                if (EnlistedInUserTransaction)
-                {
-                    throw new InvalidOperationException(Strings.DbContext_TransactionAlreadyEnlistedInUserTransaction);
-                }
-
-                if (storeTransaction.Connection == null)
-                {
-                    throw new InvalidOperationException(Strings.DbContext_InvalidTransactionNoConnection);
-                }
-
-                if (storeTransaction.Connection != StoreConnection)
-                {
-                    throw new InvalidOperationException(Strings.DbContext_InvalidTransactionForConnection);
-                }
-
-                _currentTransaction = new EntityTransaction(this, storeTransaction);
-            }
-
-            return _currentTransaction;
-        }
-
-        /// <summary>
-        /// Enlists this <see cref="T:System.Data.Entity.Core.EntityClient.EntityConnection" /> in the specified transaction.
-        /// </summary>
-        /// <param name="transaction">The transaction object to enlist into.</param>
-        /// <exception cref="T:System.InvalidOperationException">
-        /// The state of the <see cref="T:System.Data.Entity.Core.EntityClient.EntityConnection" /> is not
-        /// <see
-        ///     cref="F:System.Data.ConnectionState.Open" />
-        /// .
-        /// </exception>
-        public override void EnlistTransaction(Transaction transaction)
-        {
-            if (_storeConnection == null)
-            {
-                throw Error.EntityClient_ConnectionStringNeededBeforeOperation();
-            }
-
-            if (State != ConnectionState.Open)
-            {
-                throw Error.EntityClient_ConnectionNotOpen();
-            }
-
-            try
-            {
-                _storeConnection.EnlistTransaction(transaction);
-
-                // null means "Unenlist transaction". It is fine if no transaction is in progress (no op). Otherwise
-                // _storeConnection.EnlistTransaction should throw and we would not get here.
-                Debug.Assert(
-                    transaction != null || !EnlistedInUserTransaction,
-                    "DbConnection should not allow unenlist from a transaction that has not completed.");
-
-                // It is OK to enlist in null transaction or multiple times in the same transaction. 
-                // In the latter case we don't need to be called multiple times when the transaction completes
-                // so subscribe only when enlisting for the first time. Note that _storeConnection.EnlistTransaction
-                // will throw in invalid cases (like enlisting the connection in a transaction when another
-                // transaction has not completed) so when we get here we are sure that either no transactions are
-                // active or the transaction the caller tries enlisting to 
-                // is the active transaction.
-                if (transaction != null
-                    && !EnlistedInUserTransaction)
-                {
-                    transaction.TransactionCompleted += EnlistedTransactionCompleted;
-                }
-
-                _enlistedTransaction = transaction;
-            }
-            catch (Exception e)
-            {
-                if (e.IsCatchableExceptionType())
-                {
-                    throw new EntityException(Strings.EntityClient_ProviderSpecificError(@"EnlistTransaction"), e);
-                }
-                throw;
-            }
-        }
-
-        /// <summary>
-        /// Cleans up this connection object
-        /// </summary>
-        /// <param name="disposing"> true to release both managed and unmanaged resources; false to release only unmanaged resources </param>
-        [SuppressMessage("Microsoft.Usage", "CA2213:DisposableFieldsShouldBeDisposed", MessageId = "_currentTransaction")]
-        [ResourceExposure(ResourceScope.None)] //We are not exposing any resource
-        [ResourceConsumption(ResourceScope.Machine, ResourceScope.Machine)]
-        //For ChangeConnectionString method call. But since the connection string we pass in is an Empty String,
-        //we consume the resource and do not expose it any further.
-        protected override void Dispose(bool disposing)
-        {
-            // It is possible for the EntityConnection to be finalized even if the object was not actually
-            // created due to a "won't fix" bug in the x86 JITer--see Dev10 bug 892884.
-            // Even without this bug, a stack overflow trying to allocate space to run the constructor can
-            // result in effectively the same situation.  This means we can end up finalizing objects that
-            // have not even been fully initialized.  In order for this to work we have to be very careful
-            // what we do in Dispose and we need to stick rigidly to the "only dispose unmanaged resources
-            // if disposing is false" rule.  We don't actually have any unmanaged resources--these are
-            // handled by the base class or other managed classes that we have references to.  These classes
-            // will dispose of their unmanaged resources on finalize, so we shouldn't try to do it here.
-            if (disposing)
-            {
-                ClearTransactions();
-
-                if (_storeConnection != null)
-                {
-                    StoreCloseHelper(); // closes store connection
-                    if (_storeConnection != null)
-                    {
-                        UnsubscribeFromStoreConnectionStateChangeEvents();
-                        if (_entityConnectionShouldDisposeStoreConnection) // only dispose it if we are responsible for disposing...
-                        {
-                            _storeConnection.Dispose();
-                        }
-                        _storeConnection = null;
-                    }
-                }
-
-                // ensure our own state is closed even if _storeConnection was null
-                _entityClientConnectionState = ConnectionState.Closed;
-
-                // Change the connection string to just an empty string, ChangeConnectionString should always succeed here,
-                // it's unnecessary to pass in the connection string parameter name in the second argument, which we don't
-                // have anyway
-                ChangeConnectionString(String.Empty);
-            }
-            base.Dispose(disposing);
-        }
-
-        /// <summary>
-        /// Clears the current DbTransaction for this connection
-        /// </summary>
-        internal virtual void ClearCurrentTransaction()
-        {
-            _currentTransaction = null;
-        }
-
-        /// <summary>
-        /// Reinitialize this connection object to use the new connection string
-        /// </summary>
-        /// <param name="newConnectionString"> The new connection string </param>
-        [ResourceExposure(ResourceScope.Machine)] //Exposes the file names which are a Machine resource as part of the connection string
-        private void ChangeConnectionString(string newConnectionString)
-        {
-            var userConnectionOptions = _emptyConnectionOptions;
-            if (!String.IsNullOrEmpty(newConnectionString))
-            {
-                userConnectionOptions = new DbConnectionOptions(newConnectionString, EntityConnectionStringBuilder.Synonyms);
-            }
-
-            DbProviderFactory factory = null;
-            DbConnection storeConnection = null;
-            var effectiveConnectionOptions = userConnectionOptions;
-
-            if (!userConnectionOptions.IsEmpty)
-            {
-                // Check if we have the named connection, if yes, then use the connection string from the configuration manager settings
-                var namedConnection = userConnectionOptions[EntityConnectionStringBuilder.NameParameterName];
-                if (!string.IsNullOrEmpty(namedConnection))
-                {
-                    // There cannot be other parameters when the named connection is specified
-                    if (1 < userConnectionOptions.Parsetable.Count)
-                    {
-                        throw new ArgumentException(Strings.EntityClient_ExtraParametersWithNamedConnection);
-                    }
-
-                    // Find the named connection from the configuration, then extract the settings
-                    var setting = ConfigurationManager.ConnectionStrings[namedConnection];
-                    if (setting == null
-                        || setting.ProviderName != EntityClientProviderName)
-                    {
-                        throw new ArgumentException(Strings.EntityClient_InvalidNamedConnection);
-                    }
-
-                    effectiveConnectionOptions = new DbConnectionOptions(setting.ConnectionString, EntityConnectionStringBuilder.Synonyms);
-
-                    // Check for a nested Name keyword
-                    var nestedNamedConnection = effectiveConnectionOptions[EntityConnectionStringBuilder.NameParameterName];
-                    if (!string.IsNullOrEmpty(nestedNamedConnection))
-                    {
-                        throw new ArgumentException(Strings.EntityClient_NestedNamedConnection(namedConnection));
-                    }
-                }
-
-                //Validate the connection string has the required Keywords( Provider and Metadata)
-                //We trim the values for both the Keywords, so a string value with only spaces will throw an exception
-                //reporting back to the user that the Keyword was missing.
-                ValidateValueForTheKeyword(effectiveConnectionOptions, EntityConnectionStringBuilder.MetadataParameterName);
-
-                var providerName = ValidateValueForTheKeyword(
-                    effectiveConnectionOptions, EntityConnectionStringBuilder.ProviderParameterName);
-                // Get the correct provider factory
-                factory = DbConfiguration.DependencyResolver.GetService<DbProviderFactory>(providerName);
-
-                // Create the underlying provider specific connection and give it the connection string from the DbConnectionOptions object
-                storeConnection = GetStoreConnection(factory);
-
-                try
-                {
-                    // When the value of 'Provider Connection String' is null, it means it has not been present in the entity connection string at all.
-                    // Providers should still be able handle empty connection strings since those may be explicitly passed by clients.
-                    var providerConnectionString =
-                        effectiveConnectionOptions[EntityConnectionStringBuilder.ProviderConnectionStringParameterName];
-                    if (providerConnectionString != null)
-                    {
-                        storeConnection.ConnectionString = providerConnectionString;
-                    }
-                }
-                catch (Exception e)
-                {
-                    if (e.IsCatchableExceptionType())
-                    {
-                        throw new EntityException(Strings.EntityClient_ProviderSpecificError(@"ConnectionString"), e);
-                    }
-
-                    throw;
-                }
-            }
-
-            // This lock is to ensure that the connection string matches with the provider connection and metadata workspace that's being
-            // managed by this EntityConnection, so states in this connection object are not messed up.
-            // It's not for security, but just to help reduce user error.
-            lock (_connectionStringLock)
-            {
-                // Now we have sufficient information and verified the configuration string is good, use them for this connection object
-                // Failure should not occur from this point to the end of this method
-                _providerFactory = factory;
-
-                _metadataWorkspace = null;
-
-                ClearTransactions();
-                UnsubscribeFromStoreConnectionStateChangeEvents();
-                _storeConnection = storeConnection;
-                SubscribeToStoreConnectionStateChangeEvents();
-
-                // Remembers the connection options objects with the connection string set by the user
-                _userConnectionOptions = userConnectionOptions;
-                _effectiveConnectionOptions = effectiveConnectionOptions;
-            }
-        }
-
-        private static string ValidateValueForTheKeyword(
-            DbConnectionOptions effectiveConnectionOptions,
-            string keywordName)
-        {
-            var keywordValue = effectiveConnectionOptions[keywordName];
-            if (!string.IsNullOrEmpty(keywordValue))
-            {
-                keywordValue = keywordValue.Trim(); // be nice to user, always trim the value
-            }
-
-            // Check that we have a non-null and non-empty value for the keyword
-            if (string.IsNullOrEmpty(keywordValue))
-            {
-                throw new ArgumentException(Strings.EntityClient_ConnectionStringMissingInfo(keywordName));
-            }
-            return keywordValue;
-        }
-
-        /// <summary>
-        /// Clears the current DbTransaction and the transaction the user enlisted the connection in
-        /// with EnlistTransaction() method.
-        /// </summary>
-        private void ClearTransactions()
-        {
-            ClearCurrentTransaction();
-            ClearEnlistedTransaction();
-        }
-
-        /// <summary>
-        /// Clears the transaction the user elinsted in using EnlistTransaction() method.
-        /// </summary>
-        private void ClearEnlistedTransaction()
-        {
-            if (EnlistedInUserTransaction)
-            {
-                _enlistedTransaction.TransactionCompleted -= EnlistedTransactionCompleted;
-            }
-
-            _enlistedTransaction = null;
-        }
-
-        /// <summary>
-        /// Event handler invoked when the transaction has completed (either by committing or rolling back).
-        /// </summary>
-        /// <param name="sender"> The source of the event. </param>
-        /// <param name="e">
-        /// The <see cref="TransactionEventArgs" /> that contains the event data.
-        /// </param>
-        /// <remarks>
-        /// Note that to avoid threading issues we never reset the <see cref=" _enlistedTransaction" /> field here.
-        /// </remarks>
-        private void EnlistedTransactionCompleted(object sender, TransactionEventArgs e)
-        {
-            e.Transaction.TransactionCompleted -= EnlistedTransactionCompleted;
-        }
-
-        /// <summary>
-        /// Store-specific helper method invoked as part of Close()/Dispose().
-        /// </summary>
-        private void StoreCloseHelper()
-        {
-            try
-            {
-                if (_storeConnection != null
-                    && (_storeConnection.State != ConnectionState.Closed))
-                {
-                    _storeConnection.Close();
-                }
-
-                // Need to disassociate the transaction objects with this connection
-                ClearTransactions();
-            }
-            catch (Exception e)
-            {
-                if (e.IsCatchableExceptionType())
-                {
-                    throw new EntityException(Strings.EntityClient_ErrorInClosingConnection, e);
-                }
-
-                throw;
-            }
-        }
-
-        /// <summary>
-        /// Uses DbProviderFactory to create a DbConnection
-        /// </summary>
-        private static DbConnection GetStoreConnection(DbProviderFactory factory)
-        {
-            var storeConnection = factory.CreateConnection();
-            if (storeConnection == null)
-            {
-                throw new ProviderIncompatibleException(
-                    Strings.EntityClient_ReturnedNullOnProviderMethod("CreateConnection", factory.GetType().Name));
-            }
-
-            return storeConnection;
-        }
-    }
-}
->>>>>>> b1a13653
+}