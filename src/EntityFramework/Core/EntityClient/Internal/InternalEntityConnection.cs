--- conflicted
+++ resolved
@@ -1,1299 +1,1294 @@
-﻿namespace System.Data.Entity.Core.EntityClient.Internal
-{
-    using System.Collections.Generic;
-    using System.Configuration;
-    using System.Data.Common;
-    using System.Data.Entity.Core.Metadata.Edm;
-    using System.Data.Entity.Resources;
-    using System.Data.Entity.Utilities;
-    using System.Diagnostics;
-    using System.Diagnostics.CodeAnalysis;
-    using System.Diagnostics.Contracts;
-    using System.Globalization;
-    using System.Linq;
-    using System.Runtime.Versioning;
-    using System.Text;
-    using System.Threading;
-    using System.Threading.Tasks;
-    using System.Transactions;
-    using IsolationLevel = System.Data.IsolationLevel;
-
-    /// <summary>
-    /// See comments on <see cref="EntityConnection"/> class.
-    /// </summary>
-    internal class InternalEntityConnection : IDisposable
-    {
-        #region Constants
-
-        private bool _disposed;
-        private const string s_metadataPathSeparator = "|";
-        private const string s_semicolonSeparator = ";";
-        private const string s_entityClientProviderName = "System.Data.EntityClient";
-        private const string s_providerInvariantName = "provider";
-        private const string s_providerConnectionString = "provider connection string";
-        private const string s_readerPrefix = "reader://";
-
-        internal static readonly StateChangeEventArgs StateChangeClosed = new StateChangeEventArgs(
-            ConnectionState.Open, ConnectionState.Closed);
-
-        internal static readonly StateChangeEventArgs StateChangeOpen = new StateChangeEventArgs(
-            ConnectionState.Closed, ConnectionState.Open);
-
-        #endregion
-
-        private readonly object _connectionStringLock = new object();
-        private static readonly DbConnectionOptions s_emptyConnectionOptions = new DbConnectionOptions(String.Empty, null);
-
-        // The connection options object having the connection settings needed by this connection
-        private DbConnectionOptions _userConnectionOptions;
-        private DbConnectionOptions _effectiveConnectionOptions;
-
-        // The internal connection state of the entity client, which is distinct from that of the
-        // store connection it aggregates.
-        private ConnectionState _entityClientConnectionState = ConnectionState.Closed;
-
-        private DbProviderFactory _providerFactory;
-        private DbConnection _storeConnection;
-        private readonly bool _userOwnsStoreConnection;
-        private MetadataWorkspace _metadataWorkspace;
-        // DbTransaction started using BeginDbTransaction() method
-        private EntityTransaction _currentTransaction;
-        // Transaction the user enlisted in using EnlistTransaction() method
-        private Transaction _enlistedTransaction;
-        private bool _initialized;
-        // will only have a value while waiting for the ssdl to be loaded. we should 
-        // never have a value for this when _initialized == true
-        private MetadataArtifactLoader _artifactLoader;
-
-        /// <summary>
-        /// See comments on <see cref="EntityConnection"/> class.
-        /// </summary>
-        [ResourceExposure(ResourceScope.None)]
-        [ResourceConsumption(ResourceScope.Machine, ResourceScope.Machine)]
-        public InternalEntityConnection()
-            : this(String.Empty)
-        {
-        }
-
-        /// <summary>
-        /// See comments on <see cref="EntityConnection"/> class.
-        /// </summary>
-        [ResourceExposure(ResourceScope.Machine)]
-        [ResourceConsumption(ResourceScope.Machine)]
-        [SuppressMessage("Microsoft.Usage", "CA2214:DoNotCallOverridableMethodsInConstructors",
-            Justification = "Class is internal and methods are made virtual for testing purposes only. They cannot be overrided by user.")]
-        public InternalEntityConnection(string connectionString)
-        {
-            ChangeConnectionString(connectionString);
-        }
-
-        /// <summary>
-        /// See comments on <see cref="EntityConnection"/> class.
-        /// </summary>
-        public InternalEntityConnection(MetadataWorkspace workspace, DbConnection connection)
-            : this(workspace, connection, false)
-        {
-            Contract.Requires(workspace != null);
-            Contract.Requires(connection != null);
-        }
-
-        /// <summary>
-        /// This constructor allows to skip the initialization code for testing purposes.
-        /// </summary>
-        internal InternalEntityConnection(MetadataWorkspace workspace, DbConnection connection, bool skipInitialization)
-        {
-            if (!skipInitialization)
-            {
-                if (!workspace.IsItemCollectionAlreadyRegistered(DataSpace.CSpace))
-                {
-                    throw new ArgumentException(Strings.EntityClient_ItemCollectionsNotRegisteredInWorkspace("EdmItemCollection"));
-                }
-                if (!workspace.IsItemCollectionAlreadyRegistered(DataSpace.SSpace))
-                {
-                    throw new ArgumentException(Strings.EntityClient_ItemCollectionsNotRegisteredInWorkspace("StoreItemCollection"));
-                }
-                if (!workspace.IsItemCollectionAlreadyRegistered(DataSpace.CSSpace))
-                {
-                    throw new ArgumentException(
-                        Strings.EntityClient_ItemCollectionsNotRegisteredInWorkspace("StorageMappingItemCollection"));
-                }
-
-                if (connection.State
-                    != ConnectionState.Closed)
-                {
-                    throw new ArgumentException(Strings.EntityClient_ConnectionMustBeClosed);
-                }
-
-                // Verify that a factory can be retrieved
-                if (DbProviderFactories.GetFactory(connection) == null)
-                {
-                    throw new ProviderIncompatibleException(Strings.EntityClient_DbConnectionHasNoProvider(connection));
-                }
-
-                var collection = (StoreItemCollection)workspace.GetItemCollection(DataSpace.SSpace);
-
-                _providerFactory = collection.StoreProviderFactory;
-                _userOwnsStoreConnection = true;
-                _initialized = true;
-            }
-
-            _metadataWorkspace = workspace;
-            _storeConnection = connection;
-        }
-
-        /// <summary>
-        /// Wrapper on the parent class, for accessing its protected members (via proxy method) 
-        /// or when the parent class is a parameter to another method/constructor
-        /// </summary>
-        internal EntityConnection EntityConnectionWrapper { get; set; }
-
-        /// <summary>
-        /// See comments on <see cref="EntityConnection"/> class.
-        /// </summary>
-        [SuppressMessage("Microsoft.Design", "CA1065:DoNotRaiseExceptionsInUnexpectedLocations")]
-        public virtual string ConnectionString
-        {
-            get
-            {
-                //EntityConnection created using MetadataWorkspace
-                // _userConnectionOptions is not null when empty Constructor is used
-                // Therefore it is sufficient to identify whether EC(MW, DbConnection) is used
-                if (_userConnectionOptions == null)
-                {
-                    Contract.Assert(_storeConnection != null);
-
-                    return string.Format(
-                        CultureInfo.InvariantCulture,
-                        "{0}={3}{4};{1}={5};{2}=\"{6}\";",
-                        EntityConnectionStringBuilder.MetadataParameterName,
-                        s_providerInvariantName,
-                        s_providerConnectionString,
-                        s_readerPrefix,
-                        _metadataWorkspace.MetadataWorkspaceId,
-                        _storeConnection.GetProviderInvariantName(),
-                        FormatProviderString(_storeConnection.ConnectionString));
-                }
-
-                var userConnectionString = _userConnectionOptions.UsersConnectionString;
-
-                // In here, we ask the store connection for the connection string only if the user didn't specify a name
-                // connection (meaning effective connection options == user connection options).  If the user specified a
-                // named connection, then we return just that.  Otherwise, if the connection string is different from what
-                // we have in the connection options, which is possible if the store connection changed the connection
-                // string to hide the password, then we use the builder to reconstruct the string. The parameters will be
-                // shuffled, which is unavoidable but it's ok because the connection string cannot be the same as what the
-                // user originally passed in anyway.  However, if the store connection string is still the same, then we
-                // simply return what the user originally passed in.
-                if (ReferenceEquals(_userConnectionOptions, _effectiveConnectionOptions)
-                    && _storeConnection != null)
-                {
-                    string storeConnectionString = null;
-                    try
-                    {
-                        storeConnectionString = _storeConnection.ConnectionString;
-                    }
-                    catch (Exception e)
-                    {
-                        if (e.IsCatchableExceptionType())
-                        {
-                            throw new EntityException(Strings.EntityClient_ProviderSpecificError(@"ConnectionString"), e);
-                        }
-
-                        throw;
-                    }
-
-                    // SQLBU 514721, 515024 - Defer connection string parsing to ConnectionStringBuilder
-                    // if the 'userStoreConnectionString' and 'storeConnectionString' are unequal, except
-                    // when they are both null or empty (we treat null and empty as equivalent here).
-                    //
-                    var userStoreConnectionString =
-                        _userConnectionOptions[EntityConnectionStringBuilder.ProviderConnectionStringParameterName];
-                    if ((storeConnectionString != userStoreConnectionString)
-                        && !(string.IsNullOrEmpty(storeConnectionString) && string.IsNullOrEmpty(userStoreConnectionString)))
-                    {
-                        // Feeds the connection string into the connection string builder, then plug in the provider connection string into
-                        // the builder, and then extract the string from the builder
-                        var connectionStringBuilder = new EntityConnectionStringBuilder(userConnectionString);
-                        connectionStringBuilder.ProviderConnectionString = storeConnectionString;
-                        return connectionStringBuilder.ConnectionString;
-                    }
-                }
-
-                return userConnectionString;
-            }
-            [ResourceExposure(ResourceScope.Machine)] // Exposes the file names as part of ConnectionString which are a Machine resource
-            [ResourceConsumption(ResourceScope.Machine)]
-            // For ChangeConnectionString method call. But the paths are not created in this method.
-                set
-            {
-                ValidateChangesPermitted();
-                ChangeConnectionString(value);
-            }
-        }
-
-        /// <summary>
-        /// Formats provider string to replace " with \" so it can be appended within quotation marks "..."
-        /// </summary>
-        private static string FormatProviderString(string providerString)
-        {
-            return providerString.Trim().Replace("\"", "\\\"");
-        }
-
-        /// <summary>
-        /// See comments on <see cref="EntityConnection"/> class.
-        /// </summary>
-        [SuppressMessage("Microsoft.Design", "CA1065:DoNotRaiseExceptionsInUnexpectedLocations")]
-        public virtual int ConnectionTimeout
-        {
-            get
-            {
-                if (_storeConnection == null)
-                {
-                    return 0;
-                }
-
-                try
-                {
-                    return _storeConnection.ConnectionTimeout;
-                }
-                catch (Exception e)
-                {
-                    if (e.IsCatchableExceptionType())
-                    {
-                        throw new EntityException(Strings.EntityClient_ProviderSpecificError(@"ConnectionTimeout"), e);
-                    }
-
-                    throw;
-                }
-            }
-        }
-
-        /// <summary>
-        /// See comments on <see cref="EntityConnection"/> class.
-        /// </summary>
-        [SuppressMessage("Microsoft.Design", "CA1065:DoNotRaiseExceptionsInUnexpectedLocations")]
-        public virtual ConnectionState State
-        {
-            get
-            {
-                try
-                {
-                    if (_entityClientConnectionState == ConnectionState.Open)
-                    {
-                        Debug.Assert(StoreConnection != null);
-                        if (StoreConnection.State
-                            != ConnectionState.Open)
-                        {
-                            return ConnectionState.Broken;
-                        }
-                    }
-
-                    return _entityClientConnectionState;
-                }
-                catch (Exception e)
-                {
-                    if (e.IsCatchableExceptionType())
-                    {
-                        throw new EntityException(Strings.EntityClient_ProviderSpecificError(@"State"), e);
-                    }
-
-                    throw;
-                }
-            }
-        }
-
-        /// <summary>
-        /// See comments on <see cref="EntityConnection"/> class.
-        /// </summary>
-        [SuppressMessage("Microsoft.Design", "CA1065:DoNotRaiseExceptionsInUnexpectedLocations")]
-        public virtual string DataSource
-        {
-            get
-            {
-                if (_storeConnection == null)
-                {
-                    return String.Empty;
-                }
-
-                try
-                {
-                    return _storeConnection.DataSource;
-                }
-                catch (Exception e)
-                {
-                    if (e.IsCatchableExceptionType())
-                    {
-                        throw new EntityException(Strings.EntityClient_ProviderSpecificError(@"DataSource"), e);
-                    }
-
-                    throw;
-                }
-            }
-        }
-
-        /// <summary>
-        /// See comments on <see cref="EntityConnection"/> class.
-        /// </summary>
-        [SuppressMessage("Microsoft.Design", "CA1065:DoNotRaiseExceptionsInUnexpectedLocations")]
-        public virtual string ServerVersion
-        {
-            get
-            {
-                if (_storeConnection == null)
-                {
-                    throw new InvalidOperationException(Strings.EntityClient_ConnectionStringNeededBeforeOperation);
-                }
-
-                if (State != ConnectionState.Open)
-                {
-                    throw new InvalidOperationException(Strings.EntityClient_ConnectionNotOpen);
-                }
-
-                try
-                {
-                    return _storeConnection.ServerVersion;
-                }
-                catch (Exception e)
-                {
-                    if (e.IsCatchableExceptionType())
-                    {
-                        throw new EntityException(Strings.EntityClient_ProviderSpecificError(@"ServerVersion"), e);
-                    }
-
-                    throw;
-                }
-            }
-        }
-
-        /// <summary>
-        /// See comments on <see cref="EntityConnection"/> class.
-        /// </summary>
-        internal virtual DbProviderFactory StoreProviderFactory
-        {
-            get { return _providerFactory; }
-        }
-
-        /// <summary>
-        /// See comments on <see cref="EntityConnection"/> class.
-        /// </summary>
-        public virtual DbConnection StoreConnection
-        {
-            get { return _storeConnection; }
-        }
-
-        /// <summary>
-        /// See comments on <see cref="EntityConnection"/> class.
-        /// </summary>
-        internal virtual MetadataWorkspace GetMetadataWorkspace()
-        {
-            return GetMetadataWorkspace(initializeAllCollections: true);
-        }
-
-        private static bool ShouldRecalculateMetadataArtifactLoader(List<MetadataArtifactLoader> loaders)
-        {
-            if (loaders.Any(loader => loader.GetType() == typeof(MetadataArtifactLoaderCompositeFile)))
-            {
-                // the loaders had folders in it
-                return true;
-            }
-
-            // in the case that loaders only contains resources or file name, we trust the cache
-            return false;
-        }
-
-        /// <summary>
-        /// See comments on <see cref="EntityConnection"/> class.
-        /// </summary>
-        [ResourceExposure(ResourceScope.None)]
-        [ResourceConsumption(ResourceScope.Machine, ResourceScope.Machine)]
-        internal virtual MetadataWorkspace GetMetadataWorkspace(bool initializeAllCollections)
-        {
-            Debug.Assert(
-                _metadataWorkspace != null || _effectiveConnectionOptions != null,
-                "The effective connection options is null, which should never be");
-            if (_metadataWorkspace == null
-                ||
-                (initializeAllCollections && !_metadataWorkspace.IsItemCollectionAlreadyRegistered(DataSpace.SSpace)))
-            {
-                // This lock is to ensure that the connection string and the metadata workspace are in a consistent state, that is, you
-                // don't get a metadata workspace not matching what's described by the connection string
-                lock (_connectionStringLock)
-                {
-                    EdmItemCollection edmItemCollection = null;
-                    if (_metadataWorkspace == null)
-                    {
-                        var workspace = new MetadataWorkspace();
-                        var loaders = new List<MetadataArtifactLoader>();
-                        var paths = _effectiveConnectionOptions[EntityConnectionStringBuilder.MetadataParameterName];
-
-                        if (!string.IsNullOrEmpty(paths))
-                        {
-                            loaders = MetadataCache.GetOrCreateMetdataArtifactLoader(paths);
-
-                            if (!ShouldRecalculateMetadataArtifactLoader(loaders))
-                            {
-                                _artifactLoader = MetadataArtifactLoader.Create(loaders);
-                            }
-                            else
-                            {
-                                // the loaders contains folders that might get updated during runtime, so we have to recalculate the loaders again
-                                _artifactLoader = MetadataArtifactLoader.Create(MetadataCache.SplitPaths(paths));
-                            }
-                        }
-                        else
-                        {
-                            _artifactLoader = MetadataArtifactLoader.Create(loaders);
-                        }
-
-                        edmItemCollection = LoadEdmItemCollection(workspace, _artifactLoader);
-                        _metadataWorkspace = workspace;
-                    }
-                    else
-                    {
-                        edmItemCollection = (EdmItemCollection)_metadataWorkspace.GetItemCollection(DataSpace.CSpace);
-                    }
-
-                    if (initializeAllCollections && !_metadataWorkspace.IsItemCollectionAlreadyRegistered(DataSpace.SSpace))
-                    {
-                        LoadStoreItemCollections(
-                            _metadataWorkspace, _storeConnection, _effectiveConnectionOptions, edmItemCollection, _artifactLoader);
-                        _artifactLoader = null;
-                        _initialized = true;
-                    }
-                }
-            }
-
-            return _metadataWorkspace;
-        }
-
-        /// <summary>
-        /// See comments on <see cref="EntityConnection"/> class.
-        /// </summary>
-        internal virtual EntityTransaction CurrentTransaction
-        {
-            get
-            {
-                // Null out the current transaction if the state is closed or zombied
-                if ((null != _currentTransaction)
-                    && ((null == _currentTransaction.StoreTransaction.Connection) || (State == ConnectionState.Closed)))
-                {
-                    ClearCurrentTransaction();
-                }
-
-                return _currentTransaction;
-            }
-        }
-
-        /// <summary>
-        /// See comments on <see cref="EntityConnection"/> class.
-        /// </summary>
-        internal virtual bool EnlistedInUserTransaction
-        {
-            get
-            {
-                try
-                {
-                    return _enlistedTransaction != null && _enlistedTransaction.TransactionInformation.Status == TransactionStatus.Active;
-                }
-                catch (ObjectDisposedException)
-                {
-                    _enlistedTransaction = null;
-                    return false;
-                }
-            }
-        }
-
-        /// <summary>
-        /// See comments on <see cref="EntityConnection"/> class.
-        /// </summary>
-        public virtual void Open()
-        {
-            if (_storeConnection == null)
-            {
-                throw new InvalidOperationException(Strings.EntityClient_ConnectionStringNeededBeforeOperation);
-            }
-
-            if (State != ConnectionState.Closed)
-            {
-                throw new InvalidOperationException(Strings.EntityClient_CannotReopenConnection);
-            }
-
-            var closeStoreConnectionOnFailure = false;
-            try
-            {
-                if (_storeConnection.State != ConnectionState.Open)
-                {
-                    _storeConnection.Open();
-                    closeStoreConnectionOnFailure = true;
-                }
-
-                ResetStoreConnection(_storeConnection, originalConnection: null, closeOriginalConnection: false);
-
-                // With every successful open of the store connection, always null out the current db transaction and enlistedTransaction
-                ClearTransactions();
-            }
-            catch (Exception e)
-            {
-                if (e.IsCatchableExceptionType())
-                {
-                    var exceptionMessage = EntityRes.GetString(EntityRes.EntityClient_ProviderSpecificError, @"Open");
-                    throw new EntityException(exceptionMessage, e);
-                }
-
-                throw;
-            }
-
-            // the following guards against the case when the user closes the underlying store connection
-            // in the state change event handler, as a consequence of which we are in the 'Broken' state
-            if (_storeConnection == null
-                || _storeConnection.State != ConnectionState.Open)
-            {
-                throw new InvalidOperationException(Strings.EntityClient_ConnectionNotOpen);
-            }
-
-            InitializeMetadata(_storeConnection, _storeConnection, closeStoreConnectionOnFailure);
-            SetEntityClientConnectionStateToOpen();
-        }
-
-        /// <summary>
-        /// See comments on <see cref="EntityConnection"/> class.
-        /// </summary>
-        public virtual async Task OpenAsync(CancellationToken cancellationToken)
-        {
-            if (_storeConnection == null)
-            {
-                throw new InvalidOperationException(Strings.EntityClient_ConnectionStringNeededBeforeOperation);
-            }
-
-            if (State != ConnectionState.Closed)
-            {
-                throw new InvalidOperationException(Strings.EntityClient_CannotReopenConnection);
-            }
-
-            var closeStoreConnectionOnFailure = false;
-            try
-            {
-<<<<<<< HEAD
-                if (_storeConnection.State != ConnectionState.Open)
-=======
-                if (storeConnectionToOpen.State
-                    != ConnectionState.Open)
->>>>>>> 6f37ad35
-                {
-                    await _storeConnection.OpenAsync(cancellationToken);
-                    closeStoreConnectionOnFailure = true;
-                }
-
-                ResetStoreConnection(_storeConnection, originalConnection: null, closeOriginalConnection: false);
-
-                // With every successful open of the store connection, always null out the current db transaction and enlistedTransaction
-                ClearTransactions();
-            }
-            catch (Exception e)
-            {
-                if (e.IsCatchableExceptionType())
-                {
-                    var exceptionMessage = EntityRes.GetString(EntityRes.EntityClient_ProviderSpecificError, @"Open");
-                    throw new EntityException(exceptionMessage, e);
-                }
-
-                throw;
-            }
-
-            // the following guards against the case when the user closes the underlying store connection
-            // in the state change event handler, as a consequence of which we are in the 'Broken' state
-            if (_storeConnection == null || _storeConnection.State != ConnectionState.Open)
-            {
-                throw new InvalidOperationException(Strings.EntityClient_ConnectionNotOpen);
-            }
-
-            InitializeMetadata(_storeConnection, _storeConnection, closeStoreConnectionOnFailure);
-            SetEntityClientConnectionStateToOpen();
-        }
-
-        /// <summary>
-        /// Helper method to initialize the metadata workspace and reset the store connection
-        /// associated with the entity client
-        /// </summary>
-        /// <param name="newConnection">The new connection to associate with the entity client</param>
-        /// <param name="originalConnection">The original connection associated with the entity client</param>
-        /// <param name="closeOriginalConnectionOnFailure">A flag to indicate whether the original
-        /// store connection needs to be closed on failure</param>
-        private void InitializeMetadata(
-            DbConnection newConnection,
-            DbConnection originalConnection,
-            bool closeOriginalConnectionOnFailure)
-        {
-            try
-            {
-                // Ensure metadata is loaded and the workspace is appropriately initialized.
-                GetMetadataWorkspace();
-            }
-            catch (Exception e)
-            {
-                // Undo the open if something failed
-                if (e.IsCatchableExceptionType())
-                {
-                    ResetStoreConnection(newConnection, originalConnection, closeOriginalConnectionOnFailure);
-                }
-
-                throw;
-            }
-        }
-
-        /// <summary>
-        /// Set the entity client connection state to Open, and raise an appropriate event
-        /// </summary>
-        private void SetEntityClientConnectionStateToOpen()
-        {
-            _entityClientConnectionState = ConnectionState.Open;
-            EntityConnectionWrapper.InternalOnStageChange(StateChangeOpen);
-        }
-
-        /// <summary>
-        /// This method sets the store connection and hooks up the event
-        /// </summary>
-        /// <param name="newConnection">The  DbConnection to set</param>
-        /// <param name="originalConnection">The original DbConnection to be closed - this argument could be null</param>
-        /// <param name="closeOriginalConnection">Indicates whether the original store connection should be closed</param>
-        private void ResetStoreConnection(DbConnection newConnection, DbConnection originalConnection, bool closeOriginalConnection)
-        {
-            _storeConnection = newConnection;
-
-            if (closeOriginalConnection && originalConnection != null)
-            {
-                originalConnection.Close();
-            }
-        }
-
-        /// <summary>
-        /// See comments on <see cref="EntityConnection"/> class.
-        /// </summary>
-        public virtual void Close()
-        {
-            // It's a no-op if there isn't an underlying connection
-            if (_storeConnection == null)
-            {
-                return;
-            }
-
-            CloseHelper();
-        }
-
-        /// <summary>
-        /// See comments on <see cref="EntityConnection"/> class.
-        /// </summary>
-        internal virtual DbTransaction BeginDbTransaction(IsolationLevel isolationLevel)
-        {
-            if (CurrentTransaction != null)
-            {
-                throw new InvalidOperationException(Strings.EntityClient_TransactionAlreadyStarted);
-            }
-
-            if (_storeConnection == null)
-            {
-                throw new InvalidOperationException(Strings.EntityClient_ConnectionStringNeededBeforeOperation);
-            }
-
-            if (State != ConnectionState.Open)
-            {
-                throw new InvalidOperationException(Strings.EntityClient_ConnectionNotOpen);
-            }
-
-            DbTransaction storeTransaction = null;
-            try
-            {
-                storeTransaction = _storeConnection.BeginTransaction(isolationLevel);
-            }
-            catch (Exception e)
-            {
-                if (e.IsCatchableExceptionType())
-                {
-                    throw new EntityException(Strings.EntityClient_ErrorInBeginningTransaction, e);
-                }
-                throw;
-            }
-
-            // The provider is problematic if it succeeded in beginning a transaction but returned a null
-            // for the transaction object
-            if (storeTransaction == null)
-            {
-                throw new ProviderIncompatibleException(
-                    Strings.EntityClient_ReturnedNullOnProviderMethod("BeginTransaction", _storeConnection.GetType().Name));
-            }
-
-            _currentTransaction = new EntityTransaction(EntityConnectionWrapper, storeTransaction);
-            return _currentTransaction;
-        }
-
-        /// <summary>
-        /// See comments on <see cref="EntityConnection"/> class.
-        /// </summary>
-        public virtual void EnlistTransaction(Transaction transaction)
-        {
-            if (_storeConnection == null)
-            {
-                throw new InvalidOperationException(Strings.EntityClient_ConnectionStringNeededBeforeOperation);
-            }
-
-            if (State != ConnectionState.Open)
-            {
-                throw new InvalidOperationException(Strings.EntityClient_ConnectionNotOpen);
-            }
-
-            try
-            {
-                _storeConnection.EnlistTransaction(transaction);
-
-                // null means "Unenlist transaction". It is fine if no transaction is in progress (no op). Otherwise
-                // _storeConnection.EnlistTransaction should throw and we would not get here.
-                Debug.Assert(
-                    transaction != null || !EnlistedInUserTransaction,
-                    "DbConnection should not allow unenlist from a transaction that has not completed.");
-
-                // It is OK to enlist in null transaction or multiple times in the same transaction. 
-                // In the latter case we don't need to be called multiple times when the transaction completes
-                // so subscribe only when enlisting for the first time. Note that _storeConnection.EnlistTransaction
-                // will throw in invalid cases (like enlisting the connection in a transaction when another
-                // transaction has not completed) so when we get here we are sure that either no transactions are
-                // active or the transaction the caller tries enlisting to 
-                // is the active transaction.
-                if (transaction != null
-                    && !EnlistedInUserTransaction)
-                {
-                    transaction.TransactionCompleted += EnlistedTransactionCompleted;
-                }
-
-                _enlistedTransaction = transaction;
-            }
-            catch (Exception e)
-            {
-                if (e.IsCatchableExceptionType())
-                {
-                    throw new EntityException(Strings.EntityClient_ProviderSpecificError(@"EnlistTransaction"), e);
-                }
-                throw;
-            }
-        }
-
-        /// <summary>
-        /// Cleans up internals of the connection object
-        /// </summary>
-        public void Dispose()
-        {
-            Dispose(true);
-            GC.SuppressFinalize(this);
-        }
-
-        /// <summary>
-        /// Cleans up internals the of connection object
-        /// </summary>
-        /// <param name="disposing">true to release both managed and unmanaged resources; false to release only unmanaged resources</param>
-        [SuppressMessage("Microsoft.Usage", "CA2213:DisposableFieldsShouldBeDisposed", MessageId = "_currentTransaction")]
-        [ResourceExposure(ResourceScope.None)] //We are not exposing any resource
-        [ResourceConsumption(ResourceScope.Machine, ResourceScope.Machine)]
-        //For ChangeConnectionString method call. But since the connection string we pass in is an Empty String,
-        //we consume the resource and do not expose it any further.
-        protected void Dispose(bool disposing)
-        {
-            // It is possible for the EntityConnection to be finalized even if the object was not actually
-            // created due to a "won't fix" bug in the x86 JITer--see Dev10 bug 892884.
-            // Even without this bug, a stack overflow trying to allocate space to run the constructor can
-            // result in effectively the same situation.  This means we can end up finalizing objects that
-            // have not even been fully initialized.  In order for this to work we have to be very careful
-            // what we do in Dispose and we need to stick rigidly to the "only dispose unmanaged resources
-            // if disposing is false" rule.  We don't actually have any unmanaged resources--these are
-            // handled by the base class or other managed classes that we have references to.  These classes
-            // will dispose of their unmanaged resources on finalize, so we shouldn't try to do it here.
-            if (!_disposed)
-            {
-                if (disposing)
-                {
-                    ClearTransactions();
-                    var raiseStateChangeEvent = EntityCloseHelper(false, State);
-
-                    if (_storeConnection != null)
-                    {
-                        // closes store connection
-                        StoreCloseHelper();
-                        if (_storeConnection != null)
-                        {
-                            if (!_userOwnsStoreConnection) // only dispose it if we didn't get it from the user...
-                            {
-                                _storeConnection.Dispose();
-                            }
-                            _storeConnection = null;
-                        }
-                    }
-
-                    // Change the connection string to just an empty string, ChangeConnectionString should always succeed here,
-                    // it's unnecessary to pass in the connection string parameter name in the second argument, which we don't
-                    // have anyway
-                    ChangeConnectionString(String.Empty);
-
-                    if (raiseStateChangeEvent) // we need to raise the event explicitly
-                    {
-                        EntityConnectionWrapper.InternalOnStageChange(StateChangeClosed);
-                    }
-                }
-
-                _disposed = true;
-            }
-        }
-
-        /// <summary>
-        /// Reinitialize this connection object to use the new connection string
-        /// </summary>
-        /// <param name="newConnectionString">The new connection string</param>
-        [ResourceExposure(ResourceScope.Machine)] //Exposes the file names which are a Machine resource as part of the connection string
-        private void ChangeConnectionString(string newConnectionString)
-        {
-            var userConnectionOptions = s_emptyConnectionOptions;
-            if (!String.IsNullOrEmpty(newConnectionString))
-            {
-                userConnectionOptions = new DbConnectionOptions(newConnectionString, EntityConnectionStringBuilder.Synonyms);
-            }
-
-            DbProviderFactory factory = null;
-            DbConnection storeConnection = null;
-            var effectiveConnectionOptions = userConnectionOptions;
-
-            if (!userConnectionOptions.IsEmpty)
-            {
-                // Check if we have the named connection, if yes, then use the connection string from the configuration manager settings
-                var namedConnection = userConnectionOptions[EntityConnectionStringBuilder.NameParameterName];
-                if (!string.IsNullOrEmpty(namedConnection))
-                {
-                    // There cannot be other parameters when the named connection is specified
-                    if (1 < userConnectionOptions.Parsetable.Count)
-                    {
-                        throw new ArgumentException(Strings.EntityClient_ExtraParametersWithNamedConnection);
-                    }
-
-                    // Find the named connection from the configuration, then extract the settings
-                    var setting = ConfigurationManager.ConnectionStrings[namedConnection];
-                    if (setting == null
-                        || setting.ProviderName != s_entityClientProviderName)
-                    {
-                        throw new ArgumentException(Strings.EntityClient_InvalidNamedConnection);
-                    }
-
-                    effectiveConnectionOptions = new DbConnectionOptions(setting.ConnectionString, EntityConnectionStringBuilder.Synonyms);
-
-                    // Check for a nested Name keyword
-                    var nestedNamedConnection = effectiveConnectionOptions[EntityConnectionStringBuilder.NameParameterName];
-                    if (!string.IsNullOrEmpty(nestedNamedConnection))
-                    {
-                        throw new ArgumentException(Strings.EntityClient_NestedNamedConnection(namedConnection));
-                    }
-                }
-
-                //Validate the connection string has the required Keywords( Provider and Metadata)
-                //We trim the values for both the Keywords, so a string value with only spaces will throw an exception
-                //reporting back to the user that the Keyword was missing.
-                ValidateValueForTheKeyword(effectiveConnectionOptions, EntityConnectionStringBuilder.MetadataParameterName);
-
-                var providerName = ValidateValueForTheKeyword(
-                    effectiveConnectionOptions, EntityConnectionStringBuilder.ProviderParameterName);
-                // Get the correct provider factory
-                factory = GetFactory(providerName);
-
-                // Create the underlying provider specific connection and give it the connection string from the DbConnectionOptions object
-                storeConnection = GetStoreConnection(factory);
-
-                try
-                {
-                    // When the value of 'Provider Connection String' is null, it means it has not been present in the entity connection string at all.
-                    // Providers should still be able handle empty connection strings since those may be explicitly passed by clients.
-                    var providerConnectionString =
-                        effectiveConnectionOptions[EntityConnectionStringBuilder.ProviderConnectionStringParameterName];
-                    if (providerConnectionString != null)
-                    {
-                        storeConnection.ConnectionString = providerConnectionString;
-                    }
-                }
-                catch (Exception e)
-                {
-                    if (e.IsCatchableExceptionType())
-                    {
-                        throw new EntityException(Strings.EntityClient_ProviderSpecificError(@"ConnectionString"), e);
-                    }
-
-                    throw;
-                }
-            }
-
-            // This lock is to ensure that the connection string matches with the provider connection and metadata workspace that's being
-            // managed by this EntityConnection, so states in this connection object are not messed up.
-            // It's not for security, but just to help reduce user error.
-            lock (_connectionStringLock)
-            {
-                // Now we have sufficient information and verified the configuration string is good, use them for this connection object
-                // Failure should not occur from this point to the end of this method
-                _providerFactory = factory;
-                _metadataWorkspace = null;
-
-                ClearTransactions();
-                ResetStoreConnection(storeConnection, null, false);
-
-                // Remembers the connection options objects with the connection string set by the user
-                _userConnectionOptions = userConnectionOptions;
-                _effectiveConnectionOptions = effectiveConnectionOptions;
-            }
-        }
-
-        private static string ValidateValueForTheKeyword(
-            DbConnectionOptions effectiveConnectionOptions,
-            string keywordName)
-        {
-            var keywordValue = effectiveConnectionOptions[keywordName];
-            if (!string.IsNullOrEmpty(keywordValue))
-            {
-                keywordValue = keywordValue.Trim(); // be nice to user, always trim the value
-            }
-
-            // Check that we have a non-null and non-empty value for the keyword
-            if (string.IsNullOrEmpty(keywordValue))
-            {
-                throw new ArgumentException(Strings.EntityClient_ConnectionStringMissingInfo(keywordName));
-            }
-            return keywordValue;
-        }
-
-        private static EdmItemCollection LoadEdmItemCollection(MetadataWorkspace workspace, MetadataArtifactLoader artifactLoader)
-        {
-            // Build a string as the key and look up the MetadataCache for a match
-            var edmCacheKey = CreateMetadataCacheKey(artifactLoader.GetOriginalPaths(DataSpace.CSpace), null, null);
-
-            // Check the MetadataCache for an entry with this key
-            object entryToken;
-            var edmItemCollection = MetadataCache.GetOrCreateEdmItemCollection(
-                edmCacheKey,
-                artifactLoader,
-                out entryToken);
-            workspace.RegisterItemCollection(edmItemCollection);
-
-            // Adding the edm metadata entry token to the workspace, to make sure that this token remains alive till workspace is alive
-            workspace.AddMetadataEntryToken(entryToken);
-
-            return edmItemCollection;
-        }
-
-        private static void LoadStoreItemCollections(
-            MetadataWorkspace workspace,
-            DbConnection storeConnection,
-            DbConnectionOptions connectionOptions,
-            EdmItemCollection edmItemCollection,
-            MetadataArtifactLoader artifactLoader)
-        {
-            Debug.Assert(
-                workspace.IsItemCollectionAlreadyRegistered(DataSpace.CSpace), "C-Space must be loaded before loading S or C-S space");
-
-            // The provider connection string is optional; if it has not been specified,
-            // we pick up the store's connection string.
-            //
-            var providerConnectionString = connectionOptions[EntityConnectionStringBuilder.ProviderConnectionStringParameterName];
-            if (string.IsNullOrEmpty(providerConnectionString)
-                && (storeConnection != null))
-            {
-                providerConnectionString = storeConnection.ConnectionString;
-            }
-
-            // Build a string as the key and look up the MetadataCache for a match
-            var storeCacheKey = CreateMetadataCacheKey(
-                artifactLoader.GetOriginalPaths(),
-                connectionOptions[EntityConnectionStringBuilder.ProviderParameterName],
-                providerConnectionString);
-
-            // Load store metadata.
-            object entryToken;
-            var mappingCollection =
-                MetadataCache.GetOrCreateStoreAndMappingItemCollections(
-                    storeCacheKey,
-                    artifactLoader,
-                    edmItemCollection,
-                    out entryToken);
-
-            workspace.RegisterItemCollection(mappingCollection.StoreItemCollection);
-            workspace.RegisterItemCollection(mappingCollection);
-
-            // Adding the store metadata entry token to the workspace
-            workspace.AddMetadataEntryToken(entryToken);
-        }
-
-        /// <summary>
-        /// Create a key to be used with the MetadataCache from a connection options object
-        /// </summary>
-        /// <param name="paths">A list of metadata file paths</param>
-        /// <param name="providerName">The provider name</param>
-        /// <param name="providerConnectionString">The provider connection string</param>
-        /// <returns>The key</returns>
-        private static string CreateMetadataCacheKey(IList<string> paths, string providerName, string providerConnectionString)
-        {
-            var resultCount = 0;
-            string result;
-
-            // Do a first pass to calculate the output size of the metadata cache key,
-            // then another pass to populate a StringBuilder with the exact size and
-            // get the result.
-            CreateMetadataCacheKeyWithCount(
-                paths, providerName, providerConnectionString,
-                false, ref resultCount, out result);
-            CreateMetadataCacheKeyWithCount(
-                paths, providerName, providerConnectionString,
-                true, ref resultCount, out result);
-
-            return result;
-        }
-
-        /// <summary>
-        /// Create a key to be used with the MetadataCache from a connection options 
-        /// object.
-        /// </summary>
-        /// <param name="paths">A list of metadata file paths</param>
-        /// <param name="providerName">The provider name</param>
-        /// <param name="providerConnectionString">The provider connection string</param>
-        /// <param name="buildResult">Whether the result variable should be built.</param>
-        /// <param name="resultCount">
-        /// On entry, the expected size of the result (unused if buildResult is false).
-        /// After execution, the effective result.</param>
-        /// <param name="result">The key.</param>
-        /// <remarks>
-        /// This method should be called once with buildResult=false, to get 
-        /// the size of the resulting key, and once with buildResult=true
-        /// and the size specification.
-        /// </remarks>
-        private static void CreateMetadataCacheKeyWithCount(
-            IList<string> paths,
-            string providerName, string providerConnectionString,
-            bool buildResult, ref int resultCount, out string result)
-        {
-            // Build a string as the key and look up the MetadataCache for a match
-            StringBuilder keyString;
-            if (buildResult)
-            {
-                keyString = new StringBuilder(resultCount);
-            }
-            else
-            {
-                keyString = null;
-            }
-
-            // At this point, we've already used resultCount. Reset it
-            // to zero to make the final debug assertion that our computation
-            // is correct.
-            resultCount = 0;
-
-            if (!string.IsNullOrEmpty(providerName))
-            {
-                resultCount += providerName.Length + 1;
-                if (buildResult)
-                {
-                    keyString.Append(providerName);
-                    keyString.Append(s_semicolonSeparator);
-                }
-            }
-
-            if (paths != null)
-            {
-                for (var i = 0; i < paths.Count; i++)
-                {
-                    if (paths[i].Length > 0)
-                    {
-                        if (i > 0)
-                        {
-                            resultCount++;
-                            if (buildResult)
-                            {
-                                keyString.Append(s_metadataPathSeparator);
-                            }
-                        }
-
-                        resultCount += paths[i].Length;
-                        if (buildResult)
-                        {
-                            keyString.Append(paths[i]);
-                        }
-                    }
-                }
-
-                resultCount++;
-                if (buildResult)
-                {
-                    keyString.Append(s_semicolonSeparator);
-                }
-            }
-
-            if (!string.IsNullOrEmpty(providerConnectionString))
-            {
-                resultCount += providerConnectionString.Length;
-                if (buildResult)
-                {
-                    keyString.Append(providerConnectionString);
-                }
-            }
-
-            if (buildResult)
-            {
-                result = keyString.ToString();
-            }
-            else
-            {
-                result = null;
-            }
-
-            Debug.Assert(!buildResult || (result.Length == resultCount));
-        }
-
-        /// <summary>
-        /// Clears the current DbTransaction and the transaction the user enlisted the connection in 
-        /// with EnlistTransaction() method.
-        /// </summary>
-        private void ClearTransactions()
-        {
-            ClearCurrentTransaction();
-            ClearEnlistedTransaction();
-        }
-
-        /// <summary>
-        /// See comments on <see cref="EntityConnection"/> class.
-        /// </summary>
-        internal virtual void ClearCurrentTransaction()
-        {
-            _currentTransaction = null;
-        }
-
-        /// <summary>
-        /// Clears the transaction the user elinsted in using EnlistTransaction() method.
-        /// </summary>
-        private void ClearEnlistedTransaction()
-        {
-            if (EnlistedInUserTransaction)
-            {
-                _enlistedTransaction.TransactionCompleted -= EnlistedTransactionCompleted;
-            }
-
-            _enlistedTransaction = null;
-        }
-
-        /// <summary>
-        /// Event handler invoked when the transaction has completed (either by committing or rolling back).
-        /// </summary>
-        /// <param name="sender">The source of the event.</param>
-        /// <param name="e">The <see cref="TransactionEventArgs"/> that contains the event data.</param>
-        /// <remarks>Note that to avoid threading issues we never reset the <see cref=" _enlistedTransaction"/> field here.</remarks>
-        private void EnlistedTransactionCompleted(object sender, TransactionEventArgs e)
-        {
-            e.Transaction.TransactionCompleted -= EnlistedTransactionCompleted;
-        }
-
-        /// <summary>
-        /// Helper method invoked as part of Close()/Dispose() that releases the underlying
-        /// store connection and raises the appropriate event.
-        /// </summary>
-        private void CloseHelper()
-        {
-            var previousState = State; // the public connection state before cleanup
-            StoreCloseHelper();
-            EntityCloseHelper(
-                true, // raise the state change event
-                previousState
-                );
-        }
-
-        /// <summary>
-        /// Store-specific helper method invoked as part of Close()/Dispose().
-        /// </summary>
-        private void StoreCloseHelper()
-        {
-            try
-            {
-                if (_storeConnection != null
-                    && (_storeConnection.State != ConnectionState.Closed))
-                {
-                    _storeConnection.Close();
-                }
-
-                // Need to disassociate the transaction objects with this connection
-                ClearTransactions();
-            }
-            catch (Exception e)
-            {
-                if (e.IsCatchableExceptionType())
-                {
-                    throw new EntityException(Strings.EntityClient_ErrorInClosingConnection, e);
-                }
-
-                throw;
-            }
-        }
-
-        /// <summary>
-        /// Entity-specific helper method invoked as part of Close()/Dispose().
-        /// </summary>
-        /// <param name="fireEventOnStateChange">Indicates whether we need to raise the state change event here</param>
-        /// <param name="previousState">The public state of the connection before cleanup began</param>
-        /// <returns>true if the caller needs to raise the state change event</returns>
-        private bool EntityCloseHelper(bool fireEventOnStateChange, ConnectionState previousState)
-        {
-            var result = false;
-
-            _entityClientConnectionState = ConnectionState.Closed;
-
-            if (previousState == ConnectionState.Open)
-            {
-                if (fireEventOnStateChange)
-                {
-                    EntityConnectionWrapper.InternalOnStageChange(StateChangeClosed);
-                }
-                else
-                {
-                    result = true; // we didn't raise the event here; the caller should do that
-                }
-            }
-
-            return result;
-        }
-
-        /// <summary>
-        /// Call to determine if changes to the entity object are currently permitted.
-        /// </summary>
-        private void ValidateChangesPermitted()
-        {
-            if (_initialized)
-            {
-                throw new InvalidOperationException(Strings.EntityClient_SettingsCannotBeChangedOnOpenConnection);
-            }
-        }
-
-        /// <summary>
-        /// Returns the DbProviderFactory associated with specified provider string
-        /// </summary>
-        private static DbProviderFactory GetFactory(string providerString)
-        {
-            try
-            {
-                return DbProviderFactories.GetFactory(providerString);
-            }
-            catch (ArgumentException e)
-            {
-                throw new ArgumentException(Strings.EntityClient_InvalidStoreProvider, e);
-            }
-        }
-
-        /// <summary>
-        /// Uses DbProviderFactory to create a DbConnection
-        /// </summary>
-        private static DbConnection GetStoreConnection(DbProviderFactory factory)
-        {
-            var storeConnection = factory.CreateConnection();
-            if (storeConnection == null)
-            {
-                throw new ProviderIncompatibleException(
-                    Strings.EntityClient_ReturnedNullOnProviderMethod("CreateConnection", factory.GetType().Name));
-            }
-
-            return storeConnection;
-        }
-    }
-}
+﻿namespace System.Data.Entity.Core.EntityClient.Internal
+{
+    using System.Collections.Generic;
+    using System.Configuration;
+    using System.Data.Common;
+    using System.Data.Entity.Core.Metadata.Edm;
+    using System.Data.Entity.Resources;
+    using System.Data.Entity.Utilities;
+    using System.Diagnostics;
+    using System.Diagnostics.CodeAnalysis;
+    using System.Diagnostics.Contracts;
+    using System.Globalization;
+    using System.Linq;
+    using System.Runtime.Versioning;
+    using System.Text;
+    using System.Threading;
+    using System.Threading.Tasks;
+    using System.Transactions;
+    using IsolationLevel = System.Data.IsolationLevel;
+
+    /// <summary>
+    /// See comments on <see cref="EntityConnection"/> class.
+    /// </summary>
+    internal class InternalEntityConnection : IDisposable
+    {
+        #region Constants
+
+        private bool _disposed;
+        private const string s_metadataPathSeparator = "|";
+        private const string s_semicolonSeparator = ";";
+        private const string s_entityClientProviderName = "System.Data.EntityClient";
+        private const string s_providerInvariantName = "provider";
+        private const string s_providerConnectionString = "provider connection string";
+        private const string s_readerPrefix = "reader://";
+
+        internal static readonly StateChangeEventArgs StateChangeClosed = new StateChangeEventArgs(
+            ConnectionState.Open, ConnectionState.Closed);
+
+        internal static readonly StateChangeEventArgs StateChangeOpen = new StateChangeEventArgs(
+            ConnectionState.Closed, ConnectionState.Open);
+
+        #endregion
+
+        private readonly object _connectionStringLock = new object();
+        private static readonly DbConnectionOptions s_emptyConnectionOptions = new DbConnectionOptions(String.Empty, null);
+
+        // The connection options object having the connection settings needed by this connection
+        private DbConnectionOptions _userConnectionOptions;
+        private DbConnectionOptions _effectiveConnectionOptions;
+
+        // The internal connection state of the entity client, which is distinct from that of the
+        // store connection it aggregates.
+        private ConnectionState _entityClientConnectionState = ConnectionState.Closed;
+
+        private DbProviderFactory _providerFactory;
+        private DbConnection _storeConnection;
+        private readonly bool _userOwnsStoreConnection;
+        private MetadataWorkspace _metadataWorkspace;
+        // DbTransaction started using BeginDbTransaction() method
+        private EntityTransaction _currentTransaction;
+        // Transaction the user enlisted in using EnlistTransaction() method
+        private Transaction _enlistedTransaction;
+        private bool _initialized;
+        // will only have a value while waiting for the ssdl to be loaded. we should 
+        // never have a value for this when _initialized == true
+        private MetadataArtifactLoader _artifactLoader;
+
+        /// <summary>
+        /// See comments on <see cref="EntityConnection"/> class.
+        /// </summary>
+        [ResourceExposure(ResourceScope.None)]
+        [ResourceConsumption(ResourceScope.Machine, ResourceScope.Machine)]
+        public InternalEntityConnection()
+            : this(String.Empty)
+        {
+        }
+
+        /// <summary>
+        /// See comments on <see cref="EntityConnection"/> class.
+        /// </summary>
+        [ResourceExposure(ResourceScope.Machine)]
+        [ResourceConsumption(ResourceScope.Machine)]
+        [SuppressMessage("Microsoft.Usage", "CA2214:DoNotCallOverridableMethodsInConstructors",
+            Justification = "Class is internal and methods are made virtual for testing purposes only. They cannot be overrided by user.")]
+        public InternalEntityConnection(string connectionString)
+        {
+            ChangeConnectionString(connectionString);
+        }
+
+        /// <summary>
+        /// See comments on <see cref="EntityConnection"/> class.
+        /// </summary>
+        public InternalEntityConnection(MetadataWorkspace workspace, DbConnection connection)
+            : this(workspace, connection, false)
+        {
+            Contract.Requires(workspace != null);
+            Contract.Requires(connection != null);
+        }
+
+        /// <summary>
+        /// This constructor allows to skip the initialization code for testing purposes.
+        /// </summary>
+        internal InternalEntityConnection(MetadataWorkspace workspace, DbConnection connection, bool skipInitialization)
+        {
+            if (!skipInitialization)
+            {
+                if (!workspace.IsItemCollectionAlreadyRegistered(DataSpace.CSpace))
+                {
+                    throw new ArgumentException(Strings.EntityClient_ItemCollectionsNotRegisteredInWorkspace("EdmItemCollection"));
+                }
+                if (!workspace.IsItemCollectionAlreadyRegistered(DataSpace.SSpace))
+                {
+                    throw new ArgumentException(Strings.EntityClient_ItemCollectionsNotRegisteredInWorkspace("StoreItemCollection"));
+                }
+                if (!workspace.IsItemCollectionAlreadyRegistered(DataSpace.CSSpace))
+                {
+                    throw new ArgumentException(
+                        Strings.EntityClient_ItemCollectionsNotRegisteredInWorkspace("StorageMappingItemCollection"));
+                }
+
+                if (connection.State
+                    != ConnectionState.Closed)
+                {
+                    throw new ArgumentException(Strings.EntityClient_ConnectionMustBeClosed);
+                }
+
+                // Verify that a factory can be retrieved
+                if (DbProviderFactories.GetFactory(connection) == null)
+                {
+                    throw new ProviderIncompatibleException(Strings.EntityClient_DbConnectionHasNoProvider(connection));
+                }
+
+                var collection = (StoreItemCollection)workspace.GetItemCollection(DataSpace.SSpace);
+
+                _providerFactory = collection.StoreProviderFactory;
+                _userOwnsStoreConnection = true;
+                _initialized = true;
+            }
+
+            _metadataWorkspace = workspace;
+            _storeConnection = connection;
+        }
+
+        /// <summary>
+        /// Wrapper on the parent class, for accessing its protected members (via proxy method) 
+        /// or when the parent class is a parameter to another method/constructor
+        /// </summary>
+        internal EntityConnection EntityConnectionWrapper { get; set; }
+
+        /// <summary>
+        /// See comments on <see cref="EntityConnection"/> class.
+        /// </summary>
+        [SuppressMessage("Microsoft.Design", "CA1065:DoNotRaiseExceptionsInUnexpectedLocations")]
+        public virtual string ConnectionString
+        {
+            get
+            {
+                //EntityConnection created using MetadataWorkspace
+                // _userConnectionOptions is not null when empty Constructor is used
+                // Therefore it is sufficient to identify whether EC(MW, DbConnection) is used
+                if (_userConnectionOptions == null)
+                {
+                    Contract.Assert(_storeConnection != null);
+
+                    return string.Format(
+                        CultureInfo.InvariantCulture,
+                        "{0}={3}{4};{1}={5};{2}=\"{6}\";",
+                        EntityConnectionStringBuilder.MetadataParameterName,
+                        s_providerInvariantName,
+                        s_providerConnectionString,
+                        s_readerPrefix,
+                        _metadataWorkspace.MetadataWorkspaceId,
+                        _storeConnection.GetProviderInvariantName(),
+                        FormatProviderString(_storeConnection.ConnectionString));
+                }
+
+                var userConnectionString = _userConnectionOptions.UsersConnectionString;
+
+                // In here, we ask the store connection for the connection string only if the user didn't specify a name
+                // connection (meaning effective connection options == user connection options).  If the user specified a
+                // named connection, then we return just that.  Otherwise, if the connection string is different from what
+                // we have in the connection options, which is possible if the store connection changed the connection
+                // string to hide the password, then we use the builder to reconstruct the string. The parameters will be
+                // shuffled, which is unavoidable but it's ok because the connection string cannot be the same as what the
+                // user originally passed in anyway.  However, if the store connection string is still the same, then we
+                // simply return what the user originally passed in.
+                if (ReferenceEquals(_userConnectionOptions, _effectiveConnectionOptions)
+                    && _storeConnection != null)
+                {
+                    string storeConnectionString = null;
+                    try
+                    {
+                        storeConnectionString = _storeConnection.ConnectionString;
+                    }
+                    catch (Exception e)
+                    {
+                        if (e.IsCatchableExceptionType())
+                        {
+                            throw new EntityException(Strings.EntityClient_ProviderSpecificError(@"ConnectionString"), e);
+                        }
+
+                        throw;
+                    }
+
+                    // SQLBU 514721, 515024 - Defer connection string parsing to ConnectionStringBuilder
+                    // if the 'userStoreConnectionString' and 'storeConnectionString' are unequal, except
+                    // when they are both null or empty (we treat null and empty as equivalent here).
+                    //
+                    var userStoreConnectionString =
+                        _userConnectionOptions[EntityConnectionStringBuilder.ProviderConnectionStringParameterName];
+                    if ((storeConnectionString != userStoreConnectionString)
+                        && !(string.IsNullOrEmpty(storeConnectionString) && string.IsNullOrEmpty(userStoreConnectionString)))
+                    {
+                        // Feeds the connection string into the connection string builder, then plug in the provider connection string into
+                        // the builder, and then extract the string from the builder
+                        var connectionStringBuilder = new EntityConnectionStringBuilder(userConnectionString);
+                        connectionStringBuilder.ProviderConnectionString = storeConnectionString;
+                        return connectionStringBuilder.ConnectionString;
+                    }
+                }
+
+                return userConnectionString;
+            }
+            [ResourceExposure(ResourceScope.Machine)] // Exposes the file names as part of ConnectionString which are a Machine resource
+            [ResourceConsumption(ResourceScope.Machine)]
+            // For ChangeConnectionString method call. But the paths are not created in this method.
+                set
+            {
+                ValidateChangesPermitted();
+                ChangeConnectionString(value);
+            }
+        }
+
+        /// <summary>
+        /// Formats provider string to replace " with \" so it can be appended within quotation marks "..."
+        /// </summary>
+        private static string FormatProviderString(string providerString)
+        {
+            return providerString.Trim().Replace("\"", "\\\"");
+        }
+
+        /// <summary>
+        /// See comments on <see cref="EntityConnection"/> class.
+        /// </summary>
+        [SuppressMessage("Microsoft.Design", "CA1065:DoNotRaiseExceptionsInUnexpectedLocations")]
+        public virtual int ConnectionTimeout
+        {
+            get
+            {
+                if (_storeConnection == null)
+                {
+                    return 0;
+                }
+
+                try
+                {
+                    return _storeConnection.ConnectionTimeout;
+                }
+                catch (Exception e)
+                {
+                    if (e.IsCatchableExceptionType())
+                    {
+                        throw new EntityException(Strings.EntityClient_ProviderSpecificError(@"ConnectionTimeout"), e);
+                    }
+
+                    throw;
+                }
+            }
+        }
+
+        /// <summary>
+        /// See comments on <see cref="EntityConnection"/> class.
+        /// </summary>
+        [SuppressMessage("Microsoft.Design", "CA1065:DoNotRaiseExceptionsInUnexpectedLocations")]
+        public virtual ConnectionState State
+        {
+            get
+            {
+                try
+                {
+                    if (_entityClientConnectionState == ConnectionState.Open)
+                    {
+                        Debug.Assert(StoreConnection != null);
+                        if (StoreConnection.State
+                            != ConnectionState.Open)
+                        {
+                            return ConnectionState.Broken;
+                        }
+                    }
+
+                    return _entityClientConnectionState;
+                }
+                catch (Exception e)
+                {
+                    if (e.IsCatchableExceptionType())
+                    {
+                        throw new EntityException(Strings.EntityClient_ProviderSpecificError(@"State"), e);
+                    }
+
+                    throw;
+                }
+            }
+        }
+
+        /// <summary>
+        /// See comments on <see cref="EntityConnection"/> class.
+        /// </summary>
+        [SuppressMessage("Microsoft.Design", "CA1065:DoNotRaiseExceptionsInUnexpectedLocations")]
+        public virtual string DataSource
+        {
+            get
+            {
+                if (_storeConnection == null)
+                {
+                    return String.Empty;
+                }
+
+                try
+                {
+                    return _storeConnection.DataSource;
+                }
+                catch (Exception e)
+                {
+                    if (e.IsCatchableExceptionType())
+                    {
+                        throw new EntityException(Strings.EntityClient_ProviderSpecificError(@"DataSource"), e);
+                    }
+
+                    throw;
+                }
+            }
+        }
+
+        /// <summary>
+        /// See comments on <see cref="EntityConnection"/> class.
+        /// </summary>
+        [SuppressMessage("Microsoft.Design", "CA1065:DoNotRaiseExceptionsInUnexpectedLocations")]
+        public virtual string ServerVersion
+        {
+            get
+            {
+                if (_storeConnection == null)
+                {
+                    throw new InvalidOperationException(Strings.EntityClient_ConnectionStringNeededBeforeOperation);
+                }
+
+                if (State != ConnectionState.Open)
+                {
+                    throw new InvalidOperationException(Strings.EntityClient_ConnectionNotOpen);
+                }
+
+                try
+                {
+                    return _storeConnection.ServerVersion;
+                }
+                catch (Exception e)
+                {
+                    if (e.IsCatchableExceptionType())
+                    {
+                        throw new EntityException(Strings.EntityClient_ProviderSpecificError(@"ServerVersion"), e);
+                    }
+
+                    throw;
+                }
+            }
+        }
+
+        /// <summary>
+        /// See comments on <see cref="EntityConnection"/> class.
+        /// </summary>
+        internal virtual DbProviderFactory StoreProviderFactory
+        {
+            get { return _providerFactory; }
+        }
+
+        /// <summary>
+        /// See comments on <see cref="EntityConnection"/> class.
+        /// </summary>
+        public virtual DbConnection StoreConnection
+        {
+            get { return _storeConnection; }
+        }
+
+        /// <summary>
+        /// See comments on <see cref="EntityConnection"/> class.
+        /// </summary>
+        internal virtual MetadataWorkspace GetMetadataWorkspace()
+        {
+            return GetMetadataWorkspace(initializeAllCollections: true);
+        }
+
+        private static bool ShouldRecalculateMetadataArtifactLoader(List<MetadataArtifactLoader> loaders)
+        {
+            if (loaders.Any(loader => loader.GetType() == typeof(MetadataArtifactLoaderCompositeFile)))
+            {
+                // the loaders had folders in it
+                return true;
+            }
+
+            // in the case that loaders only contains resources or file name, we trust the cache
+            return false;
+        }
+
+        /// <summary>
+        /// See comments on <see cref="EntityConnection"/> class.
+        /// </summary>
+        [ResourceExposure(ResourceScope.None)]
+        [ResourceConsumption(ResourceScope.Machine, ResourceScope.Machine)]
+        internal virtual MetadataWorkspace GetMetadataWorkspace(bool initializeAllCollections)
+        {
+            Debug.Assert(
+                _metadataWorkspace != null || _effectiveConnectionOptions != null,
+                "The effective connection options is null, which should never be");
+            if (_metadataWorkspace == null
+                ||
+                (initializeAllCollections && !_metadataWorkspace.IsItemCollectionAlreadyRegistered(DataSpace.SSpace)))
+            {
+                // This lock is to ensure that the connection string and the metadata workspace are in a consistent state, that is, you
+                // don't get a metadata workspace not matching what's described by the connection string
+                lock (_connectionStringLock)
+                {
+                    EdmItemCollection edmItemCollection = null;
+                    if (_metadataWorkspace == null)
+                    {
+                        var workspace = new MetadataWorkspace();
+                        var loaders = new List<MetadataArtifactLoader>();
+                        var paths = _effectiveConnectionOptions[EntityConnectionStringBuilder.MetadataParameterName];
+
+                        if (!string.IsNullOrEmpty(paths))
+                        {
+                            loaders = MetadataCache.GetOrCreateMetdataArtifactLoader(paths);
+
+                            if (!ShouldRecalculateMetadataArtifactLoader(loaders))
+                            {
+                                _artifactLoader = MetadataArtifactLoader.Create(loaders);
+                            }
+                            else
+                            {
+                                // the loaders contains folders that might get updated during runtime, so we have to recalculate the loaders again
+                                _artifactLoader = MetadataArtifactLoader.Create(MetadataCache.SplitPaths(paths));
+                            }
+                        }
+                        else
+                        {
+                            _artifactLoader = MetadataArtifactLoader.Create(loaders);
+                        }
+
+                        edmItemCollection = LoadEdmItemCollection(workspace, _artifactLoader);
+                        _metadataWorkspace = workspace;
+                    }
+                    else
+                    {
+                        edmItemCollection = (EdmItemCollection)_metadataWorkspace.GetItemCollection(DataSpace.CSpace);
+                    }
+
+                    if (initializeAllCollections && !_metadataWorkspace.IsItemCollectionAlreadyRegistered(DataSpace.SSpace))
+                    {
+                        LoadStoreItemCollections(
+                            _metadataWorkspace, _storeConnection, _effectiveConnectionOptions, edmItemCollection, _artifactLoader);
+                        _artifactLoader = null;
+                        _initialized = true;
+                    }
+                }
+            }
+
+            return _metadataWorkspace;
+        }
+
+        /// <summary>
+        /// See comments on <see cref="EntityConnection"/> class.
+        /// </summary>
+        internal virtual EntityTransaction CurrentTransaction
+        {
+            get
+            {
+                // Null out the current transaction if the state is closed or zombied
+                if ((null != _currentTransaction)
+                    && ((null == _currentTransaction.StoreTransaction.Connection) || (State == ConnectionState.Closed)))
+                {
+                    ClearCurrentTransaction();
+                }
+
+                return _currentTransaction;
+            }
+        }
+
+        /// <summary>
+        /// See comments on <see cref="EntityConnection"/> class.
+        /// </summary>
+        internal virtual bool EnlistedInUserTransaction
+        {
+            get
+            {
+                try
+                {
+                    return _enlistedTransaction != null && _enlistedTransaction.TransactionInformation.Status == TransactionStatus.Active;
+                }
+                catch (ObjectDisposedException)
+                {
+                    _enlistedTransaction = null;
+                    return false;
+                }
+            }
+        }
+
+        /// <summary>
+        /// See comments on <see cref="EntityConnection"/> class.
+        /// </summary>
+        public virtual void Open()
+        {
+            if (_storeConnection == null)
+            {
+                throw new InvalidOperationException(Strings.EntityClient_ConnectionStringNeededBeforeOperation);
+            }
+
+            if (State != ConnectionState.Closed)
+            {
+                throw new InvalidOperationException(Strings.EntityClient_CannotReopenConnection);
+            }
+
+            var closeStoreConnectionOnFailure = false;
+            try
+            {
+                if (_storeConnection.State != ConnectionState.Open)
+                {
+                    _storeConnection.Open();
+                    closeStoreConnectionOnFailure = true;
+                }
+
+                ResetStoreConnection(_storeConnection, originalConnection: null, closeOriginalConnection: false);
+
+                // With every successful open of the store connection, always null out the current db transaction and enlistedTransaction
+                ClearTransactions();
+            }
+            catch (Exception e)
+            {
+                if (e.IsCatchableExceptionType())
+                {
+                    var exceptionMessage = EntityRes.GetString(EntityRes.EntityClient_ProviderSpecificError, @"Open");
+                    throw new EntityException(exceptionMessage, e);
+                }
+
+                throw;
+            }
+
+            // the following guards against the case when the user closes the underlying store connection
+            // in the state change event handler, as a consequence of which we are in the 'Broken' state
+            if (_storeConnection == null
+                || _storeConnection.State != ConnectionState.Open)
+            {
+                throw new InvalidOperationException(Strings.EntityClient_ConnectionNotOpen);
+            }
+
+            InitializeMetadata(_storeConnection, _storeConnection, closeStoreConnectionOnFailure);
+            SetEntityClientConnectionStateToOpen();
+        }
+
+        /// <summary>
+        /// See comments on <see cref="EntityConnection"/> class.
+        /// </summary>
+        public virtual async Task OpenAsync(CancellationToken cancellationToken)
+        {
+            if (_storeConnection == null)
+            {
+                throw new InvalidOperationException(Strings.EntityClient_ConnectionStringNeededBeforeOperation);
+            }
+
+            if (State != ConnectionState.Closed)
+            {
+                throw new InvalidOperationException(Strings.EntityClient_CannotReopenConnection);
+            }
+
+            var closeStoreConnectionOnFailure = false;
+            try
+            {
+                if (_storeConnection.State != ConnectionState.Open)
+                {
+                    await _storeConnection.OpenAsync(cancellationToken);
+                    closeStoreConnectionOnFailure = true;
+                }
+
+                ResetStoreConnection(_storeConnection, originalConnection: null, closeOriginalConnection: false);
+
+                // With every successful open of the store connection, always null out the current db transaction and enlistedTransaction
+                ClearTransactions();
+            }
+            catch (Exception e)
+            {
+                if (e.IsCatchableExceptionType())
+                {
+                    var exceptionMessage = EntityRes.GetString(EntityRes.EntityClient_ProviderSpecificError, @"Open");
+                    throw new EntityException(exceptionMessage, e);
+                }
+
+                throw;
+            }
+
+            // the following guards against the case when the user closes the underlying store connection
+            // in the state change event handler, as a consequence of which we are in the 'Broken' state
+            if (_storeConnection == null || _storeConnection.State != ConnectionState.Open)
+            {
+                throw new InvalidOperationException(Strings.EntityClient_ConnectionNotOpen);
+            }
+
+            InitializeMetadata(_storeConnection, _storeConnection, closeStoreConnectionOnFailure);
+            SetEntityClientConnectionStateToOpen();
+        }
+
+        /// <summary>
+        /// Helper method to initialize the metadata workspace and reset the store connection
+        /// associated with the entity client
+        /// </summary>
+        /// <param name="newConnection">The new connection to associate with the entity client</param>
+        /// <param name="originalConnection">The original connection associated with the entity client</param>
+        /// <param name="closeOriginalConnectionOnFailure">A flag to indicate whether the original
+        /// store connection needs to be closed on failure</param>
+        private void InitializeMetadata(
+            DbConnection newConnection,
+            DbConnection originalConnection,
+            bool closeOriginalConnectionOnFailure)
+        {
+            try
+            {
+                // Ensure metadata is loaded and the workspace is appropriately initialized.
+                GetMetadataWorkspace();
+            }
+            catch (Exception e)
+            {
+                // Undo the open if something failed
+                if (e.IsCatchableExceptionType())
+                {
+                    ResetStoreConnection(newConnection, originalConnection, closeOriginalConnectionOnFailure);
+                }
+
+                throw;
+            }
+        }
+
+        /// <summary>
+        /// Set the entity client connection state to Open, and raise an appropriate event
+        /// </summary>
+        private void SetEntityClientConnectionStateToOpen()
+        {
+            _entityClientConnectionState = ConnectionState.Open;
+            EntityConnectionWrapper.InternalOnStageChange(StateChangeOpen);
+        }
+
+        /// <summary>
+        /// This method sets the store connection and hooks up the event
+        /// </summary>
+        /// <param name="newConnection">The  DbConnection to set</param>
+        /// <param name="originalConnection">The original DbConnection to be closed - this argument could be null</param>
+        /// <param name="closeOriginalConnection">Indicates whether the original store connection should be closed</param>
+        private void ResetStoreConnection(DbConnection newConnection, DbConnection originalConnection, bool closeOriginalConnection)
+        {
+            _storeConnection = newConnection;
+
+            if (closeOriginalConnection && originalConnection != null)
+            {
+                originalConnection.Close();
+            }
+        }
+
+        /// <summary>
+        /// See comments on <see cref="EntityConnection"/> class.
+        /// </summary>
+        public virtual void Close()
+        {
+            // It's a no-op if there isn't an underlying connection
+            if (_storeConnection == null)
+            {
+                return;
+            }
+
+            CloseHelper();
+        }
+
+        /// <summary>
+        /// See comments on <see cref="EntityConnection"/> class.
+        /// </summary>
+        internal virtual DbTransaction BeginDbTransaction(IsolationLevel isolationLevel)
+        {
+            if (CurrentTransaction != null)
+            {
+                throw new InvalidOperationException(Strings.EntityClient_TransactionAlreadyStarted);
+            }
+
+            if (_storeConnection == null)
+            {
+                throw new InvalidOperationException(Strings.EntityClient_ConnectionStringNeededBeforeOperation);
+            }
+
+            if (State != ConnectionState.Open)
+            {
+                throw new InvalidOperationException(Strings.EntityClient_ConnectionNotOpen);
+            }
+
+            DbTransaction storeTransaction = null;
+            try
+            {
+                storeTransaction = _storeConnection.BeginTransaction(isolationLevel);
+            }
+            catch (Exception e)
+            {
+                if (e.IsCatchableExceptionType())
+                {
+                    throw new EntityException(Strings.EntityClient_ErrorInBeginningTransaction, e);
+                }
+                throw;
+            }
+
+            // The provider is problematic if it succeeded in beginning a transaction but returned a null
+            // for the transaction object
+            if (storeTransaction == null)
+            {
+                throw new ProviderIncompatibleException(
+                    Strings.EntityClient_ReturnedNullOnProviderMethod("BeginTransaction", _storeConnection.GetType().Name));
+            }
+
+            _currentTransaction = new EntityTransaction(EntityConnectionWrapper, storeTransaction);
+            return _currentTransaction;
+        }
+
+        /// <summary>
+        /// See comments on <see cref="EntityConnection"/> class.
+        /// </summary>
+        public virtual void EnlistTransaction(Transaction transaction)
+        {
+            if (_storeConnection == null)
+            {
+                throw new InvalidOperationException(Strings.EntityClient_ConnectionStringNeededBeforeOperation);
+            }
+
+            if (State != ConnectionState.Open)
+            {
+                throw new InvalidOperationException(Strings.EntityClient_ConnectionNotOpen);
+            }
+
+            try
+            {
+                _storeConnection.EnlistTransaction(transaction);
+
+                // null means "Unenlist transaction". It is fine if no transaction is in progress (no op). Otherwise
+                // _storeConnection.EnlistTransaction should throw and we would not get here.
+                Debug.Assert(
+                    transaction != null || !EnlistedInUserTransaction,
+                    "DbConnection should not allow unenlist from a transaction that has not completed.");
+
+                // It is OK to enlist in null transaction or multiple times in the same transaction. 
+                // In the latter case we don't need to be called multiple times when the transaction completes
+                // so subscribe only when enlisting for the first time. Note that _storeConnection.EnlistTransaction
+                // will throw in invalid cases (like enlisting the connection in a transaction when another
+                // transaction has not completed) so when we get here we are sure that either no transactions are
+                // active or the transaction the caller tries enlisting to 
+                // is the active transaction.
+                if (transaction != null
+                    && !EnlistedInUserTransaction)
+                {
+                    transaction.TransactionCompleted += EnlistedTransactionCompleted;
+                }
+
+                _enlistedTransaction = transaction;
+            }
+            catch (Exception e)
+            {
+                if (e.IsCatchableExceptionType())
+                {
+                    throw new EntityException(Strings.EntityClient_ProviderSpecificError(@"EnlistTransaction"), e);
+                }
+                throw;
+            }
+        }
+
+        /// <summary>
+        /// Cleans up internals of the connection object
+        /// </summary>
+        public void Dispose()
+        {
+            Dispose(true);
+            GC.SuppressFinalize(this);
+        }
+
+        /// <summary>
+        /// Cleans up internals the of connection object
+        /// </summary>
+        /// <param name="disposing">true to release both managed and unmanaged resources; false to release only unmanaged resources</param>
+        [SuppressMessage("Microsoft.Usage", "CA2213:DisposableFieldsShouldBeDisposed", MessageId = "_currentTransaction")]
+        [ResourceExposure(ResourceScope.None)] //We are not exposing any resource
+        [ResourceConsumption(ResourceScope.Machine, ResourceScope.Machine)]
+        //For ChangeConnectionString method call. But since the connection string we pass in is an Empty String,
+        //we consume the resource and do not expose it any further.
+        protected void Dispose(bool disposing)
+        {
+            // It is possible for the EntityConnection to be finalized even if the object was not actually
+            // created due to a "won't fix" bug in the x86 JITer--see Dev10 bug 892884.
+            // Even without this bug, a stack overflow trying to allocate space to run the constructor can
+            // result in effectively the same situation.  This means we can end up finalizing objects that
+            // have not even been fully initialized.  In order for this to work we have to be very careful
+            // what we do in Dispose and we need to stick rigidly to the "only dispose unmanaged resources
+            // if disposing is false" rule.  We don't actually have any unmanaged resources--these are
+            // handled by the base class or other managed classes that we have references to.  These classes
+            // will dispose of their unmanaged resources on finalize, so we shouldn't try to do it here.
+            if (!_disposed)
+            {
+                if (disposing)
+                {
+                    ClearTransactions();
+                    var raiseStateChangeEvent = EntityCloseHelper(false, State);
+
+                    if (_storeConnection != null)
+                    {
+                        // closes store connection
+                        StoreCloseHelper();
+                        if (_storeConnection != null)
+                        {
+                            if (!_userOwnsStoreConnection) // only dispose it if we didn't get it from the user...
+                            {
+                                _storeConnection.Dispose();
+                            }
+                            _storeConnection = null;
+                        }
+                    }
+
+                    // Change the connection string to just an empty string, ChangeConnectionString should always succeed here,
+                    // it's unnecessary to pass in the connection string parameter name in the second argument, which we don't
+                    // have anyway
+                    ChangeConnectionString(String.Empty);
+
+                    if (raiseStateChangeEvent) // we need to raise the event explicitly
+                    {
+                        EntityConnectionWrapper.InternalOnStageChange(StateChangeClosed);
+                    }
+                }
+
+                _disposed = true;
+            }
+        }
+
+        /// <summary>
+        /// Reinitialize this connection object to use the new connection string
+        /// </summary>
+        /// <param name="newConnectionString">The new connection string</param>
+        [ResourceExposure(ResourceScope.Machine)] //Exposes the file names which are a Machine resource as part of the connection string
+        private void ChangeConnectionString(string newConnectionString)
+        {
+            var userConnectionOptions = s_emptyConnectionOptions;
+            if (!String.IsNullOrEmpty(newConnectionString))
+            {
+                userConnectionOptions = new DbConnectionOptions(newConnectionString, EntityConnectionStringBuilder.Synonyms);
+            }
+
+            DbProviderFactory factory = null;
+            DbConnection storeConnection = null;
+            var effectiveConnectionOptions = userConnectionOptions;
+
+            if (!userConnectionOptions.IsEmpty)
+            {
+                // Check if we have the named connection, if yes, then use the connection string from the configuration manager settings
+                var namedConnection = userConnectionOptions[EntityConnectionStringBuilder.NameParameterName];
+                if (!string.IsNullOrEmpty(namedConnection))
+                {
+                    // There cannot be other parameters when the named connection is specified
+                    if (1 < userConnectionOptions.Parsetable.Count)
+                    {
+                        throw new ArgumentException(Strings.EntityClient_ExtraParametersWithNamedConnection);
+                    }
+
+                    // Find the named connection from the configuration, then extract the settings
+                    var setting = ConfigurationManager.ConnectionStrings[namedConnection];
+                    if (setting == null
+                        || setting.ProviderName != s_entityClientProviderName)
+                    {
+                        throw new ArgumentException(Strings.EntityClient_InvalidNamedConnection);
+                    }
+
+                    effectiveConnectionOptions = new DbConnectionOptions(setting.ConnectionString, EntityConnectionStringBuilder.Synonyms);
+
+                    // Check for a nested Name keyword
+                    var nestedNamedConnection = effectiveConnectionOptions[EntityConnectionStringBuilder.NameParameterName];
+                    if (!string.IsNullOrEmpty(nestedNamedConnection))
+                    {
+                        throw new ArgumentException(Strings.EntityClient_NestedNamedConnection(namedConnection));
+                    }
+                }
+
+                //Validate the connection string has the required Keywords( Provider and Metadata)
+                //We trim the values for both the Keywords, so a string value with only spaces will throw an exception
+                //reporting back to the user that the Keyword was missing.
+                ValidateValueForTheKeyword(effectiveConnectionOptions, EntityConnectionStringBuilder.MetadataParameterName);
+
+                var providerName = ValidateValueForTheKeyword(
+                    effectiveConnectionOptions, EntityConnectionStringBuilder.ProviderParameterName);
+                // Get the correct provider factory
+                factory = GetFactory(providerName);
+
+                // Create the underlying provider specific connection and give it the connection string from the DbConnectionOptions object
+                storeConnection = GetStoreConnection(factory);
+
+                try
+                {
+                    // When the value of 'Provider Connection String' is null, it means it has not been present in the entity connection string at all.
+                    // Providers should still be able handle empty connection strings since those may be explicitly passed by clients.
+                    var providerConnectionString =
+                        effectiveConnectionOptions[EntityConnectionStringBuilder.ProviderConnectionStringParameterName];
+                    if (providerConnectionString != null)
+                    {
+                        storeConnection.ConnectionString = providerConnectionString;
+                    }
+                }
+                catch (Exception e)
+                {
+                    if (e.IsCatchableExceptionType())
+                    {
+                        throw new EntityException(Strings.EntityClient_ProviderSpecificError(@"ConnectionString"), e);
+                    }
+
+                    throw;
+                }
+            }
+
+            // This lock is to ensure that the connection string matches with the provider connection and metadata workspace that's being
+            // managed by this EntityConnection, so states in this connection object are not messed up.
+            // It's not for security, but just to help reduce user error.
+            lock (_connectionStringLock)
+            {
+                // Now we have sufficient information and verified the configuration string is good, use them for this connection object
+                // Failure should not occur from this point to the end of this method
+                _providerFactory = factory;
+                _metadataWorkspace = null;
+
+                ClearTransactions();
+                ResetStoreConnection(storeConnection, null, false);
+
+                // Remembers the connection options objects with the connection string set by the user
+                _userConnectionOptions = userConnectionOptions;
+                _effectiveConnectionOptions = effectiveConnectionOptions;
+            }
+        }
+
+        private static string ValidateValueForTheKeyword(
+            DbConnectionOptions effectiveConnectionOptions,
+            string keywordName)
+        {
+            var keywordValue = effectiveConnectionOptions[keywordName];
+            if (!string.IsNullOrEmpty(keywordValue))
+            {
+                keywordValue = keywordValue.Trim(); // be nice to user, always trim the value
+            }
+
+            // Check that we have a non-null and non-empty value for the keyword
+            if (string.IsNullOrEmpty(keywordValue))
+            {
+                throw new ArgumentException(Strings.EntityClient_ConnectionStringMissingInfo(keywordName));
+            }
+            return keywordValue;
+        }
+
+        private static EdmItemCollection LoadEdmItemCollection(MetadataWorkspace workspace, MetadataArtifactLoader artifactLoader)
+        {
+            // Build a string as the key and look up the MetadataCache for a match
+            var edmCacheKey = CreateMetadataCacheKey(artifactLoader.GetOriginalPaths(DataSpace.CSpace), null, null);
+
+            // Check the MetadataCache for an entry with this key
+            object entryToken;
+            var edmItemCollection = MetadataCache.GetOrCreateEdmItemCollection(
+                edmCacheKey,
+                artifactLoader,
+                out entryToken);
+            workspace.RegisterItemCollection(edmItemCollection);
+
+            // Adding the edm metadata entry token to the workspace, to make sure that this token remains alive till workspace is alive
+            workspace.AddMetadataEntryToken(entryToken);
+
+            return edmItemCollection;
+        }
+
+        private static void LoadStoreItemCollections(
+            MetadataWorkspace workspace,
+            DbConnection storeConnection,
+            DbConnectionOptions connectionOptions,
+            EdmItemCollection edmItemCollection,
+            MetadataArtifactLoader artifactLoader)
+        {
+            Debug.Assert(
+                workspace.IsItemCollectionAlreadyRegistered(DataSpace.CSpace), "C-Space must be loaded before loading S or C-S space");
+
+            // The provider connection string is optional; if it has not been specified,
+            // we pick up the store's connection string.
+            //
+            var providerConnectionString = connectionOptions[EntityConnectionStringBuilder.ProviderConnectionStringParameterName];
+            if (string.IsNullOrEmpty(providerConnectionString)
+                && (storeConnection != null))
+            {
+                providerConnectionString = storeConnection.ConnectionString;
+            }
+
+            // Build a string as the key and look up the MetadataCache for a match
+            var storeCacheKey = CreateMetadataCacheKey(
+                artifactLoader.GetOriginalPaths(),
+                connectionOptions[EntityConnectionStringBuilder.ProviderParameterName],
+                providerConnectionString);
+
+            // Load store metadata.
+            object entryToken;
+            var mappingCollection =
+                MetadataCache.GetOrCreateStoreAndMappingItemCollections(
+                    storeCacheKey,
+                    artifactLoader,
+                    edmItemCollection,
+                    out entryToken);
+
+            workspace.RegisterItemCollection(mappingCollection.StoreItemCollection);
+            workspace.RegisterItemCollection(mappingCollection);
+
+            // Adding the store metadata entry token to the workspace
+            workspace.AddMetadataEntryToken(entryToken);
+        }
+
+        /// <summary>
+        /// Create a key to be used with the MetadataCache from a connection options object
+        /// </summary>
+        /// <param name="paths">A list of metadata file paths</param>
+        /// <param name="providerName">The provider name</param>
+        /// <param name="providerConnectionString">The provider connection string</param>
+        /// <returns>The key</returns>
+        private static string CreateMetadataCacheKey(IList<string> paths, string providerName, string providerConnectionString)
+        {
+            var resultCount = 0;
+            string result;
+
+            // Do a first pass to calculate the output size of the metadata cache key,
+            // then another pass to populate a StringBuilder with the exact size and
+            // get the result.
+            CreateMetadataCacheKeyWithCount(
+                paths, providerName, providerConnectionString,
+                false, ref resultCount, out result);
+            CreateMetadataCacheKeyWithCount(
+                paths, providerName, providerConnectionString,
+                true, ref resultCount, out result);
+
+            return result;
+        }
+
+        /// <summary>
+        /// Create a key to be used with the MetadataCache from a connection options 
+        /// object.
+        /// </summary>
+        /// <param name="paths">A list of metadata file paths</param>
+        /// <param name="providerName">The provider name</param>
+        /// <param name="providerConnectionString">The provider connection string</param>
+        /// <param name="buildResult">Whether the result variable should be built.</param>
+        /// <param name="resultCount">
+        /// On entry, the expected size of the result (unused if buildResult is false).
+        /// After execution, the effective result.</param>
+        /// <param name="result">The key.</param>
+        /// <remarks>
+        /// This method should be called once with buildResult=false, to get 
+        /// the size of the resulting key, and once with buildResult=true
+        /// and the size specification.
+        /// </remarks>
+        private static void CreateMetadataCacheKeyWithCount(
+            IList<string> paths,
+            string providerName, string providerConnectionString,
+            bool buildResult, ref int resultCount, out string result)
+        {
+            // Build a string as the key and look up the MetadataCache for a match
+            StringBuilder keyString;
+            if (buildResult)
+            {
+                keyString = new StringBuilder(resultCount);
+            }
+            else
+            {
+                keyString = null;
+            }
+
+            // At this point, we've already used resultCount. Reset it
+            // to zero to make the final debug assertion that our computation
+            // is correct.
+            resultCount = 0;
+
+            if (!string.IsNullOrEmpty(providerName))
+            {
+                resultCount += providerName.Length + 1;
+                if (buildResult)
+                {
+                    keyString.Append(providerName);
+                    keyString.Append(s_semicolonSeparator);
+                }
+            }
+
+            if (paths != null)
+            {
+                for (var i = 0; i < paths.Count; i++)
+                {
+                    if (paths[i].Length > 0)
+                    {
+                        if (i > 0)
+                        {
+                            resultCount++;
+                            if (buildResult)
+                            {
+                                keyString.Append(s_metadataPathSeparator);
+                            }
+                        }
+
+                        resultCount += paths[i].Length;
+                        if (buildResult)
+                        {
+                            keyString.Append(paths[i]);
+                        }
+                    }
+                }
+
+                resultCount++;
+                if (buildResult)
+                {
+                    keyString.Append(s_semicolonSeparator);
+                }
+            }
+
+            if (!string.IsNullOrEmpty(providerConnectionString))
+            {
+                resultCount += providerConnectionString.Length;
+                if (buildResult)
+                {
+                    keyString.Append(providerConnectionString);
+                }
+            }
+
+            if (buildResult)
+            {
+                result = keyString.ToString();
+            }
+            else
+            {
+                result = null;
+            }
+
+            Debug.Assert(!buildResult || (result.Length == resultCount));
+        }
+
+        /// <summary>
+        /// Clears the current DbTransaction and the transaction the user enlisted the connection in 
+        /// with EnlistTransaction() method.
+        /// </summary>
+        private void ClearTransactions()
+        {
+            ClearCurrentTransaction();
+            ClearEnlistedTransaction();
+        }
+
+        /// <summary>
+        /// See comments on <see cref="EntityConnection"/> class.
+        /// </summary>
+        internal virtual void ClearCurrentTransaction()
+        {
+            _currentTransaction = null;
+        }
+
+        /// <summary>
+        /// Clears the transaction the user elinsted in using EnlistTransaction() method.
+        /// </summary>
+        private void ClearEnlistedTransaction()
+        {
+            if (EnlistedInUserTransaction)
+            {
+                _enlistedTransaction.TransactionCompleted -= EnlistedTransactionCompleted;
+            }
+
+            _enlistedTransaction = null;
+        }
+
+        /// <summary>
+        /// Event handler invoked when the transaction has completed (either by committing or rolling back).
+        /// </summary>
+        /// <param name="sender">The source of the event.</param>
+        /// <param name="e">The <see cref="TransactionEventArgs"/> that contains the event data.</param>
+        /// <remarks>Note that to avoid threading issues we never reset the <see cref=" _enlistedTransaction"/> field here.</remarks>
+        private void EnlistedTransactionCompleted(object sender, TransactionEventArgs e)
+        {
+            e.Transaction.TransactionCompleted -= EnlistedTransactionCompleted;
+        }
+
+        /// <summary>
+        /// Helper method invoked as part of Close()/Dispose() that releases the underlying
+        /// store connection and raises the appropriate event.
+        /// </summary>
+        private void CloseHelper()
+        {
+            var previousState = State; // the public connection state before cleanup
+            StoreCloseHelper();
+            EntityCloseHelper(
+                true, // raise the state change event
+                previousState
+                );
+        }
+
+        /// <summary>
+        /// Store-specific helper method invoked as part of Close()/Dispose().
+        /// </summary>
+        private void StoreCloseHelper()
+        {
+            try
+            {
+                if (_storeConnection != null
+                    && (_storeConnection.State != ConnectionState.Closed))
+                {
+                    _storeConnection.Close();
+                }
+
+                // Need to disassociate the transaction objects with this connection
+                ClearTransactions();
+            }
+            catch (Exception e)
+            {
+                if (e.IsCatchableExceptionType())
+                {
+                    throw new EntityException(Strings.EntityClient_ErrorInClosingConnection, e);
+                }
+
+                throw;
+            }
+        }
+
+        /// <summary>
+        /// Entity-specific helper method invoked as part of Close()/Dispose().
+        /// </summary>
+        /// <param name="fireEventOnStateChange">Indicates whether we need to raise the state change event here</param>
+        /// <param name="previousState">The public state of the connection before cleanup began</param>
+        /// <returns>true if the caller needs to raise the state change event</returns>
+        private bool EntityCloseHelper(bool fireEventOnStateChange, ConnectionState previousState)
+        {
+            var result = false;
+
+            _entityClientConnectionState = ConnectionState.Closed;
+
+            if (previousState == ConnectionState.Open)
+            {
+                if (fireEventOnStateChange)
+                {
+                    EntityConnectionWrapper.InternalOnStageChange(StateChangeClosed);
+                }
+                else
+                {
+                    result = true; // we didn't raise the event here; the caller should do that
+                }
+            }
+
+            return result;
+        }
+
+        /// <summary>
+        /// Call to determine if changes to the entity object are currently permitted.
+        /// </summary>
+        private void ValidateChangesPermitted()
+        {
+            if (_initialized)
+            {
+                throw new InvalidOperationException(Strings.EntityClient_SettingsCannotBeChangedOnOpenConnection);
+            }
+        }
+
+        /// <summary>
+        /// Returns the DbProviderFactory associated with specified provider string
+        /// </summary>
+        private static DbProviderFactory GetFactory(string providerString)
+        {
+            try
+            {
+                return DbProviderFactories.GetFactory(providerString);
+            }
+            catch (ArgumentException e)
+            {
+                throw new ArgumentException(Strings.EntityClient_InvalidStoreProvider, e);
+            }
+        }
+
+        /// <summary>
+        /// Uses DbProviderFactory to create a DbConnection
+        /// </summary>
+        private static DbConnection GetStoreConnection(DbProviderFactory factory)
+        {
+            var storeConnection = factory.CreateConnection();
+            if (storeConnection == null)
+            {
+                throw new ProviderIncompatibleException(
+                    Strings.EntityClient_ReturnedNullOnProviderMethod("CreateConnection", factory.GetType().Name));
+            }
+
+            return storeConnection;
+        }
+    }
+}