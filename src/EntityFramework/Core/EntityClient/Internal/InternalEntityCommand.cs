﻿namespace System.Data.Entity.Core.EntityClient.Internal
{
    using System.Collections.Generic;
    using System.ComponentModel;
    using System.Data.Common;
    using System.Data.Entity.Core.Common.CommandTrees;
    using System.Data.Entity.Core.Common.CommandTrees.ExpressionBuilder;
    using System.Data.Entity.Core.Common.EntitySql;
    using System.Data.Entity.Core.Common.QueryCache;
    using System.Data.Entity.Core.Common.Utils;
    using System.Data.Entity.Core.Metadata.Edm;
    using System.Data.Entity.Resources;
    using System.Diagnostics;
    using System.Linq;
    using System.Threading;
    using System.Threading.Tasks;

    /// <summary>
    /// See comments on <see cref="EntityCommand"/> class.
    /// </summary>
    internal class InternalEntityCommand
    {
        #region Fields

        private const int InvalidCloseCount = -1;

        private bool _designTimeVisible;
        private string _esqlCommandText;
        private EntityConnection _connection;
        private DbCommandTree _preparedCommandTree;
        private readonly EntityParameterCollection _parameters;
        private int? _commandTimeout;
        private CommandType _commandType;
        private EntityTransaction _transaction;
        private UpdateRowSource _updatedRowSource;
        private EntityCommandDefinition _commandDefinition;
        private bool _isCommandDefinitionBased;
        private DbCommandTree _commandTreeSetByUser;
        private DbDataReader _dataReader;
        private bool _enableQueryPlanCaching;
        private DbCommand _storeProviderCommand;
        private readonly EntityDataReaderFactory _entityDataReaderFactory;

        #endregion

        /// <summary>
        /// See comments on <see cref="EntityCommand"/> class.
        /// </summary>
        public InternalEntityCommand(EntityDataReaderFactory factory = null)
        {
            // Initalize the member field with proper default values
            _designTimeVisible = true;
            _commandType = CommandType.Text;
            _updatedRowSource = UpdateRowSource.Both;
            _parameters = new EntityParameterCollection();

            // Future Enhancement: (See SQLPT #300004256) At some point it would be  
            // really nice to read defaults from a global configuration, but we're not 
            // doing that today.  
            _enableQueryPlanCaching = true;

            _entityDataReaderFactory = factory ?? new EntityDataReaderFactory();
        }

        /// <summary>
        /// See comments on <see cref="EntityCommand"/> class.
        /// </summary>
        public InternalEntityCommand(string statement, EntityDataReaderFactory factory = null)
            : this(factory)
        {
            // Assign other member fields from the parameters
            _esqlCommandText = statement;
        }

        /// <summary>
        /// See comments on <see cref="EntityCommand"/> class.
        /// </summary>
        public InternalEntityCommand(string statement, EntityConnection connection, EntityDataReaderFactory factory = null)
            : this(statement, factory)
        {
            // Assign other member fields from the parameters
            _connection = connection;
        }

        /// <summary>
        /// See comments on <see cref="EntityCommand"/> class.
        /// </summary>
        public InternalEntityCommand(
            string statement, EntityConnection connection, EntityTransaction transaction, EntityDataReaderFactory factory = null)
            : this(statement, connection, factory)
        {
            // Assign other member fields from the parameters
            _transaction = transaction;
        }

        /// <summary>
        /// See comments on <see cref="EntityCommand"/> class.
        /// </summary>
        internal InternalEntityCommand(EntityCommandDefinition commandDefinition, EntityDataReaderFactory factory = null)
            : this(factory)
        {
            // Assign other member fields from the parameters
            _commandDefinition = commandDefinition;
            _parameters = new EntityParameterCollection();

            // Make copies of the parameters
            foreach (var parameter in commandDefinition.Parameters)
            {
                _parameters.Add(parameter.Clone());
            }

            // Reset the dirty flag that was set to true when the parameters were added so that it won't say
            // it's dirty to start with
            _parameters.ResetIsDirty();

            // Track the fact that this command was created from and represents an already prepared command definition
            _isCommandDefinitionBased = true;
        }

        /// <summary>
        /// See comments on <see cref="EntityCommand"/> class.
        /// </summary>
        internal InternalEntityCommand(
            EntityConnection connection, EntityCommandDefinition entityCommandDefinition, EntityDataReaderFactory factory = null)
            : this(entityCommandDefinition, factory)
        {
            _connection = connection;
        }

        /// <summary>
        /// Wrapper on the parent class, for accessing its protected members (via proxy method) 
        /// or when the parent class is a parameter to another method/constructor
        /// </summary>
        internal EntityCommand EntityCommandWrapper { get; set; }

        /// <summary>
        /// See comments on <see cref="EntityCommand"/> class.
        /// </summary>
        public virtual EntityConnection Connection
        {
            get { return _connection; }
            set
            {
                ThrowIfDataReaderIsOpen();
                if (_connection != value)
                {
                    if (null != _connection)
                    {
                        Unprepare();
                    }
                    _connection = value;

                    _transaction = null;
                }
            }
        }

        /// <summary>
        /// See comments on <see cref="EntityCommand"/> class.
        /// </summary>
        public virtual string CommandText
        {
            get
            {
                // If the user set the command tree previously, then we cannot retrieve the command text
                if (_commandTreeSetByUser != null)
                {
                    throw new InvalidOperationException(Strings.EntityClient_CannotGetCommandText);
                }

                return _esqlCommandText ?? "";
            }
            set
            {
                ThrowIfDataReaderIsOpen();

                // If the user set the command tree previously, then we cannot set the command text
                if (_commandTreeSetByUser != null)
                {
                    throw new InvalidOperationException(Strings.EntityClient_CannotSetCommandText);
                }

                if (_esqlCommandText != value)
                {
                    _esqlCommandText = value;

                    // Wipe out any preparation work we have done
                    Unprepare();

                    // If the user-defined command text or tree has been set (even to null or empty),
                    // then this command can no longer be considered command definition-based
                    _isCommandDefinitionBased = false;
                }
            }
        }

        /// <summary>
        /// See comments on <see cref="EntityCommand"/> class.
        /// </summary>
        public virtual DbCommandTree CommandTree
        {
            get
            {
                // If the user set the command text previously, then we cannot retrieve the command tree
                if (!string.IsNullOrEmpty(_esqlCommandText))
                {
                    throw new InvalidOperationException(Strings.EntityClient_CannotGetCommandTree);
                }

                return _commandTreeSetByUser;
            }
            set
            {
                ThrowIfDataReaderIsOpen();

                // If the user set the command text previously, then we cannot set the command tree
                if (!string.IsNullOrEmpty(_esqlCommandText))
                {
                    throw new InvalidOperationException(Strings.EntityClient_CannotSetCommandTree);
                }

                // If the command type is not Text, CommandTree cannot be set
                if (CommandType.Text != CommandType)
                {
                    throw new InvalidOperationException(
                        Strings.ADP_InternalProviderError((int)EntityUtil.InternalErrorCode.CommandTreeOnStoredProcedureEntityCommand));
                }

                if (_commandTreeSetByUser != value)
                {
                    _commandTreeSetByUser = value;

                    // Wipe out any preparation work we have done
                    Unprepare();

                    // If the user-defined command text or tree has been set (even to null or empty),
                    // then this command can no longer be considered command definition-based
                    _isCommandDefinitionBased = false;
                }
            }
        }

        /// <summary>
        /// See comments on <see cref="EntityCommand"/> class.
        /// </summary>
        public virtual int CommandTimeout
        {
            get
            {
                // Returns the timeout value if it has been set
                if (_commandTimeout != null)
                {
                    return _commandTimeout.Value;
                }

                // Create a provider command object just so we can ask the default timeout
                if (_connection != null
                    && _connection.StoreProviderFactory != null)
                {
                    var storeCommand = _connection.StoreProviderFactory.CreateCommand();
                    if (storeCommand != null)
                    {
                        return storeCommand.CommandTimeout;
                    }
                }

                return 0;
            }
            set
            {
                ThrowIfDataReaderIsOpen();
                _commandTimeout = value;
            }
        }

        /// <summary>
        /// See comments on <see cref="EntityCommand"/> class.
        /// </summary>
        public virtual CommandType CommandType
        {
            get { return _commandType; }
            set
            {
                ThrowIfDataReaderIsOpen();

                // For now, command type other than Text is not supported
                if (value != CommandType.Text
                    && value != CommandType.StoredProcedure)
                {
                    throw new NotSupportedException(Strings.EntityClient_UnsupportedCommandType);
                }

                _commandType = value;
            }
        }

        /// <summary>
        /// See comments on <see cref="EntityCommand"/> class.
        /// </summary>
        public virtual EntityParameterCollection Parameters
        {
            get { return _parameters; }
        }

        /// <summary>
        /// See comments on <see cref="EntityCommand"/> class.
        /// </summary>
        public virtual EntityTransaction Transaction
        {
            get
            {
                // SQLBU 496829
                return _transaction;
            }
            set
            {
                ThrowIfDataReaderIsOpen();
                _transaction = value;
            }
        }

        /// <summary>
        /// See comments on <see cref="EntityCommand"/> class.
        /// </summary>
        public virtual UpdateRowSource UpdatedRowSource
        {
            get { return _updatedRowSource; }
            set
            {
                ThrowIfDataReaderIsOpen();
                _updatedRowSource = value;
            }
        }

        /// <summary>
        /// See comments on <see cref="EntityCommand"/> class.
        /// </summary>
        public virtual bool DesignTimeVisible
        {
            get { return _designTimeVisible; }
            set
            {
                ThrowIfDataReaderIsOpen();
                _designTimeVisible = value;
                TypeDescriptor.Refresh(EntityCommandWrapper);
            }
        }

        /// <summary>
        /// See comments on <see cref="EntityCommand"/> class.
        /// </summary>
        public virtual bool EnablePlanCaching
        {
            get { return _enableQueryPlanCaching; }
            set
            {
                ThrowIfDataReaderIsOpen();
                _enableQueryPlanCaching = value;
            }
        }

        /// <summary>
        /// See comments on <see cref="EntityCommand"/> class.
        /// </summary>
        public virtual EntityDataReader ExecuteReader(CommandBehavior behavior)
        {
<<<<<<< HEAD
            // prepare the query first
            Prepare();
            var dbDataReader = _commandDefinition.Execute(this.EntityCommandWrapper, behavior);
            var reader = _entityDataReaderFactory.CreateEntityDataReader(this.EntityCommandWrapper, dbDataReader, behavior);
            _dataReader = reader;

            return reader;
        }
=======
            Prepare(); // prepare the query first
            var reader = _entityDataReaderFactory.CreateEntityDataReader(
                EntityCommandWrapper,
                _commandDefinition.Execute(EntityCommandWrapper, behavior),
                behavior);
>>>>>>> 6f37ad35

        /// <summary>
        /// See comments on <see cref="EntityCommand"/> class.
        /// </summary>
        public virtual async Task<EntityDataReader> ExecuteReaderAsync(CommandBehavior behavior, CancellationToken cancellationToken)
        {
            // prepare the query first
            Prepare();
            var dbDataReader = await _commandDefinition.ExecuteAsync(this.EntityCommandWrapper, behavior, cancellationToken);
            var reader = _entityDataReaderFactory.CreateEntityDataReader(this.EntityCommandWrapper, dbDataReader, behavior);
            _dataReader = reader;

            return reader;
        }

        /// <summary>
        /// See comments on <see cref="EntityCommand"/> class.
        /// </summary>
        public virtual int ExecuteNonQuery()
        {
            using (var reader = ExecuteReader(CommandBehavior.SequentialAccess))
            {
                CommandHelper.ConsumeReader(reader);
                return reader.RecordsAffected;
            }
        }

        /// <summary>
        /// See comments on <see cref="EntityCommand"/> class.
        /// </summary>
        public virtual async Task<int> ExecuteNonQueryAsync(CancellationToken cancellationToken)
        {
            using (var reader = await ExecuteReaderAsync(CommandBehavior.SequentialAccess, cancellationToken))
            {
                await CommandHelper.ConsumeReaderAsync(reader, cancellationToken);
                return reader.RecordsAffected;
            }
        }

        /// <summary>
        /// See comments on <see cref="EntityCommand"/> class.
        /// </summary>
        public virtual object ExecuteScalar()
        {
            using (var reader = ExecuteReader(CommandBehavior.SequentialAccess))
            {
                var result = reader.Read() ? reader.GetValue(0) : null;

                // consume reader before retrieving parameters
                CommandHelper.ConsumeReader(reader);
                return result;
            }
        }

        /// <summary>
        /// See comments on <see cref="EntityCommand"/> class.
        /// </summary>
        internal virtual void Unprepare()
        {
            _commandDefinition = null;
            _preparedCommandTree = null;

            // Clear the dirty flag on the parameters and parameter collection
            _parameters.ResetIsDirty();
        }

        /// <summary>
        /// See comments on <see cref="EntityCommand"/> class.
        /// </summary>
        public virtual void Prepare()
        {
            ThrowIfDataReaderIsOpen();
            CheckIfReadyToPrepare();

            InnerPrepare();
        }

        /// <summary>
        /// Creates a prepared version of this command without regard to the current connection state.
        /// Called by both <see cref="Prepare"/> and <see cref="ToTraceString"/>.
        /// </summary>
        private void InnerPrepare()
        {
            // Unprepare if the parameters have changed to force a reprepare
            if (_parameters.IsDirty)
            {
                Unprepare();
            }

            _commandDefinition = GetCommandDefinition();
            Debug.Assert(null != _commandDefinition, "_commandDefinition cannot be null");
        }

        /// <summary>
        /// Ensures we have the command tree, either the user passed us the tree, or an eSQL statement that we need to parse
        /// </summary>
        private void MakeCommandTree()
        {
            // We must have a connection before we come here
            Debug.Assert(_connection != null);

            // Do the work only if we don't have a command tree yet
            if (_preparedCommandTree == null)
            {
                DbCommandTree resultTree = null;
                if (_commandTreeSetByUser != null)
                {
                    resultTree = _commandTreeSetByUser;
                }
                else if (CommandType.Text == CommandType)
                {
                    if (!string.IsNullOrEmpty(_esqlCommandText))
                    {
                        // The perspective to be used for the query compilation
                        Perspective perspective = new ModelPerspective(_connection.GetMetadataWorkspace());

                        // get a dictionary of names and typeusage from entity parameter collection
                        var queryParams = GetParameterTypeUsage();

                        resultTree = CqlQuery.Compile(
                            _esqlCommandText,
                            perspective,
                            null /*parser option - use default*/,
                            queryParams.Select(paramInfo => paramInfo.Value.Parameter(paramInfo.Key))).CommandTree;
                    }
                    else
                    {
                        // We have no command text, no command tree, so throw an exception
                        if (_isCommandDefinitionBased)
                        {
                            // This command was based on a prepared command definition and has no command text,
                            // so reprepare is not possible. To create a new command with different parameters
                            // requires creating a new entity command definition and calling it's CreateCommand method.
                            throw new InvalidOperationException(Strings.EntityClient_CannotReprepareCommandDefinitionBasedCommand);
                        }
                        else
                        {
                            throw new InvalidOperationException(Strings.EntityClient_NoCommandText);
                        }
                    }
                }
                else if (CommandType.StoredProcedure == CommandType)
                {
                    // get a dictionary of names and typeusage from entity parameter collection
                    IEnumerable<KeyValuePair<string, TypeUsage>> queryParams = GetParameterTypeUsage();
                    var function = DetermineFunctionImport();
                    resultTree = new DbFunctionCommandTree(Connection.GetMetadataWorkspace(), DataSpace.CSpace, function, null, queryParams);
                }

                // After everything is good and succeeded, assign the result to our field
                _preparedCommandTree = resultTree;
            }
        }

        // requires: this must be a StoreProcedure command
        // effects: determines the EntityContainer function import referenced by this.CommandText
        private EdmFunction DetermineFunctionImport()
        {
            Debug.Assert(CommandType.StoredProcedure == CommandType);

            if (string.IsNullOrEmpty(CommandText)
                || string.IsNullOrEmpty(CommandText.Trim()))
            {
                throw new InvalidOperationException(Strings.EntityClient_FunctionImportEmptyCommandText);
            }

            var workspace = _connection.GetMetadataWorkspace();

            // parse the command text
            string containerName;
            string functionImportName;
            string defaultContainerName = null; // no default container in EntityCommand
            CommandHelper.ParseFunctionImportCommandText(CommandText, defaultContainerName, out containerName, out functionImportName);

            return CommandHelper.FindFunctionImport(_connection.GetMetadataWorkspace(), containerName, functionImportName);
        }

        /// <summary>
        /// See comments on <see cref="EntityCommand"/> class.
        /// </summary>
        internal virtual EntityCommandDefinition GetCommandDefinition()
        {
            var entityCommandDefinition = _commandDefinition;

            // Construct the command definition using no special options;
            if (null == entityCommandDefinition)
            {
                // check if the _commandDefinition is in cache
                if (!TryGetEntityCommandDefinitionFromQueryCache(out entityCommandDefinition))
                {
                    // if not, construct the command definition using no special options;
                    entityCommandDefinition = CreateCommandDefinition();
                }

                _commandDefinition = entityCommandDefinition;
            }

            return entityCommandDefinition;
        }

        /// <summary>
        /// See comments on <see cref="EntityCommand"/> class.
        /// </summary>
        [Browsable(false)]
        public virtual string ToTraceString()
        {
            CheckConnectionPresent();

            InnerPrepare();

            var commandDefinition = _commandDefinition;
            if (null != commandDefinition)
            {
                return commandDefinition.ToTraceString();
            }

            return string.Empty;
        }


        /// <summary>
        /// See comments on <see cref="EntityCommand"/> class.
        /// </summary>
        internal virtual EntityTransaction ValidateAndGetEntityTransaction()
        {
            // Check to make sure that either the command has no transaction associated with it, or it
            // matches the one used by the connection
            if (Transaction != null && Transaction != Connection.CurrentTransaction)
            {
                throw new InvalidOperationException(Strings.EntityClient_InvalidTransactionForCommand);
            }

            // Now we have asserted that EntityCommand either has no transaction or has one that matches the
            // one used in the connection, we can simply use the connection's transaction object
            return Connection.CurrentTransaction;
        }

        /// <summary>
        /// Gets an entitycommanddefinition from cache if a match is found for the given cache key.
        /// </summary>
        /// <param name="entityCommandDefinition">out param. returns the entitycommanddefinition for a given cache key</param>
        /// <returns>true if a match is found in cache, false otherwise</returns>
        private bool TryGetEntityCommandDefinitionFromQueryCache(out EntityCommandDefinition entityCommandDefinition)
        {
            Debug.Assert(null != _connection, "Connection must not be null at this point");
            entityCommandDefinition = null;

            // if EnableQueryCaching is false, then just return to force the CommandDefinition to be created
            if (!_enableQueryPlanCaching
                || string.IsNullOrEmpty(_esqlCommandText))
            {
                return false;
            }

            // Create cache key
            var queryCacheKey = new EntityClientCacheKey(EntityCommandWrapper);

            // Try cache lookup
            var queryCacheManager = _connection.GetMetadataWorkspace().GetQueryCacheManager();
            Debug.Assert(null != queryCacheManager, "QuerycacheManager instance cannot be null");
            if (!queryCacheManager.TryCacheLookup(queryCacheKey, out entityCommandDefinition))
            {
                // if not, construct the command definition using no special options;
                entityCommandDefinition = CreateCommandDefinition();

                // add to the cache
                QueryCacheEntry outQueryCacheEntry = null;
                if (queryCacheManager.TryLookupAndAdd(new QueryCacheEntry(queryCacheKey, entityCommandDefinition), out outQueryCacheEntry))
                {
                    entityCommandDefinition = (EntityCommandDefinition)outQueryCacheEntry.GetTarget();
                }
            }

            Debug.Assert(null != entityCommandDefinition, "out entityCommandDefinition must not be null");

            return true;
        }

        /// <summary>
        /// Creates a commandDefinition for the command, using the options specified.  
        /// 
        /// Note: This method must not be side-effecting of the command
        /// </summary>
        /// <returns>the command definition</returns>
        private EntityCommandDefinition CreateCommandDefinition()
        {
            MakeCommandTree();

            // Always check the CQT metadata against the connection metadata (internally, CQT already
            // validates metadata consistency)
            if (!_preparedCommandTree.MetadataWorkspace.IsMetadataWorkspaceCSCompatible(Connection.GetMetadataWorkspace()))
            {
                throw new InvalidOperationException(Strings.EntityClient_CommandTreeMetadataIncompatible);
            }

            var result = EntityProviderServices.CreateCommandDefinition(_connection.StoreProviderFactory, _preparedCommandTree);
            return result;
        }

        private void CheckConnectionPresent()
        {
            if (_connection == null)
            {
                throw new InvalidOperationException(Strings.EntityClient_NoConnectionForCommand);
            }
        }

        /// <summary>
        /// Checking the integrity of this command object to see if it's ready to be prepared or executed
        /// </summary>
        private void CheckIfReadyToPrepare()
        {
            // Check that we have a connection
            CheckConnectionPresent();

            if (_connection.StoreProviderFactory == null
                || _connection.StoreConnection == null)
            {
                throw new InvalidOperationException(Strings.EntityClient_ConnectionStringNeededBeforeOperation);
            }

            // Make sure the connection is not closed or broken
            if (_connection.State == ConnectionState.Closed
                || _connection.State == ConnectionState.Broken)
            {
                var message = Strings.EntityClient_ExecutingOnClosedConnection(
                    _connection.State == ConnectionState.Closed
                        ? Strings.EntityClient_ConnectionStateClosed
                        : Strings.EntityClient_ConnectionStateBroken);
                throw new InvalidOperationException(message);
            }
        }

        /// <summary>
        /// Checking if the command is still tied to a data reader, if so, then the reader must still be open and we throw
        /// </summary>
        private void ThrowIfDataReaderIsOpen()
        {
            if (_dataReader != null)
            {
                throw new InvalidOperationException(Strings.EntityClient_DataReaderIsStillOpen);
            }
        }

        /// <summary>
        /// See comments on <see cref="EntityCommand"/> class.
        /// </summary>
        internal virtual Dictionary<string, TypeUsage> GetParameterTypeUsage()
        {
            Debug.Assert(null != _parameters, "_parameters must not be null");

            // Extract type metadata objects from the parameters to be used by CqlQuery.Compile
            var queryParams = new Dictionary<string, TypeUsage>(_parameters.Count);
            foreach (EntityParameter parameter in _parameters)
            {
                // Validate that the parameter name has the format: A character followed by alphanumerics or
                // underscores
                var parameterName = parameter.ParameterName;
                if (string.IsNullOrEmpty(parameterName))
                {
                    throw new InvalidOperationException(Strings.EntityClient_EmptyParameterName);
                }

                // Check each parameter to make sure it's an input parameter, currently EntityCommand doesn't support
                // anything else
                if (CommandType == CommandType.Text
                    && parameter.Direction != ParameterDirection.Input)
                {
                    throw new InvalidOperationException(Strings.EntityClient_InvalidParameterDirection(parameter.ParameterName));
                }

                // Checking that we can deduce the type from the parameter if the type is not set
                if (parameter.EdmType == null && parameter.DbType == DbType.Object
                    && (parameter.Value == null || parameter.Value is DBNull))
                {
                    throw new InvalidOperationException(Strings.EntityClient_UnknownParameterType(parameterName));
                }

                // Validate that the parameter has an appropriate type and value
                // Any failures in GetTypeUsage will be surfaced as exceptions to the user
                TypeUsage typeUsage = null;
                typeUsage = parameter.GetTypeUsage();

                // Add the query parameter, add the same time detect if this parameter has the same name of a previous parameter
                try
                {
                    queryParams.Add(parameterName, typeUsage);
                }
                catch (ArgumentException e)
                {
                    throw new InvalidOperationException(Strings.EntityClient_DuplicateParameterNames(parameter.ParameterName), e);
                }
            }

            return queryParams;
        }

        /// <summary>
        /// See comments on <see cref="EntityCommand"/> class.
        /// </summary>
        internal virtual void NotifyDataReaderClosing()
        {
            // Disassociating the data reader with this command
            _dataReader = null;

            if (null != _storeProviderCommand)
            {
                CommandHelper.SetEntityParameterValues(EntityCommandWrapper, _storeProviderCommand, _connection);
                _storeProviderCommand = null;
            }
            if (EntityCommandWrapper.IsNotNullOnDataReaderClosingEvent())
            {
                EntityCommandWrapper.InvokeOnDataReaderClosingEvent(EntityCommandWrapper, new EventArgs());
            }
        }

        /// <summary>
        /// See comments on <see cref="EntityCommand"/> class.
        /// </summary>
        internal virtual void SetStoreProviderCommand(DbCommand storeProviderCommand)
        {
            _storeProviderCommand = storeProviderCommand;
        }

        /// <summary>
        /// Class for test purposes only, used to abstract the creation of <see cref="EntityDataReader"/> object.
        /// </summary>
        internal class EntityDataReaderFactory
        {
            internal virtual EntityDataReader CreateEntityDataReader(
                EntityCommand entityCommand, DbDataReader storeDataReader, CommandBehavior behavior)
            {
                return new EntityDataReader(entityCommand, storeDataReader, behavior);
            }
        }
    }
}
<|MERGE_RESOLUTION|>--- conflicted
+++ resolved
@@ -1,819 +1,811 @@
-﻿namespace System.Data.Entity.Core.EntityClient.Internal
-{
-    using System.Collections.Generic;
-    using System.ComponentModel;
-    using System.Data.Common;
-    using System.Data.Entity.Core.Common.CommandTrees;
-    using System.Data.Entity.Core.Common.CommandTrees.ExpressionBuilder;
-    using System.Data.Entity.Core.Common.EntitySql;
-    using System.Data.Entity.Core.Common.QueryCache;
-    using System.Data.Entity.Core.Common.Utils;
-    using System.Data.Entity.Core.Metadata.Edm;
-    using System.Data.Entity.Resources;
-    using System.Diagnostics;
-    using System.Linq;
-    using System.Threading;
-    using System.Threading.Tasks;
-
-    /// <summary>
-    /// See comments on <see cref="EntityCommand"/> class.
-    /// </summary>
-    internal class InternalEntityCommand
-    {
-        #region Fields
-
-        private const int InvalidCloseCount = -1;
-
-        private bool _designTimeVisible;
-        private string _esqlCommandText;
-        private EntityConnection _connection;
-        private DbCommandTree _preparedCommandTree;
-        private readonly EntityParameterCollection _parameters;
-        private int? _commandTimeout;
-        private CommandType _commandType;
-        private EntityTransaction _transaction;
-        private UpdateRowSource _updatedRowSource;
-        private EntityCommandDefinition _commandDefinition;
-        private bool _isCommandDefinitionBased;
-        private DbCommandTree _commandTreeSetByUser;
-        private DbDataReader _dataReader;
-        private bool _enableQueryPlanCaching;
-        private DbCommand _storeProviderCommand;
-        private readonly EntityDataReaderFactory _entityDataReaderFactory;
-
-        #endregion
-
-        /// <summary>
-        /// See comments on <see cref="EntityCommand"/> class.
-        /// </summary>
-        public InternalEntityCommand(EntityDataReaderFactory factory = null)
-        {
-            // Initalize the member field with proper default values
-            _designTimeVisible = true;
-            _commandType = CommandType.Text;
-            _updatedRowSource = UpdateRowSource.Both;
-            _parameters = new EntityParameterCollection();
-
-            // Future Enhancement: (See SQLPT #300004256) At some point it would be  
-            // really nice to read defaults from a global configuration, but we're not 
-            // doing that today.  
-            _enableQueryPlanCaching = true;
-
-            _entityDataReaderFactory = factory ?? new EntityDataReaderFactory();
-        }
-
-        /// <summary>
-        /// See comments on <see cref="EntityCommand"/> class.
-        /// </summary>
-        public InternalEntityCommand(string statement, EntityDataReaderFactory factory = null)
-            : this(factory)
-        {
-            // Assign other member fields from the parameters
-            _esqlCommandText = statement;
-        }
-
-        /// <summary>
-        /// See comments on <see cref="EntityCommand"/> class.
-        /// </summary>
-        public InternalEntityCommand(string statement, EntityConnection connection, EntityDataReaderFactory factory = null)
-            : this(statement, factory)
-        {
-            // Assign other member fields from the parameters
-            _connection = connection;
-        }
-
-        /// <summary>
-        /// See comments on <see cref="EntityCommand"/> class.
-        /// </summary>
-        public InternalEntityCommand(
-            string statement, EntityConnection connection, EntityTransaction transaction, EntityDataReaderFactory factory = null)
-            : this(statement, connection, factory)
-        {
-            // Assign other member fields from the parameters
-            _transaction = transaction;
-        }
-
-        /// <summary>
-        /// See comments on <see cref="EntityCommand"/> class.
-        /// </summary>
-        internal InternalEntityCommand(EntityCommandDefinition commandDefinition, EntityDataReaderFactory factory = null)
-            : this(factory)
-        {
-            // Assign other member fields from the parameters
-            _commandDefinition = commandDefinition;
-            _parameters = new EntityParameterCollection();
-
-            // Make copies of the parameters
-            foreach (var parameter in commandDefinition.Parameters)
-            {
-                _parameters.Add(parameter.Clone());
-            }
-
-            // Reset the dirty flag that was set to true when the parameters were added so that it won't say
-            // it's dirty to start with
-            _parameters.ResetIsDirty();
-
-            // Track the fact that this command was created from and represents an already prepared command definition
-            _isCommandDefinitionBased = true;
-        }
-
-        /// <summary>
-        /// See comments on <see cref="EntityCommand"/> class.
-        /// </summary>
-        internal InternalEntityCommand(
-            EntityConnection connection, EntityCommandDefinition entityCommandDefinition, EntityDataReaderFactory factory = null)
-            : this(entityCommandDefinition, factory)
-        {
-            _connection = connection;
-        }
-
-        /// <summary>
-        /// Wrapper on the parent class, for accessing its protected members (via proxy method) 
-        /// or when the parent class is a parameter to another method/constructor
-        /// </summary>
-        internal EntityCommand EntityCommandWrapper { get; set; }
-
-        /// <summary>
-        /// See comments on <see cref="EntityCommand"/> class.
-        /// </summary>
-        public virtual EntityConnection Connection
-        {
-            get { return _connection; }
-            set
-            {
-                ThrowIfDataReaderIsOpen();
-                if (_connection != value)
-                {
-                    if (null != _connection)
-                    {
-                        Unprepare();
-                    }
-                    _connection = value;
-
-                    _transaction = null;
-                }
-            }
-        }
-
-        /// <summary>
-        /// See comments on <see cref="EntityCommand"/> class.
-        /// </summary>
-        public virtual string CommandText
-        {
-            get
-            {
-                // If the user set the command tree previously, then we cannot retrieve the command text
-                if (_commandTreeSetByUser != null)
-                {
-                    throw new InvalidOperationException(Strings.EntityClient_CannotGetCommandText);
-                }
-
-                return _esqlCommandText ?? "";
-            }
-            set
-            {
-                ThrowIfDataReaderIsOpen();
-
-                // If the user set the command tree previously, then we cannot set the command text
-                if (_commandTreeSetByUser != null)
-                {
-                    throw new InvalidOperationException(Strings.EntityClient_CannotSetCommandText);
-                }
-
-                if (_esqlCommandText != value)
-                {
-                    _esqlCommandText = value;
-
-                    // Wipe out any preparation work we have done
-                    Unprepare();
-
-                    // If the user-defined command text or tree has been set (even to null or empty),
-                    // then this command can no longer be considered command definition-based
-                    _isCommandDefinitionBased = false;
-                }
-            }
-        }
-
-        /// <summary>
-        /// See comments on <see cref="EntityCommand"/> class.
-        /// </summary>
-        public virtual DbCommandTree CommandTree
-        {
-            get
-            {
-                // If the user set the command text previously, then we cannot retrieve the command tree
-                if (!string.IsNullOrEmpty(_esqlCommandText))
-                {
-                    throw new InvalidOperationException(Strings.EntityClient_CannotGetCommandTree);
-                }
-
-                return _commandTreeSetByUser;
-            }
-            set
-            {
-                ThrowIfDataReaderIsOpen();
-
-                // If the user set the command text previously, then we cannot set the command tree
-                if (!string.IsNullOrEmpty(_esqlCommandText))
-                {
-                    throw new InvalidOperationException(Strings.EntityClient_CannotSetCommandTree);
-                }
-
-                // If the command type is not Text, CommandTree cannot be set
-                if (CommandType.Text != CommandType)
-                {
-                    throw new InvalidOperationException(
-                        Strings.ADP_InternalProviderError((int)EntityUtil.InternalErrorCode.CommandTreeOnStoredProcedureEntityCommand));
-                }
-
-                if (_commandTreeSetByUser != value)
-                {
-                    _commandTreeSetByUser = value;
-
-                    // Wipe out any preparation work we have done
-                    Unprepare();
-
-                    // If the user-defined command text or tree has been set (even to null or empty),
-                    // then this command can no longer be considered command definition-based
-                    _isCommandDefinitionBased = false;
-                }
-            }
-        }
-
-        /// <summary>
-        /// See comments on <see cref="EntityCommand"/> class.
-        /// </summary>
-        public virtual int CommandTimeout
-        {
-            get
-            {
-                // Returns the timeout value if it has been set
-                if (_commandTimeout != null)
-                {
-                    return _commandTimeout.Value;
-                }
-
-                // Create a provider command object just so we can ask the default timeout
-                if (_connection != null
-                    && _connection.StoreProviderFactory != null)
-                {
-                    var storeCommand = _connection.StoreProviderFactory.CreateCommand();
-                    if (storeCommand != null)
-                    {
-                        return storeCommand.CommandTimeout;
-                    }
-                }
-
-                return 0;
-            }
-            set
-            {
-                ThrowIfDataReaderIsOpen();
-                _commandTimeout = value;
-            }
-        }
-
-        /// <summary>
-        /// See comments on <see cref="EntityCommand"/> class.
-        /// </summary>
-        public virtual CommandType CommandType
-        {
-            get { return _commandType; }
-            set
-            {
-                ThrowIfDataReaderIsOpen();
-
-                // For now, command type other than Text is not supported
-                if (value != CommandType.Text
-                    && value != CommandType.StoredProcedure)
-                {
-                    throw new NotSupportedException(Strings.EntityClient_UnsupportedCommandType);
-                }
-
-                _commandType = value;
-            }
-        }
-
-        /// <summary>
-        /// See comments on <see cref="EntityCommand"/> class.
-        /// </summary>
-        public virtual EntityParameterCollection Parameters
-        {
-            get { return _parameters; }
-        }
-
-        /// <summary>
-        /// See comments on <see cref="EntityCommand"/> class.
-        /// </summary>
-        public virtual EntityTransaction Transaction
-        {
-            get
-            {
-                // SQLBU 496829
-                return _transaction;
-            }
-            set
-            {
-                ThrowIfDataReaderIsOpen();
-                _transaction = value;
-            }
-        }
-
-        /// <summary>
-        /// See comments on <see cref="EntityCommand"/> class.
-        /// </summary>
-        public virtual UpdateRowSource UpdatedRowSource
-        {
-            get { return _updatedRowSource; }
-            set
-            {
-                ThrowIfDataReaderIsOpen();
-                _updatedRowSource = value;
-            }
-        }
-
-        /// <summary>
-        /// See comments on <see cref="EntityCommand"/> class.
-        /// </summary>
-        public virtual bool DesignTimeVisible
-        {
-            get { return _designTimeVisible; }
-            set
-            {
-                ThrowIfDataReaderIsOpen();
-                _designTimeVisible = value;
-                TypeDescriptor.Refresh(EntityCommandWrapper);
-            }
-        }
-
-        /// <summary>
-        /// See comments on <see cref="EntityCommand"/> class.
-        /// </summary>
-        public virtual bool EnablePlanCaching
-        {
-            get { return _enableQueryPlanCaching; }
-            set
-            {
-                ThrowIfDataReaderIsOpen();
-                _enableQueryPlanCaching = value;
-            }
-        }
-
-        /// <summary>
-        /// See comments on <see cref="EntityCommand"/> class.
-        /// </summary>
-        public virtual EntityDataReader ExecuteReader(CommandBehavior behavior)
-        {
-<<<<<<< HEAD
-            // prepare the query first
-            Prepare();
-            var dbDataReader = _commandDefinition.Execute(this.EntityCommandWrapper, behavior);
-            var reader = _entityDataReaderFactory.CreateEntityDataReader(this.EntityCommandWrapper, dbDataReader, behavior);
-            _dataReader = reader;
-
-            return reader;
-        }
-=======
-            Prepare(); // prepare the query first
-            var reader = _entityDataReaderFactory.CreateEntityDataReader(
-                EntityCommandWrapper,
-                _commandDefinition.Execute(EntityCommandWrapper, behavior),
-                behavior);
->>>>>>> 6f37ad35
-
-        /// <summary>
-        /// See comments on <see cref="EntityCommand"/> class.
-        /// </summary>
-        public virtual async Task<EntityDataReader> ExecuteReaderAsync(CommandBehavior behavior, CancellationToken cancellationToken)
-        {
-            // prepare the query first
-            Prepare();
-            var dbDataReader = await _commandDefinition.ExecuteAsync(this.EntityCommandWrapper, behavior, cancellationToken);
-            var reader = _entityDataReaderFactory.CreateEntityDataReader(this.EntityCommandWrapper, dbDataReader, behavior);
-            _dataReader = reader;
-
-            return reader;
-        }
-
-        /// <summary>
-        /// See comments on <see cref="EntityCommand"/> class.
-        /// </summary>
-        public virtual int ExecuteNonQuery()
-        {
-            using (var reader = ExecuteReader(CommandBehavior.SequentialAccess))
-            {
-                CommandHelper.ConsumeReader(reader);
-                return reader.RecordsAffected;
-            }
-        }
-
-        /// <summary>
-        /// See comments on <see cref="EntityCommand"/> class.
-        /// </summary>
-        public virtual async Task<int> ExecuteNonQueryAsync(CancellationToken cancellationToken)
-        {
-            using (var reader = await ExecuteReaderAsync(CommandBehavior.SequentialAccess, cancellationToken))
-            {
-                await CommandHelper.ConsumeReaderAsync(reader, cancellationToken);
-                return reader.RecordsAffected;
-            }
-        }
-
-        /// <summary>
-        /// See comments on <see cref="EntityCommand"/> class.
-        /// </summary>
-        public virtual object ExecuteScalar()
-        {
-            using (var reader = ExecuteReader(CommandBehavior.SequentialAccess))
-            {
-                var result = reader.Read() ? reader.GetValue(0) : null;
-
-                // consume reader before retrieving parameters
-                CommandHelper.ConsumeReader(reader);
-                return result;
-            }
-        }
-
-        /// <summary>
-        /// See comments on <see cref="EntityCommand"/> class.
-        /// </summary>
-        internal virtual void Unprepare()
-        {
-            _commandDefinition = null;
-            _preparedCommandTree = null;
-
-            // Clear the dirty flag on the parameters and parameter collection
-            _parameters.ResetIsDirty();
-        }
-
-        /// <summary>
-        /// See comments on <see cref="EntityCommand"/> class.
-        /// </summary>
-        public virtual void Prepare()
-        {
-            ThrowIfDataReaderIsOpen();
-            CheckIfReadyToPrepare();
-
-            InnerPrepare();
-        }
-
-        /// <summary>
-        /// Creates a prepared version of this command without regard to the current connection state.
-        /// Called by both <see cref="Prepare"/> and <see cref="ToTraceString"/>.
-        /// </summary>
-        private void InnerPrepare()
-        {
-            // Unprepare if the parameters have changed to force a reprepare
-            if (_parameters.IsDirty)
-            {
-                Unprepare();
-            }
-
-            _commandDefinition = GetCommandDefinition();
-            Debug.Assert(null != _commandDefinition, "_commandDefinition cannot be null");
-        }
-
-        /// <summary>
-        /// Ensures we have the command tree, either the user passed us the tree, or an eSQL statement that we need to parse
-        /// </summary>
-        private void MakeCommandTree()
-        {
-            // We must have a connection before we come here
-            Debug.Assert(_connection != null);
-
-            // Do the work only if we don't have a command tree yet
-            if (_preparedCommandTree == null)
-            {
-                DbCommandTree resultTree = null;
-                if (_commandTreeSetByUser != null)
-                {
-                    resultTree = _commandTreeSetByUser;
-                }
-                else if (CommandType.Text == CommandType)
-                {
-                    if (!string.IsNullOrEmpty(_esqlCommandText))
-                    {
-                        // The perspective to be used for the query compilation
-                        Perspective perspective = new ModelPerspective(_connection.GetMetadataWorkspace());
-
-                        // get a dictionary of names and typeusage from entity parameter collection
-                        var queryParams = GetParameterTypeUsage();
-
-                        resultTree = CqlQuery.Compile(
-                            _esqlCommandText,
-                            perspective,
-                            null /*parser option - use default*/,
-                            queryParams.Select(paramInfo => paramInfo.Value.Parameter(paramInfo.Key))).CommandTree;
-                    }
-                    else
-                    {
-                        // We have no command text, no command tree, so throw an exception
-                        if (_isCommandDefinitionBased)
-                        {
-                            // This command was based on a prepared command definition and has no command text,
-                            // so reprepare is not possible. To create a new command with different parameters
-                            // requires creating a new entity command definition and calling it's CreateCommand method.
-                            throw new InvalidOperationException(Strings.EntityClient_CannotReprepareCommandDefinitionBasedCommand);
-                        }
-                        else
-                        {
-                            throw new InvalidOperationException(Strings.EntityClient_NoCommandText);
-                        }
-                    }
-                }
-                else if (CommandType.StoredProcedure == CommandType)
-                {
-                    // get a dictionary of names and typeusage from entity parameter collection
-                    IEnumerable<KeyValuePair<string, TypeUsage>> queryParams = GetParameterTypeUsage();
-                    var function = DetermineFunctionImport();
-                    resultTree = new DbFunctionCommandTree(Connection.GetMetadataWorkspace(), DataSpace.CSpace, function, null, queryParams);
-                }
-
-                // After everything is good and succeeded, assign the result to our field
-                _preparedCommandTree = resultTree;
-            }
-        }
-
-        // requires: this must be a StoreProcedure command
-        // effects: determines the EntityContainer function import referenced by this.CommandText
-        private EdmFunction DetermineFunctionImport()
-        {
-            Debug.Assert(CommandType.StoredProcedure == CommandType);
-
-            if (string.IsNullOrEmpty(CommandText)
-                || string.IsNullOrEmpty(CommandText.Trim()))
-            {
-                throw new InvalidOperationException(Strings.EntityClient_FunctionImportEmptyCommandText);
-            }
-
-            var workspace = _connection.GetMetadataWorkspace();
-
-            // parse the command text
-            string containerName;
-            string functionImportName;
-            string defaultContainerName = null; // no default container in EntityCommand
-            CommandHelper.ParseFunctionImportCommandText(CommandText, defaultContainerName, out containerName, out functionImportName);
-
-            return CommandHelper.FindFunctionImport(_connection.GetMetadataWorkspace(), containerName, functionImportName);
-        }
-
-        /// <summary>
-        /// See comments on <see cref="EntityCommand"/> class.
-        /// </summary>
-        internal virtual EntityCommandDefinition GetCommandDefinition()
-        {
-            var entityCommandDefinition = _commandDefinition;
-
-            // Construct the command definition using no special options;
-            if (null == entityCommandDefinition)
-            {
-                // check if the _commandDefinition is in cache
-                if (!TryGetEntityCommandDefinitionFromQueryCache(out entityCommandDefinition))
-                {
-                    // if not, construct the command definition using no special options;
-                    entityCommandDefinition = CreateCommandDefinition();
-                }
-
-                _commandDefinition = entityCommandDefinition;
-            }
-
-            return entityCommandDefinition;
-        }
-
-        /// <summary>
-        /// See comments on <see cref="EntityCommand"/> class.
-        /// </summary>
-        [Browsable(false)]
-        public virtual string ToTraceString()
-        {
-            CheckConnectionPresent();
-
-            InnerPrepare();
-
-            var commandDefinition = _commandDefinition;
-            if (null != commandDefinition)
-            {
-                return commandDefinition.ToTraceString();
-            }
-
-            return string.Empty;
-        }
-
-
-        /// <summary>
-        /// See comments on <see cref="EntityCommand"/> class.
-        /// </summary>
-        internal virtual EntityTransaction ValidateAndGetEntityTransaction()
-        {
-            // Check to make sure that either the command has no transaction associated with it, or it
-            // matches the one used by the connection
-            if (Transaction != null && Transaction != Connection.CurrentTransaction)
-            {
-                throw new InvalidOperationException(Strings.EntityClient_InvalidTransactionForCommand);
-            }
-
-            // Now we have asserted that EntityCommand either has no transaction or has one that matches the
-            // one used in the connection, we can simply use the connection's transaction object
-            return Connection.CurrentTransaction;
-        }
-
-        /// <summary>
-        /// Gets an entitycommanddefinition from cache if a match is found for the given cache key.
-        /// </summary>
-        /// <param name="entityCommandDefinition">out param. returns the entitycommanddefinition for a given cache key</param>
-        /// <returns>true if a match is found in cache, false otherwise</returns>
-        private bool TryGetEntityCommandDefinitionFromQueryCache(out EntityCommandDefinition entityCommandDefinition)
-        {
-            Debug.Assert(null != _connection, "Connection must not be null at this point");
-            entityCommandDefinition = null;
-
-            // if EnableQueryCaching is false, then just return to force the CommandDefinition to be created
-            if (!_enableQueryPlanCaching
-                || string.IsNullOrEmpty(_esqlCommandText))
-            {
-                return false;
-            }
-
-            // Create cache key
-            var queryCacheKey = new EntityClientCacheKey(EntityCommandWrapper);
-
-            // Try cache lookup
-            var queryCacheManager = _connection.GetMetadataWorkspace().GetQueryCacheManager();
-            Debug.Assert(null != queryCacheManager, "QuerycacheManager instance cannot be null");
-            if (!queryCacheManager.TryCacheLookup(queryCacheKey, out entityCommandDefinition))
-            {
-                // if not, construct the command definition using no special options;
-                entityCommandDefinition = CreateCommandDefinition();
-
-                // add to the cache
-                QueryCacheEntry outQueryCacheEntry = null;
-                if (queryCacheManager.TryLookupAndAdd(new QueryCacheEntry(queryCacheKey, entityCommandDefinition), out outQueryCacheEntry))
-                {
-                    entityCommandDefinition = (EntityCommandDefinition)outQueryCacheEntry.GetTarget();
-                }
-            }
-
-            Debug.Assert(null != entityCommandDefinition, "out entityCommandDefinition must not be null");
-
-            return true;
-        }
-
-        /// <summary>
-        /// Creates a commandDefinition for the command, using the options specified.  
-        /// 
-        /// Note: This method must not be side-effecting of the command
-        /// </summary>
-        /// <returns>the command definition</returns>
-        private EntityCommandDefinition CreateCommandDefinition()
-        {
-            MakeCommandTree();
-
-            // Always check the CQT metadata against the connection metadata (internally, CQT already
-            // validates metadata consistency)
-            if (!_preparedCommandTree.MetadataWorkspace.IsMetadataWorkspaceCSCompatible(Connection.GetMetadataWorkspace()))
-            {
-                throw new InvalidOperationException(Strings.EntityClient_CommandTreeMetadataIncompatible);
-            }
-
-            var result = EntityProviderServices.CreateCommandDefinition(_connection.StoreProviderFactory, _preparedCommandTree);
-            return result;
-        }
-
-        private void CheckConnectionPresent()
-        {
-            if (_connection == null)
-            {
-                throw new InvalidOperationException(Strings.EntityClient_NoConnectionForCommand);
-            }
-        }
-
-        /// <summary>
-        /// Checking the integrity of this command object to see if it's ready to be prepared or executed
-        /// </summary>
-        private void CheckIfReadyToPrepare()
-        {
-            // Check that we have a connection
-            CheckConnectionPresent();
-
-            if (_connection.StoreProviderFactory == null
-                || _connection.StoreConnection == null)
-            {
-                throw new InvalidOperationException(Strings.EntityClient_ConnectionStringNeededBeforeOperation);
-            }
-
-            // Make sure the connection is not closed or broken
-            if (_connection.State == ConnectionState.Closed
-                || _connection.State == ConnectionState.Broken)
-            {
-                var message = Strings.EntityClient_ExecutingOnClosedConnection(
-                    _connection.State == ConnectionState.Closed
-                        ? Strings.EntityClient_ConnectionStateClosed
-                        : Strings.EntityClient_ConnectionStateBroken);
-                throw new InvalidOperationException(message);
-            }
-        }
-
-        /// <summary>
-        /// Checking if the command is still tied to a data reader, if so, then the reader must still be open and we throw
-        /// </summary>
-        private void ThrowIfDataReaderIsOpen()
-        {
-            if (_dataReader != null)
-            {
-                throw new InvalidOperationException(Strings.EntityClient_DataReaderIsStillOpen);
-            }
-        }
-
-        /// <summary>
-        /// See comments on <see cref="EntityCommand"/> class.
-        /// </summary>
-        internal virtual Dictionary<string, TypeUsage> GetParameterTypeUsage()
-        {
-            Debug.Assert(null != _parameters, "_parameters must not be null");
-
-            // Extract type metadata objects from the parameters to be used by CqlQuery.Compile
-            var queryParams = new Dictionary<string, TypeUsage>(_parameters.Count);
-            foreach (EntityParameter parameter in _parameters)
-            {
-                // Validate that the parameter name has the format: A character followed by alphanumerics or
-                // underscores
-                var parameterName = parameter.ParameterName;
-                if (string.IsNullOrEmpty(parameterName))
-                {
-                    throw new InvalidOperationException(Strings.EntityClient_EmptyParameterName);
-                }
-
-                // Check each parameter to make sure it's an input parameter, currently EntityCommand doesn't support
-                // anything else
-                if (CommandType == CommandType.Text
-                    && parameter.Direction != ParameterDirection.Input)
-                {
-                    throw new InvalidOperationException(Strings.EntityClient_InvalidParameterDirection(parameter.ParameterName));
-                }
-
-                // Checking that we can deduce the type from the parameter if the type is not set
-                if (parameter.EdmType == null && parameter.DbType == DbType.Object
-                    && (parameter.Value == null || parameter.Value is DBNull))
-                {
-                    throw new InvalidOperationException(Strings.EntityClient_UnknownParameterType(parameterName));
-                }
-
-                // Validate that the parameter has an appropriate type and value
-                // Any failures in GetTypeUsage will be surfaced as exceptions to the user
-                TypeUsage typeUsage = null;
-                typeUsage = parameter.GetTypeUsage();
-
-                // Add the query parameter, add the same time detect if this parameter has the same name of a previous parameter
-                try
-                {
-                    queryParams.Add(parameterName, typeUsage);
-                }
-                catch (ArgumentException e)
-                {
-                    throw new InvalidOperationException(Strings.EntityClient_DuplicateParameterNames(parameter.ParameterName), e);
-                }
-            }
-
-            return queryParams;
-        }
-
-        /// <summary>
-        /// See comments on <see cref="EntityCommand"/> class.
-        /// </summary>
-        internal virtual void NotifyDataReaderClosing()
-        {
-            // Disassociating the data reader with this command
-            _dataReader = null;
-
-            if (null != _storeProviderCommand)
-            {
-                CommandHelper.SetEntityParameterValues(EntityCommandWrapper, _storeProviderCommand, _connection);
-                _storeProviderCommand = null;
-            }
-            if (EntityCommandWrapper.IsNotNullOnDataReaderClosingEvent())
-            {
-                EntityCommandWrapper.InvokeOnDataReaderClosingEvent(EntityCommandWrapper, new EventArgs());
-            }
-        }
-
-        /// <summary>
-        /// See comments on <see cref="EntityCommand"/> class.
-        /// </summary>
-        internal virtual void SetStoreProviderCommand(DbCommand storeProviderCommand)
-        {
-            _storeProviderCommand = storeProviderCommand;
-        }
-
-        /// <summary>
-        /// Class for test purposes only, used to abstract the creation of <see cref="EntityDataReader"/> object.
-        /// </summary>
-        internal class EntityDataReaderFactory
-        {
-            internal virtual EntityDataReader CreateEntityDataReader(
-                EntityCommand entityCommand, DbDataReader storeDataReader, CommandBehavior behavior)
-            {
-                return new EntityDataReader(entityCommand, storeDataReader, behavior);
-            }
-        }
-    }
-}
+﻿namespace System.Data.Entity.Core.EntityClient.Internal
+{
+    using System.Collections.Generic;
+    using System.ComponentModel;
+    using System.Data.Common;
+    using System.Data.Entity.Core.Common.CommandTrees;
+    using System.Data.Entity.Core.Common.CommandTrees.ExpressionBuilder;
+    using System.Data.Entity.Core.Common.EntitySql;
+    using System.Data.Entity.Core.Common.QueryCache;
+    using System.Data.Entity.Core.Common.Utils;
+    using System.Data.Entity.Core.Metadata.Edm;
+    using System.Data.Entity.Resources;
+    using System.Diagnostics;
+    using System.Linq;
+    using System.Threading;
+    using System.Threading.Tasks;
+
+    /// <summary>
+    /// See comments on <see cref="EntityCommand"/> class.
+    /// </summary>
+    internal class InternalEntityCommand
+    {
+        #region Fields
+
+        private const int InvalidCloseCount = -1;
+
+        private bool _designTimeVisible;
+        private string _esqlCommandText;
+        private EntityConnection _connection;
+        private DbCommandTree _preparedCommandTree;
+        private readonly EntityParameterCollection _parameters;
+        private int? _commandTimeout;
+        private CommandType _commandType;
+        private EntityTransaction _transaction;
+        private UpdateRowSource _updatedRowSource;
+        private EntityCommandDefinition _commandDefinition;
+        private bool _isCommandDefinitionBased;
+        private DbCommandTree _commandTreeSetByUser;
+        private DbDataReader _dataReader;
+        private bool _enableQueryPlanCaching;
+        private DbCommand _storeProviderCommand;
+        private readonly EntityDataReaderFactory _entityDataReaderFactory;
+
+        #endregion
+
+        /// <summary>
+        /// See comments on <see cref="EntityCommand"/> class.
+        /// </summary>
+        public InternalEntityCommand(EntityDataReaderFactory factory = null)
+        {
+            // Initalize the member field with proper default values
+            _designTimeVisible = true;
+            _commandType = CommandType.Text;
+            _updatedRowSource = UpdateRowSource.Both;
+            _parameters = new EntityParameterCollection();
+
+            // Future Enhancement: (See SQLPT #300004256) At some point it would be  
+            // really nice to read defaults from a global configuration, but we're not 
+            // doing that today.  
+            _enableQueryPlanCaching = true;
+
+            _entityDataReaderFactory = factory ?? new EntityDataReaderFactory();
+        }
+
+        /// <summary>
+        /// See comments on <see cref="EntityCommand"/> class.
+        /// </summary>
+        public InternalEntityCommand(string statement, EntityDataReaderFactory factory = null)
+            : this(factory)
+        {
+            // Assign other member fields from the parameters
+            _esqlCommandText = statement;
+        }
+
+        /// <summary>
+        /// See comments on <see cref="EntityCommand"/> class.
+        /// </summary>
+        public InternalEntityCommand(string statement, EntityConnection connection, EntityDataReaderFactory factory = null)
+            : this(statement, factory)
+        {
+            // Assign other member fields from the parameters
+            _connection = connection;
+        }
+
+        /// <summary>
+        /// See comments on <see cref="EntityCommand"/> class.
+        /// </summary>
+        public InternalEntityCommand(
+            string statement, EntityConnection connection, EntityTransaction transaction, EntityDataReaderFactory factory = null)
+            : this(statement, connection, factory)
+        {
+            // Assign other member fields from the parameters
+            _transaction = transaction;
+        }
+
+        /// <summary>
+        /// See comments on <see cref="EntityCommand"/> class.
+        /// </summary>
+        internal InternalEntityCommand(EntityCommandDefinition commandDefinition, EntityDataReaderFactory factory = null)
+            : this(factory)
+        {
+            // Assign other member fields from the parameters
+            _commandDefinition = commandDefinition;
+            _parameters = new EntityParameterCollection();
+
+            // Make copies of the parameters
+            foreach (var parameter in commandDefinition.Parameters)
+            {
+                _parameters.Add(parameter.Clone());
+            }
+
+            // Reset the dirty flag that was set to true when the parameters were added so that it won't say
+            // it's dirty to start with
+            _parameters.ResetIsDirty();
+
+            // Track the fact that this command was created from and represents an already prepared command definition
+            _isCommandDefinitionBased = true;
+        }
+
+        /// <summary>
+        /// See comments on <see cref="EntityCommand"/> class.
+        /// </summary>
+        internal InternalEntityCommand(
+            EntityConnection connection, EntityCommandDefinition entityCommandDefinition, EntityDataReaderFactory factory = null)
+            : this(entityCommandDefinition, factory)
+        {
+            _connection = connection;
+        }
+
+        /// <summary>
+        /// Wrapper on the parent class, for accessing its protected members (via proxy method) 
+        /// or when the parent class is a parameter to another method/constructor
+        /// </summary>
+        internal EntityCommand EntityCommandWrapper { get; set; }
+
+        /// <summary>
+        /// See comments on <see cref="EntityCommand"/> class.
+        /// </summary>
+        public virtual EntityConnection Connection
+        {
+            get { return _connection; }
+            set
+            {
+                ThrowIfDataReaderIsOpen();
+                if (_connection != value)
+                {
+                    if (null != _connection)
+                    {
+                        Unprepare();
+                    }
+                    _connection = value;
+
+                    _transaction = null;
+                }
+            }
+        }
+
+        /// <summary>
+        /// See comments on <see cref="EntityCommand"/> class.
+        /// </summary>
+        public virtual string CommandText
+        {
+            get
+            {
+                // If the user set the command tree previously, then we cannot retrieve the command text
+                if (_commandTreeSetByUser != null)
+                {
+                    throw new InvalidOperationException(Strings.EntityClient_CannotGetCommandText);
+                }
+
+                return _esqlCommandText ?? "";
+            }
+            set
+            {
+                ThrowIfDataReaderIsOpen();
+
+                // If the user set the command tree previously, then we cannot set the command text
+                if (_commandTreeSetByUser != null)
+                {
+                    throw new InvalidOperationException(Strings.EntityClient_CannotSetCommandText);
+                }
+
+                if (_esqlCommandText != value)
+                {
+                    _esqlCommandText = value;
+
+                    // Wipe out any preparation work we have done
+                    Unprepare();
+
+                    // If the user-defined command text or tree has been set (even to null or empty),
+                    // then this command can no longer be considered command definition-based
+                    _isCommandDefinitionBased = false;
+                }
+            }
+        }
+
+        /// <summary>
+        /// See comments on <see cref="EntityCommand"/> class.
+        /// </summary>
+        public virtual DbCommandTree CommandTree
+        {
+            get
+            {
+                // If the user set the command text previously, then we cannot retrieve the command tree
+                if (!string.IsNullOrEmpty(_esqlCommandText))
+                {
+                    throw new InvalidOperationException(Strings.EntityClient_CannotGetCommandTree);
+                }
+
+                return _commandTreeSetByUser;
+            }
+            set
+            {
+                ThrowIfDataReaderIsOpen();
+
+                // If the user set the command text previously, then we cannot set the command tree
+                if (!string.IsNullOrEmpty(_esqlCommandText))
+                {
+                    throw new InvalidOperationException(Strings.EntityClient_CannotSetCommandTree);
+                }
+
+                // If the command type is not Text, CommandTree cannot be set
+                if (CommandType.Text != CommandType)
+                {
+                    throw new InvalidOperationException(
+                        Strings.ADP_InternalProviderError((int)EntityUtil.InternalErrorCode.CommandTreeOnStoredProcedureEntityCommand));
+                }
+
+                if (_commandTreeSetByUser != value)
+                {
+                    _commandTreeSetByUser = value;
+
+                    // Wipe out any preparation work we have done
+                    Unprepare();
+
+                    // If the user-defined command text or tree has been set (even to null or empty),
+                    // then this command can no longer be considered command definition-based
+                    _isCommandDefinitionBased = false;
+                }
+            }
+        }
+
+        /// <summary>
+        /// See comments on <see cref="EntityCommand"/> class.
+        /// </summary>
+        public virtual int CommandTimeout
+        {
+            get
+            {
+                // Returns the timeout value if it has been set
+                if (_commandTimeout != null)
+                {
+                    return _commandTimeout.Value;
+                }
+
+                // Create a provider command object just so we can ask the default timeout
+                if (_connection != null
+                    && _connection.StoreProviderFactory != null)
+                {
+                    var storeCommand = _connection.StoreProviderFactory.CreateCommand();
+                    if (storeCommand != null)
+                    {
+                        return storeCommand.CommandTimeout;
+                    }
+                }
+
+                return 0;
+            }
+            set
+            {
+                ThrowIfDataReaderIsOpen();
+                _commandTimeout = value;
+            }
+        }
+
+        /// <summary>
+        /// See comments on <see cref="EntityCommand"/> class.
+        /// </summary>
+        public virtual CommandType CommandType
+        {
+            get { return _commandType; }
+            set
+            {
+                ThrowIfDataReaderIsOpen();
+
+                // For now, command type other than Text is not supported
+                if (value != CommandType.Text
+                    && value != CommandType.StoredProcedure)
+                {
+                    throw new NotSupportedException(Strings.EntityClient_UnsupportedCommandType);
+                }
+
+                _commandType = value;
+            }
+        }
+
+        /// <summary>
+        /// See comments on <see cref="EntityCommand"/> class.
+        /// </summary>
+        public virtual EntityParameterCollection Parameters
+        {
+            get { return _parameters; }
+        }
+
+        /// <summary>
+        /// See comments on <see cref="EntityCommand"/> class.
+        /// </summary>
+        public virtual EntityTransaction Transaction
+        {
+            get
+            {
+                // SQLBU 496829
+                return _transaction;
+            }
+            set
+            {
+                ThrowIfDataReaderIsOpen();
+                _transaction = value;
+            }
+        }
+
+        /// <summary>
+        /// See comments on <see cref="EntityCommand"/> class.
+        /// </summary>
+        public virtual UpdateRowSource UpdatedRowSource
+        {
+            get { return _updatedRowSource; }
+            set
+            {
+                ThrowIfDataReaderIsOpen();
+                _updatedRowSource = value;
+            }
+        }
+
+        /// <summary>
+        /// See comments on <see cref="EntityCommand"/> class.
+        /// </summary>
+        public virtual bool DesignTimeVisible
+        {
+            get { return _designTimeVisible; }
+            set
+            {
+                ThrowIfDataReaderIsOpen();
+                _designTimeVisible = value;
+                TypeDescriptor.Refresh(EntityCommandWrapper);
+            }
+        }
+
+        /// <summary>
+        /// See comments on <see cref="EntityCommand"/> class.
+        /// </summary>
+        public virtual bool EnablePlanCaching
+        {
+            get { return _enableQueryPlanCaching; }
+            set
+            {
+                ThrowIfDataReaderIsOpen();
+                _enableQueryPlanCaching = value;
+            }
+        }
+
+        /// <summary>
+        /// See comments on <see cref="EntityCommand"/> class.
+        /// </summary>
+        public virtual EntityDataReader ExecuteReader(CommandBehavior behavior)
+        {
+            // prepare the query first
+            Prepare();
+            var dbDataReader = _commandDefinition.Execute(this.EntityCommandWrapper, behavior);
+            var reader = _entityDataReaderFactory.CreateEntityDataReader(this.EntityCommandWrapper, dbDataReader, behavior);
+            _dataReader = reader;
+
+            return reader;
+        }
+
+        /// <summary>
+        /// See comments on <see cref="EntityCommand"/> class.
+        /// </summary>
+        public virtual async Task<EntityDataReader> ExecuteReaderAsync(CommandBehavior behavior, CancellationToken cancellationToken)
+        {
+            // prepare the query first
+            Prepare();
+            var dbDataReader = await _commandDefinition.ExecuteAsync(this.EntityCommandWrapper, behavior, cancellationToken);
+            var reader = _entityDataReaderFactory.CreateEntityDataReader(this.EntityCommandWrapper, dbDataReader, behavior);
+            _dataReader = reader;
+
+            return reader;
+        }
+
+        /// <summary>
+        /// See comments on <see cref="EntityCommand"/> class.
+        /// </summary>
+        public virtual int ExecuteNonQuery()
+        {
+            using (var reader = ExecuteReader(CommandBehavior.SequentialAccess))
+            {
+                CommandHelper.ConsumeReader(reader);
+                return reader.RecordsAffected;
+            }
+        }
+
+        /// <summary>
+        /// See comments on <see cref="EntityCommand"/> class.
+        /// </summary>
+        public virtual async Task<int> ExecuteNonQueryAsync(CancellationToken cancellationToken)
+        {
+            using (var reader = await ExecuteReaderAsync(CommandBehavior.SequentialAccess, cancellationToken))
+            {
+                await CommandHelper.ConsumeReaderAsync(reader, cancellationToken);
+                return reader.RecordsAffected;
+            }
+        }
+
+        /// <summary>
+        /// See comments on <see cref="EntityCommand"/> class.
+        /// </summary>
+        public virtual object ExecuteScalar()
+        {
+            using (var reader = ExecuteReader(CommandBehavior.SequentialAccess))
+            {
+                var result = reader.Read() ? reader.GetValue(0) : null;
+
+                // consume reader before retrieving parameters
+                CommandHelper.ConsumeReader(reader);
+                return result;
+            }
+        }
+
+        /// <summary>
+        /// See comments on <see cref="EntityCommand"/> class.
+        /// </summary>
+        internal virtual void Unprepare()
+        {
+            _commandDefinition = null;
+            _preparedCommandTree = null;
+
+            // Clear the dirty flag on the parameters and parameter collection
+            _parameters.ResetIsDirty();
+        }
+
+        /// <summary>
+        /// See comments on <see cref="EntityCommand"/> class.
+        /// </summary>
+        public virtual void Prepare()
+        {
+            ThrowIfDataReaderIsOpen();
+            CheckIfReadyToPrepare();
+
+            InnerPrepare();
+        }
+
+        /// <summary>
+        /// Creates a prepared version of this command without regard to the current connection state.
+        /// Called by both <see cref="Prepare"/> and <see cref="ToTraceString"/>.
+        /// </summary>
+        private void InnerPrepare()
+        {
+            // Unprepare if the parameters have changed to force a reprepare
+            if (_parameters.IsDirty)
+            {
+                Unprepare();
+            }
+
+            _commandDefinition = GetCommandDefinition();
+            Debug.Assert(null != _commandDefinition, "_commandDefinition cannot be null");
+        }
+
+        /// <summary>
+        /// Ensures we have the command tree, either the user passed us the tree, or an eSQL statement that we need to parse
+        /// </summary>
+        private void MakeCommandTree()
+        {
+            // We must have a connection before we come here
+            Debug.Assert(_connection != null);
+
+            // Do the work only if we don't have a command tree yet
+            if (_preparedCommandTree == null)
+            {
+                DbCommandTree resultTree = null;
+                if (_commandTreeSetByUser != null)
+                {
+                    resultTree = _commandTreeSetByUser;
+                }
+                else if (CommandType.Text == CommandType)
+                {
+                    if (!string.IsNullOrEmpty(_esqlCommandText))
+                    {
+                        // The perspective to be used for the query compilation
+                        Perspective perspective = new ModelPerspective(_connection.GetMetadataWorkspace());
+
+                        // get a dictionary of names and typeusage from entity parameter collection
+                        var queryParams = GetParameterTypeUsage();
+
+                        resultTree = CqlQuery.Compile(
+                            _esqlCommandText,
+                            perspective,
+                            null /*parser option - use default*/,
+                            queryParams.Select(paramInfo => paramInfo.Value.Parameter(paramInfo.Key))).CommandTree;
+                    }
+                    else
+                    {
+                        // We have no command text, no command tree, so throw an exception
+                        if (_isCommandDefinitionBased)
+                        {
+                            // This command was based on a prepared command definition and has no command text,
+                            // so reprepare is not possible. To create a new command with different parameters
+                            // requires creating a new entity command definition and calling it's CreateCommand method.
+                            throw new InvalidOperationException(Strings.EntityClient_CannotReprepareCommandDefinitionBasedCommand);
+                        }
+                        else
+                        {
+                            throw new InvalidOperationException(Strings.EntityClient_NoCommandText);
+                        }
+                    }
+                }
+                else if (CommandType.StoredProcedure == CommandType)
+                {
+                    // get a dictionary of names and typeusage from entity parameter collection
+                    IEnumerable<KeyValuePair<string, TypeUsage>> queryParams = GetParameterTypeUsage();
+                    var function = DetermineFunctionImport();
+                    resultTree = new DbFunctionCommandTree(Connection.GetMetadataWorkspace(), DataSpace.CSpace, function, null, queryParams);
+                }
+
+                // After everything is good and succeeded, assign the result to our field
+                _preparedCommandTree = resultTree;
+            }
+        }
+
+        // requires: this must be a StoreProcedure command
+        // effects: determines the EntityContainer function import referenced by this.CommandText
+        private EdmFunction DetermineFunctionImport()
+        {
+            Debug.Assert(CommandType.StoredProcedure == CommandType);
+
+            if (string.IsNullOrEmpty(CommandText)
+                || string.IsNullOrEmpty(CommandText.Trim()))
+            {
+                throw new InvalidOperationException(Strings.EntityClient_FunctionImportEmptyCommandText);
+            }
+
+            var workspace = _connection.GetMetadataWorkspace();
+
+            // parse the command text
+            string containerName;
+            string functionImportName;
+            string defaultContainerName = null; // no default container in EntityCommand
+            CommandHelper.ParseFunctionImportCommandText(CommandText, defaultContainerName, out containerName, out functionImportName);
+
+            return CommandHelper.FindFunctionImport(_connection.GetMetadataWorkspace(), containerName, functionImportName);
+        }
+
+        /// <summary>
+        /// See comments on <see cref="EntityCommand"/> class.
+        /// </summary>
+        internal virtual EntityCommandDefinition GetCommandDefinition()
+        {
+            var entityCommandDefinition = _commandDefinition;
+
+            // Construct the command definition using no special options;
+            if (null == entityCommandDefinition)
+            {
+                // check if the _commandDefinition is in cache
+                if (!TryGetEntityCommandDefinitionFromQueryCache(out entityCommandDefinition))
+                {
+                    // if not, construct the command definition using no special options;
+                    entityCommandDefinition = CreateCommandDefinition();
+                }
+
+                _commandDefinition = entityCommandDefinition;
+            }
+
+            return entityCommandDefinition;
+        }
+
+        /// <summary>
+        /// See comments on <see cref="EntityCommand"/> class.
+        /// </summary>
+        [Browsable(false)]
+        public virtual string ToTraceString()
+        {
+            CheckConnectionPresent();
+
+            InnerPrepare();
+
+            var commandDefinition = _commandDefinition;
+            if (null != commandDefinition)
+            {
+                return commandDefinition.ToTraceString();
+            }
+
+            return string.Empty;
+        }
+
+
+        /// <summary>
+        /// See comments on <see cref="EntityCommand"/> class.
+        /// </summary>
+        internal virtual EntityTransaction ValidateAndGetEntityTransaction()
+        {
+            // Check to make sure that either the command has no transaction associated with it, or it
+            // matches the one used by the connection
+            if (Transaction != null && Transaction != Connection.CurrentTransaction)
+            {
+                throw new InvalidOperationException(Strings.EntityClient_InvalidTransactionForCommand);
+            }
+
+            // Now we have asserted that EntityCommand either has no transaction or has one that matches the
+            // one used in the connection, we can simply use the connection's transaction object
+            return Connection.CurrentTransaction;
+        }
+
+        /// <summary>
+        /// Gets an entitycommanddefinition from cache if a match is found for the given cache key.
+        /// </summary>
+        /// <param name="entityCommandDefinition">out param. returns the entitycommanddefinition for a given cache key</param>
+        /// <returns>true if a match is found in cache, false otherwise</returns>
+        private bool TryGetEntityCommandDefinitionFromQueryCache(out EntityCommandDefinition entityCommandDefinition)
+        {
+            Debug.Assert(null != _connection, "Connection must not be null at this point");
+            entityCommandDefinition = null;
+
+            // if EnableQueryCaching is false, then just return to force the CommandDefinition to be created
+            if (!_enableQueryPlanCaching
+                || string.IsNullOrEmpty(_esqlCommandText))
+            {
+                return false;
+            }
+
+            // Create cache key
+            var queryCacheKey = new EntityClientCacheKey(EntityCommandWrapper);
+
+            // Try cache lookup
+            var queryCacheManager = _connection.GetMetadataWorkspace().GetQueryCacheManager();
+            Debug.Assert(null != queryCacheManager, "QuerycacheManager instance cannot be null");
+            if (!queryCacheManager.TryCacheLookup(queryCacheKey, out entityCommandDefinition))
+            {
+                // if not, construct the command definition using no special options;
+                entityCommandDefinition = CreateCommandDefinition();
+
+                // add to the cache
+                QueryCacheEntry outQueryCacheEntry = null;
+                if (queryCacheManager.TryLookupAndAdd(new QueryCacheEntry(queryCacheKey, entityCommandDefinition), out outQueryCacheEntry))
+                {
+                    entityCommandDefinition = (EntityCommandDefinition)outQueryCacheEntry.GetTarget();
+                }
+            }
+
+            Debug.Assert(null != entityCommandDefinition, "out entityCommandDefinition must not be null");
+
+            return true;
+        }
+
+        /// <summary>
+        /// Creates a commandDefinition for the command, using the options specified.  
+        /// 
+        /// Note: This method must not be side-effecting of the command
+        /// </summary>
+        /// <returns>the command definition</returns>
+        private EntityCommandDefinition CreateCommandDefinition()
+        {
+            MakeCommandTree();
+
+            // Always check the CQT metadata against the connection metadata (internally, CQT already
+            // validates metadata consistency)
+            if (!_preparedCommandTree.MetadataWorkspace.IsMetadataWorkspaceCSCompatible(Connection.GetMetadataWorkspace()))
+            {
+                throw new InvalidOperationException(Strings.EntityClient_CommandTreeMetadataIncompatible);
+            }
+
+            var result = EntityProviderServices.CreateCommandDefinition(_connection.StoreProviderFactory, _preparedCommandTree);
+            return result;
+        }
+
+        private void CheckConnectionPresent()
+        {
+            if (_connection == null)
+            {
+                throw new InvalidOperationException(Strings.EntityClient_NoConnectionForCommand);
+            }
+        }
+
+        /// <summary>
+        /// Checking the integrity of this command object to see if it's ready to be prepared or executed
+        /// </summary>
+        private void CheckIfReadyToPrepare()
+        {
+            // Check that we have a connection
+            CheckConnectionPresent();
+
+            if (_connection.StoreProviderFactory == null
+                || _connection.StoreConnection == null)
+            {
+                throw new InvalidOperationException(Strings.EntityClient_ConnectionStringNeededBeforeOperation);
+            }
+
+            // Make sure the connection is not closed or broken
+            if (_connection.State == ConnectionState.Closed
+                || _connection.State == ConnectionState.Broken)
+            {
+                var message = Strings.EntityClient_ExecutingOnClosedConnection(
+                    _connection.State == ConnectionState.Closed
+                        ? Strings.EntityClient_ConnectionStateClosed
+                        : Strings.EntityClient_ConnectionStateBroken);
+                throw new InvalidOperationException(message);
+            }
+        }
+
+        /// <summary>
+        /// Checking if the command is still tied to a data reader, if so, then the reader must still be open and we throw
+        /// </summary>
+        private void ThrowIfDataReaderIsOpen()
+        {
+            if (_dataReader != null)
+            {
+                throw new InvalidOperationException(Strings.EntityClient_DataReaderIsStillOpen);
+            }
+        }
+
+        /// <summary>
+        /// See comments on <see cref="EntityCommand"/> class.
+        /// </summary>
+        internal virtual Dictionary<string, TypeUsage> GetParameterTypeUsage()
+        {
+            Debug.Assert(null != _parameters, "_parameters must not be null");
+
+            // Extract type metadata objects from the parameters to be used by CqlQuery.Compile
+            var queryParams = new Dictionary<string, TypeUsage>(_parameters.Count);
+            foreach (EntityParameter parameter in _parameters)
+            {
+                // Validate that the parameter name has the format: A character followed by alphanumerics or
+                // underscores
+                var parameterName = parameter.ParameterName;
+                if (string.IsNullOrEmpty(parameterName))
+                {
+                    throw new InvalidOperationException(Strings.EntityClient_EmptyParameterName);
+                }
+
+                // Check each parameter to make sure it's an input parameter, currently EntityCommand doesn't support
+                // anything else
+                if (CommandType == CommandType.Text
+                    && parameter.Direction != ParameterDirection.Input)
+                {
+                    throw new InvalidOperationException(Strings.EntityClient_InvalidParameterDirection(parameter.ParameterName));
+                }
+
+                // Checking that we can deduce the type from the parameter if the type is not set
+                if (parameter.EdmType == null && parameter.DbType == DbType.Object
+                    && (parameter.Value == null || parameter.Value is DBNull))
+                {
+                    throw new InvalidOperationException(Strings.EntityClient_UnknownParameterType(parameterName));
+                }
+
+                // Validate that the parameter has an appropriate type and value
+                // Any failures in GetTypeUsage will be surfaced as exceptions to the user
+                TypeUsage typeUsage = null;
+                typeUsage = parameter.GetTypeUsage();
+
+                // Add the query parameter, add the same time detect if this parameter has the same name of a previous parameter
+                try
+                {
+                    queryParams.Add(parameterName, typeUsage);
+                }
+                catch (ArgumentException e)
+                {
+                    throw new InvalidOperationException(Strings.EntityClient_DuplicateParameterNames(parameter.ParameterName), e);
+                }
+            }
+
+            return queryParams;
+        }
+
+        /// <summary>
+        /// See comments on <see cref="EntityCommand"/> class.
+        /// </summary>
+        internal virtual void NotifyDataReaderClosing()
+        {
+            // Disassociating the data reader with this command
+            _dataReader = null;
+
+            if (null != _storeProviderCommand)
+            {
+                CommandHelper.SetEntityParameterValues(EntityCommandWrapper, _storeProviderCommand, _connection);
+                _storeProviderCommand = null;
+            }
+            if (EntityCommandWrapper.IsNotNullOnDataReaderClosingEvent())
+            {
+                EntityCommandWrapper.InvokeOnDataReaderClosingEvent(EntityCommandWrapper, new EventArgs());
+            }
+        }
+
+        /// <summary>
+        /// See comments on <see cref="EntityCommand"/> class.
+        /// </summary>
+        internal virtual void SetStoreProviderCommand(DbCommand storeProviderCommand)
+        {
+            _storeProviderCommand = storeProviderCommand;
+        }
+
+        /// <summary>
+        /// Class for test purposes only, used to abstract the creation of <see cref="EntityDataReader"/> object.
+        /// </summary>
+        internal class EntityDataReaderFactory
+        {
+            internal virtual EntityDataReader CreateEntityDataReader(
+                EntityCommand entityCommand, DbDataReader storeDataReader, CommandBehavior behavior)
+            {
+                return new EntityDataReader(entityCommand, storeDataReader, behavior);
+            }
+        }
+    }
+}