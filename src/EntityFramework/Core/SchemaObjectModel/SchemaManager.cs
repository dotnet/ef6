--- conflicted
+++ resolved
@@ -1,4 +1,3 @@
-<<<<<<< HEAD
 // Copyright (c) Microsoft Open Technologies, Inc. All rights reserved. See License.txt in the project root for license information.
 
 namespace System.Data.Entity.Core.SchemaObjectModel
@@ -461,469 +460,4 @@
 
         #endregion
     }
-}
-=======
-// Copyright (c) Microsoft Open Technologies, Inc. All rights reserved. See License.txt in the project root for license information.
-
-namespace System.Data.Entity.Core.SchemaObjectModel
-{
-    using System.Collections.Generic;
-    using System.Data.Entity.Core.Common;
-    using System.Data.Entity.Core.Common.Utils;
-    using System.Data.Entity.Core.Mapping;
-    using System.Data.Entity.Core.Metadata.Edm;
-    using System.Data.Entity.Core.Metadata.Edm.Provider;
-    using System.Data.Entity.Resources;
-    using System.Diagnostics;
-    using System.Linq;
-    using System.Xml;
-
-    internal delegate void AttributeValueNotification(string token, Action<string, ErrorCode, EdmSchemaErrorSeverity> addError);
-
-    internal delegate DbProviderManifest ProviderManifestNeeded(Action<string, ErrorCode, EdmSchemaErrorSeverity> addError);
-
-    /// <summary>
-    /// Class responsible for parsing,validating a collection of schema
-    /// </summary>
-    [DebuggerDisplay("DataModel={DataModel}")]
-    internal class SchemaManager
-    {
-        #region Instance Fields
-
-        // This keeps track of all the possible namespaces encountered till now. This helps in displaying the error to the
-        // user - if the particular type is not found, we can report whether the namespace was invalid or the type with the
-        // given name was not found in the given namespace. This also helps in validating the namespace in the using elements
-        private readonly HashSet<string> _namespaceLookUpTable = new HashSet<string>(StringComparer.Ordinal);
-
-        // List of all the schema types across all the schemas. This is to ensure that there is no duplicate type encountered
-        // across schemas
-        private readonly SchemaElementLookUpTable<SchemaType> _schemaTypes = new SchemaElementLookUpTable<SchemaType>();
-
-        // We want to stop parsing/resolving/validation after the first 100 errors
-        private const int MaxErrorCount = 100;
-
-        // delay loaded
-        private DbProviderManifest _providerManifest;
-        private PrimitiveSchema _primitiveSchema;
-        private double effectiveSchemaVersion = XmlConstants.UndefinedVersion;
-
-        private readonly SchemaDataModelOption _dataModel;
-        private readonly ProviderManifestNeeded _providerManifestNeeded;
-        private readonly AttributeValueNotification _providerNotification;
-        private readonly AttributeValueNotification _providerManifestTokenNotification;
-
-        #endregion
-
-        #region Constructor
-
-        private SchemaManager(
-            SchemaDataModelOption dataModel, AttributeValueNotification providerNotification,
-            AttributeValueNotification providerManifestTokenNotification, ProviderManifestNeeded providerManifestNeeded)
-        {
-            _dataModel = dataModel;
-            _providerNotification = providerNotification;
-            _providerManifestTokenNotification = providerManifestTokenNotification;
-            _providerManifestNeeded = providerManifestNeeded;
-        }
-
-        #endregion
-
-        #region Public Methods
-
-        public static IList<EdmSchemaError> LoadProviderManifest(
-            XmlReader xmlReader, string location,
-            bool checkForSystemNamespace, out Schema schema)
-        {
-            IList<Schema> schemaCollection = new List<Schema>(1);
-
-            DbProviderManifest providerManifest = checkForSystemNamespace ? EdmProviderManifest.Instance : null;
-            var errors = ParseAndValidate(
-                new[] { xmlReader },
-                new[] { location }, SchemaDataModelOption.ProviderManifestModel,
-                providerManifest, out schemaCollection);
-
-            // In case of errors, there are no schema in the schema collection
-            if (schemaCollection.Count != 0)
-            {
-                schema = schemaCollection[0];
-            }
-            else
-            {
-                Debug.Assert(errors.Count != 0, "There must be some error encountered");
-                schema = null;
-            }
-
-            return errors;
-        }
-
-        public static void NoOpAttributeValueNotification(string attributeValue, Action<string, ErrorCode, EdmSchemaErrorSeverity> addError)
-        {
-        }
-
-        public static IList<EdmSchemaError> ParseAndValidate(
-            IEnumerable<XmlReader> xmlReaders,
-            IEnumerable<string> sourceFilePaths, SchemaDataModelOption dataModel,
-            DbProviderManifest providerManifest,
-            out IList<Schema> schemaCollection)
-        {
-            return ParseAndValidate(
-                xmlReaders,
-                sourceFilePaths,
-                dataModel,
-                NoOpAttributeValueNotification,
-                NoOpAttributeValueNotification,
-                error => providerManifest ?? MetadataItem.EdmProviderManifest,
-                out schemaCollection);
-        }
-
-        public static IList<EdmSchemaError> ParseAndValidate(
-            IEnumerable<XmlReader> xmlReaders,
-            IEnumerable<string> sourceFilePaths, SchemaDataModelOption dataModel,
-            AttributeValueNotification providerNotification,
-            AttributeValueNotification providerManifestTokenNotification,
-            ProviderManifestNeeded providerManifestNeeded,
-            out IList<Schema> schemaCollection)
-        {
-            var schemaManager = new SchemaManager(
-                dataModel, providerNotification, providerManifestTokenNotification, providerManifestNeeded);
-            var errorCollection = new List<EdmSchemaError>();
-            schemaCollection = new List<Schema>();
-            var errorEncountered = false;
-
-            List<string> filePathList;
-            if (sourceFilePaths != null)
-            {
-                filePathList = new List<string>(sourceFilePaths);
-            }
-            else
-            {
-                filePathList = new List<string>();
-            }
-
-            var index = 0;
-            foreach (var xmlReader in xmlReaders)
-            {
-                string location = null;
-                if (filePathList.Count <= index)
-                {
-                    TryGetBaseUri(xmlReader, out location);
-                }
-                else
-                {
-                    location = filePathList[index];
-                }
-
-                var schema = new Schema(schemaManager);
-
-                var errorsForCurrentSchema = schema.Parse(xmlReader, location);
-
-                CheckIsSameVersion(schema, schemaCollection, errorCollection);
-
-                // If the number of errors exceeded the max error count, then return
-                if (UpdateErrorCollectionAndCheckForMaxErrors(errorCollection, errorsForCurrentSchema, ref errorEncountered))
-                {
-                    return errorCollection;
-                }
-
-                // Add the schema to the collection if there are no errors. There are errors in which schema do not have any namespace.
-                // Also if there is an error encountered in one of the schema, we do not need to add the remaining schemas since
-                // we will never go to the resolve phase.
-                if (!errorEncountered)
-                {
-                    schemaCollection.Add(schema);
-                    schemaManager.AddSchema(schema);
-                    Debug.Assert(
-                        schemaCollection.All(
-                            s => s.SchemaVersion == schema.SchemaVersion || s.SchemaVersion != XmlConstants.UndefinedVersion));
-                }
-                index++;
-            }
-
-            // If there are no errors encountered in the parsing stage, we can proceed to the 
-            // parsing and validating phase
-            if (!errorEncountered)
-            {
-                foreach (var schema in schemaCollection)
-                {
-                    if (UpdateErrorCollectionAndCheckForMaxErrors(errorCollection, schema.Resolve(), ref errorEncountered))
-                    {
-                        return errorCollection;
-                    }
-                }
-
-                // If there are no errors encountered in the parsing stage, we can proceed to the 
-                // parsing and validating phase
-                if (!errorEncountered)
-                {
-                    foreach (var schema in schemaCollection)
-                    {
-                        if (UpdateErrorCollectionAndCheckForMaxErrors(errorCollection, schema.ValidateSchema(), ref errorEncountered))
-                        {
-                            return errorCollection;
-                        }
-                    }
-                }
-            }
-
-            return errorCollection;
-        }
-
-        // this method will move skip down to the first element, or to the end if it doesn't find one
-        internal static bool TryGetSchemaVersion(XmlReader reader, out double version, out DataSpace dataSpace)
-        {
-            // to make life simpler, we skip down to the first/root element, unless we're
-            // already there
-            if (!reader.EOF
-                && reader.NodeType != XmlNodeType.Element)
-            {
-                while (reader.Read()
-                       && reader.NodeType != XmlNodeType.Element)
-                {
-                }
-            }
-
-            if (!reader.EOF
-                &&
-                (reader.LocalName == XmlConstants.Schema || reader.LocalName == StorageMslConstructs.MappingElement))
-            {
-                return TryGetSchemaVersion(reader.NamespaceURI, out version, out dataSpace);
-            }
-
-            version = default(double);
-            dataSpace = default(DataSpace);
-            return false;
-        }
-
-        internal static bool TryGetSchemaVersion(string xmlNamespaceName, out double version, out DataSpace dataSpace)
-        {
-            switch (xmlNamespaceName)
-            {
-                case XmlConstants.ModelNamespace_1:
-                    version = XmlConstants.EdmVersionForV1;
-                    dataSpace = DataSpace.CSpace;
-                    return true;
-                case XmlConstants.ModelNamespace_1_1:
-                    version = XmlConstants.EdmVersionForV1_1;
-                    dataSpace = DataSpace.CSpace;
-                    return true;
-                case XmlConstants.ModelNamespace_2:
-                    version = XmlConstants.EdmVersionForV2;
-                    dataSpace = DataSpace.CSpace;
-                    return true;
-                case XmlConstants.ModelNamespace_3:
-                    version = XmlConstants.EdmVersionForV3;
-                    dataSpace = DataSpace.CSpace;
-                    return true;
-                case XmlConstants.TargetNamespace_1:
-                    version = XmlConstants.StoreVersionForV1;
-                    dataSpace = DataSpace.SSpace;
-                    return true;
-                case XmlConstants.TargetNamespace_2:
-                    version = XmlConstants.StoreVersionForV2;
-                    dataSpace = DataSpace.SSpace;
-                    return true;
-                case XmlConstants.TargetNamespace_3:
-                    version = XmlConstants.StoreVersionForV3;
-                    dataSpace = DataSpace.SSpace;
-                    return true;
-                case StorageMslConstructs.NamespaceUriV1:
-                    version = StorageMslConstructs.MappingVersionV1;
-                    dataSpace = DataSpace.CSSpace;
-                    return true;
-                case StorageMslConstructs.NamespaceUriV2:
-                    version = StorageMslConstructs.MappingVersionV2;
-                    dataSpace = DataSpace.CSSpace;
-                    return true;
-                case StorageMslConstructs.NamespaceUriV3:
-                    version = StorageMslConstructs.MappingVersionV3;
-                    dataSpace = DataSpace.CSSpace;
-                    return true;
-                default:
-                    version = default(Double);
-                    dataSpace = default(DataSpace);
-                    return false;
-            }
-        }
-
-        private static bool CheckIsSameVersion(
-            Schema schemaToBeAdded, IEnumerable<Schema> schemaCollection, List<EdmSchemaError> errorCollection)
-        {
-            if (schemaToBeAdded.SchemaVersion != XmlConstants.UndefinedVersion
-                && schemaCollection.Count() > 0)
-            {
-                if (
-                    schemaCollection.Any(
-                        s => s.SchemaVersion != XmlConstants.UndefinedVersion && s.SchemaVersion != schemaToBeAdded.SchemaVersion))
-                {
-                    errorCollection.Add(
-                        new EdmSchemaError(
-                            Strings.CannotLoadDifferentVersionOfSchemaInTheSameItemCollection,
-                            (int)ErrorCode.CannotLoadDifferentVersionOfSchemaInTheSameItemCollection,
-                            EdmSchemaErrorSeverity.Error));
-                }
-            }
-            return true;
-        }
-
-        public double SchemaVersion
-        {
-            get { return effectiveSchemaVersion; }
-        }
-
-        /// <summary>
-        /// Add the namespace of the given schema to the namespace lookup table
-        /// </summary>
-        public void AddSchema(Schema schema)
-        {
-            Debug.Assert(schema.DataModel == _dataModel, "DataModel must match");
-
-            if (_namespaceLookUpTable.Count == 0
-                && schema.DataModel != SchemaDataModelOption.ProviderManifestModel)
-            {
-                // Add the primitive type namespace to the namespace look up table
-                if (PrimitiveSchema.Namespace != null)
-                {
-                    _namespaceLookUpTable.Add(PrimitiveSchema.Namespace);
-                }
-            }
-
-            // Add the namespace to the namespaceLookUpTable. 
-            // Its okay to have multiple schemas with the same namespace
-            _namespaceLookUpTable.Add(schema.Namespace);
-        }
-
-        /// <summary>
-        /// Resolve the type - if the type is not found, return appropriate error
-        /// </summary>
-        public bool TryResolveType(string namespaceName, string typeName, out SchemaType schemaType)
-        {
-            // For resolving entity container names, namespace can be null
-            var fullyQualifiedName = String.IsNullOrEmpty(namespaceName) ? typeName : namespaceName + "." + typeName;
-
-            schemaType = SchemaTypes.LookUpEquivalentKey(fullyQualifiedName);
-            if (schemaType != null)
-            {
-                return true;
-            }
-
-            return false;
-        }
-
-        /// <summary>
-        /// Returns true if this is a valid namespace name or else returns false
-        /// </summary>
-        public bool IsValidNamespaceName(string namespaceName)
-        {
-            return _namespaceLookUpTable.Contains(namespaceName);
-        }
-
-        #endregion // Public Methods
-
-        #region Private Methods
-
-        /// <summary>
-        /// Checks if the xml reader has base uri. If it doesn't have, it adds error, other
-        /// returns the location from the base uri
-        /// </summary>
-        internal static bool TryGetBaseUri(XmlReader xmlReader, out string location)
-        {
-            var baseUri = xmlReader.BaseURI;
-            Uri uri = null;
-
-            if (!string.IsNullOrEmpty(baseUri)
-                &&
-                Uri.TryCreate(baseUri, UriKind.Absolute, out uri)
-                &&
-                uri.Scheme == "file")
-            {
-                location = Helper.GetFileNameFromUri(uri);
-                return true;
-            }
-            else
-            {
-                location = null;
-                return false;
-            }
-        }
-
-        /// <summary>
-        /// Add the given list of newErrors to the error collection. If there is a error in the new errors,
-        /// it sets the errorEncountered to true. Returns true if the number of errors encountered is more
-        /// than max errors
-        /// </summary>
-        private static bool UpdateErrorCollectionAndCheckForMaxErrors(
-            List<EdmSchemaError> errorCollection,
-            IList<EdmSchemaError> newErrors, ref bool errorEncountered)
-        {
-            // If we have encountered error already in one of the schemas, then we don't need to check for errors in the remaining schemas.
-            // Just keep aggregating the errors and throw them at the end.
-            if (!errorEncountered)
-            {
-                if (!MetadataHelper.CheckIfAllErrorsAreWarnings(newErrors))
-                {
-                    errorEncountered = true;
-                }
-            }
-
-            // Add the new errors to the error collection
-            errorCollection.AddRange(newErrors);
-
-            if (errorEncountered &&
-                errorCollection.Where(e => e.Severity == EdmSchemaErrorSeverity.Error).Count() > MaxErrorCount)
-            {
-                return true;
-            }
-            return false;
-        }
-
-        #endregion
-
-        #region Internal Properties
-
-        internal SchemaElementLookUpTable<SchemaType> SchemaTypes
-        {
-            get { return _schemaTypes; }
-        }
-
-        internal DbProviderManifest GetProviderManifest(Action<string, ErrorCode, EdmSchemaErrorSeverity> addError)
-        {
-            if (_providerManifest == null)
-            {
-                _providerManifest = _providerManifestNeeded(addError);
-            }
-            return _providerManifest;
-        }
-
-        internal SchemaDataModelOption DataModel
-        {
-            get { return _dataModel; }
-        }
-
-        internal void EnsurePrimitiveSchemaIsLoaded(double forSchemaVersion)
-        {
-            if (_primitiveSchema == null)
-            {
-                effectiveSchemaVersion = forSchemaVersion;
-                _primitiveSchema = new PrimitiveSchema(this);
-            }
-        }
-
-        internal PrimitiveSchema PrimitiveSchema
-        {
-            get { return _primitiveSchema; }
-        }
-
-        internal AttributeValueNotification ProviderNotification
-        {
-            get { return _providerNotification; }
-        }
-
-        internal AttributeValueNotification ProviderManifestTokenNotification
-        {
-            get { return _providerManifestTokenNotification; }
-        }
-
-        #endregion
-    }
-}
->>>>>>> b1a13653
+}