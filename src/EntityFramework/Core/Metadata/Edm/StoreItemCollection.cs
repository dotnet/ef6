<<<<<<< HEAD
// Copyright (c) Microsoft Open Technologies, Inc. All rights reserved. See License.txt in the project root for license information.

namespace System.Data.Entity.Core.Metadata.Edm
{
    using System.Collections.Generic;
    using System.Collections.ObjectModel;
    using System.Data.Common;
    using System.Data.Entity.Core.Common;
    using System.Data.Entity.Core.Common.QueryCache;
    using System.Data.Entity.Core.Common.Utils;
    using System.Data.Entity.Infrastructure.DependencyResolution;
    using System.Data.Entity.Resources;
    using System.Data.Entity.Utilities;
    using System.Diagnostics;
    using System.Diagnostics.CodeAnalysis;
    using System.Linq;
    using System.Runtime.Versioning;
    using System.Xml;

    /// <summary>
    /// Class for representing a collection of items in Store space.
    /// </summary>
    public partial class StoreItemCollection : ItemCollection
    {
        private double _schemaVersion = XmlConstants.UndefinedVersion;

        // Cache for primitive type maps for Edm to provider
        private readonly CacheForPrimitiveTypes _primitiveTypeMaps = new CacheForPrimitiveTypes();
        private readonly Memoizer<EdmFunction, EdmFunction> _cachedCTypeFunction;

        private readonly DbProviderManifest _providerManifest;
        private readonly string _providerInvariantName;
        private readonly string _providerManifestToken;
        private readonly DbProviderFactory _providerFactory;

        // Storing the query cache manager in the store item collection since all queries are currently bound to the
        // store. So storing it in StoreItemCollection makes sense. Also, since query cache requires version and other
        // stuff of the provider, we can assume that the connection is always open and we have the store metadata.
        // Also we can use the same cache manager both for Entity Client and Object Query, since query cache has
        // no reference to any metadata in OSpace. Also we assume that ObjectMaterializer loads the assembly
        // before it tries to do object materialization, since we might not have loaded an assembly in another workspace
        // where this store item collection is getting reused
        private readonly QueryCacheManager _queryCacheManager = QueryCacheManager.Create();

        /// <summary>
        /// For testing purposes only.
        /// </summary>
        internal StoreItemCollection()
            : base(DataSpace.SSpace)
        {
        }

        // used by EntityStoreSchemaGenerator to start with an empty (primitive types only) StoreItemCollection and 
        // add types discovered from the database
        internal StoreItemCollection(
            DbProviderFactory factory, DbProviderManifest manifest, string providerInvariantName, string providerManifestToken)
            : base(DataSpace.SSpace)
        {
            DebugCheck.NotNull(factory);
            DebugCheck.NotNull(manifest);

            _providerFactory = factory;
            _providerManifest = manifest;
            _providerInvariantName = providerInvariantName;
            _providerManifestToken = providerManifestToken;
            _cachedCTypeFunction = new Memoizer<EdmFunction, EdmFunction>(ConvertFunctionSignatureToCType, null);
            LoadProviderManifest(_providerManifest);
        }

        /// <summary>
        /// constructor that loads the metadata files from the specified xmlReaders, and returns the list of errors
        /// encountered during load as the out parameter errors.
        /// </summary>
        /// <param name="xmlReaders">xmlReaders where the CDM schemas are loaded</param>
        /// <param name="filePaths">the paths where the files can be found that match the xml readers collection</param>
        /// <param name="resolver"> </param>
        /// <param name="errors">An out parameter to return the collection of errors encountered while loading</param>
        [SuppressMessage("StyleCop.CSharp.DocumentationRules", "SA1614:ElementParameterDocumentationMustHaveText")]
        private StoreItemCollection(
            IEnumerable<XmlReader> xmlReaders,
            ReadOnlyCollection<string> filePaths,
            IDbDependencyResolver resolver,
            out IList<EdmSchemaError> errors)
            : base(DataSpace.SSpace)
        {
            DebugCheck.NotNull(xmlReaders);

            errors = Init(
                xmlReaders, filePaths, /* throwOnError */ false, resolver,
                out _providerManifest,
                out _providerFactory,
                out _providerInvariantName,
                out _providerManifestToken,
                out _cachedCTypeFunction);
        }

        /// <summary>
        /// constructor that loads the metadata files from the specified xmlReaders, and returns the list of errors
        /// encountered during load as the out parameter errors.
        /// </summary>
        /// <param name="xmlReaders"> xmlReaders where the CDM schemas are loaded </param>
        /// <param name="filePaths"> the paths where the files can be found that match the xml readers collection </param>
        internal StoreItemCollection(
            IEnumerable<XmlReader> xmlReaders,
            IEnumerable<string> filePaths)
            : base(DataSpace.SSpace)
        {
            DebugCheck.NotNull(filePaths);
            EntityUtil.CheckArgumentEmpty(ref xmlReaders, Strings.StoreItemCollectionMustHaveOneArtifact, "xmlReader");

            Init(
                xmlReaders, filePaths, /* throwOnError */ true, /* resolver */ null,
                out _providerManifest,
                out _providerFactory,
                out _providerInvariantName,
                out _providerManifestToken,
                out _cachedCTypeFunction);
        }

        /// <summary>
        /// Initializes a new instance of the <see cref="T:System.Data.Entity.Core.Metadata.Edm.StoreItemCollection" /> class using the specified XMLReader.
        /// </summary>
        /// <param name="xmlReaders">The XMLReader used to create metadata.</param>
        public StoreItemCollection(IEnumerable<XmlReader> xmlReaders)
            : base(DataSpace.SSpace)
        {
            Check.NotNull(xmlReaders, "xmlReaders");
            EntityUtil.CheckArgumentEmpty(ref xmlReaders, Strings.StoreItemCollectionMustHaveOneArtifact, "xmlReader");

            var composite = MetadataArtifactLoader.CreateCompositeFromXmlReaders(xmlReaders);
            Init(
                composite.GetReaders(),
                composite.GetPaths(),
                /* throwOnError */ true,
                /* resolver */ null,
                out _providerManifest,
                out _providerFactory,
                out _providerInvariantName,
                out _providerManifestToken,
                out _cachedCTypeFunction);
        }

        /// <summary>Initializes a new instances of the <see cref="T:System.Data.Entity.Core.Metadata.Edm.StoreItemCollection" /> class.</summary>
        /// <param name="model">The model of the <see cref="T:System.Data.Entity.Core.Metadata.Edm.StoreItemCollection" />.</param>
        public StoreItemCollection(EdmModel model)
            : base(DataSpace.SSpace)
        {
            Check.NotNull(model, "model");
            DebugCheck.NotNull(model.ProviderInfo);
            DebugCheck.NotNull(model.ProviderManifest);

            _providerManifest = model.ProviderManifest;
            _providerInvariantName = model.ProviderInfo.ProviderInvariantName;
            _providerFactory = DbConfiguration.DependencyResolver.GetService<DbProviderFactory>(_providerInvariantName);
            _providerManifestToken = model.ProviderInfo.ProviderManifestToken;
            _cachedCTypeFunction = new Memoizer<EdmFunction, EdmFunction>(ConvertFunctionSignatureToCType, null);

            LoadProviderManifest(_providerManifest);

            _schemaVersion = model.SchemaVersion;

            model.Validate();

            foreach (var globalItem in model.GlobalItems)
            {
                globalItem.SetReadOnly();

                AddInternal(globalItem);
            }
        }

        /// <summary>
        /// Initializes a new instance of the <see cref="T:System.Data.Entity.Core.Metadata.Edm.StoreItemCollection" /> class using the specified file paths.
        /// </summary>
        /// <param name="filePaths">The file paths used to create metadata.</param>
        [ResourceExposure(ResourceScope.Machine)] //Exposes the file path names which are a Machine resource
        [ResourceConsumption(ResourceScope.Machine)]
        //For MetadataArtifactLoader.CreateCompositeFromFilePaths method call but we do not create the file paths in this method 
        public StoreItemCollection(params string[] filePaths)
            : base(DataSpace.SSpace)
        {
            Check.NotNull(filePaths, "filePaths");
            IEnumerable<string> enumerableFilePaths = filePaths;
            EntityUtil.CheckArgumentEmpty(ref enumerableFilePaths, Strings.StoreItemCollectionMustHaveOneArtifact, "filePaths");

            // Wrap the file paths in instances of the MetadataArtifactLoader class, which provides
            // an abstraction and a uniform interface over a diverse set of metadata artifacts.
            //
            MetadataArtifactLoader composite = null;
            List<XmlReader> readers = null;
            try
            {
                composite = MetadataArtifactLoader.CreateCompositeFromFilePaths(enumerableFilePaths, XmlConstants.SSpaceSchemaExtension);
                readers = composite.CreateReaders(DataSpace.SSpace);
                var ieReaders = readers.AsEnumerable();
                EntityUtil.CheckArgumentEmpty(ref ieReaders, Strings.StoreItemCollectionMustHaveOneArtifact, "filePaths");

                Init(
                    readers,
                    composite.GetPaths(DataSpace.SSpace), /* throwOnError */ true, /* resolver */ null,
                    out _providerManifest,
                    out _providerFactory,
                    out _providerInvariantName,
                    out _providerManifestToken,
                    out _cachedCTypeFunction);
            }
            finally
            {
                if (readers != null)
                {
                    Helper.DisposeXmlReaders(readers);
                }
            }
        }

        private IList<EdmSchemaError> Init(
            IEnumerable<XmlReader> xmlReaders,
            IEnumerable<string> filePaths,
            bool throwOnError,
            IDbDependencyResolver resolver,
            out DbProviderManifest providerManifest,
            out DbProviderFactory providerFactory,
            out string providerInvariantName,
            out string providerManifestToken,
            out Memoizer<EdmFunction, EdmFunction> cachedCTypeFunction)
        {
            DebugCheck.NotNull(xmlReaders);
            // 'filePaths' can be null

            cachedCTypeFunction = new Memoizer<EdmFunction, EdmFunction>(ConvertFunctionSignatureToCType, null);

            var loader = new Loader(xmlReaders, filePaths, throwOnError, resolver);
            providerFactory = loader.ProviderFactory;
            providerManifest = loader.ProviderManifest;
            providerManifestToken = loader.ProviderManifestToken;
            providerInvariantName = loader.ProviderInvariantName;

            // load the items into the colleciton
            if (!loader.HasNonWarningErrors)
            {
                LoadProviderManifest(loader.ProviderManifest /* check for system namespace */);
                var errorList = EdmItemCollection.LoadItems(_providerManifest, loader.Schemas, this);
                foreach (var error in errorList)
                {
                    loader.Errors.Add(error);
                }

                if (throwOnError && errorList.Count != 0)
                {
                    loader.ThrowOnNonWarningErrors();
                }
            }

            return loader.Errors;
        }

        /// <summary>
        /// Returns the query cache manager
        /// </summary>
        internal QueryCacheManager QueryCacheManager
        {
            get { return _queryCacheManager; }
        }

        /// <summary>Gets the provider factory of the StoreItemCollection.</summary>
        /// <returns>The provider factory of the StoreItemCollection.</returns>
        public virtual DbProviderFactory ProviderFactory
        {
            get { return _providerFactory; }
        }

        /// <summary>Gets the provider manifest of the StoreItemCollection.</summary>
        /// <returns>The provider manifest of the StoreItemCollection.</returns>
        public virtual DbProviderManifest ProviderManifest
        {
            get { return _providerManifest; }
        }

        /// <summary>Gets the manifest token of the StoreItemCollection.</summary>
        /// <returns>The manifest token of the StoreItemCollection.</returns>
        public virtual string ProviderManifestToken
        {
            get { return _providerManifestToken; }
        }

        /// <summary>Gets the invariant name of the StoreItemCollection.</summary>
        /// <returns>The invariant name of the StoreItemCollection.</returns>
        public virtual string ProviderInvariantName
        {
            get { return _providerInvariantName; }
        }

        /// <summary>Gets the version of the store schema for this collection.</summary>
        /// <returns>The version of the store schema for this collection.</returns>
        public Double StoreSchemaVersion
        {
            get { return _schemaVersion; }
            internal set { _schemaVersion = value; }
        }

        /// <summary>
        /// Returns a collection of the <see cref="T:System.Data.Entity.Core.Metadata.Edm.PrimitiveType" /> objects.
        /// </summary>
        /// <returns>
        /// A <see cref="T:System.Collections.ObjectModel.ReadOnlyCollection`1" /> object that represents the collection of the
        /// <see
        ///     cref="T:System.Data.Entity.Core.Metadata.Edm.PrimitiveType" />
        /// objects.
        /// </returns>
        [SuppressMessage("Microsoft.Design", "CA1024:UsePropertiesWhereAppropriate")]
        public virtual ReadOnlyCollection<PrimitiveType> GetPrimitiveTypes()
        {
            return _primitiveTypeMaps.GetTypes();
        }

        /// <summary>
        /// Given the canonical primitive type, get the mapping primitive type in the given dataspace
        /// </summary>
        /// <param name="primitiveTypeKind"> canonical primitive type </param>
        /// <returns> The mapped scalar type </returns>
        internal override PrimitiveType GetMappedPrimitiveType(PrimitiveTypeKind primitiveTypeKind)
        {
            PrimitiveType type = null;
            _primitiveTypeMaps.TryGetType(primitiveTypeKind, null, out type);
            return type;
        }

        /// <summary>
        /// checks if the schemaKey refers to the provider manifest schema key
        /// and if true, loads the provider manifest
        /// </summary>
        /// <param name="storeManifest"> The store manifest </param>
        private void LoadProviderManifest(DbProviderManifest storeManifest)
        {
            foreach (var primitiveType in storeManifest.GetStoreTypes())
            {
                //Add it to the collection and the primitive type maps
                AddInternal(primitiveType);
                _primitiveTypeMaps.Add(primitiveType);
            }

            foreach (var function in storeManifest.GetStoreFunctions())
            {
                AddInternal(function);
            }
        }

        /// <summary>
        /// Get all the overloads of the function with the given name, this method is used for internal perspective
        /// </summary>
        /// <param name="functionName"> The full name of the function </param>
        /// <param name="ignoreCase"> true for case-insensitive lookup </param>
        /// <returns> A collection of all the functions with the given name in the given data space </returns>
        /// <exception cref="System.ArgumentNullException">Thrown if functionaName argument passed in is null</exception>
        internal ReadOnlyCollection<EdmFunction> GetCTypeFunctions(string functionName, bool ignoreCase)
        {
            ReadOnlyCollection<EdmFunction> functionOverloads;

            if (FunctionLookUpTable.TryGetValue(functionName, out functionOverloads))
            {
                functionOverloads = ConvertToCTypeFunctions(functionOverloads);
                if (ignoreCase)
                {
                    return functionOverloads;
                }

                return GetCaseSensitiveFunctions(functionOverloads, functionName);
            }

            return Helper.EmptyEdmFunctionReadOnlyCollection;
        }

        private ReadOnlyCollection<EdmFunction> ConvertToCTypeFunctions(
            ReadOnlyCollection<EdmFunction> functionOverloads)
        {
            var cTypeFunctions = new List<EdmFunction>();
            foreach (var sTypeFunction in functionOverloads)
            {
                cTypeFunctions.Add(ConvertToCTypeFunction(sTypeFunction));
            }
            return new ReadOnlyCollection<EdmFunction>(cTypeFunctions);
        }

        internal EdmFunction ConvertToCTypeFunction(EdmFunction sTypeFunction)
        {
            return _cachedCTypeFunction.Evaluate(sTypeFunction);
        }

        /// <summary>
        /// Convert the S type function parameters and returnType to C types.
        /// </summary>
        private EdmFunction ConvertFunctionSignatureToCType(EdmFunction sTypeFunction)
        {
            Debug.Assert(sTypeFunction.DataSpace == DataSpace.SSpace, "sTypeFunction.DataSpace == Edm.DataSpace.SSpace");

            if (sTypeFunction.IsFromProviderManifest)
            {
                return sTypeFunction;
            }

            FunctionParameter returnParameter = null;
            if (sTypeFunction.ReturnParameter != null)
            {
                var edmTypeUsageReturnParameter =
                    MetadataHelper.ConvertStoreTypeUsageToEdmTypeUsage(sTypeFunction.ReturnParameter.TypeUsage);

                returnParameter =
                    new FunctionParameter(
                        sTypeFunction.ReturnParameter.Name,
                        edmTypeUsageReturnParameter,
                        sTypeFunction.ReturnParameter.GetParameterMode());
            }

            var parameters = new List<FunctionParameter>();
            if (sTypeFunction.Parameters.Count > 0)
            {
                foreach (var parameter in sTypeFunction.Parameters)
                {
                    var edmTypeUsage = MetadataHelper.ConvertStoreTypeUsageToEdmTypeUsage(parameter.TypeUsage);

                    var edmTypeParameter = new FunctionParameter(parameter.Name, edmTypeUsage, parameter.GetParameterMode());
                    parameters.Add(edmTypeParameter);
                }
            }

            var returnParameters =
                returnParameter == null ? new FunctionParameter[0] : new[] { returnParameter };
            var edmFunction = new EdmFunction(
                sTypeFunction.Name,
                sTypeFunction.NamespaceName,
                DataSpace.CSpace,
                new EdmFunctionPayload
                    {
                        Schema = sTypeFunction.Schema,
                        StoreFunctionName = sTypeFunction.StoreFunctionNameAttribute,
                        CommandText = sTypeFunction.CommandTextAttribute,
                        IsAggregate = sTypeFunction.AggregateAttribute,
                        IsBuiltIn = sTypeFunction.BuiltInAttribute,
                        IsNiladic = sTypeFunction.NiladicFunctionAttribute,
                        IsComposable = sTypeFunction.IsComposableAttribute,
                        IsFromProviderManifest = sTypeFunction.IsFromProviderManifest,
                        IsCachedStoreFunction = true,
                        IsFunctionImport = sTypeFunction.IsFunctionImport,
                        ReturnParameters = returnParameters,
                        Parameters = parameters.ToArray(),
                        ParameterTypeSemantics = sTypeFunction.ParameterTypeSemanticsAttribute,
                    });

            edmFunction.SetReadOnly();

            return edmFunction;
        }

        /// <summary>
        /// Factory method that creates a <see cref="StoreItemCollection" />.
        /// </summary>
        /// <param name="xmlReaders">
        /// SSDL artifacts to load. Must not be <c>null</c>.
        /// </param>
        /// <param name="filePaths">
        /// Paths to SSDL artifacts. Used in error messages. Can be <c>null</c> in which case
        /// the base Uri of the XmlReader will be used as a path.
        /// </param>
        /// <param name="resolver">
        /// Custom resolver. Currently used to resolve DbProviderServices implementation. If <c>null</c>
        /// the default resolver will be used.
        /// </param>
        /// <param name="errors">
        /// The collection of errors encountered while loading.
        /// </param>
        /// <returns>
        /// <see cref="StoreItemCollection" /> instance if no errors encountered. Otherwise <c>null</c>.
        /// </returns>
        public static StoreItemCollection Create(
            IEnumerable<XmlReader> xmlReaders,
            ReadOnlyCollection<string> filePaths,
            IDbDependencyResolver resolver,
            out IList<EdmSchemaError> errors)
        {
            Check.NotNull(xmlReaders, "xmlReaders");
            EntityUtil.CheckArgumentContainsNull(ref xmlReaders, "xmlReaders");
            EntityUtil.CheckArgumentEmpty(ref xmlReaders, Strings.StoreItemCollectionMustHaveOneArtifact, "xmlReaders");

            var storeItemCollection = new StoreItemCollection(xmlReaders, filePaths, resolver, out errors);

            return errors != null && errors.Count > 0 ? null : storeItemCollection;
        }
    }
}
=======
// Copyright (c) Microsoft Open Technologies, Inc. All rights reserved. See License.txt in the project root for license information.

namespace System.Data.Entity.Core.Metadata.Edm
{
    using System.Collections.Generic;
    using System.Collections.ObjectModel;
    using System.Data.Common;
    using System.Data.Entity.Core.Common;
    using System.Data.Entity.Core.Common.QueryCache;
    using System.Data.Entity.Core.Common.Utils;
    using System.Data.Entity.Infrastructure.DependencyResolution;
    using System.Data.Entity.Resources;
    using System.Data.Entity.Utilities;
    using System.Diagnostics;
    using System.Diagnostics.CodeAnalysis;
    using System.Linq;
    using System.Runtime.Versioning;
    using System.Xml;

    /// <summary>
    /// Class for representing a collection of items in Store space.
    /// </summary>
    public partial class StoreItemCollection : ItemCollection
    {
        private double _schemaVersion = XmlConstants.UndefinedVersion;

        // Cache for primitive type maps for Edm to provider
        private readonly CacheForPrimitiveTypes _primitiveTypeMaps = new CacheForPrimitiveTypes();
        private readonly Memoizer<EdmFunction, EdmFunction> _cachedCTypeFunction;

        private readonly DbProviderManifest _providerManifest;
        private readonly string _providerInvariantName;
        private readonly string _providerManifestToken;
        private readonly DbProviderFactory _providerFactory;

        // Storing the query cache manager in the store item collection since all queries are currently bound to the
        // store. So storing it in StoreItemCollection makes sense. Also, since query cache requires version and other
        // stuff of the provider, we can assume that the connection is always open and we have the store metadata.
        // Also we can use the same cache manager both for Entity Client and Object Query, since query cache has
        // no reference to any metadata in OSpace. Also we assume that ObjectMaterializer loads the assembly
        // before it tries to do object materialization, since we might not have loaded an assembly in another workspace
        // where this store item collection is getting reused
        private readonly QueryCacheManager _queryCacheManager = QueryCacheManager.Create();

        /// <summary>
        /// For testing purposes only.
        /// </summary>
        internal StoreItemCollection()
            : base(DataSpace.SSpace)
        {
        }

        // used by EntityStoreSchemaGenerator to start with an empty (primitive types only) StoreItemCollection and 
        // add types discovered from the database
        internal StoreItemCollection(
            DbProviderFactory factory, DbProviderManifest manifest, string providerInvariantName, string providerManifestToken)
            : base(DataSpace.SSpace)
        {
            DebugCheck.NotNull(factory);
            DebugCheck.NotNull(manifest);

            _providerFactory = factory;
            _providerManifest = manifest;
            _providerInvariantName = providerInvariantName;
            _providerManifestToken = providerManifestToken;
            _cachedCTypeFunction = new Memoizer<EdmFunction, EdmFunction>(ConvertFunctionSignatureToCType, null);
            LoadProviderManifest(_providerManifest);
        }

        /// <summary>
        /// constructor that loads the metadata files from the specified xmlReaders, and returns the list of errors
        /// encountered during load as the out parameter errors.
        /// </summary>
        /// <param name="xmlReaders">xmlReaders where the CDM schemas are loaded</param>
        /// <param name="filePaths">the paths where the files can be found that match the xml readers collection</param>
        /// <param name="resolver"> </param>
        /// <param name="errors">An out parameter to return the collection of errors encountered while loading</param>
        [SuppressMessage("StyleCop.CSharp.DocumentationRules", "SA1614:ElementParameterDocumentationMustHaveText")]
        private StoreItemCollection(
            IEnumerable<XmlReader> xmlReaders,
            ReadOnlyCollection<string> filePaths,
            IDbDependencyResolver resolver,
            out IList<EdmSchemaError> errors)
            : base(DataSpace.SSpace)
        {
            DebugCheck.NotNull(xmlReaders);

            errors = Init(
                xmlReaders, filePaths, /* throwOnError */ false, resolver,
                out _providerManifest,
                out _providerFactory,
                out _providerInvariantName,
                out _providerManifestToken,
                out _cachedCTypeFunction);
        }

        /// <summary>
        /// constructor that loads the metadata files from the specified xmlReaders, and returns the list of errors
        /// encountered during load as the out parameter errors.
        /// </summary>
        /// <param name="xmlReaders"> xmlReaders where the CDM schemas are loaded </param>
        /// <param name="filePaths"> the paths where the files can be found that match the xml readers collection </param>
        internal StoreItemCollection(
            IEnumerable<XmlReader> xmlReaders,
            IEnumerable<string> filePaths)
            : base(DataSpace.SSpace)
        {
            DebugCheck.NotNull(filePaths);
            EntityUtil.CheckArgumentEmpty(ref xmlReaders, Strings.StoreItemCollectionMustHaveOneArtifact, "xmlReader");

            Init(
                xmlReaders, filePaths, /* throwOnError */ true, /* resolver */ null,
                out _providerManifest,
                out _providerFactory,
                out _providerInvariantName,
                out _providerManifestToken,
                out _cachedCTypeFunction);
        }

        /// <summary>
        /// Initializes a new instance of the <see cref="T:System.Data.Entity.Core.Metadata.Edm.StoreItemCollection" /> class using the specified XMLReader.
        /// </summary>
        /// <param name="xmlReaders">The XMLReader used to create metadata.</param>
        public StoreItemCollection(IEnumerable<XmlReader> xmlReaders)
            : base(DataSpace.SSpace)
        {
            Check.NotNull(xmlReaders, "xmlReaders");
            EntityUtil.CheckArgumentEmpty(ref xmlReaders, Strings.StoreItemCollectionMustHaveOneArtifact, "xmlReader");

            var composite = MetadataArtifactLoader.CreateCompositeFromXmlReaders(xmlReaders);
            Init(
                composite.GetReaders(),
                composite.GetPaths(),
                /* throwOnError */ true,
                /* resolver */ null,
                out _providerManifest,
                out _providerFactory,
                out _providerInvariantName,
                out _providerManifestToken,
                out _cachedCTypeFunction);
        }

        /// <summary>Initializes a new instances of the <see cref="T:System.Data.Entity.Core.Metadata.Edm.StoreItemCollection" /> class.</summary>
        /// <param name="model">The model of the <see cref="T:System.Data.Entity.Core.Metadata.Edm.StoreItemCollection" />.</param>
        public StoreItemCollection(EdmModel model)
            : base(DataSpace.SSpace)
        {
            Check.NotNull(model, "model");
            DebugCheck.NotNull(model.ProviderInfo);
            DebugCheck.NotNull(model.ProviderManifest);

            _providerManifest = model.ProviderManifest;
            _providerInvariantName = model.ProviderInfo.ProviderInvariantName;
            _providerFactory = DbConfiguration.DependencyResolver.GetService<DbProviderFactory>(_providerInvariantName);
            _providerManifestToken = model.ProviderInfo.ProviderManifestToken;
            _cachedCTypeFunction = new Memoizer<EdmFunction, EdmFunction>(ConvertFunctionSignatureToCType, null);

            LoadProviderManifest(_providerManifest);

            _schemaVersion = model.SchemaVersion;

            model.Validate();

            foreach (var globalItem in model.GlobalItems)
            {
                globalItem.SetReadOnly();

                AddInternal(globalItem);
            }
        }

        /// <summary>
        /// Initializes a new instance of the <see cref="T:System.Data.Entity.Core.Metadata.Edm.StoreItemCollection" /> class using the specified file paths.
        /// </summary>
        /// <param name="filePaths">The file paths used to create metadata.</param>
        [ResourceExposure(ResourceScope.Machine)] //Exposes the file path names which are a Machine resource
        [ResourceConsumption(ResourceScope.Machine)]
        //For MetadataArtifactLoader.CreateCompositeFromFilePaths method call but we do not create the file paths in this method 
        public StoreItemCollection(params string[] filePaths)
            : base(DataSpace.SSpace)
        {
            Check.NotNull(filePaths, "filePaths");
            IEnumerable<string> enumerableFilePaths = filePaths;
            EntityUtil.CheckArgumentEmpty(ref enumerableFilePaths, Strings.StoreItemCollectionMustHaveOneArtifact, "filePaths");

            // Wrap the file paths in instances of the MetadataArtifactLoader class, which provides
            // an abstraction and a uniform interface over a diverse set of metadata artifacts.
            //
            MetadataArtifactLoader composite = null;
            List<XmlReader> readers = null;
            try
            {
                composite = MetadataArtifactLoader.CreateCompositeFromFilePaths(enumerableFilePaths, XmlConstants.SSpaceSchemaExtension);
                readers = composite.CreateReaders(DataSpace.SSpace);
                var ieReaders = readers.AsEnumerable();
                EntityUtil.CheckArgumentEmpty(ref ieReaders, Strings.StoreItemCollectionMustHaveOneArtifact, "filePaths");

                Init(
                    readers,
                    composite.GetPaths(DataSpace.SSpace), /* throwOnError */ true, /* resolver */ null,
                    out _providerManifest,
                    out _providerFactory,
                    out _providerInvariantName,
                    out _providerManifestToken,
                    out _cachedCTypeFunction);
            }
            finally
            {
                if (readers != null)
                {
                    Helper.DisposeXmlReaders(readers);
                }
            }
        }

        private IList<EdmSchemaError> Init(
            IEnumerable<XmlReader> xmlReaders,
            IEnumerable<string> filePaths,
            bool throwOnError,
            IDbDependencyResolver resolver,
            out DbProviderManifest providerManifest,
            out DbProviderFactory providerFactory,
            out string providerInvariantName,
            out string providerManifestToken,
            out Memoizer<EdmFunction, EdmFunction> cachedCTypeFunction)
        {
            DebugCheck.NotNull(xmlReaders);
            // 'filePaths' can be null

            cachedCTypeFunction = new Memoizer<EdmFunction, EdmFunction>(ConvertFunctionSignatureToCType, null);

            var loader = new Loader(xmlReaders, filePaths, throwOnError, resolver);
            providerFactory = loader.ProviderFactory;
            providerManifest = loader.ProviderManifest;
            providerManifestToken = loader.ProviderManifestToken;
            providerInvariantName = loader.ProviderInvariantName;

            // load the items into the colleciton
            if (!loader.HasNonWarningErrors)
            {
                LoadProviderManifest(loader.ProviderManifest /* check for system namespace */);
                var errorList = EdmItemCollection.LoadItems(_providerManifest, loader.Schemas, this);
                foreach (var error in errorList)
                {
                    loader.Errors.Add(error);
                }

                if (throwOnError && errorList.Count != 0)
                {
                    loader.ThrowOnNonWarningErrors();
                }
            }

            return loader.Errors;
        }

        /// <summary>
        /// Returns the query cache manager
        /// </summary>
        internal QueryCacheManager QueryCacheManager
        {
            get { return _queryCacheManager; }
        }

        /// <summary>Gets the provider factory of the StoreItemCollection.</summary>
        /// <returns>The provider factory of the StoreItemCollection.</returns>
        public virtual DbProviderFactory ProviderFactory
        {
            get { return _providerFactory; }
        }

        /// <summary>Gets the provider manifest of the StoreItemCollection.</summary>
        /// <returns>The provider manifest of the StoreItemCollection.</returns>
        public virtual DbProviderManifest ProviderManifest
        {
            get { return _providerManifest; }
        }

        /// <summary>Gets the manifest token of the StoreItemCollection.</summary>
        /// <returns>The manifest token of the StoreItemCollection.</returns>
        public virtual string ProviderManifestToken
        {
            get { return _providerManifestToken; }
        }

        /// <summary>Gets the invariant name of the StoreItemCollection.</summary>
        /// <returns>The invariant name of the StoreItemCollection.</returns>
        public virtual string ProviderInvariantName
        {
            get { return _providerInvariantName; }
        }

        /// <summary>Gets the version of the store schema for this collection.</summary>
        /// <returns>The version of the store schema for this collection.</returns>
        public Double StoreSchemaVersion
        {
            get { return _schemaVersion; }
            internal set { _schemaVersion = value; }
        }

        /// <summary>
        /// Returns a collection of the <see cref="T:System.Data.Entity.Core.Metadata.Edm.PrimitiveType" /> objects.
        /// </summary>
        /// <returns>
        /// A <see cref="T:System.Collections.ObjectModel.ReadOnlyCollection`1" /> object that represents the collection of the
        /// <see
        ///     cref="T:System.Data.Entity.Core.Metadata.Edm.PrimitiveType" />
        /// objects.
        /// </returns>
        [SuppressMessage("Microsoft.Design", "CA1024:UsePropertiesWhereAppropriate")]
        public virtual ReadOnlyCollection<PrimitiveType> GetPrimitiveTypes()
        {
            return _primitiveTypeMaps.GetTypes();
        }

        /// <summary>
        /// Given the canonical primitive type, get the mapping primitive type in the given dataspace
        /// </summary>
        /// <param name="primitiveTypeKind"> canonical primitive type </param>
        /// <returns> The mapped scalar type </returns>
        internal override PrimitiveType GetMappedPrimitiveType(PrimitiveTypeKind primitiveTypeKind)
        {
            PrimitiveType type = null;
            _primitiveTypeMaps.TryGetType(primitiveTypeKind, null, out type);
            return type;
        }

        /// <summary>
        /// checks if the schemaKey refers to the provider manifest schema key
        /// and if true, loads the provider manifest
        /// </summary>
        /// <param name="storeManifest"> The store manifest </param>
        private void LoadProviderManifest(DbProviderManifest storeManifest)
        {
            foreach (var primitiveType in storeManifest.GetStoreTypes())
            {
                //Add it to the collection and the primitive type maps
                AddInternal(primitiveType);
                _primitiveTypeMaps.Add(primitiveType);
            }

            foreach (var function in storeManifest.GetStoreFunctions())
            {
                AddInternal(function);
            }
        }

        /// <summary>
        /// Get all the overloads of the function with the given name, this method is used for internal perspective
        /// </summary>
        /// <param name="functionName"> The full name of the function </param>
        /// <param name="ignoreCase"> true for case-insensitive lookup </param>
        /// <returns> A collection of all the functions with the given name in the given data space </returns>
        /// <exception cref="System.ArgumentNullException">Thrown if functionaName argument passed in is null</exception>
        internal ReadOnlyCollection<EdmFunction> GetCTypeFunctions(string functionName, bool ignoreCase)
        {
            ReadOnlyCollection<EdmFunction> functionOverloads;

            if (FunctionLookUpTable.TryGetValue(functionName, out functionOverloads))
            {
                functionOverloads = ConvertToCTypeFunctions(functionOverloads);
                if (ignoreCase)
                {
                    return functionOverloads;
                }

                return GetCaseSensitiveFunctions(functionOverloads, functionName);
            }

            return Helper.EmptyEdmFunctionReadOnlyCollection;
        }

        private ReadOnlyCollection<EdmFunction> ConvertToCTypeFunctions(
            ReadOnlyCollection<EdmFunction> functionOverloads)
        {
            var cTypeFunctions = new List<EdmFunction>();
            foreach (var sTypeFunction in functionOverloads)
            {
                cTypeFunctions.Add(ConvertToCTypeFunction(sTypeFunction));
            }
            return cTypeFunctions.AsReadOnly();
        }

        internal EdmFunction ConvertToCTypeFunction(EdmFunction sTypeFunction)
        {
            return _cachedCTypeFunction.Evaluate(sTypeFunction);
        }

        /// <summary>
        /// Convert the S type function parameters and returnType to C types.
        /// </summary>
        private EdmFunction ConvertFunctionSignatureToCType(EdmFunction sTypeFunction)
        {
            Debug.Assert(sTypeFunction.DataSpace == DataSpace.SSpace, "sTypeFunction.DataSpace == Edm.DataSpace.SSpace");

            if (sTypeFunction.IsFromProviderManifest)
            {
                return sTypeFunction;
            }

            FunctionParameter returnParameter = null;
            if (sTypeFunction.ReturnParameter != null)
            {
                var edmTypeUsageReturnParameter =
                    MetadataHelper.ConvertStoreTypeUsageToEdmTypeUsage(sTypeFunction.ReturnParameter.TypeUsage);

                returnParameter =
                    new FunctionParameter(
                        sTypeFunction.ReturnParameter.Name,
                        edmTypeUsageReturnParameter,
                        sTypeFunction.ReturnParameter.GetParameterMode());
            }

            var parameters = new List<FunctionParameter>();
            if (sTypeFunction.Parameters.Count > 0)
            {
                foreach (var parameter in sTypeFunction.Parameters)
                {
                    var edmTypeUsage = MetadataHelper.ConvertStoreTypeUsageToEdmTypeUsage(parameter.TypeUsage);

                    var edmTypeParameter = new FunctionParameter(parameter.Name, edmTypeUsage, parameter.GetParameterMode());
                    parameters.Add(edmTypeParameter);
                }
            }

            var returnParameters =
                returnParameter == null ? new FunctionParameter[0] : new[] { returnParameter };
            var edmFunction = new EdmFunction(
                sTypeFunction.Name,
                sTypeFunction.NamespaceName,
                DataSpace.CSpace,
                new EdmFunctionPayload
                    {
                        Schema = sTypeFunction.Schema,
                        StoreFunctionName = sTypeFunction.StoreFunctionNameAttribute,
                        CommandText = sTypeFunction.CommandTextAttribute,
                        IsAggregate = sTypeFunction.AggregateAttribute,
                        IsBuiltIn = sTypeFunction.BuiltInAttribute,
                        IsNiladic = sTypeFunction.NiladicFunctionAttribute,
                        IsComposable = sTypeFunction.IsComposableAttribute,
                        IsFromProviderManifest = sTypeFunction.IsFromProviderManifest,
                        IsCachedStoreFunction = true,
                        IsFunctionImport = sTypeFunction.IsFunctionImport,
                        ReturnParameters = returnParameters,
                        Parameters = parameters.ToArray(),
                        ParameterTypeSemantics = sTypeFunction.ParameterTypeSemanticsAttribute,
                    });

            edmFunction.SetReadOnly();

            return edmFunction;
        }

        /// <summary>
        /// Factory method that creates a <see cref="StoreItemCollection" />.
        /// </summary>
        /// <param name="xmlReaders">
        /// SSDL artifacts to load. Must not be <c>null</c>.
        /// </param>
        /// <param name="filePaths">
        /// Paths to SSDL artifacts. Used in error messages. Can be <c>null</c> in which case
        /// the base Uri of the XmlReader will be used as a path.
        /// </param>
        /// <param name="resolver">
        /// Custom resolver. Currently used to resolve DbProviderServices implementation. If <c>null</c>
        /// the default resolver will be used.
        /// </param>
        /// <param name="errors">
        /// The collection of errors encountered while loading.
        /// </param>
        /// <returns>
        /// <see cref="StoreItemCollection" /> instance if no errors encountered. Otherwise <c>null</c>.
        /// </returns>
        public static StoreItemCollection Create(
            IEnumerable<XmlReader> xmlReaders,
            ReadOnlyCollection<string> filePaths,
            IDbDependencyResolver resolver,
            out IList<EdmSchemaError> errors)
        {
            Check.NotNull(xmlReaders, "xmlReaders");
            EntityUtil.CheckArgumentContainsNull(ref xmlReaders, "xmlReaders");
            EntityUtil.CheckArgumentEmpty(ref xmlReaders, Strings.StoreItemCollectionMustHaveOneArtifact, "xmlReaders");

            var storeItemCollection = new StoreItemCollection(xmlReaders, filePaths, resolver, out errors);

            return errors != null && errors.Count > 0 ? null : storeItemCollection;
        }
    }
}
>>>>>>> b1a13653
<|MERGE_RESOLUTION|>--- conflicted
+++ resolved
@@ -1,4 +1,3 @@
-<<<<<<< HEAD
 // Copyright (c) Microsoft Open Technologies, Inc. All rights reserved. See License.txt in the project root for license information.
 
 namespace System.Data.Entity.Core.Metadata.Edm
@@ -487,495 +486,4 @@
             return errors != null && errors.Count > 0 ? null : storeItemCollection;
         }
     }
-}
-=======
-// Copyright (c) Microsoft Open Technologies, Inc. All rights reserved. See License.txt in the project root for license information.
-
-namespace System.Data.Entity.Core.Metadata.Edm
-{
-    using System.Collections.Generic;
-    using System.Collections.ObjectModel;
-    using System.Data.Common;
-    using System.Data.Entity.Core.Common;
-    using System.Data.Entity.Core.Common.QueryCache;
-    using System.Data.Entity.Core.Common.Utils;
-    using System.Data.Entity.Infrastructure.DependencyResolution;
-    using System.Data.Entity.Resources;
-    using System.Data.Entity.Utilities;
-    using System.Diagnostics;
-    using System.Diagnostics.CodeAnalysis;
-    using System.Linq;
-    using System.Runtime.Versioning;
-    using System.Xml;
-
-    /// <summary>
-    /// Class for representing a collection of items in Store space.
-    /// </summary>
-    public partial class StoreItemCollection : ItemCollection
-    {
-        private double _schemaVersion = XmlConstants.UndefinedVersion;
-
-        // Cache for primitive type maps for Edm to provider
-        private readonly CacheForPrimitiveTypes _primitiveTypeMaps = new CacheForPrimitiveTypes();
-        private readonly Memoizer<EdmFunction, EdmFunction> _cachedCTypeFunction;
-
-        private readonly DbProviderManifest _providerManifest;
-        private readonly string _providerInvariantName;
-        private readonly string _providerManifestToken;
-        private readonly DbProviderFactory _providerFactory;
-
-        // Storing the query cache manager in the store item collection since all queries are currently bound to the
-        // store. So storing it in StoreItemCollection makes sense. Also, since query cache requires version and other
-        // stuff of the provider, we can assume that the connection is always open and we have the store metadata.
-        // Also we can use the same cache manager both for Entity Client and Object Query, since query cache has
-        // no reference to any metadata in OSpace. Also we assume that ObjectMaterializer loads the assembly
-        // before it tries to do object materialization, since we might not have loaded an assembly in another workspace
-        // where this store item collection is getting reused
-        private readonly QueryCacheManager _queryCacheManager = QueryCacheManager.Create();
-
-        /// <summary>
-        /// For testing purposes only.
-        /// </summary>
-        internal StoreItemCollection()
-            : base(DataSpace.SSpace)
-        {
-        }
-
-        // used by EntityStoreSchemaGenerator to start with an empty (primitive types only) StoreItemCollection and 
-        // add types discovered from the database
-        internal StoreItemCollection(
-            DbProviderFactory factory, DbProviderManifest manifest, string providerInvariantName, string providerManifestToken)
-            : base(DataSpace.SSpace)
-        {
-            DebugCheck.NotNull(factory);
-            DebugCheck.NotNull(manifest);
-
-            _providerFactory = factory;
-            _providerManifest = manifest;
-            _providerInvariantName = providerInvariantName;
-            _providerManifestToken = providerManifestToken;
-            _cachedCTypeFunction = new Memoizer<EdmFunction, EdmFunction>(ConvertFunctionSignatureToCType, null);
-            LoadProviderManifest(_providerManifest);
-        }
-
-        /// <summary>
-        /// constructor that loads the metadata files from the specified xmlReaders, and returns the list of errors
-        /// encountered during load as the out parameter errors.
-        /// </summary>
-        /// <param name="xmlReaders">xmlReaders where the CDM schemas are loaded</param>
-        /// <param name="filePaths">the paths where the files can be found that match the xml readers collection</param>
-        /// <param name="resolver"> </param>
-        /// <param name="errors">An out parameter to return the collection of errors encountered while loading</param>
-        [SuppressMessage("StyleCop.CSharp.DocumentationRules", "SA1614:ElementParameterDocumentationMustHaveText")]
-        private StoreItemCollection(
-            IEnumerable<XmlReader> xmlReaders,
-            ReadOnlyCollection<string> filePaths,
-            IDbDependencyResolver resolver,
-            out IList<EdmSchemaError> errors)
-            : base(DataSpace.SSpace)
-        {
-            DebugCheck.NotNull(xmlReaders);
-
-            errors = Init(
-                xmlReaders, filePaths, /* throwOnError */ false, resolver,
-                out _providerManifest,
-                out _providerFactory,
-                out _providerInvariantName,
-                out _providerManifestToken,
-                out _cachedCTypeFunction);
-        }
-
-        /// <summary>
-        /// constructor that loads the metadata files from the specified xmlReaders, and returns the list of errors
-        /// encountered during load as the out parameter errors.
-        /// </summary>
-        /// <param name="xmlReaders"> xmlReaders where the CDM schemas are loaded </param>
-        /// <param name="filePaths"> the paths where the files can be found that match the xml readers collection </param>
-        internal StoreItemCollection(
-            IEnumerable<XmlReader> xmlReaders,
-            IEnumerable<string> filePaths)
-            : base(DataSpace.SSpace)
-        {
-            DebugCheck.NotNull(filePaths);
-            EntityUtil.CheckArgumentEmpty(ref xmlReaders, Strings.StoreItemCollectionMustHaveOneArtifact, "xmlReader");
-
-            Init(
-                xmlReaders, filePaths, /* throwOnError */ true, /* resolver */ null,
-                out _providerManifest,
-                out _providerFactory,
-                out _providerInvariantName,
-                out _providerManifestToken,
-                out _cachedCTypeFunction);
-        }
-
-        /// <summary>
-        /// Initializes a new instance of the <see cref="T:System.Data.Entity.Core.Metadata.Edm.StoreItemCollection" /> class using the specified XMLReader.
-        /// </summary>
-        /// <param name="xmlReaders">The XMLReader used to create metadata.</param>
-        public StoreItemCollection(IEnumerable<XmlReader> xmlReaders)
-            : base(DataSpace.SSpace)
-        {
-            Check.NotNull(xmlReaders, "xmlReaders");
-            EntityUtil.CheckArgumentEmpty(ref xmlReaders, Strings.StoreItemCollectionMustHaveOneArtifact, "xmlReader");
-
-            var composite = MetadataArtifactLoader.CreateCompositeFromXmlReaders(xmlReaders);
-            Init(
-                composite.GetReaders(),
-                composite.GetPaths(),
-                /* throwOnError */ true,
-                /* resolver */ null,
-                out _providerManifest,
-                out _providerFactory,
-                out _providerInvariantName,
-                out _providerManifestToken,
-                out _cachedCTypeFunction);
-        }
-
-        /// <summary>Initializes a new instances of the <see cref="T:System.Data.Entity.Core.Metadata.Edm.StoreItemCollection" /> class.</summary>
-        /// <param name="model">The model of the <see cref="T:System.Data.Entity.Core.Metadata.Edm.StoreItemCollection" />.</param>
-        public StoreItemCollection(EdmModel model)
-            : base(DataSpace.SSpace)
-        {
-            Check.NotNull(model, "model");
-            DebugCheck.NotNull(model.ProviderInfo);
-            DebugCheck.NotNull(model.ProviderManifest);
-
-            _providerManifest = model.ProviderManifest;
-            _providerInvariantName = model.ProviderInfo.ProviderInvariantName;
-            _providerFactory = DbConfiguration.DependencyResolver.GetService<DbProviderFactory>(_providerInvariantName);
-            _providerManifestToken = model.ProviderInfo.ProviderManifestToken;
-            _cachedCTypeFunction = new Memoizer<EdmFunction, EdmFunction>(ConvertFunctionSignatureToCType, null);
-
-            LoadProviderManifest(_providerManifest);
-
-            _schemaVersion = model.SchemaVersion;
-
-            model.Validate();
-
-            foreach (var globalItem in model.GlobalItems)
-            {
-                globalItem.SetReadOnly();
-
-                AddInternal(globalItem);
-            }
-        }
-
-        /// <summary>
-        /// Initializes a new instance of the <see cref="T:System.Data.Entity.Core.Metadata.Edm.StoreItemCollection" /> class using the specified file paths.
-        /// </summary>
-        /// <param name="filePaths">The file paths used to create metadata.</param>
-        [ResourceExposure(ResourceScope.Machine)] //Exposes the file path names which are a Machine resource
-        [ResourceConsumption(ResourceScope.Machine)]
-        //For MetadataArtifactLoader.CreateCompositeFromFilePaths method call but we do not create the file paths in this method 
-        public StoreItemCollection(params string[] filePaths)
-            : base(DataSpace.SSpace)
-        {
-            Check.NotNull(filePaths, "filePaths");
-            IEnumerable<string> enumerableFilePaths = filePaths;
-            EntityUtil.CheckArgumentEmpty(ref enumerableFilePaths, Strings.StoreItemCollectionMustHaveOneArtifact, "filePaths");
-
-            // Wrap the file paths in instances of the MetadataArtifactLoader class, which provides
-            // an abstraction and a uniform interface over a diverse set of metadata artifacts.
-            //
-            MetadataArtifactLoader composite = null;
-            List<XmlReader> readers = null;
-            try
-            {
-                composite = MetadataArtifactLoader.CreateCompositeFromFilePaths(enumerableFilePaths, XmlConstants.SSpaceSchemaExtension);
-                readers = composite.CreateReaders(DataSpace.SSpace);
-                var ieReaders = readers.AsEnumerable();
-                EntityUtil.CheckArgumentEmpty(ref ieReaders, Strings.StoreItemCollectionMustHaveOneArtifact, "filePaths");
-
-                Init(
-                    readers,
-                    composite.GetPaths(DataSpace.SSpace), /* throwOnError */ true, /* resolver */ null,
-                    out _providerManifest,
-                    out _providerFactory,
-                    out _providerInvariantName,
-                    out _providerManifestToken,
-                    out _cachedCTypeFunction);
-            }
-            finally
-            {
-                if (readers != null)
-                {
-                    Helper.DisposeXmlReaders(readers);
-                }
-            }
-        }
-
-        private IList<EdmSchemaError> Init(
-            IEnumerable<XmlReader> xmlReaders,
-            IEnumerable<string> filePaths,
-            bool throwOnError,
-            IDbDependencyResolver resolver,
-            out DbProviderManifest providerManifest,
-            out DbProviderFactory providerFactory,
-            out string providerInvariantName,
-            out string providerManifestToken,
-            out Memoizer<EdmFunction, EdmFunction> cachedCTypeFunction)
-        {
-            DebugCheck.NotNull(xmlReaders);
-            // 'filePaths' can be null
-
-            cachedCTypeFunction = new Memoizer<EdmFunction, EdmFunction>(ConvertFunctionSignatureToCType, null);
-
-            var loader = new Loader(xmlReaders, filePaths, throwOnError, resolver);
-            providerFactory = loader.ProviderFactory;
-            providerManifest = loader.ProviderManifest;
-            providerManifestToken = loader.ProviderManifestToken;
-            providerInvariantName = loader.ProviderInvariantName;
-
-            // load the items into the colleciton
-            if (!loader.HasNonWarningErrors)
-            {
-                LoadProviderManifest(loader.ProviderManifest /* check for system namespace */);
-                var errorList = EdmItemCollection.LoadItems(_providerManifest, loader.Schemas, this);
-                foreach (var error in errorList)
-                {
-                    loader.Errors.Add(error);
-                }
-
-                if (throwOnError && errorList.Count != 0)
-                {
-                    loader.ThrowOnNonWarningErrors();
-                }
-            }
-
-            return loader.Errors;
-        }
-
-        /// <summary>
-        /// Returns the query cache manager
-        /// </summary>
-        internal QueryCacheManager QueryCacheManager
-        {
-            get { return _queryCacheManager; }
-        }
-
-        /// <summary>Gets the provider factory of the StoreItemCollection.</summary>
-        /// <returns>The provider factory of the StoreItemCollection.</returns>
-        public virtual DbProviderFactory ProviderFactory
-        {
-            get { return _providerFactory; }
-        }
-
-        /// <summary>Gets the provider manifest of the StoreItemCollection.</summary>
-        /// <returns>The provider manifest of the StoreItemCollection.</returns>
-        public virtual DbProviderManifest ProviderManifest
-        {
-            get { return _providerManifest; }
-        }
-
-        /// <summary>Gets the manifest token of the StoreItemCollection.</summary>
-        /// <returns>The manifest token of the StoreItemCollection.</returns>
-        public virtual string ProviderManifestToken
-        {
-            get { return _providerManifestToken; }
-        }
-
-        /// <summary>Gets the invariant name of the StoreItemCollection.</summary>
-        /// <returns>The invariant name of the StoreItemCollection.</returns>
-        public virtual string ProviderInvariantName
-        {
-            get { return _providerInvariantName; }
-        }
-
-        /// <summary>Gets the version of the store schema for this collection.</summary>
-        /// <returns>The version of the store schema for this collection.</returns>
-        public Double StoreSchemaVersion
-        {
-            get { return _schemaVersion; }
-            internal set { _schemaVersion = value; }
-        }
-
-        /// <summary>
-        /// Returns a collection of the <see cref="T:System.Data.Entity.Core.Metadata.Edm.PrimitiveType" /> objects.
-        /// </summary>
-        /// <returns>
-        /// A <see cref="T:System.Collections.ObjectModel.ReadOnlyCollection`1" /> object that represents the collection of the
-        /// <see
-        ///     cref="T:System.Data.Entity.Core.Metadata.Edm.PrimitiveType" />
-        /// objects.
-        /// </returns>
-        [SuppressMessage("Microsoft.Design", "CA1024:UsePropertiesWhereAppropriate")]
-        public virtual ReadOnlyCollection<PrimitiveType> GetPrimitiveTypes()
-        {
-            return _primitiveTypeMaps.GetTypes();
-        }
-
-        /// <summary>
-        /// Given the canonical primitive type, get the mapping primitive type in the given dataspace
-        /// </summary>
-        /// <param name="primitiveTypeKind"> canonical primitive type </param>
-        /// <returns> The mapped scalar type </returns>
-        internal override PrimitiveType GetMappedPrimitiveType(PrimitiveTypeKind primitiveTypeKind)
-        {
-            PrimitiveType type = null;
-            _primitiveTypeMaps.TryGetType(primitiveTypeKind, null, out type);
-            return type;
-        }
-
-        /// <summary>
-        /// checks if the schemaKey refers to the provider manifest schema key
-        /// and if true, loads the provider manifest
-        /// </summary>
-        /// <param name="storeManifest"> The store manifest </param>
-        private void LoadProviderManifest(DbProviderManifest storeManifest)
-        {
-            foreach (var primitiveType in storeManifest.GetStoreTypes())
-            {
-                //Add it to the collection and the primitive type maps
-                AddInternal(primitiveType);
-                _primitiveTypeMaps.Add(primitiveType);
-            }
-
-            foreach (var function in storeManifest.GetStoreFunctions())
-            {
-                AddInternal(function);
-            }
-        }
-
-        /// <summary>
-        /// Get all the overloads of the function with the given name, this method is used for internal perspective
-        /// </summary>
-        /// <param name="functionName"> The full name of the function </param>
-        /// <param name="ignoreCase"> true for case-insensitive lookup </param>
-        /// <returns> A collection of all the functions with the given name in the given data space </returns>
-        /// <exception cref="System.ArgumentNullException">Thrown if functionaName argument passed in is null</exception>
-        internal ReadOnlyCollection<EdmFunction> GetCTypeFunctions(string functionName, bool ignoreCase)
-        {
-            ReadOnlyCollection<EdmFunction> functionOverloads;
-
-            if (FunctionLookUpTable.TryGetValue(functionName, out functionOverloads))
-            {
-                functionOverloads = ConvertToCTypeFunctions(functionOverloads);
-                if (ignoreCase)
-                {
-                    return functionOverloads;
-                }
-
-                return GetCaseSensitiveFunctions(functionOverloads, functionName);
-            }
-
-            return Helper.EmptyEdmFunctionReadOnlyCollection;
-        }
-
-        private ReadOnlyCollection<EdmFunction> ConvertToCTypeFunctions(
-            ReadOnlyCollection<EdmFunction> functionOverloads)
-        {
-            var cTypeFunctions = new List<EdmFunction>();
-            foreach (var sTypeFunction in functionOverloads)
-            {
-                cTypeFunctions.Add(ConvertToCTypeFunction(sTypeFunction));
-            }
-            return cTypeFunctions.AsReadOnly();
-        }
-
-        internal EdmFunction ConvertToCTypeFunction(EdmFunction sTypeFunction)
-        {
-            return _cachedCTypeFunction.Evaluate(sTypeFunction);
-        }
-
-        /// <summary>
-        /// Convert the S type function parameters and returnType to C types.
-        /// </summary>
-        private EdmFunction ConvertFunctionSignatureToCType(EdmFunction sTypeFunction)
-        {
-            Debug.Assert(sTypeFunction.DataSpace == DataSpace.SSpace, "sTypeFunction.DataSpace == Edm.DataSpace.SSpace");
-
-            if (sTypeFunction.IsFromProviderManifest)
-            {
-                return sTypeFunction;
-            }
-
-            FunctionParameter returnParameter = null;
-            if (sTypeFunction.ReturnParameter != null)
-            {
-                var edmTypeUsageReturnParameter =
-                    MetadataHelper.ConvertStoreTypeUsageToEdmTypeUsage(sTypeFunction.ReturnParameter.TypeUsage);
-
-                returnParameter =
-                    new FunctionParameter(
-                        sTypeFunction.ReturnParameter.Name,
-                        edmTypeUsageReturnParameter,
-                        sTypeFunction.ReturnParameter.GetParameterMode());
-            }
-
-            var parameters = new List<FunctionParameter>();
-            if (sTypeFunction.Parameters.Count > 0)
-            {
-                foreach (var parameter in sTypeFunction.Parameters)
-                {
-                    var edmTypeUsage = MetadataHelper.ConvertStoreTypeUsageToEdmTypeUsage(parameter.TypeUsage);
-
-                    var edmTypeParameter = new FunctionParameter(parameter.Name, edmTypeUsage, parameter.GetParameterMode());
-                    parameters.Add(edmTypeParameter);
-                }
-            }
-
-            var returnParameters =
-                returnParameter == null ? new FunctionParameter[0] : new[] { returnParameter };
-            var edmFunction = new EdmFunction(
-                sTypeFunction.Name,
-                sTypeFunction.NamespaceName,
-                DataSpace.CSpace,
-                new EdmFunctionPayload
-                    {
-                        Schema = sTypeFunction.Schema,
-                        StoreFunctionName = sTypeFunction.StoreFunctionNameAttribute,
-                        CommandText = sTypeFunction.CommandTextAttribute,
-                        IsAggregate = sTypeFunction.AggregateAttribute,
-                        IsBuiltIn = sTypeFunction.BuiltInAttribute,
-                        IsNiladic = sTypeFunction.NiladicFunctionAttribute,
-                        IsComposable = sTypeFunction.IsComposableAttribute,
-                        IsFromProviderManifest = sTypeFunction.IsFromProviderManifest,
-                        IsCachedStoreFunction = true,
-                        IsFunctionImport = sTypeFunction.IsFunctionImport,
-                        ReturnParameters = returnParameters,
-                        Parameters = parameters.ToArray(),
-                        ParameterTypeSemantics = sTypeFunction.ParameterTypeSemanticsAttribute,
-                    });
-
-            edmFunction.SetReadOnly();
-
-            return edmFunction;
-        }
-
-        /// <summary>
-        /// Factory method that creates a <see cref="StoreItemCollection" />.
-        /// </summary>
-        /// <param name="xmlReaders">
-        /// SSDL artifacts to load. Must not be <c>null</c>.
-        /// </param>
-        /// <param name="filePaths">
-        /// Paths to SSDL artifacts. Used in error messages. Can be <c>null</c> in which case
-        /// the base Uri of the XmlReader will be used as a path.
-        /// </param>
-        /// <param name="resolver">
-        /// Custom resolver. Currently used to resolve DbProviderServices implementation. If <c>null</c>
-        /// the default resolver will be used.
-        /// </param>
-        /// <param name="errors">
-        /// The collection of errors encountered while loading.
-        /// </param>
-        /// <returns>
-        /// <see cref="StoreItemCollection" /> instance if no errors encountered. Otherwise <c>null</c>.
-        /// </returns>
-        public static StoreItemCollection Create(
-            IEnumerable<XmlReader> xmlReaders,
-            ReadOnlyCollection<string> filePaths,
-            IDbDependencyResolver resolver,
-            out IList<EdmSchemaError> errors)
-        {
-            Check.NotNull(xmlReaders, "xmlReaders");
-            EntityUtil.CheckArgumentContainsNull(ref xmlReaders, "xmlReaders");
-            EntityUtil.CheckArgumentEmpty(ref xmlReaders, Strings.StoreItemCollectionMustHaveOneArtifact, "xmlReaders");
-
-            var storeItemCollection = new StoreItemCollection(xmlReaders, filePaths, resolver, out errors);
-
-            return errors != null && errors.Count > 0 ? null : storeItemCollection;
-        }
-    }
-}
->>>>>>> b1a13653
+}