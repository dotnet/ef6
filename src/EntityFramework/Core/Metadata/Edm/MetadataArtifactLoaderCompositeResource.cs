--- conflicted
+++ resolved
@@ -1,4 +1,3 @@
-<<<<<<< HEAD
 // Copyright (c) Microsoft Open Technologies, Inc. All rights reserved. See License.txt in the project root for license information.
 
 namespace System.Data.Entity.Core.Metadata.Edm
@@ -384,392 +383,4 @@
             }
         }
     }
-}
-=======
-// Copyright (c) Microsoft Open Technologies, Inc. All rights reserved. See License.txt in the project root for license information.
-
-namespace System.Data.Entity.Core.Metadata.Edm
-{
-    using System.Collections.Generic;
-    using System.Collections.ObjectModel;
-    using System.Data.Entity.Resources;
-    using System.Data.Entity.Utilities;
-    using System.Diagnostics;
-    using System.Diagnostics.CodeAnalysis;
-    using System.Globalization;
-    using System.IO;
-    using System.Reflection;
-    using System.Xml;
-
-    /// <summary>
-    /// This class represents a collection of resources to be loaded from one
-    /// or more assemblies.
-    /// </summary>
-    internal class MetadataArtifactLoaderCompositeResource : MetadataArtifactLoader
-    {
-        /// <summary>
-        /// The list of metadata artifacts encapsulated by the composite.
-        /// </summary>
-        private readonly ReadOnlyCollection<MetadataArtifactLoaderResource> _children;
-
-        private readonly string _originalPath;
-
-        /// <summary>
-        /// This constructor expects to get the paths that have potential to turn into multiple
-        /// artifacts like
-        /// res://*/foo.csdl   -- could be multiple assemblies
-        /// res://MyAssembly/  -- could be multiple artifacts in the one assembly
-        /// </summary>
-        /// <param name="originalPath"> The path to the (collection of) resources </param>
-        /// <param name="assemblyName"> </param>
-        /// <param name="resourceName"> </param>
-        /// <param name="uriRegistry"> The global registry of URIs </param>
-        /// <param name="resolver"> </param>
-        [SuppressMessage("StyleCop.CSharp.DocumentationRules", "SA1614:ElementParameterDocumentationMustHaveText")]
-        internal MetadataArtifactLoaderCompositeResource(
-            string originalPath, string assemblyName, string resourceName, ICollection<string> uriRegistry,
-            MetadataArtifactAssemblyResolver resolver)
-        {
-            DebugCheck.NotNull(resolver);
-
-            _originalPath = originalPath;
-            _children = LoadResources(assemblyName, resourceName, uriRegistry, resolver).AsReadOnly();
-        }
-
-        public override string Path
-        {
-            get { return _originalPath; }
-        }
-
-        public override bool IsComposite
-        {
-            get { return true; }
-        }
-
-        /// <summary>
-        /// Get paths to artifacts for a specific DataSpace, in the original, unexpanded
-        /// form.
-        /// </summary>
-        /// <remarks>
-        /// An assembly can embed any kind of artifact as a resource, so we simply
-        /// ignore the parameter and return the original assembly name in the URI.
-        /// </remarks>
-        /// <param name="spaceToGet"> The DataSpace for the artifacts of interest </param>
-        /// <returns> A List of strings identifying paths to all artifacts for a specific DataSpace </returns>
-        public override List<string> GetOriginalPaths(DataSpace spaceToGet)
-        {
-            return GetOriginalPaths();
-        }
-
-        /// <summary>
-        /// Get paths to artifacts for a specific DataSpace.
-        /// </summary>
-        /// <param name="spaceToGet"> The DataSpace for the artifacts of interest </param>
-        /// <returns> A List of strings identifying paths to all artifacts for a specific DataSpace </returns>
-        public override List<string> GetPaths(DataSpace spaceToGet)
-        {
-            var list = new List<string>();
-
-            foreach (var resource in _children)
-            {
-                list.AddRange(resource.GetPaths(spaceToGet));
-            }
-
-            return list;
-        }
-
-        /// <summary>
-        /// Get paths to all artifacts
-        /// </summary>
-        /// <returns> A List of strings identifying paths to all resources </returns>
-        public override List<string> GetPaths()
-        {
-            var list = new List<string>();
-
-            foreach (var resource in _children)
-            {
-                list.AddRange(resource.GetPaths());
-            }
-
-            return list;
-        }
-
-        /// <summary>
-        /// Aggregates all resource streams from the _children collection
-        /// </summary>
-        /// <returns> A List of XmlReader objects; cannot be null </returns>
-        public override List<XmlReader> GetReaders(Dictionary<MetadataArtifactLoader, XmlReader> sourceDictionary)
-        {
-            var list = new List<XmlReader>();
-
-            foreach (var resource in _children)
-            {
-                list.AddRange(resource.GetReaders(sourceDictionary));
-            }
-
-            return list;
-        }
-
-        /// <summary>
-        /// Get XmlReaders for a specific DataSpace.
-        /// </summary>
-        /// <param name="spaceToGet"> The DataSpace corresponding to the requested artifacts </param>
-        /// <returns> A List of XmlReader objects </returns>
-        public override List<XmlReader> CreateReaders(DataSpace spaceToGet)
-        {
-            var list = new List<XmlReader>();
-
-            foreach (var resource in _children)
-            {
-                list.AddRange(resource.CreateReaders(spaceToGet));
-            }
-
-            return list;
-        }
-
-        /// <summary>
-        /// Load all resources from the assembly/assemblies identified in the resource path.
-        /// </summary>
-        /// <param name="assemblyName"> </param>
-        /// <param name="resourceName"> </param>
-        /// <param name="uriRegistry"> The global registry of URIs </param>
-        /// <param name="resolver"> </param>
-        [SuppressMessage("StyleCop.CSharp.DocumentationRules", "SA1614:ElementParameterDocumentationMustHaveText")]
-        private static List<MetadataArtifactLoaderResource> LoadResources(
-            string assemblyName, string resourceName, ICollection<string> uriRegistry, MetadataArtifactAssemblyResolver resolver)
-        {
-            DebugCheck.NotNull(resolver);
-
-            var loaders = new List<MetadataArtifactLoaderResource>();
-            DebugCheck.NotEmpty(assemblyName);
-
-            if (assemblyName == wildcard)
-            {
-                foreach (var assembly in resolver.GetWildcardAssemblies())
-                {
-                    if (AssemblyContainsResource(assembly, ref resourceName))
-                    {
-                        LoadResourcesFromAssembly(assembly, resourceName, uriRegistry, loaders);
-                    }
-                }
-            }
-            else
-            {
-                var assembly = ResolveAssemblyName(assemblyName, resolver);
-                LoadResourcesFromAssembly(assembly, resourceName, uriRegistry, loaders);
-            }
-
-            if (resourceName != null
-                && loaders.Count == 0)
-            {
-                // they were asking for a specific resource name, and we didn't find it
-                throw new MetadataException(Strings.UnableToLoadResource);
-            }
-
-            return loaders;
-        }
-
-        private static bool AssemblyContainsResource(Assembly assembly, ref string resourceName)
-        {
-            if (resourceName == null)
-            {
-                return true;
-            }
-
-            var allresources = GetManifestResourceNamesForAssembly(assembly);
-            foreach (var current in allresources)
-            {
-                if (string.Equals(resourceName, current, StringComparison.OrdinalIgnoreCase))
-                {
-                    resourceName = current;
-                    return true;
-                }
-            }
-
-            return false;
-        }
-
-        private static void LoadResourcesFromAssembly(
-            Assembly assembly, string resourceName, ICollection<string> uriRegistry, List<MetadataArtifactLoaderResource> loaders)
-        {
-            if (resourceName == null)
-            {
-                LoadAllResourcesFromAssembly(assembly, uriRegistry, loaders);
-            }
-            else if (AssemblyContainsResource(assembly, ref resourceName))
-            {
-                CreateAndAddSingleResourceLoader(assembly, resourceName, uriRegistry, loaders);
-            }
-            else
-            {
-                throw new MetadataException(Strings.UnableToLoadResource);
-            }
-        }
-
-        private static void LoadAllResourcesFromAssembly(
-            Assembly assembly, ICollection<string> uriRegistry, List<MetadataArtifactLoaderResource> loaders)
-        {
-            DebugCheck.NotNull(assembly);
-            var allresources = GetManifestResourceNamesForAssembly(assembly);
-
-            foreach (var resourceName in allresources)
-            {
-                CreateAndAddSingleResourceLoader(assembly, resourceName, uriRegistry, loaders);
-            }
-        }
-
-        private static void CreateAndAddSingleResourceLoader(
-            Assembly assembly, string resourceName, ICollection<string> uriRegistry, List<MetadataArtifactLoaderResource> loaders)
-        {
-            DebugCheck.NotNull(resourceName);
-            DebugCheck.NotNull(assembly);
-
-            var resourceUri = CreateResPath(assembly, resourceName);
-            if (!uriRegistry.Contains(resourceUri))
-            {
-                loaders.Add(new MetadataArtifactLoaderResource(assembly, resourceName, uriRegistry));
-            }
-        }
-
-        internal static string CreateResPath(Assembly assembly, string resourceName)
-        {
-            var resourceUri = string.Format(
-                CultureInfo.InvariantCulture,
-                "{0}{1}{2}{3}",
-                resPathPrefix,
-                assembly.FullName,
-                resPathSeparator,
-                resourceName);
-
-            return resourceUri;
-        }
-
-        internal static string[] GetManifestResourceNamesForAssembly(Assembly assembly)
-        {
-            DebugCheck.NotNull(assembly);
-
-            return !assembly.IsDynamic ? assembly.GetManifestResourceNames() : new string[0];
-        }
-
-        /// <summary>
-        /// Load all resources from a specific assembly.
-        /// </summary>
-        /// <param name="assemblyName"> The full name identifying the assembly to load resources from </param>
-        /// <param name="resolver"> delegate for resolve the assembly </param>
-        private static Assembly ResolveAssemblyName(string assemblyName, MetadataArtifactAssemblyResolver resolver)
-        {
-            DebugCheck.NotNull(resolver);
-
-            var referenceName = new AssemblyName(assemblyName);
-            Assembly assembly;
-            if (!resolver.TryResolveAssemblyReference(referenceName, out assembly))
-            {
-                throw new FileNotFoundException(Strings.UnableToResolveAssembly(assemblyName));
-            }
-
-            return assembly;
-        }
-
-        internal static MetadataArtifactLoader CreateResourceLoader(
-            string path, ExtensionCheck extensionCheck, string validExtension, ICollection<string> uriRegistry,
-            MetadataArtifactAssemblyResolver resolver)
-        {
-            DebugCheck.NotNull(path);
-            Debug.Assert(PathStartsWithResPrefix(path));
-
-            // if the supplied path ends with a separator, or contains only one
-            // segment (i.e., the name of an assembly, or the wildcard character),
-            // create a composite loader that can extract resources from one or 
-            // more assemblies
-            //
-            var createCompositeResLoader = false;
-            string assemblyName = null;
-            string resourceName = null;
-            ParseResourcePath(path, out assemblyName, out resourceName);
-            createCompositeResLoader = (assemblyName != null) && (resourceName == null || assemblyName.Trim() == wildcard);
-
-            ValidateExtension(extensionCheck, validExtension, resourceName);
-
-            if (createCompositeResLoader)
-            {
-                return new MetadataArtifactLoaderCompositeResource(path, assemblyName, resourceName, uriRegistry, resolver);
-            }
-
-            Debug.Assert(!string.IsNullOrEmpty(resourceName), "we should not get here is the resourceName is null");
-            var assembly = ResolveAssemblyName(assemblyName, resolver);
-            return new MetadataArtifactLoaderResource(assembly, resourceName, uriRegistry);
-        }
-
-        private static void ValidateExtension(ExtensionCheck extensionCheck, string validExtension, string resourceName)
-        {
-            if (resourceName == null)
-            {
-                return;
-            }
-
-            // the supplied path represents a single resource
-            //
-            switch (extensionCheck)
-            {
-                case ExtensionCheck.Specific:
-                    CheckArtifactExtension(resourceName, validExtension);
-                    break;
-
-                case ExtensionCheck.All:
-                    if (!IsValidArtifact(resourceName))
-                    {
-                        throw new MetadataException(Strings.InvalidMetadataPath);
-                    }
-                    break;
-            }
-        }
-
-        /// <summary>
-        /// Splits the supplied path into the assembly portion and the resource
-        /// part (if any)
-        /// </summary>
-        /// <param name="path"> The resource path to parse </param>
-        /// <param name="assemblyName"> </param>
-        /// <param name="resourceName"> </param>
-        [SuppressMessage("StyleCop.CSharp.DocumentationRules", "SA1614:ElementParameterDocumentationMustHaveText")]
-        private static void ParseResourcePath(string path, out string assemblyName, out string resourceName)
-        {
-            // Extract the components from the path
-            var prefixLength = resPathPrefix.Length;
-
-            var result = path.Substring(prefixLength).Split(
-                new[]
-                    {
-                        resPathSeparator,
-                        altPathSeparator
-                    },
-                StringSplitOptions.RemoveEmptyEntries
-                );
-
-            if (result.Length == 0
-                || result.Length > 2)
-            {
-                throw new MetadataException(Strings.InvalidMetadataPath);
-            }
-
-            if (result.Length >= 1)
-            {
-                assemblyName = result[0];
-            }
-            else
-            {
-                assemblyName = null;
-            }
-
-            if (result.Length == 2)
-            {
-                resourceName = result[1];
-            }
-            else
-            {
-                resourceName = null;
-            }
-        }
-    }
-}
->>>>>>> b1a13653
+}