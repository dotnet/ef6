<<<<<<< HEAD
// Copyright (c) Microsoft Open Technologies, Inc. All rights reserved. See License.txt in the project root for license information.

namespace System.Data.Entity.Core.Metadata.Edm
{
    using System.Collections.Generic;
    using System.Collections.ObjectModel;
    using System.Data.Entity.Core.Common.CommandTrees;
    using System.Data.Entity.Core.Common.EntitySql;
    using System.Data.Entity.Core.Common.QueryCache;
    using System.Data.Entity.Core.Common.Utils;
    using System.Data.Entity.Core.Mapping;
    using System.Data.Entity.Core.Mapping.Update.Internal;
    using System.Data.Entity.Core.Mapping.ViewGeneration;
    using System.Data.Entity.Core.Metadata.Edm.Provider;
    using System.Data.Entity.Core.Objects.DataClasses;
    using System.Data.Entity.Core.Objects.ELinq;
    using System.Data.Entity.Resources;
    using System.Data.Entity.Utilities;
    using System.Diagnostics;
    using System.Diagnostics.CodeAnalysis;
    using System.Globalization;
    using System.Linq;
    using System.Reflection;
    using System.Runtime.Versioning;
    using System.Xml;

    /// <summary>
    /// Runtime Metadata Workspace
    /// </summary>
    [SuppressMessage("Microsoft.Maintainability", "CA1506:AvoidExcessiveClassCoupling")]
    public class MetadataWorkspace
    {
        private Lazy<EdmItemCollection> _itemsCSpace;
        private Lazy<StoreItemCollection> _itemsSSpace;
        private Lazy<ObjectItemCollection> _itemsOSpace;
        private Lazy<StorageMappingItemCollection> _itemsCSSpace;
        private Lazy<DefaultObjectMappingItemCollection> _itemsOCSpace;

        private bool _foundAssemblyWithAttribute;
        private double _schemaVersion = XmlConstants.UndefinedVersion;
        private readonly object _schemaVersionLock = new object();
        private readonly Guid _metadataWorkspaceId = Guid.NewGuid();

        /// <summary>
        /// Initializes a new instance of the <see cref="T:System.Data.Entity.Core.Metadata.Edm.MetadataWorkspace" /> class.
        /// </summary>
        public MetadataWorkspace()
        {
            _itemsOSpace = new Lazy<ObjectItemCollection>(() => new ObjectItemCollection(), isThreadSafe: true);
        }

        /// <summary>
        /// Constructs a <see cref="MetadataWorkspace" /> with loaders for all item collections (<see cref="ItemCollection" />)
        /// needed by EF except the o/c mapping which will be created automatically based on the given o-space and c-space
        /// loaders. The item collection delegates are executed lazily when a given collection is used for the first
        /// time. It is acceptable to pass a delegate that returns null if the collection will never be used, but this
        /// is rarely done, and any attempt by EF to use the collection in such cases will result in an exception.
        /// </summary>
        /// <param name="cSpaceLoader">Delegate to return the c-space (CSDL) item collection.</param>
        /// <param name="sSpaceLoader">Delegate to return the s-space (SSDL) item collection.</param>
        /// <param name="csMappingLoader">Delegate to return the c/s mapping (MSL) item collection.</param>
        /// <param name="oSpaceLoader">Delegate to return the o-space item collection.</param>
        [SuppressMessage("Microsoft.Naming", "CA1704:IdentifiersShouldBeSpelledCorrectly", MessageId = "c")]
        [SuppressMessage("Microsoft.Naming", "CA1704:IdentifiersShouldBeSpelledCorrectly", MessageId = "o")]
        [SuppressMessage("Microsoft.Naming", "CA1704:IdentifiersShouldBeSpelledCorrectly", MessageId = "s")]
        public MetadataWorkspace(
            Func<EdmItemCollection> cSpaceLoader,
            Func<StoreItemCollection> sSpaceLoader,
            Func<StorageMappingItemCollection> csMappingLoader,
            Func<ObjectItemCollection> oSpaceLoader)
        {
            Check.NotNull(cSpaceLoader, "cSpaceLoader");
            Check.NotNull(sSpaceLoader, "sSpaceLoader");
            Check.NotNull(csMappingLoader, "csMappingLoader");
            Check.NotNull(oSpaceLoader, "oSpaceLoader");

            _itemsCSpace = new Lazy<EdmItemCollection>(() => LoadAndCheckItemCollection(cSpaceLoader), isThreadSafe: true);
            _itemsSSpace = new Lazy<StoreItemCollection>(() => LoadAndCheckItemCollection(sSpaceLoader), isThreadSafe: true);
            _itemsOSpace = new Lazy<ObjectItemCollection>(oSpaceLoader, isThreadSafe: true);
            _itemsCSSpace = new Lazy<StorageMappingItemCollection>(() => LoadAndCheckItemCollection(csMappingLoader), isThreadSafe: true);
            _itemsOCSpace = new Lazy<DefaultObjectMappingItemCollection>(
                () => new DefaultObjectMappingItemCollection(_itemsCSpace.Value, _itemsOSpace.Value), isThreadSafe: true);
        }

        /// <summary>
        /// Constructs a <see cref="MetadataWorkspace" /> with loaders for all item collections (<see cref="ItemCollection" />)
        /// that come from traditional EDMX mapping. Default o-space and o/c mapping collections will be used.
        /// The item collection delegates are executed lazily when a given collection is used for the first
        /// time. It is acceptable to pass a delegate that returns null if the collection will never be used, but this
        /// is rarely done, and any attempt by EF to use the collection in such cases will result in an exception.
        /// </summary>
        /// <param name="cSpaceLoader">Delegate to return the c-space (CSDL) item collection.</param>
        /// <param name="sSpaceLoader">Delegate to return the s-space (SSDL) item collection.</param>
        /// <param name="csMappingLoader">Delegate to return the c/s mapping (MSL) item collection.</param>
        [SuppressMessage("Microsoft.Naming", "CA1704:IdentifiersShouldBeSpelledCorrectly", MessageId = "c")]
        [SuppressMessage("Microsoft.Naming", "CA1704:IdentifiersShouldBeSpelledCorrectly", MessageId = "s")]
        public MetadataWorkspace(
            Func<EdmItemCollection> cSpaceLoader,
            Func<StoreItemCollection> sSpaceLoader,
            Func<StorageMappingItemCollection> csMappingLoader)
        {
            Check.NotNull(cSpaceLoader, "cSpaceLoader");
            Check.NotNull(sSpaceLoader, "sSpaceLoader");
            Check.NotNull(csMappingLoader, "csMappingLoader");

            _itemsCSpace = new Lazy<EdmItemCollection>(() => LoadAndCheckItemCollection(cSpaceLoader), isThreadSafe: true);
            _itemsSSpace = new Lazy<StoreItemCollection>(() => LoadAndCheckItemCollection(sSpaceLoader), isThreadSafe: true);
            _itemsOSpace = new Lazy<ObjectItemCollection>(() => new ObjectItemCollection(), isThreadSafe: true);
            _itemsCSSpace = new Lazy<StorageMappingItemCollection>(() => LoadAndCheckItemCollection(csMappingLoader), isThreadSafe: true);
            _itemsOCSpace = new Lazy<DefaultObjectMappingItemCollection>(
                () => new DefaultObjectMappingItemCollection(_itemsCSpace.Value, _itemsOSpace.Value), isThreadSafe: true);
        }

        /// <summary>
        /// Initializes a new instance of the <see cref="T:System.Data.Entity.Core.Metadata.Edm.MetadataWorkspace" /> class using the specified paths and assemblies.
        /// </summary>
        /// <param name="paths">The paths to workspace metadata.</param>
        /// <param name="assembliesToConsider">The names of assemblies used to construct workspace.</param>
        [SuppressMessage("Microsoft.Usage", "CA2208:InstantiateArgumentExceptionsCorrectly")]
        [ResourceExposure(ResourceScope.Machine)] //Exposes the file path names which are a Machine resource
        [ResourceConsumption(ResourceScope.Machine)]
        public MetadataWorkspace(IEnumerable<string> paths, IEnumerable<Assembly> assembliesToConsider)
        {
            // we are intentionally not checking to see if the paths enumerable is empty
            Check.NotNull(paths, "paths");
            Check.NotNull(assembliesToConsider, "assembliesToConsider");

            EntityUtil.CheckArgumentContainsNull(ref paths, "paths");
            EntityUtil.CheckArgumentContainsNull(ref assembliesToConsider, "assembliesToConsider");

            Func<AssemblyName, Assembly> resolveReference = (AssemblyName referenceName) =>
                {
                    foreach (var assembly in assembliesToConsider)
                    {
                        if (AssemblyName.ReferenceMatchesDefinition(
                            referenceName, new AssemblyName(assembly.FullName)))
                        {
                            return assembly;
                        }
                    }
                    throw new ArgumentException(
                        Strings.AssemblyMissingFromAssembliesToConsider(
                            referenceName.FullName), "assembliesToConsider");
                };

            CreateMetadataWorkspaceWithResolver(paths, () => assembliesToConsider, resolveReference);
        }

        [ResourceExposure(ResourceScope.Machine)] //Exposes the file path names which are a Machine resource
        [ResourceConsumption(ResourceScope.Machine)]
        //For MetadataArtifactLoader.CreateCompositeFromFilePaths method call but We do not create the file paths in this method 
        private void CreateMetadataWorkspaceWithResolver(
            IEnumerable<string> paths, Func<IEnumerable<Assembly>> wildcardAssemblies, Func<AssemblyName, Assembly> resolveReference)
        {
            var composite = MetadataArtifactLoader.CreateCompositeFromFilePaths(
                paths.ToArray(), "", new CustomAssemblyResolver(wildcardAssemblies, resolveReference));

            _itemsOSpace = new Lazy<ObjectItemCollection>(() => new ObjectItemCollection(), isThreadSafe: true);

            using (var cSpaceReaders = new DisposableCollectionWrapper<XmlReader>(composite.CreateReaders(DataSpace.CSpace)))
            {
                if (cSpaceReaders.Any())
                {
                    var itemCollection = new EdmItemCollection(cSpaceReaders, composite.GetPaths(DataSpace.CSpace));
                    _itemsCSpace = new Lazy<EdmItemCollection>(() => itemCollection, isThreadSafe: true);
                    _itemsOCSpace = new Lazy<DefaultObjectMappingItemCollection>(
                        () => new DefaultObjectMappingItemCollection(itemCollection, _itemsOSpace.Value), isThreadSafe: true);
                }
            }

            using (var sSpaceReaders = new DisposableCollectionWrapper<XmlReader>(composite.CreateReaders(DataSpace.SSpace)))
            {
                if (sSpaceReaders.Any())
                {
                    var itemCollection = new StoreItemCollection(sSpaceReaders, composite.GetPaths(DataSpace.SSpace));
                    _itemsSSpace = new Lazy<StoreItemCollection>(() => itemCollection, isThreadSafe: true);
                }
            }

            using (var csSpaceReaders = new DisposableCollectionWrapper<XmlReader>(composite.CreateReaders(DataSpace.CSSpace)))
            {
                if (csSpaceReaders.Any()
                    && _itemsCSpace != null
                    && _itemsSSpace != null)
                {
                    var mapping = new StorageMappingItemCollection(
                        _itemsCSpace.Value,
                        _itemsSSpace.Value,
                        csSpaceReaders,
                        composite.GetPaths(DataSpace.CSSpace));
                    _itemsCSSpace = new Lazy<StorageMappingItemCollection>(() => mapping, isThreadSafe: true);
                }
            }
        }

        private static IEnumerable<double> SupportedEdmVersions
        {
            get
            {
                yield return XmlConstants.UndefinedVersion;
                yield return XmlConstants.EdmVersionForV1;
                yield return XmlConstants.EdmVersionForV2;
                Debug.Assert(XmlConstants.SchemaVersionLatest == XmlConstants.EdmVersionForV3, "Did you add a new version?");
                yield return XmlConstants.EdmVersionForV3;
            }
        }

        private static readonly double _maximumEdmVersionSupported = SupportedEdmVersions.Last();

        /// <summary>
        /// The Max EDM version thats going to be supported by the runtime.
        /// </summary>
        public static double MaximumEdmVersionSupported
        {
            get { return _maximumEdmVersionSupported; }
        }

        internal virtual Guid MetadataWorkspaceId
        {
            get
            {
                return _metadataWorkspaceId;
            }
        }

        /// <summary>
        /// Creates an <see cref="T:System.Data.Entity.Core.Common.EntitySql.EntitySqlParser" /> configured to use the
        /// <see
        ///     cref="F:System.Data.Entity.Core.Metadata.Edm.DataSpace.CSpace" />
        /// data space.
        /// </summary>
        /// <returns>The created parser object.</returns>
        public virtual EntitySqlParser CreateEntitySqlParser()
        {
            return new EntitySqlParser(new ModelPerspective(this));
        }

        /// <summary>
        /// Creates a new <see cref="T:System.Data.Entity.Core.Common.CommandTrees.DbQueryCommandTree" /> bound to this metadata workspace based on the specified query expression.
        /// </summary>
        /// <returns>
        /// A new <see cref="T:System.Data.Entity.Core.Common.CommandTrees.DbQueryCommandTree" /> with the specified expression as it's
        /// <see
        ///     cref="P:System.Data.Entity.Core.Common.CommandTrees.DbQueryCommandTree.Query" />
        /// property.
        /// </returns>
        /// <param name="query">
        /// A <see cref="T:System.Data.Entity.Core.Common.CommandTrees.DbExpression" /> that defines the query.
        /// </param>
        /// <exception cref="ArgumentNullException">
        /// If
        /// <paramref name="query" />
        /// is null
        /// </exception>
        /// <exception cref="ArgumentException">
        /// If
        /// <paramref name="query" />
        /// contains metadata that cannot be resolved in this metadata workspace
        /// </exception>
        /// <exception cref="ArgumentException">
        /// If
        /// <paramref name="query" />
        /// is not structurally valid because it contains unresolvable variable references
        /// </exception>
        public virtual DbQueryCommandTree CreateQueryCommandTree(DbExpression query)
        {
            return new DbQueryCommandTree(this, DataSpace.CSpace, query);
        }

        /// <summary>
        /// Gets <see cref="T:System.Data.Entity.Core.Metadata.Edm.MetadataWorkspace" /> items.
        /// </summary>
        /// <returns>
        /// The <see cref="T:System.Data.Entity.Core.Metadata.Edm.MetadataWorkspace" /> items.
        /// </returns>
        /// <param name="dataSpace">
        /// The <see cref="T:System.Data.Entity.Core.Metadata.Edm.DataSpace" /> from which to retrieve items.
        /// </param>
        [CLSCompliant(false)]
        public virtual ItemCollection GetItemCollection(DataSpace dataSpace)
        {
            var collection = GetItemCollection(dataSpace, required: true);
            return collection;
        }

        /// <summary>Registers the item collection with each associated data model.</summary>
        /// <param name="collection">The output parameter collection that needs to be filled up.</param>
        [SuppressMessage("Microsoft.Maintainability", "CA1502:AvoidExcessiveComplexity")]
        [CLSCompliant(false)]
        [Obsolete("Construct MetadataWorkspace using constructor that accepts metadata loading delegates.")]
        public virtual void RegisterItemCollection(ItemCollection collection)
        {
            Check.NotNull(collection, "collection");

            try
            {
                switch (collection.DataSpace)
                {
                    case DataSpace.CSpace:
                        var edmCollection = (EdmItemCollection)collection;
                        if (!SupportedEdmVersions.Contains(edmCollection.EdmVersion))
                        {
                            throw new InvalidOperationException(
                                Strings.EdmVersionNotSupportedByRuntime(
                                    edmCollection.EdmVersion,
                                    Helper.GetCommaDelimitedString(
                                        SupportedEdmVersions
                                            .Where(e => e != XmlConstants.UndefinedVersion)
                                            .Select(e => e.ToString(CultureInfo.InvariantCulture)))));
                        }

                        CheckAndSetItemCollectionVersionInWorkSpace(collection);
                        _itemsCSpace = new Lazy<EdmItemCollection>(() => edmCollection, isThreadSafe: true);
                        if (_itemsOCSpace == null)
                        {
                            Debug.Assert(_itemsOSpace != null);
                            _itemsOCSpace =
                                new Lazy<DefaultObjectMappingItemCollection>(
                                    () => new DefaultObjectMappingItemCollection(edmCollection, _itemsOSpace.Value));
                        }
                        break;
                    case DataSpace.SSpace:
                        CheckAndSetItemCollectionVersionInWorkSpace(collection);
                        _itemsSSpace = new Lazy<StoreItemCollection>(() => (StoreItemCollection)collection, isThreadSafe: true);
                        break;
                    case DataSpace.OSpace:
                        _itemsOSpace = new Lazy<ObjectItemCollection>(() => (ObjectItemCollection)collection, isThreadSafe: true);
                        if (_itemsOCSpace == null
                            && _itemsCSpace != null)
                        {
                            _itemsOCSpace =
                                new Lazy<DefaultObjectMappingItemCollection>(
                                    () =>
                                    new DefaultObjectMappingItemCollection(_itemsCSpace.Value, _itemsOSpace.Value));
                        }
                        break;
                    case DataSpace.CSSpace:
                        CheckAndSetItemCollectionVersionInWorkSpace(collection);
                        _itemsCSSpace = new Lazy<StorageMappingItemCollection>(
                            () => (StorageMappingItemCollection)collection, isThreadSafe: true);
                        break;
                    default:
                        Debug.Assert(collection.DataSpace == DataSpace.OCSpace, "Invalid DataSpace Enum value: " + collection.DataSpace);
                        _itemsOCSpace = new Lazy<DefaultObjectMappingItemCollection>(
                            () => (DefaultObjectMappingItemCollection)collection, isThreadSafe: true);
                        break;
                }
            }
            catch (InvalidCastException)
            {
                throw new MetadataException(Strings.InvalidCollectionForMapping(collection.DataSpace.ToString()));
            }
        }

        private T LoadAndCheckItemCollection<T>(Func<T> itemCollectionLoader) where T : ItemCollection
        {
            DebugCheck.NotNull(itemCollectionLoader);
            var itemCollection = itemCollectionLoader();
            if (itemCollection != null)
            {
                CheckAndSetItemCollectionVersionInWorkSpace(itemCollection);
            }
            return itemCollection;
        }

        private void CheckAndSetItemCollectionVersionInWorkSpace(ItemCollection itemCollectionToRegister)
        {
            DebugCheck.NotNull(itemCollectionToRegister);
            var versionToRegister = XmlConstants.UndefinedVersion;
            string itemCollectionType = null;
            switch (itemCollectionToRegister.DataSpace)
            {
                case DataSpace.CSpace:
                    versionToRegister = ((EdmItemCollection)itemCollectionToRegister).EdmVersion;
                    itemCollectionType = "EdmItemCollection";
                    break;
                case DataSpace.SSpace:
                    versionToRegister = ((StoreItemCollection)itemCollectionToRegister).StoreSchemaVersion;
                    itemCollectionType = "StoreItemCollection";
                    break;
                case DataSpace.CSSpace:
                    versionToRegister = ((StorageMappingItemCollection)itemCollectionToRegister).MappingVersion;
                    itemCollectionType = "StorageMappingItemCollection";
                    break;
                default:
                    // we don't care about other spaces so keep the _versionToRegister to Undefined
                    break;
            }

            lock (_schemaVersionLock)
            {
                if (versionToRegister != _schemaVersion
                    && versionToRegister != XmlConstants.UndefinedVersion
                    && _schemaVersion != XmlConstants.UndefinedVersion)
                {
                    Debug.Assert(itemCollectionType != null);
                    throw new MetadataException(
                        Strings.DifferentSchemaVersionInCollection(itemCollectionType, versionToRegister, _schemaVersion));
                }
                else
                {
                    _schemaVersion = versionToRegister;
                }
            }
        }

        /// <summary>Loads metadata from the given assembly.</summary>
        /// <param name="assembly">The assembly from which the metadata will be loaded.</param>
        public virtual void LoadFromAssembly(Assembly assembly)
        {
            LoadFromAssembly(assembly, null);
        }

        /// <summary>Loads metadata from the given assembly.</summary>
        /// <param name="assembly">The assembly from which the metadata will be loaded.</param>
        /// <param name="logLoadMessage">The delegate for logging the load messages.</param>
        public virtual void LoadFromAssembly(Assembly assembly, Action<string> logLoadMessage)
        {
            Check.NotNull(assembly, "assembly");
            var collection = (ObjectItemCollection)GetItemCollection(DataSpace.OSpace);
            ExplicitLoadFromAssembly(assembly, collection, logLoadMessage);
        }

        private void ExplicitLoadFromAssembly(Assembly assembly, ObjectItemCollection collection, Action<string> logLoadMessage)
        {
            ItemCollection itemCollection;
            if (!TryGetItemCollection(DataSpace.CSpace, out itemCollection))
            {
                itemCollection = null;
            }

            collection.ExplicitLoadFromAssembly(assembly, (EdmItemCollection)itemCollection, logLoadMessage);
        }

        private void ImplicitLoadFromAssembly(Assembly assembly, ObjectItemCollection collection)
        {
            if (!MetadataAssemblyHelper.ShouldFilterAssembly(assembly))
            {
                ExplicitLoadFromAssembly(assembly, collection, null);
            }
        }

        /// <summary>
        /// Implicit loading means that we are trying to help the user find the right
        /// assembly, but they didn't explicitly ask for it. Our Implicit rules require that
        /// we filter out assemblies with the Ecma or MicrosoftPublic PublicKeyToken on them
        /// Load metadata from the type's assembly into the OSpace ItemCollection.
        /// If type comes from known source, has Ecma or Microsoft PublicKeyToken then the type's assembly is not
        /// loaded, but the callingAssembly and its referenced assemblies are loaded.
        /// </summary>
        /// <param name="type"> The type's assembly is loaded into the OSpace ItemCollection </param>
        /// <param name="callingAssembly"> The assembly and its referenced assemblies to load when type is insuffiecent </param>
        internal virtual void ImplicitLoadAssemblyForType(Type type, Assembly callingAssembly)
        {
            // this exists separately from LoadFromAssembly so that we can handle generics, like IEnumerable<Product>
            DebugCheck.NotNull(type);
            ItemCollection collection;
            if (TryGetItemCollection(DataSpace.OSpace, out collection))
            {
                // if OSpace is not loaded - don't register
                var objItemCollection = (ObjectItemCollection)collection;
                ItemCollection itemCollection;
                TryGetItemCollection(DataSpace.CSpace, out itemCollection);
                var edmItemCollection = (EdmItemCollection)itemCollection;
                if (!objItemCollection.ImplicitLoadAssemblyForType(type, edmItemCollection)
                    && null != callingAssembly)
                {
                    // only load from callingAssembly if all types were filtered
                    // then loaded referenced assemblies of calling assembly

                    // attempt automatic discovery of user types
                    // interesting code paths are ObjectQuery<object>, ObjectQuery<DbDataRecord>, ObjectQuery<IExtendedDataRecord>
                    // other interesting code paths are ObjectQuery<Nullable<Int32>>, ObjectQuery<IEnumerable<object>>
                    // when assemblies is mscorlib, System.Data or System.Data.Entity

                    // If the schema attribute is presented on the assembly or any referenced assemblies, then it is a V1 scenario that we should
                    // strictly follow the Get all referenced assemblies rules.
                    // If the attribute is not presented on the assembly, then we won't load the referenced asssembly 
                    // for this callingAssembly
                    if (ObjectItemAttributeAssemblyLoader.IsSchemaAttributePresent(callingAssembly)
                        || (_foundAssemblyWithAttribute
                            || MetadataAssemblyHelper.GetNonSystemReferencedAssemblies(callingAssembly).Any(
                                ObjectItemAttributeAssemblyLoader.IsSchemaAttributePresent)))
                    {
                        // cache the knowledge that we found an attribute
                        // because it can be expesive to figure out
                        _foundAssemblyWithAttribute = true;
                        objItemCollection.ImplicitLoadAllReferencedAssemblies(callingAssembly, edmItemCollection);
                    }
                    else
                    {
                        ImplicitLoadFromAssembly(callingAssembly, objItemCollection);
                    }
                }
            }
        }

        /// <summary>
        /// If OSpace is not loaded for the specified EntityType
        /// the load metadata from the callingAssembly and its referenced assemblies.
        /// </summary>
        /// <param name="type"> The CSPace type to verify its OSpace counterpart is loaded </param>
        /// <param name="callingAssembly"> The assembly and its referenced assemblies to load when type is insuffiecent </param>
        internal virtual void ImplicitLoadFromEntityType(EntityType type, Assembly callingAssembly)
        {
            // used by ObjectContext.*GetObjectByKey when the clr type is not available
            // so we check the OCMap to find the clr type else attempt to autoload the OSpace from callingAssembly
            DebugCheck.NotNull(type);
            Map map;
            if (!TryGetMap(type, DataSpace.OCSpace, out map))
            {
                // an OCMap is not exist, attempt to load OSpace to retry
                ImplicitLoadAssemblyForType(typeof(IEntityWithKey), callingAssembly);

                // We do a check here to see if the type was actually found in the attempted load.
                var ospaceCollection = GetItemCollection(DataSpace.OSpace) as ObjectItemCollection;
                EdmType ospaceType;
                if (ospaceCollection == null
                    || !ospaceCollection.TryGetOSpaceType(type, out ospaceType))
                {
                    throw new InvalidOperationException(Strings.Mapping_Object_InvalidType(type.Identity));
                }
            }
        }

        /// <summary>Returns an item by using the specified identity and the data model.</summary>
        /// <returns>The item that matches the given identity in the specified data model.</returns>
        /// <param name="identity">The identity of the item.</param>
        /// <param name="dataSpace">The conceptual model in which the item is searched.</param>
        /// <typeparam name="T">The type returned by the method.</typeparam>
        /// <exception cref="System.ArgumentException">Thrown if the space is not a valid space. Valid space is either C, O, CS or OCSpace</exception>
        public virtual T GetItem<T>(string identity, DataSpace dataSpace) where T : GlobalItem
        {
            var collection = GetItemCollection(dataSpace, required: true);
            return collection.GetItem<T>(identity, ignoreCase: false);
        }

        /// <summary>Returns an item by using the specified identity and the data model.</summary>
        /// <returns>true if there is an item that matches the search criteria; otherwise, false.</returns>
        /// <param name="identity">The conceptual model on which the item is searched.</param>
        /// <param name="space">The conceptual model on which the item is searched.</param>
        /// <param name="item">
        /// When this method returns, contains a <see cref="T:System.Data.Metadata.Edm.GlobalIem" /> object. This parameter is passed uninitialized.
        /// </param>
        /// <typeparam name="T">The type returned by the method.</typeparam>
        public virtual bool TryGetItem<T>(string identity, DataSpace space, out T item) where T : GlobalItem
        {
            item = null;
            var collection = GetItemCollection(space, required: false);
            return (null != collection) && collection.TryGetItem(identity, false /*ignoreCase*/, out item);
        }

        /// <summary>Returns an item by using the specified identity and the data model.</summary>
        /// <returns>The item that matches the given identity in the specified data model.</returns>
        /// <param name="identity">The identity of the item.</param>
        /// <param name="ignoreCase">true to perform the case-insensitive search; otherwise, false.</param>
        /// <param name="dataSpace">The conceptual model on which the item is searched.</param>
        /// <typeparam name="T">The type returned by the method.</typeparam>
        /// <exception cref="System.ArgumentException">Thrown if the space is not a valid space. Valid space is either C, O, CS or OCSpace</exception>
        public virtual T GetItem<T>(string identity, bool ignoreCase, DataSpace dataSpace) where T : GlobalItem
        {
            var collection = GetItemCollection(dataSpace, required: true);
            return collection.GetItem<T>(identity, ignoreCase);
        }

        /// <summary>Returns an item by using the specified identity and the data model.</summary>
        /// <returns>true if there is an item that matches the search criteria; otherwise, false.</returns>
        /// <param name="identity">The conceptual model on which the item is searched.</param>
        /// <param name="ignoreCase">true to perform the case-insensitive search; otherwise, false.</param>
        /// <param name="dataSpace">The conceptual model on which the item is searched.</param>
        /// <param name="item">
        /// When this method returns, contains a <see cref="T:System.Data.Metadata.Edm.GlobalIem" /> object. This parameter is passed uninitialized.
        /// </param>
        /// <typeparam name="T">The type returned by the method.</typeparam>
        public virtual bool TryGetItem<T>(string identity, bool ignoreCase, DataSpace dataSpace, out T item) where T : GlobalItem
        {
            item = null;
            var collection = GetItemCollection(dataSpace, required: false);
            return (null != collection) && collection.TryGetItem(identity, ignoreCase, out item);
        }

        /// <summary>Gets all the items in the specified data model.</summary>
        /// <returns>
        /// A collection of type <see cref="T:System.Collections.ObjectModel.ReadOnlyCollection`1" /> that contains all the items in the specified data model.
        /// </returns>
        /// <param name="dataSpace">The conceptual model for which the list of items is needed.</param>
        /// <typeparam name="T">The type returned by the method.</typeparam>
        /// <exception cref="System.ArgumentException">Thrown if the space is not a valid space. Valid space is either C, O, CS or OCSpace</exception>
        public virtual ReadOnlyCollection<T> GetItems<T>(DataSpace dataSpace) where T : GlobalItem
        {
            var collection = GetItemCollection(dataSpace, required: true);
            return collection.GetItems<T>();
        }

        /// <summary>
        /// Returns an <see cref="T:System.Data.Entity.Core.Metadata.Edm.EdmType" /> object by using the specified type name, namespace name, and data model.
        /// </summary>
        /// <returns>
        /// An <see cref="T:System.Data.Entity.Core.Metadata.Edm.EdmType" /> object that represents the type that matches the given type name and the namespace name in the specified data model. If there is no matched type, this method returns null.
        /// </returns>
        /// <param name="name">The name of the type.</param>
        /// <param name="namespaceName">The namespace of the type.</param>
        /// <param name="dataSpace">The conceptual model on which the type is searched.</param>
        /// <exception cref="System.ArgumentException">Thrown if the space is not a valid space. Valid space is either C, O, CS or OCSpace</exception>
        [SuppressMessage("Microsoft.Naming", "CA1716:IdentifiersShouldNotMatchKeywords", MessageId = "GetType")]
        public virtual EdmType GetType(string name, string namespaceName, DataSpace dataSpace)
        {
            var collection = GetItemCollection(dataSpace, required: true);
            return collection.GetType(name, namespaceName, ignoreCase: false);
        }

        /// <summary>
        /// Returns an <see cref="T:System.Data.Entity.Core.Metadata.Edm.EdmType" /> object by using the specified type name, namespace name, and data model.
        /// </summary>
        /// <returns>true if there is a type that matches the search criteria; otherwise, false.</returns>
        /// <param name="name">The name of the type.</param>
        /// <param name="namespaceName">The namespace of the type.</param>
        /// <param name="dataSpace">The conceptual model on which the type is searched.</param>
        /// <param name="type">
        /// When this method returns, contains an <see cref="T:System.Data.Entity.Core.Metadata.Edm.EdmType" /> object. This parameter is passed uninitialized.
        /// </param>
        public virtual bool TryGetType(string name, string namespaceName, DataSpace dataSpace, out EdmType type)
        {
            type = null;
            var collection = GetItemCollection(dataSpace, required: false);
            return (null != collection) && collection.TryGetType(name, namespaceName, false /*ignoreCase*/, out type);
        }

        /// <summary>
        /// Returns an <see cref="T:System.Data.Entity.Core.Metadata.Edm.EdmType" /> object by using the specified type name, namespace name, and data model.
        /// </summary>
        /// <returns>
        /// An <see cref="T:System.Data.Entity.Core.Metadata.Edm.EdmType" /> object.
        /// </returns>
        /// <param name="name">The name of the type.</param>
        /// <param name="namespaceName">The namespace of the type.</param>
        /// <param name="ignoreCase">true to perform the case-insensitive search; otherwise, false.</param>
        /// <param name="dataSpace">The conceptual model on which the type is searched.</param>
        /// <exception cref="System.ArgumentException">Thrown if the space is not a valid space. Valid space is either C, O, CS or OCSpace</exception>
        [SuppressMessage("Microsoft.Naming", "CA1716:IdentifiersShouldNotMatchKeywords", MessageId = "GetType")]
        public virtual EdmType GetType(string name, string namespaceName, bool ignoreCase, DataSpace dataSpace)
        {
            var collection = GetItemCollection(dataSpace, required: true);
            return collection.GetType(name, namespaceName, ignoreCase);
        }

        /// <summary>
        /// Returns an <see cref="T:System.Data.Entity.Core.Metadata.Edm.EdmType" /> object by using the specified type name, namespace name, and data model.
        /// </summary>
        /// <returns>true if there is a type that matches the search criteria; otherwise, false.</returns>
        /// <param name="name">The name of the type.</param>
        /// <param name="namespaceName">The namespace of the type.</param>
        /// <param name="ignoreCase">true to perform the case-insensitive search; otherwise, false.</param>
        /// <param name="dataSpace">The conceptual model on which the type is searched.</param>
        /// <param name="type">
        /// When this method returns, contains an <see cref="T:System.Data.Entity.Core.Metadata.Edm.EdmType" /> object. This parameter is passed uninitialized.
        /// </param>
        public virtual bool TryGetType(string name, string namespaceName, bool ignoreCase, DataSpace dataSpace, out EdmType type)
        {
            type = null;
            var collection = GetItemCollection(dataSpace, required: false);
            return (null != collection) && collection.TryGetType(name, namespaceName, ignoreCase, out type);
        }

        /// <summary>
        /// Returns an <see cref="T:System.Data.Entity.Core.Metadata.Edm.EntityContainer" /> object by using the specified entity container name and the data model.
        /// </summary>
        /// <returns>If there is no entity container, this method returns null; otherwise, it returns the first entity container.</returns>
        /// <param name="name">The name of the entity container.</param>
        /// <param name="dataSpace">The conceptual model on which the entity container is searched.</param>
        /// <exception cref="System.ArgumentException">Thrown if the space is not a valid space. Valid space is either C, O, CS or OCSpace</exception>
        public virtual EntityContainer GetEntityContainer(string name, DataSpace dataSpace)
        {
            var collection = GetItemCollection(dataSpace, required: true);
            return collection.GetEntityContainer(name);
        }

        /// <summary>
        /// Returns an <see cref="T:System.Data.Entity.Core.Metadata.Edm.EntityContainer" /> object by using the specified entity container name and the data model.
        /// </summary>
        /// <returns>true if there is an entity container that matches the search criteria; otherwise, false.</returns>
        /// <param name="name">The name of the entity container.</param>
        /// <param name="dataSpace">The conceptual model on which the entity container is searched.</param>
        /// <param name="entityContainer">
        /// When this method returns, contains an <see cref="T:System.Data.Entity.Core.Metadata.Edm.EntityContainer" /> object. If there is no entity container, this output parameter contains null; otherwise, it returns the first entity container. This parameter is passed uninitialized.
        /// </param>
        public virtual bool TryGetEntityContainer(string name, DataSpace dataSpace, out EntityContainer entityContainer)
        {
            entityContainer = null;
            // null check exists in call stack, but throws for "identity" not "name"
            Check.NotNull(name, "name");
            var collection = GetItemCollection(dataSpace, required: false);
            return (null != collection) && collection.TryGetEntityContainer(name, out entityContainer);
        }

        /// <summary>
        /// Returns an <see cref="T:System.Data.Entity.Core.Metadata.Edm.EntityContainer" /> object by using the specified entity container name and the data model.
        /// </summary>
        /// <returns>If there is no entity container, this method returns null; otherwise, it returns the first entity container.</returns>
        /// <param name="name">The name of the entity container.</param>
        /// <param name="ignoreCase">true to perform the case-insensitive search; otherwise, false.</param>
        /// <param name="dataSpace">The conceptual model on which the entity container is searched.</param>
        /// <exception cref="System.ArgumentException">Thrown if the space is not a valid space. Valid space is either C, O, CS or OCSpace</exception>
        public virtual EntityContainer GetEntityContainer(string name, bool ignoreCase, DataSpace dataSpace)
        {
            var collection = GetItemCollection(dataSpace, required: true);
            return collection.GetEntityContainer(name, ignoreCase);
        }

        /// <summary>
        /// Returns an <see cref="T:System.Data.Entity.Core.Metadata.Edm.EntityContainer" /> object by using the specified entity container name and the data model.
        /// </summary>
        /// <returns>true if there is an entity container that matches the search criteria; otherwise, false.</returns>
        /// <param name="name">The name of the entity container.</param>
        /// <param name="ignoreCase">true to perform the case-insensitive search; otherwise, false.</param>
        /// <param name="dataSpace">The conceptual model on which the entity container is searched.</param>
        /// <param name="entityContainer">
        /// When this method returns, contains an <see cref="T:System.Data.Entity.Core.Metadata.Edm.EntityContainer" /> object. If there is no entity container, this output parameter contains null; otherwise, it returns the first entity container. This parameter is passed uninitialized.
        /// </param>
        public virtual bool TryGetEntityContainer(string name, bool ignoreCase, DataSpace dataSpace, out EntityContainer entityContainer)
        {
            entityContainer = null;
            // null check exists in call stack, but throws for "identity" not "name"
            Check.NotNull(name, "name");
            var collection = GetItemCollection(dataSpace, required: false);
            return (null != collection) && collection.TryGetEntityContainer(name, ignoreCase, out entityContainer);
        }

        /// <summary>Returns all the overloads of the functions by using the specified name, namespace name, and data model.</summary>
        /// <returns>
        /// A collection of type <see cref="T:System.Collections.ObjectModel.ReadOnlyCollection`1" /> that contains all the functions that match the specified name in a given namespace and a data model.
        /// </returns>
        /// <param name="name">The name of the function.</param>
        /// <param name="namespaceName">The namespace of the function.</param>
        /// <param name="dataSpace">The conceptual model in which the functions are searched.</param>
        /// <exception cref="System.ArgumentException">Thrown if the space is not a valid space. Valid space is either C, O, CS or OCSpace</exception>
        public virtual ReadOnlyCollection<EdmFunction> GetFunctions(string name, string namespaceName, DataSpace dataSpace)
        {
            return GetFunctions(name, namespaceName, dataSpace, false /*ignoreCase*/);
        }

        /// <summary>Returns all the overloads of the functions by using the specified name, namespace name, and data model.</summary>
        /// <returns>
        /// A collection of type <see cref="T:System.Collections.ObjectModel.ReadOnlyCollection`1" /> that contains all the functions that match the specified name in a given namespace and a data model.
        /// </returns>
        /// <param name="name">The name of the function.</param>
        /// <param name="namespaceName">The namespace of the function.</param>
        /// <param name="dataSpace">The conceptual model in which the functions are searched.</param>
        /// <param name="ignoreCase">true to perform the case-insensitive search; otherwise, false.</param>
        /// <exception cref="System.ArgumentException">Thrown if the space is not a valid space. Valid space is either C, O, CS or OCSpace</exception>
        public virtual ReadOnlyCollection<EdmFunction> GetFunctions(string name, string namespaceName, DataSpace dataSpace, bool ignoreCase)
        {
            Check.NotEmpty(name, "name");
            Check.NotEmpty(namespaceName, "namespaceName");
            var collection = GetItemCollection(dataSpace, required: true);

            // Get the function with this full name, which is namespace name plus name
            return collection.GetFunctions(namespaceName + "." + name, ignoreCase);
        }

        /// <summary>
        /// Gets the function as specified by the function key.
        /// All parameters are assumed to be <see cref="ParameterMode.In" />.
        /// </summary>
        /// <param name="name"> name of the function </param>
        /// <param name="namespaceName"> namespace of the function </param>
        /// <param name="parameterTypes"> types of the parameters </param>
        /// <param name="ignoreCase"> true for case-insensitive lookup </param>
        /// <param name="dataSpace"> </param>
        /// <param name="function"> The function that needs to be returned </param>
        /// <returns> The function as specified in the function key or null </returns>
        /// <exception cref="System.ArgumentNullException">if name, namespaceName, parameterTypes or space argument is null</exception>
        [SuppressMessage("StyleCop.CSharp.DocumentationRules", "SA1614:ElementParameterDocumentationMustHaveText")]
        internal virtual bool TryGetFunction(
            string name,
            string namespaceName,
            TypeUsage[] parameterTypes,
            bool ignoreCase,
            DataSpace dataSpace,
            out EdmFunction function)
        {
            function = null;
            Check.NotNull(name, "name");
            Check.NotNull(namespaceName, "namespaceName");
            var collection = GetItemCollection(dataSpace, required: false);

            // Get the function with this full name, which is namespace name plus name
            return (null != collection) && collection.TryGetFunction(namespaceName + "." + name, parameterTypes, ignoreCase, out function);
        }

        /// <summary>Returns the list of primitive types in the specified data model.</summary>
        /// <returns>
        /// A collection of type <see cref="T:System.Collections.ObjectModel.ReadOnlyCollection`1" /> that contains all the primitive types in the specified data model.
        /// </returns>
        /// <param name="dataSpace">The data model for which you need the list of primitive types.</param>
        /// <exception cref="System.ArgumentException">Thrown if the space is not a valid space. Valid space is either C, O, CS or OCSpace</exception>
        public virtual ReadOnlyCollection<PrimitiveType> GetPrimitiveTypes(DataSpace dataSpace)
        {
            var collection = GetItemCollection(dataSpace, required: true);
            return collection.GetItems<PrimitiveType>();
        }

        /// <summary>Gets all the items in the specified data model.</summary>
        /// <returns>
        /// A collection of type <see cref="T:System.Collections.ObjectModel.ReadOnlyCollection`1" /> that contains all the items in the specified data model.
        /// </returns>
        /// <param name="dataSpace">The conceptual model for which the list of items is needed.</param>
        /// <exception cref="System.ArgumentException">Thrown if the space is not a valid space. Valid space is either C, O, CS or OCSpace</exception>
        public virtual ReadOnlyCollection<GlobalItem> GetItems(DataSpace dataSpace)
        {
            var collection = GetItemCollection(dataSpace, required: true);
            return collection.GetItems<GlobalItem>();
        }

        /// <summary>
        /// Given the canonical primitive type, get the mapping primitive type in the given dataspace
        /// </summary>
        /// <param name="primitiveTypeKind"> primitive type kind </param>
        /// <param name="dataSpace"> dataspace in which one needs to the mapping primitive types </param>
        /// <returns> The mapped scalar type </returns>
        /// <exception cref="System.ArgumentNullException">if space argument is null</exception>
        /// <exception cref="System.InvalidOperationException">If ItemCollection has not been registered for the space passed in</exception>
        /// <exception cref="System.ArgumentException">Thrown if the space is not a valid space. Valid space is either C, O, CS or OCSpace</exception>
        internal virtual PrimitiveType GetMappedPrimitiveType(PrimitiveTypeKind primitiveTypeKind, DataSpace dataSpace)
        {
            var collection = GetItemCollection(dataSpace, required: true);
            return collection.GetMappedPrimitiveType(primitiveTypeKind);
        }

        /// <summary>
        /// Search for a Mapping metadata with the specified type key.
        /// </summary>
        /// <param name="typeIdentity"> type </param>
        /// <param name="typeSpace"> The dataspace that the type for which map needs to be returned belongs to </param>
        /// <param name="ignoreCase"> true for case-insensitive lookup </param>
        /// <param name="mappingSpace"> space for which you want to get the mapped type </param>
        /// <param name="map"> </param>
        /// <returns> Returns false if no match found. </returns>
        [SuppressMessage("StyleCop.CSharp.DocumentationRules", "SA1614:ElementParameterDocumentationMustHaveText")]
        internal virtual bool TryGetMap(string typeIdentity, DataSpace typeSpace, bool ignoreCase, DataSpace mappingSpace, out Map map)
        {
            map = null;
            var collection = GetItemCollection(mappingSpace, required: false);
            return (null != collection) && ((MappingItemCollection)collection).TryGetMap(typeIdentity, typeSpace, ignoreCase, out map);
        }

        /// <summary>
        /// Search for a Mapping metadata with the specified type key.
        /// </summary>
        /// <param name="identity"> typeIdentity of the type </param>
        /// <param name="typeSpace"> The dataspace that the type for which map needs to be returned belongs to </param>
        /// <param name="dataSpace"> space for which you want to get the mapped type </param>
        /// <exception cref="ArgumentException">Thrown if mapping space is not valid</exception>
        internal virtual Map GetMap(string identity, DataSpace typeSpace, DataSpace dataSpace)
        {
            var collection = GetItemCollection(dataSpace, required: true);
            return ((MappingItemCollection)collection).GetMap(identity, typeSpace);
        }

        /// <summary>
        /// Search for a Mapping metadata with the specified type key.
        /// </summary>
        /// <param name="item"> </param>
        /// <param name="dataSpace"> space for which you want to get the mapped type </param>
        /// <exception cref="ArgumentException">Thrown if mapping space is not valid</exception>
        [SuppressMessage("StyleCop.CSharp.DocumentationRules", "SA1614:ElementParameterDocumentationMustHaveText")]
        internal virtual Map GetMap(GlobalItem item, DataSpace dataSpace)
        {
            var collection = GetItemCollection(dataSpace, required: true);
            return ((MappingItemCollection)collection).GetMap(item);
        }

        /// <summary>
        /// Search for a Mapping metadata with the specified type key.
        /// </summary>
        /// <param name="item"> </param>
        /// <param name="dataSpace"> space for which you want to get the mapped type </param>
        /// <param name="map"> </param>
        /// <returns> Returns false if no match found. </returns>
        [SuppressMessage("StyleCop.CSharp.DocumentationRules", "SA1614:ElementParameterDocumentationMustHaveText")]
        internal virtual bool TryGetMap(GlobalItem item, DataSpace dataSpace, out Map map)
        {
            map = null;
            var collection = GetItemCollection(dataSpace, required: false);
            return (null != collection) && ((MappingItemCollection)collection).TryGetMap(item, out map);
        }

        /// <summary>
        /// Tests the retrieval of <see cref="T:System.Data.Entity.Core.Metadata.Edm.MetadataWorkspace" />.
        /// </summary>
        /// <returns>true if the retrieval was successful; otherwise, false.</returns>
        /// <param name="dataSpace">
        /// The <see cref="T:System.Data.Entity.Core.Metadata.Edm.DataSpace" /> from which to attempt retrieval of
        /// <see
        ///     cref="T:System.Data.Entity.Core.Metadata.Edm.MetadataWorkspace" />
        /// .
        /// </param>
        /// <param name="collection">When this method returns, contains the item collection. This parameter is passed uninitialized.</param>
        [CLSCompliant(false)]
        public virtual bool TryGetItemCollection(DataSpace dataSpace, out ItemCollection collection)
        {
            collection = GetItemCollection(dataSpace, required: false);
            return (null != collection);
        }

        /// <summary>
        /// Checks if the space is valid and whether the collection is registered for the given space, and if both are valid,
        /// then returns the itemcollection for the given space
        /// </summary>
        /// <param name="dataSpace"> The dataspace for the item collection that should be returned </param>
        /// <param name="required"> if true, will throw if the collection isn't registered </param>
        /// <exception cref="ArgumentException">Thrown if required and mapping space is not valid or registered</exception>
        internal virtual ItemCollection GetItemCollection(DataSpace dataSpace, bool required)
        {
            ItemCollection collection;
            switch (dataSpace)
            {
                case DataSpace.CSpace:
                    collection = _itemsCSpace == null ? null : _itemsCSpace.Value;
                    break;
                case DataSpace.OSpace:
                    Debug.Assert(_itemsOSpace != null);
                    collection = _itemsOSpace.Value;
                    break;
                case DataSpace.OCSpace:
                    collection = _itemsOCSpace == null ? null : _itemsOCSpace.Value;
                    break;
                case DataSpace.CSSpace:
                    collection = _itemsCSSpace == null ? null : _itemsCSSpace.Value;
                    break;
                case DataSpace.SSpace:
                    collection = _itemsSSpace == null ? null : _itemsSSpace.Value;
                    break;
                default:
                    if (required)
                    {
                        Debug.Fail("Invalid DataSpace Enum value: " + dataSpace);
                    }
                    collection = null;
                    break;
            }
            if (required && (null == collection))
            {
                throw new InvalidOperationException(Strings.NoCollectionForSpace(dataSpace.ToString()));
            }

            return collection;
        }

        /// <summary>
        /// Returns a <see cref="T:System.Data.Entity.Core.Metadata.Edm.StructuralType" /> object that represents the object space type that matches the type supplied by the parameter  edmSpaceType .
        /// </summary>
        /// <returns>
        /// A <see cref="T:System.Data.Entity.Core.Metadata.Edm.StructuralType" /> object that represents the Object space type. If there is no matched type, this method returns null.
        /// </returns>
        /// <param name="edmSpaceType">
        /// A <see cref="T:System.Data.Entity.Core.Metadata.Edm.StructuralType" /> object that represents the
        /// <see
        ///     cref="T:System.Data.Entity.Core.Metadata.Edm.EdmType" />
        /// .
        /// </param>
        public virtual StructuralType GetObjectSpaceType(StructuralType edmSpaceType)
        {
            return GetObjectSpaceType<StructuralType>(edmSpaceType);
        }

        /// <summary>
        /// Returns a <see cref="T:System.Data.Entity.Core.Metadata.Edm.StructuralType" /> object via the out parameter  objectSpaceType  that represents the type that matches the
        /// <see
        ///     cref="T:System.Data.Entity.Core.Metadata.Edm.EdmType" />
        /// supplied by the parameter  edmSpaceType .
        /// </summary>
        /// <returns>true if there is a type that matches the search criteria; otherwise, false.</returns>
        /// <param name="edmSpaceType">
        /// A <see cref="T:System.Data.Entity.Core.Metadata.Edm.StructuralType" /> object that represents the
        /// <see
        ///     cref="T:System.Data.Entity.Core.Metadata.Edm.EdmType" />
        /// .
        /// </param>
        /// <param name="objectSpaceType">
        /// When this method returns, contains a <see cref="T:System.Data.Entity.Core.Metadata.Edm.StructuralType" /> object that represents the Object space type. This parameter is passed uninitialized.
        /// </param>
        [SuppressMessage("Microsoft.Design", "CA1011:ConsiderPassingBaseTypesAsParameters")]
        public virtual bool TryGetObjectSpaceType(StructuralType edmSpaceType, out StructuralType objectSpaceType)
        {
            return TryGetObjectSpaceType<StructuralType>(edmSpaceType, out objectSpaceType);
        }

        /// <summary>
        /// Returns a <see cref="T:System.Data.Entity.Core.Metadata.Edm.StructuralType" /> object that represents the object space type that matches the type supplied by the parameter  edmSpaceType .
        /// </summary>
        /// <returns>
        /// A <see cref="T:System.Data.Entity.Core.Metadata.Edm.StructuralType" /> object that represents the Object space type. If there is no matched type, this method returns null.
        /// </returns>
        /// <param name="edmSpaceType">
        /// A <see cref="T:System.Data.Entity.Core.Metadata.Edm.EnumType" /> object that represents the
        /// <see
        ///     cref="T:System.Data.Entity.Core.Metadata.Edm.EdmType" />
        /// .
        /// </param>
        public virtual EnumType GetObjectSpaceType(EnumType edmSpaceType)
        {
            return GetObjectSpaceType<EnumType>(edmSpaceType);
        }

        /// <summary>
        /// Returns a <see cref="T:System.Data.Entity.Core.Metadata.Edm.EnumType" /> object via the out parameter  objectSpaceType  that represents the type that matches the
        /// <see
        ///     cref="T:System.Data.Entity.Core.Metadata.Edm.EdmType" />
        /// supplied by the parameter  edmSpaceType .
        /// </summary>
        /// <returns>true if there is a type that matches the search criteria; otherwise, false.</returns>
        /// <param name="edmSpaceType">
        /// A <see cref="T:System.Data.Entity.Core.Metadata.Edm.EnumType" /> object that represents the
        /// <see
        ///     cref="T:System.Data.Entity.Core.Metadata.Edm.EdmType" />
        /// .
        /// </param>
        /// <param name="objectSpaceType">
        /// When this method returns, contains a <see cref="T:System.Data.Entity.Core.Metadata.Edm.EnumType" /> object that represents the Object space type. This parameter is passed uninitialized.
        /// </param>
        [SuppressMessage("Microsoft.Design", "CA1011:ConsiderPassingBaseTypesAsParameters")]
        public virtual bool TryGetObjectSpaceType(EnumType edmSpaceType, out EnumType objectSpaceType)
        {
            return TryGetObjectSpaceType<EnumType>(edmSpaceType, out objectSpaceType);
        }

        /// <summary>
        /// Helper method returning the OSpace enum type mapped to the specified Edm Space Type.
        /// If the DataSpace of the argument is not CSpace, or the mapped OSpace type
        /// cannot be determined, an ArgumentException is thrown.
        /// </summary>
        /// <param name="edmSpaceType"> The CSpace type to look up </param>
        /// <returns> The OSpace type mapped to the supplied argument </returns>
        /// <typeparam name="T"> Must be StructuralType or EnumType. </typeparam>
        private T GetObjectSpaceType<T>(T edmSpaceType)
            where T : EdmType
        {
            Debug.Assert(
                edmSpaceType == null || edmSpaceType is StructuralType || edmSpaceType is EnumType,
                "Only structural or enum type expected");

            T objectSpaceType;
            if (!TryGetObjectSpaceType(edmSpaceType, out objectSpaceType))
            {
                throw new ArgumentException(Strings.FailedToFindOSpaceTypeMapping(edmSpaceType.Identity));
            }

            return objectSpaceType;
        }

        /// <summary>
        /// Helper method returning the OSpace structural or enum type mapped to the specified Edm Space Type.
        /// If the DataSpace of the argument is not CSpace, or if the mapped OSpace type
        /// cannot be determined, the method returns false and sets the out parameter
        /// to null.
        /// </summary>
        /// <param name="edmSpaceType"> The CSpace type to look up </param>
        /// <param name="objectSpaceType"> The OSpace type mapped to the supplied argument </param>
        /// <returns> true on success, false on failure </returns>
        /// <typeparam name="T"> Must be StructuralType or EnumType. </typeparam>
        private bool TryGetObjectSpaceType<T>(T edmSpaceType, out T objectSpaceType)
            where T : EdmType
        {
            DebugCheck.NotNull(edmSpaceType);

            Debug.Assert(
                edmSpaceType == null || edmSpaceType is StructuralType || edmSpaceType is EnumType,
                "Only structural or enum type expected");

            if (edmSpaceType.DataSpace != DataSpace.CSpace)
            {
                throw new ArgumentException(Strings.ArgumentMustBeCSpaceType, "edmSpaceType");
            }

            objectSpaceType = null;

            Map map;
            if (TryGetMap(edmSpaceType, DataSpace.OCSpace, out map))
            {
                var ocMap = map as ObjectTypeMapping;
                if (ocMap != null)
                {
                    objectSpaceType = (T)ocMap.ClrType;
                }
            }

            return objectSpaceType != null;
        }

        /// <summary>
        /// Returns a <see cref="T:System.Data.Entity.Core.Metadata.Edm.StructuralType" /> object that represents the
        /// <see
        ///     cref="T:System.Data.Entity.Core.Metadata.Edm.EdmType" />
        /// that matches the type supplied by the parameter  objectSpaceType .
        /// </summary>
        /// <returns>
        /// A <see cref="T:System.Data.Entity.Core.Metadata.Edm.StructuralType" /> object that represents the
        /// <see
        ///     cref="T:System.Data.Entity.Core.Metadata.Edm.EdmType" />
        /// . If there is no matched type, this method returns null.
        /// </returns>
        /// <param name="objectSpaceType">
        /// A <see cref="T:System.Data.Entity.Core.Metadata.Edm.StructuralType" /> that supplies the type in the object space.
        /// </param>
        public virtual StructuralType GetEdmSpaceType(StructuralType objectSpaceType)
        {
            return GetEdmSpaceType<StructuralType>(objectSpaceType);
        }

        /// <summary>
        /// Returns a <see cref="T:System.Data.Entity.Core.Metadata.Edm.StructuralType" /> object via the out parameter  edmSpaceType  that represents the
        /// <see
        ///     cref="T:System.Data.Entity.Core.Metadata.Edm.EdmType" />
        /// that matches the type supplied by the parameter  objectSpaceType .
        /// </summary>
        /// <returns>true if there is a type that matches the search criteria; otherwise, false.</returns>
        /// <param name="objectSpaceType">
        /// A <see cref="T:System.Data.Entity.Core.Metadata.Edm.StructuralType" /> object that represents the object space type.
        /// </param>
        /// <param name="edmSpaceType">
        /// When this method returns, contains a <see cref="T:System.Data.Entity.Core.Metadata.Edm.StructuralType" /> object that represents the
        /// <see
        ///     cref="T:System.Data.Entity.Core.Metadata.Edm.EdmType" />
        /// . This parameter is passed uninitialized.
        /// </param>
        public virtual bool TryGetEdmSpaceType(StructuralType objectSpaceType, out StructuralType edmSpaceType)
        {
            return TryGetEdmSpaceType<StructuralType>(objectSpaceType, out edmSpaceType);
        }

        /// <summary>
        /// Returns a <see cref="T:System.Data.Entity.Core.Metadata.Edm.StructuralType" /> object that represents the
        /// <see
        ///     cref="T:System.Data.Entity.Core.Metadata.Edm.EdmType" />
        /// that matches the type supplied by the parameter  objectSpaceType .
        /// </summary>
        /// <returns>
        /// A <see cref="T:System.Data.Entity.Core.Metadata.Edm.StructuralType" /> object that represents the
        /// <see
        ///     cref="T:System.Data.Entity.Core.Metadata.Edm.EdmType" />
        /// . If there is no matched type, this method returns null.
        /// </returns>
        /// <param name="objectSpaceType">
        /// A <see cref="T:System.Data.Metadata.Edm.EnumlType" /> that supplies the type in the object space.
        /// </param>
        public virtual EnumType GetEdmSpaceType(EnumType objectSpaceType)
        {
            return GetEdmSpaceType<EnumType>(objectSpaceType);
        }

        /// <summary>
        /// Returns a <see cref="T:System.Data.Entity.Core.Metadata.Edm.EnumType" /> object via the out parameter  edmSpaceType  that represents the
        /// <see
        ///     cref="T:System.Data.Entity.Core.Metadata.Edm.EdmType" />
        /// that matches the type supplied by the parameter  objectSpaceType .
        /// </summary>
        /// <returns>true on success, false on failure.</returns>
        /// <param name="objectSpaceType">
        /// A <see cref="T:System.Data.Entity.Core.Metadata.Edm.EnumType" /> object that represents the object space type.
        /// </param>
        /// <param name="edmSpaceType">
        /// When this method returns, contains a <see cref="T:System.Data.Entity.Core.Metadata.Edm.EnumType" /> object that represents the
        /// <see
        ///     cref="T:System.Data.Entity.Core.Metadata.Edm.EdmType" />
        /// . This parameter is passed uninitialized.
        /// </param>
        public virtual bool TryGetEdmSpaceType(EnumType objectSpaceType, out EnumType edmSpaceType)
        {
            return TryGetEdmSpaceType<EnumType>(objectSpaceType, out edmSpaceType);
        }

        /// <summary>
        /// Helper method returning the Edm Space structural or enum type mapped to the OSpace Type parameter. If the
        /// DataSpace of the supplied type is not OSpace, or the mapped Edm Space type cannot
        /// be determined, an ArgumentException is thrown.
        /// </summary>
        /// <param name="objectSpaceType"> The OSpace type to look up </param>
        /// <returns> The CSpace type mapped to the OSpace parameter </returns>
        /// <typeparam name="T"> Must be StructuralType or EnumType </typeparam>
        private T GetEdmSpaceType<T>(T objectSpaceType)
            where T : EdmType
        {
            Debug.Assert(
                objectSpaceType == null || objectSpaceType is StructuralType || objectSpaceType is EnumType,
                "Only structural or enum type expected");

            T edmSpaceType;
            if (!TryGetEdmSpaceType(objectSpaceType, out edmSpaceType))
            {
                throw new ArgumentException(Strings.FailedToFindCSpaceTypeMapping(objectSpaceType.Identity));
            }

            return edmSpaceType;
        }

        /// <summary>
        /// Helper method returning the Edm Space structural or enum type mapped to the OSpace Type parameter. If the
        /// DataSpace of the supplied type is not OSpace, or the mapped Edm Space type cannot
        /// be determined, the method returns false and sets the out parameter to null.
        /// </summary>
        /// <param name="objectSpaceType"> The OSpace type to look up </param>
        /// <param name="edmSpaceType"> The mapped CSpace type </param>
        /// <returns> true on success, false on failure </returns>
        /// <typeparam name="T"> Must be StructuralType or EnumType </typeparam>
        private bool TryGetEdmSpaceType<T>(T objectSpaceType, out T edmSpaceType)
            where T : EdmType
        {
            DebugCheck.NotNull(objectSpaceType);

            Debug.Assert(
                objectSpaceType == null || objectSpaceType is StructuralType || objectSpaceType is EnumType,
                "Only structural or enum type expected");

            if (objectSpaceType.DataSpace != DataSpace.OSpace)
            {
                throw new ArgumentException(Strings.ArgumentMustBeOSpaceType, "objectSpaceType");
            }

            edmSpaceType = null;

            Map map;
            if (TryGetMap(objectSpaceType, DataSpace.OCSpace, out map))
            {
                var ocMap = map as ObjectTypeMapping;
                if (ocMap != null)
                {
                    edmSpaceType = (T)ocMap.EdmType;
                }
            }

            return edmSpaceType != null;
        }

        ///// <summary>
        ///// Returns the update or query view for an Extent as a
        ///// command tree. For a given Extent, MetadataWorkspace will
        ///// have either a Query view or an Update view but not both.
        ///// </summary>
        ///// <param name="extent"></param>
        ///// <returns></returns>
        internal virtual DbQueryCommandTree GetCqtView(EntitySetBase extent)
        {
            return GetGeneratedView(extent).GetCommandTree();
        }

        /// <summary>
        /// Returns generated update or query view for the given extent.
        /// </summary>
        internal virtual GeneratedView GetGeneratedView(EntitySetBase extent)
        {
            var collection = GetItemCollection(DataSpace.CSSpace, required: true);
            return ((StorageMappingItemCollection)collection).GetGeneratedView(extent, this);
        }

        /// <summary>
        /// Returns a TypeOf/TypeOfOnly Query for a given Extent and Type as a command tree.
        /// </summary>
        internal virtual bool TryGetGeneratedViewOfType(
            EntitySetBase extent, EntityTypeBase type, bool includeSubtypes, out GeneratedView generatedView)
        {
            var collection = GetItemCollection(DataSpace.CSSpace, required: true);
            return ((StorageMappingItemCollection)collection).TryGetGeneratedViewOfType(extent, type, includeSubtypes, out generatedView);
        }

        /// <summary>
        /// Returns generated function definition for the given function.
        /// Guarantees type match of declaration and generated parameters.
        /// Guarantees return type match.
        /// Throws internal error for functions without definition.
        /// Passes thru exception occured during definition generation.
        /// </summary>
        internal virtual DbLambda GetGeneratedFunctionDefinition(EdmFunction function)
        {
            var collection = GetItemCollection(DataSpace.CSpace, required: true);
            return ((EdmItemCollection)collection).GetGeneratedFunctionDefinition(function);
        }

        /// <summary>
        /// Determines if a target function exists for the given function import.
        /// </summary>
        /// <param name="functionImport"> Function import (function declared in a model entity container) </param>
        /// <param name="targetFunctionMapping"> Function target mapping (function to which the import is mapped in the target store) </param>
        /// <returns> true if a mapped target function exists; false otherwise </returns>
        internal virtual bool TryGetFunctionImportMapping(EdmFunction functionImport, out FunctionImportMapping targetFunctionMapping)
        {
            DebugCheck.NotNull(functionImport);
            var entityContainerMaps = GetItems<EntityContainerMapping>(DataSpace.CSSpace);
            foreach (var containerMapping in entityContainerMaps)
            {
                if (containerMapping.TryGetFunctionImportMapping(functionImport, out targetFunctionMapping))
                {
                    return true;
                }
            }
            targetFunctionMapping = null;
            return false;
        }

        /// <summary>
        /// Returns the view loader associated with this workspace,
        /// creating a loader if non exists. The loader includes
        /// context information used by the update pipeline when
        /// processing changes to C-space extents.
        /// </summary>
        internal virtual ViewLoader GetUpdateViewLoader()
        {
            return (_itemsCSSpace != null && _itemsCSSpace.Value != null) ? _itemsCSSpace.Value.GetUpdateViewLoader() : null;
        }

        /// <summary>
        /// Takes in a Edm space type usage and converts into an
        /// equivalent O space type usage
        /// </summary>
        internal virtual TypeUsage GetOSpaceTypeUsage(TypeUsage edmSpaceTypeUsage)
        {
            DebugCheck.NotNull(edmSpaceTypeUsage);
            DebugCheck.NotNull(edmSpaceTypeUsage.EdmType);

            EdmType clrType = null;
            if (Helper.IsPrimitiveType(edmSpaceTypeUsage.EdmType))
            {
                var collection = GetItemCollection(DataSpace.OSpace, required: true);
                clrType = collection.GetMappedPrimitiveType(((PrimitiveType)edmSpaceTypeUsage.EdmType).PrimitiveTypeKind);
            }
            else
            {
                // Check and throw if the OC space doesn't exist
                var collection = GetItemCollection(DataSpace.OCSpace, required: true);

                // Get the OC map
                var map = ((DefaultObjectMappingItemCollection)collection).GetMap(edmSpaceTypeUsage.EdmType);
                clrType = ((ObjectTypeMapping)map).ClrType;
            }

            Debug.Assert(
                !Helper.IsPrimitiveType(clrType) ||
                ReferenceEquals(
                    ClrProviderManifest.Instance.GetFacetDescriptions(clrType),
                    EdmProviderManifest.Instance.GetFacetDescriptions(clrType.BaseType)),
                "these are no longer equal so we can't just use the same set of facets for the new type usage");

            // Transfer the facet values
            var result = TypeUsage.Create(clrType, edmSpaceTypeUsage.Facets);

            return result;
        }

        /// <summary>
        /// Returns true if the item collection for the given space has already been registered else returns false
        /// </summary>
        internal virtual bool IsItemCollectionAlreadyRegistered(DataSpace dataSpace)
        {
            ItemCollection itemCollection;
            return TryGetItemCollection(dataSpace, out itemCollection);
        }

        /// <summary>
        /// Requires: C, S and CS are registered in this and other
        /// Determines whether C, S and CS are equivalent. Useful in determining whether a DbCommandTree
        /// is usable within a particular entity connection.
        /// </summary>
        /// <param name="other"> Other workspace. </param>
        /// <returns> true is C, S and CS collections are equivalent </returns>
        internal virtual bool IsMetadataWorkspaceCSCompatible(MetadataWorkspace other)
        {
            Debug.Assert(
                IsItemCollectionAlreadyRegistered(DataSpace.CSSpace) &&
                other.IsItemCollectionAlreadyRegistered(DataSpace.CSSpace),
                "requires: C, S and CS are registered in this and other");

            var result =
                GetItemCollection(DataSpace.CSSpace, required: false)
                    .MetadataEquals(other.GetItemCollection(DataSpace.CSSpace, required: false));

            Debug.Assert(
                !result ||
                (GetItemCollection(DataSpace.CSpace, required: false)
                     .MetadataEquals(other.GetItemCollection(DataSpace.CSpace, required: false))
                 && GetItemCollection(DataSpace.SSpace, required: false)
                        .MetadataEquals(other.GetItemCollection(DataSpace.SSpace, required: false))),
                "constraint: this.CS == other.CS --> this.S == other.S && this.C == other.C");

            return result;
        }

        /// <summary>Clears all the metadata cache entries.</summary>
        public static void ClearCache()
        {
            MetadataCache.Instance.Clear();
            using (var cache = AssemblyCache.AquireLockedAssemblyCache())
            {
                cache.Clear();
            }
        }

        /// <summary>
        /// Returns the canonical Model TypeUsage for a given PrimitiveTypeKind
        /// </summary>
        /// <param name="primitiveTypeKind"> PrimitiveTypeKind for which a canonical TypeUsage is expected </param>
        /// <returns> a canonical model TypeUsage </returns>
        internal static TypeUsage GetCanonicalModelTypeUsage(PrimitiveTypeKind primitiveTypeKind)
        {
            return EdmProviderManifest.Instance.GetCanonicalModelTypeUsage(primitiveTypeKind);
        }

        /// <summary>
        /// Returns the Model PrimitiveType for a given primitiveTypeKind
        /// </summary>
        /// <param name="primitiveTypeKind"> a PrimitiveTypeKind for which a Model PrimitiveType is expected </param>
        /// <returns> Model PrimitiveType </returns>
        internal static PrimitiveType GetModelPrimitiveType(PrimitiveTypeKind primitiveTypeKind)
        {
            return EdmProviderManifest.Instance.GetPrimitiveType(primitiveTypeKind);
        }

        // GetRequiredOriginalValueMembers and GetRelevantMembersForUpdate return list of "interesting" members for the given EntitySet/EntityType
        // Interesting Members are a subset of the following:
        //    0. Key members
        //    1. Members with C-Side conditions (complex types can not have C-side condition at present)
        //    2. Members participating in association end
        //    3. Members with ConcurrencyMode 'Fixed'
        //      3.1 Complex Members with any child member having Concurrency mode Fixed
        //    4. Members included in Update ModificationFunction with Version='Original' (Original = Not Current)
        //      4.1 Complex Members in ModificationFunction if any sub-member is interesting
        //    5. Members included in Update ModificationFunction (mutually exclusive with 4 - required for partial update scenarios)
        //    6. Foreign keys
        //    7. All complex members - partial update scenarios only
        /// <summary>Gets original value members from an entity set and entity type.</summary>
        /// <returns>The original value members from an entity set and entity type.</returns>
        /// <param name="entitySet">The entity set from which to retrieve original values.</param>
        /// <param name="entityType">The entity type of which to retrieve original values.</param>
        [Obsolete("Use MetadataWorkspace.GetRelevantMembersForUpdate(EntitySetBase, EntityTypeBase, bool) instead")]
        public virtual IEnumerable<EdmMember> GetRequiredOriginalValueMembers(EntitySetBase entitySet, EntityTypeBase entityType)
        {
            return GetInterestingMembers(
                entitySet, entityType, StorageMappingItemCollection.InterestingMembersKind.RequiredOriginalValueMembers);
        }

        /// <summary>
        /// Returns members of a given <see cref="T:System.Data.Entity.Core.Metadata.Edm.EntitySet" />/
        /// <see
        ///     cref="T:System.Data.Entity.Core.Metadata.Edm.EntityType" />
        /// for which original values are needed when modifying an entity.
        /// </summary>
        /// <returns>
        /// The <see cref="T:System.Data.Entity.Core.Metadata.Edm.EdmMember" />s for which original value is required.
        /// </returns>
        /// <param name="entitySet">
        /// An <see cref="T:System.Data.Entity.Core.Metadata.Edm.EntitySet" /> belonging to the C-Space.
        /// </param>
        /// <param name="entityType">
        /// An <see cref="T:System.Data.Entity.Core.Metadata.Edm.EntityType" /> that participates in the given
        /// <see
        ///     cref="T:System.Data.Entity.Core.Metadata.Edm.EntitySet" />
        /// .
        /// </param>
        /// <param name="partialUpdateSupported">true if entities may be updated partially; otherwise, false.</param>
        public virtual ReadOnlyCollection<EdmMember> GetRelevantMembersForUpdate(
            EntitySetBase entitySet, EntityTypeBase entityType, bool partialUpdateSupported)
        {
            return GetInterestingMembers(
                entitySet,
                entityType,
                partialUpdateSupported
                    ? StorageMappingItemCollection.InterestingMembersKind.PartialUpdate
                    : StorageMappingItemCollection.InterestingMembersKind.FullUpdate);
        }

        /// <summary>
        /// Return members for <see cref="GetRequiredOriginalValueMembers" /> and <see cref="GetRelevantMembersForUpdate" /> methods.
        /// </summary>
        /// <param name="entitySet"> An EntitySet belonging to the C-Space </param>
        /// <param name="entityType"> An EntityType that participates in the given EntitySet </param>
        /// <param name="interestingMembersKind"> Scenario the members should be returned for. </param>
        /// <returns>
        /// ReadOnlyCollection of interesting members for the requested scenario (
        /// <paramref
        ///     name="interestingMembersKind" />
        /// ).
        /// </returns>
        private ReadOnlyCollection<EdmMember> GetInterestingMembers(
            EntitySetBase entitySet, EntityTypeBase entityType, StorageMappingItemCollection.InterestingMembersKind interestingMembersKind)
        {
            DebugCheck.NotNull(entitySet);
            DebugCheck.NotNull(entityType);

            Debug.Assert(entitySet.EntityContainer != null);

            var associationSet = entitySet as AssociationSet;

            //Check that EntitySet is from CSpace
            if (entitySet.EntityContainer.DataSpace != DataSpace.CSpace)
            {
                if (associationSet != null)
                {
                    throw new ArgumentException(Strings.EntitySetNotInCSPace(entitySet.Name));
                }
                else
                {
                    throw new ArgumentException(Strings.EntitySetNotInCSPace(entitySet.Name));
                }
            }

            //Check that entityType belongs to entitySet
            if (!entitySet.ElementType.IsAssignableFrom(entityType))
            {
                if (associationSet != null)
                {
                    throw new ArgumentException(
                        Strings.TypeNotInAssociationSet(entityType.FullName, entitySet.ElementType.FullName, entitySet.Name));
                }
                else
                {
                    throw new ArgumentException(
                        Strings.TypeNotInEntitySet(entityType.FullName, entitySet.ElementType.FullName, entitySet.Name));
                }
            }

            var mappingCollection = (StorageMappingItemCollection)GetItemCollection(DataSpace.CSSpace, required: true);
            return mappingCollection.GetInterestingMembers(entitySet, entityType, interestingMembersKind);
        }

        /// <summary>
        /// Returns the QueryCacheManager hosted by this metadata workspace instance
        /// </summary>
        internal virtual QueryCacheManager GetQueryCacheManager()
        {
            Debug.Assert(_itemsSSpace != null && _itemsSSpace.Value != null);
            return _itemsSSpace.Value.QueryCacheManager;
        }

        internal bool TryDetermineCSpaceModelType<T>(out EdmType modelEdmType)
        {
            return TryDetermineCSpaceModelType(typeof(T), out modelEdmType);
        }

        internal virtual bool TryDetermineCSpaceModelType(Type type, out EdmType modelEdmType)
        {
            var nonNullableType = TypeSystem.GetNonNullableType(type);

            // make sure the workspace knows about T
            ImplicitLoadAssemblyForType(nonNullableType, Assembly.GetCallingAssembly());
            var objectItemCollection = (ObjectItemCollection)GetItemCollection(DataSpace.OSpace);
            EdmType objectEdmType;
            if (objectItemCollection.TryGetItem(nonNullableType.FullNameWithNesting(), out objectEdmType))
            {
                Map map;
                if (TryGetMap(objectEdmType, DataSpace.OCSpace, out map))
                {
                    var objectMapping = (ObjectTypeMapping)map;
                    modelEdmType = objectMapping.EdmType;
                    return true;
                }
            }

            modelEdmType = null;

            return false;
        }
    }
}
=======
// Copyright (c) Microsoft Open Technologies, Inc. All rights reserved. See License.txt in the project root for license information.

namespace System.Data.Entity.Core.Metadata.Edm
{
    using System.Collections.Generic;
    using System.Collections.ObjectModel;
    using System.Data.Entity.Core.Common.CommandTrees;
    using System.Data.Entity.Core.Common.EntitySql;
    using System.Data.Entity.Core.Common.QueryCache;
    using System.Data.Entity.Core.Common.Utils;
    using System.Data.Entity.Core.Mapping;
    using System.Data.Entity.Core.Mapping.Update.Internal;
    using System.Data.Entity.Core.Mapping.ViewGeneration;
    using System.Data.Entity.Core.Metadata.Edm.Provider;
    using System.Data.Entity.Core.Objects.DataClasses;
    using System.Data.Entity.Core.Objects.ELinq;
    using System.Data.Entity.Resources;
    using System.Data.Entity.Utilities;
    using System.Diagnostics;
    using System.Diagnostics.CodeAnalysis;
    using System.Globalization;
    using System.Linq;
    using System.Reflection;
    using System.Runtime.Versioning;
    using System.Xml;

    /// <summary>
    /// Runtime Metadata Workspace
    /// </summary>
    [SuppressMessage("Microsoft.Maintainability", "CA1506:AvoidExcessiveClassCoupling")]
    public class MetadataWorkspace
    {
        private Lazy<EdmItemCollection> _itemsCSpace;
        private Lazy<StoreItemCollection> _itemsSSpace;
        private Lazy<ObjectItemCollection> _itemsOSpace;
        private Lazy<StorageMappingItemCollection> _itemsCSSpace;
        private Lazy<DefaultObjectMappingItemCollection> _itemsOCSpace;

        private bool _foundAssemblyWithAttribute;
        private double _schemaVersion = XmlConstants.UndefinedVersion;
        private readonly object _schemaVersionLock = new object();
        private readonly Guid _metadataWorkspaceId = Guid.NewGuid();

        /// <summary>
        /// Initializes a new instance of the <see cref="T:System.Data.Entity.Core.Metadata.Edm.MetadataWorkspace" /> class.
        /// </summary>
        public MetadataWorkspace()
        {
            _itemsOSpace = new Lazy<ObjectItemCollection>(() => new ObjectItemCollection(), isThreadSafe: true);
        }

        /// <summary>
        /// Constructs a <see cref="MetadataWorkspace" /> with loaders for all item collections (<see cref="ItemCollection" />)
        /// needed by EF except the o/c mapping which will be created automatically based on the given o-space and c-space
        /// loaders. The item collection delegates are executed lazily when a given collection is used for the first
        /// time. It is acceptable to pass a delegate that returns null if the collection will never be used, but this
        /// is rarely done, and any attempt by EF to use the collection in such cases will result in an exception.
        /// </summary>
        /// <param name="cSpaceLoader">Delegate to return the c-space (CSDL) item collection.</param>
        /// <param name="sSpaceLoader">Delegate to return the s-space (SSDL) item collection.</param>
        /// <param name="csMappingLoader">Delegate to return the c/s mapping (MSL) item collection.</param>
        /// <param name="oSpaceLoader">Delegate to return the o-space item collection.</param>
        [SuppressMessage("Microsoft.Naming", "CA1704:IdentifiersShouldBeSpelledCorrectly", MessageId = "c")]
        [SuppressMessage("Microsoft.Naming", "CA1704:IdentifiersShouldBeSpelledCorrectly", MessageId = "o")]
        [SuppressMessage("Microsoft.Naming", "CA1704:IdentifiersShouldBeSpelledCorrectly", MessageId = "s")]
        public MetadataWorkspace(
            Func<EdmItemCollection> cSpaceLoader,
            Func<StoreItemCollection> sSpaceLoader,
            Func<StorageMappingItemCollection> csMappingLoader,
            Func<ObjectItemCollection> oSpaceLoader)
        {
            Check.NotNull(cSpaceLoader, "cSpaceLoader");
            Check.NotNull(sSpaceLoader, "sSpaceLoader");
            Check.NotNull(csMappingLoader, "csMappingLoader");
            Check.NotNull(oSpaceLoader, "oSpaceLoader");

            _itemsCSpace = new Lazy<EdmItemCollection>(() => LoadAndCheckItemCollection(cSpaceLoader), isThreadSafe: true);
            _itemsSSpace = new Lazy<StoreItemCollection>(() => LoadAndCheckItemCollection(sSpaceLoader), isThreadSafe: true);
            _itemsOSpace = new Lazy<ObjectItemCollection>(oSpaceLoader, isThreadSafe: true);
            _itemsCSSpace = new Lazy<StorageMappingItemCollection>(() => LoadAndCheckItemCollection(csMappingLoader), isThreadSafe: true);
            _itemsOCSpace = new Lazy<DefaultObjectMappingItemCollection>(
                () => new DefaultObjectMappingItemCollection(_itemsCSpace.Value, _itemsOSpace.Value), isThreadSafe: true);
        }

        /// <summary>
        /// Constructs a <see cref="MetadataWorkspace" /> with loaders for all item collections (<see cref="ItemCollection" />)
        /// that come from traditional EDMX mapping. Default o-space and o/c mapping collections will be used.
        /// The item collection delegates are executed lazily when a given collection is used for the first
        /// time. It is acceptable to pass a delegate that returns null if the collection will never be used, but this
        /// is rarely done, and any attempt by EF to use the collection in such cases will result in an exception.
        /// </summary>
        /// <param name="cSpaceLoader">Delegate to return the c-space (CSDL) item collection.</param>
        /// <param name="sSpaceLoader">Delegate to return the s-space (SSDL) item collection.</param>
        /// <param name="csMappingLoader">Delegate to return the c/s mapping (MSL) item collection.</param>
        [SuppressMessage("Microsoft.Naming", "CA1704:IdentifiersShouldBeSpelledCorrectly", MessageId = "c")]
        [SuppressMessage("Microsoft.Naming", "CA1704:IdentifiersShouldBeSpelledCorrectly", MessageId = "s")]
        public MetadataWorkspace(
            Func<EdmItemCollection> cSpaceLoader,
            Func<StoreItemCollection> sSpaceLoader,
            Func<StorageMappingItemCollection> csMappingLoader)
        {
            Check.NotNull(cSpaceLoader, "cSpaceLoader");
            Check.NotNull(sSpaceLoader, "sSpaceLoader");
            Check.NotNull(csMappingLoader, "csMappingLoader");

            _itemsCSpace = new Lazy<EdmItemCollection>(() => LoadAndCheckItemCollection(cSpaceLoader), isThreadSafe: true);
            _itemsSSpace = new Lazy<StoreItemCollection>(() => LoadAndCheckItemCollection(sSpaceLoader), isThreadSafe: true);
            _itemsOSpace = new Lazy<ObjectItemCollection>(() => new ObjectItemCollection(), isThreadSafe: true);
            _itemsCSSpace = new Lazy<StorageMappingItemCollection>(() => LoadAndCheckItemCollection(csMappingLoader), isThreadSafe: true);
            _itemsOCSpace = new Lazy<DefaultObjectMappingItemCollection>(
                () => new DefaultObjectMappingItemCollection(_itemsCSpace.Value, _itemsOSpace.Value), isThreadSafe: true);
        }

        /// <summary>
        /// Initializes a new instance of the <see cref="T:System.Data.Entity.Core.Metadata.Edm.MetadataWorkspace" /> class using the specified paths and assemblies.
        /// </summary>
        /// <param name="paths">The paths to workspace metadata.</param>
        /// <param name="assembliesToConsider">The names of assemblies used to construct workspace.</param>
        [SuppressMessage("Microsoft.Usage", "CA2208:InstantiateArgumentExceptionsCorrectly")]
        [ResourceExposure(ResourceScope.Machine)] //Exposes the file path names which are a Machine resource
        [ResourceConsumption(ResourceScope.Machine)]
        public MetadataWorkspace(IEnumerable<string> paths, IEnumerable<Assembly> assembliesToConsider)
        {
            // we are intentionally not checking to see if the paths enumerable is empty
            Check.NotNull(paths, "paths");
            Check.NotNull(assembliesToConsider, "assembliesToConsider");

            EntityUtil.CheckArgumentContainsNull(ref paths, "paths");
            EntityUtil.CheckArgumentContainsNull(ref assembliesToConsider, "assembliesToConsider");

            Func<AssemblyName, Assembly> resolveReference = (AssemblyName referenceName) =>
                {
                    foreach (var assembly in assembliesToConsider)
                    {
                        if (AssemblyName.ReferenceMatchesDefinition(
                            referenceName, new AssemblyName(assembly.FullName)))
                        {
                            return assembly;
                        }
                    }
                    throw new ArgumentException(
                        Strings.AssemblyMissingFromAssembliesToConsider(
                            referenceName.FullName), "assembliesToConsider");
                };

            CreateMetadataWorkspaceWithResolver(paths, () => assembliesToConsider, resolveReference);
        }

        [ResourceExposure(ResourceScope.Machine)] //Exposes the file path names which are a Machine resource
        [ResourceConsumption(ResourceScope.Machine)]
        //For MetadataArtifactLoader.CreateCompositeFromFilePaths method call but We do not create the file paths in this method 
        private void CreateMetadataWorkspaceWithResolver(
            IEnumerable<string> paths, Func<IEnumerable<Assembly>> wildcardAssemblies, Func<AssemblyName, Assembly> resolveReference)
        {
            var composite = MetadataArtifactLoader.CreateCompositeFromFilePaths(
                paths.ToArray(), "", new CustomAssemblyResolver(wildcardAssemblies, resolveReference));

            _itemsOSpace = new Lazy<ObjectItemCollection>(() => new ObjectItemCollection(), isThreadSafe: true);

            using (var cSpaceReaders = new DisposableCollectionWrapper<XmlReader>(composite.CreateReaders(DataSpace.CSpace)))
            {
                if (cSpaceReaders.Any())
                {
                    var itemCollection = new EdmItemCollection(cSpaceReaders, composite.GetPaths(DataSpace.CSpace));
                    _itemsCSpace = new Lazy<EdmItemCollection>(() => itemCollection, isThreadSafe: true);
                    _itemsOCSpace = new Lazy<DefaultObjectMappingItemCollection>(
                        () => new DefaultObjectMappingItemCollection(itemCollection, _itemsOSpace.Value), isThreadSafe: true);
                }
            }

            using (var sSpaceReaders = new DisposableCollectionWrapper<XmlReader>(composite.CreateReaders(DataSpace.SSpace)))
            {
                if (sSpaceReaders.Any())
                {
                    var itemCollection = new StoreItemCollection(sSpaceReaders, composite.GetPaths(DataSpace.SSpace));
                    _itemsSSpace = new Lazy<StoreItemCollection>(() => itemCollection, isThreadSafe: true);
                }
            }

            using (var csSpaceReaders = new DisposableCollectionWrapper<XmlReader>(composite.CreateReaders(DataSpace.CSSpace)))
            {
                if (csSpaceReaders.Any()
                    && _itemsCSpace != null
                    && _itemsSSpace != null)
                {
                    var mapping = new StorageMappingItemCollection(
                        _itemsCSpace.Value,
                        _itemsSSpace.Value,
                        csSpaceReaders,
                        composite.GetPaths(DataSpace.CSSpace));
                    _itemsCSSpace = new Lazy<StorageMappingItemCollection>(() => mapping, isThreadSafe: true);
                }
            }
        }

        private static IEnumerable<double> SupportedEdmVersions
        {
            get
            {
                yield return XmlConstants.UndefinedVersion;
                yield return XmlConstants.EdmVersionForV1;
                yield return XmlConstants.EdmVersionForV2;
                Debug.Assert(XmlConstants.SchemaVersionLatest == XmlConstants.EdmVersionForV3, "Did you add a new version?");
                yield return XmlConstants.EdmVersionForV3;
            }
        }

        private static readonly double _maximumEdmVersionSupported = SupportedEdmVersions.Last();

        /// <summary>
        /// The Max EDM version thats going to be supported by the runtime.
        /// </summary>
        public static double MaximumEdmVersionSupported
        {
            get { return _maximumEdmVersionSupported; }
        }

        internal virtual Guid MetadataWorkspaceId
        {
            get
            {
                return _metadataWorkspaceId;
            }
        }

        /// <summary>
        /// Creates an <see cref="T:System.Data.Entity.Core.Common.EntitySql.EntitySqlParser" /> configured to use the
        /// <see
        ///     cref="F:System.Data.Entity.Core.Metadata.Edm.DataSpace.CSpace" />
        /// data space.
        /// </summary>
        /// <returns>The created parser object.</returns>
        public virtual EntitySqlParser CreateEntitySqlParser()
        {
            return new EntitySqlParser(new ModelPerspective(this));
        }

        /// <summary>
        /// Creates a new <see cref="T:System.Data.Entity.Core.Common.CommandTrees.DbQueryCommandTree" /> bound to this metadata workspace based on the specified query expression.
        /// </summary>
        /// <returns>
        /// A new <see cref="T:System.Data.Entity.Core.Common.CommandTrees.DbQueryCommandTree" /> with the specified expression as it's
        /// <see
        ///     cref="P:System.Data.Entity.Core.Common.CommandTrees.DbQueryCommandTree.Query" />
        /// property.
        /// </returns>
        /// <param name="query">
        /// A <see cref="T:System.Data.Entity.Core.Common.CommandTrees.DbExpression" /> that defines the query.
        /// </param>
        /// <exception cref="ArgumentNullException">
        /// If
        /// <paramref name="query" />
        /// is null
        /// </exception>
        /// <exception cref="ArgumentException">
        /// If
        /// <paramref name="query" />
        /// contains metadata that cannot be resolved in this metadata workspace
        /// </exception>
        /// <exception cref="ArgumentException">
        /// If
        /// <paramref name="query" />
        /// is not structurally valid because it contains unresolvable variable references
        /// </exception>
        public virtual DbQueryCommandTree CreateQueryCommandTree(DbExpression query)
        {
            return new DbQueryCommandTree(this, DataSpace.CSpace, query);
        }

        /// <summary>
        /// Gets <see cref="T:System.Data.Entity.Core.Metadata.Edm.MetadataWorkspace" /> items.
        /// </summary>
        /// <returns>
        /// The <see cref="T:System.Data.Entity.Core.Metadata.Edm.MetadataWorkspace" /> items.
        /// </returns>
        /// <param name="dataSpace">
        /// The <see cref="T:System.Data.Entity.Core.Metadata.Edm.DataSpace" /> from which to retrieve items.
        /// </param>
        [CLSCompliant(false)]
        public virtual ItemCollection GetItemCollection(DataSpace dataSpace)
        {
            var collection = GetItemCollection(dataSpace, required: true);
            return collection;
        }

        /// <summary>Registers the item collection with each associated data model.</summary>
        /// <param name="collection">The output parameter collection that needs to be filled up.</param>
        [SuppressMessage("Microsoft.Maintainability", "CA1502:AvoidExcessiveComplexity")]
        [CLSCompliant(false)]
        [Obsolete("Construct MetadataWorkspace using constructor that accepts metadata loading delegates.")]
        public virtual void RegisterItemCollection(ItemCollection collection)
        {
            Check.NotNull(collection, "collection");

            try
            {
                switch (collection.DataSpace)
                {
                    case DataSpace.CSpace:
                        var edmCollection = (EdmItemCollection)collection;
                        if (!SupportedEdmVersions.Contains(edmCollection.EdmVersion))
                        {
                            throw new InvalidOperationException(
                                Strings.EdmVersionNotSupportedByRuntime(
                                    edmCollection.EdmVersion,
                                    Helper.GetCommaDelimitedString(
                                        SupportedEdmVersions
                                            .Where(e => e != XmlConstants.UndefinedVersion)
                                            .Select(e => e.ToString(CultureInfo.InvariantCulture)))));
                        }

                        CheckAndSetItemCollectionVersionInWorkSpace(collection);
                        _itemsCSpace = new Lazy<EdmItemCollection>(() => edmCollection, isThreadSafe: true);
                        if (_itemsOCSpace == null)
                        {
                            Debug.Assert(_itemsOSpace != null);
                            _itemsOCSpace =
                                new Lazy<DefaultObjectMappingItemCollection>(
                                    () => new DefaultObjectMappingItemCollection(edmCollection, _itemsOSpace.Value));
                        }
                        break;
                    case DataSpace.SSpace:
                        CheckAndSetItemCollectionVersionInWorkSpace(collection);
                        _itemsSSpace = new Lazy<StoreItemCollection>(() => (StoreItemCollection)collection, isThreadSafe: true);
                        break;
                    case DataSpace.OSpace:
                        _itemsOSpace = new Lazy<ObjectItemCollection>(() => (ObjectItemCollection)collection, isThreadSafe: true);
                        if (_itemsOCSpace == null
                            && _itemsCSpace != null)
                        {
                            _itemsOCSpace =
                                new Lazy<DefaultObjectMappingItemCollection>(
                                    () =>
                                    new DefaultObjectMappingItemCollection(_itemsCSpace.Value, _itemsOSpace.Value));
                        }
                        break;
                    case DataSpace.CSSpace:
                        CheckAndSetItemCollectionVersionInWorkSpace(collection);
                        _itemsCSSpace = new Lazy<StorageMappingItemCollection>(
                            () => (StorageMappingItemCollection)collection, isThreadSafe: true);
                        break;
                    default:
                        Debug.Assert(collection.DataSpace == DataSpace.OCSpace, "Invalid DataSpace Enum value: " + collection.DataSpace);
                        _itemsOCSpace = new Lazy<DefaultObjectMappingItemCollection>(
                            () => (DefaultObjectMappingItemCollection)collection, isThreadSafe: true);
                        break;
                }
            }
            catch (InvalidCastException)
            {
                throw new MetadataException(Strings.InvalidCollectionForMapping(collection.DataSpace.ToString()));
            }
        }

        private T LoadAndCheckItemCollection<T>(Func<T> itemCollectionLoader) where T : ItemCollection
        {
            DebugCheck.NotNull(itemCollectionLoader);
            var itemCollection = itemCollectionLoader();
            if (itemCollection != null)
            {
                CheckAndSetItemCollectionVersionInWorkSpace(itemCollection);
            }
            return itemCollection;
        }

        private void CheckAndSetItemCollectionVersionInWorkSpace(ItemCollection itemCollectionToRegister)
        {
            DebugCheck.NotNull(itemCollectionToRegister);
            var versionToRegister = XmlConstants.UndefinedVersion;
            string itemCollectionType = null;
            switch (itemCollectionToRegister.DataSpace)
            {
                case DataSpace.CSpace:
                    versionToRegister = ((EdmItemCollection)itemCollectionToRegister).EdmVersion;
                    itemCollectionType = "EdmItemCollection";
                    break;
                case DataSpace.SSpace:
                    versionToRegister = ((StoreItemCollection)itemCollectionToRegister).StoreSchemaVersion;
                    itemCollectionType = "StoreItemCollection";
                    break;
                case DataSpace.CSSpace:
                    versionToRegister = ((StorageMappingItemCollection)itemCollectionToRegister).MappingVersion;
                    itemCollectionType = "StorageMappingItemCollection";
                    break;
                default:
                    // we don't care about other spaces so keep the _versionToRegister to Undefined
                    break;
            }

            lock (_schemaVersionLock)
            {
                if (versionToRegister != _schemaVersion
                    && versionToRegister != XmlConstants.UndefinedVersion
                    && _schemaVersion != XmlConstants.UndefinedVersion)
                {
                    Debug.Assert(itemCollectionType != null);
                    throw new MetadataException(
                        Strings.DifferentSchemaVersionInCollection(itemCollectionType, versionToRegister, _schemaVersion));
                }
                else
                {
                    _schemaVersion = versionToRegister;
                }
            }
        }

        /// <summary>Loads metadata from the given assembly.</summary>
        /// <param name="assembly">The assembly from which the metadata will be loaded.</param>
        public virtual void LoadFromAssembly(Assembly assembly)
        {
            LoadFromAssembly(assembly, null);
        }

        /// <summary>Loads metadata from the given assembly.</summary>
        /// <param name="assembly">The assembly from which the metadata will be loaded.</param>
        /// <param name="logLoadMessage">The delegate for logging the load messages.</param>
        public virtual void LoadFromAssembly(Assembly assembly, Action<string> logLoadMessage)
        {
            Check.NotNull(assembly, "assembly");
            var collection = (ObjectItemCollection)GetItemCollection(DataSpace.OSpace);
            ExplicitLoadFromAssembly(assembly, collection, logLoadMessage);
        }

        private void ExplicitLoadFromAssembly(Assembly assembly, ObjectItemCollection collection, Action<string> logLoadMessage)
        {
            ItemCollection itemCollection;
            if (!TryGetItemCollection(DataSpace.CSpace, out itemCollection))
            {
                itemCollection = null;
            }

            collection.ExplicitLoadFromAssembly(assembly, (EdmItemCollection)itemCollection, logLoadMessage);
        }

        private void ImplicitLoadFromAssembly(Assembly assembly, ObjectItemCollection collection)
        {
            if (!MetadataAssemblyHelper.ShouldFilterAssembly(assembly))
            {
                ExplicitLoadFromAssembly(assembly, collection, null);
            }
        }

        /// <summary>
        /// Implicit loading means that we are trying to help the user find the right
        /// assembly, but they didn't explicitly ask for it. Our Implicit rules require that
        /// we filter out assemblies with the Ecma or MicrosoftPublic PublicKeyToken on them
        /// Load metadata from the type's assembly into the OSpace ItemCollection.
        /// If type comes from known source, has Ecma or Microsoft PublicKeyToken then the type's assembly is not
        /// loaded, but the callingAssembly and its referenced assemblies are loaded.
        /// </summary>
        /// <param name="type"> The type's assembly is loaded into the OSpace ItemCollection </param>
        /// <param name="callingAssembly"> The assembly and its referenced assemblies to load when type is insuffiecent </param>
        internal virtual void ImplicitLoadAssemblyForType(Type type, Assembly callingAssembly)
        {
            // this exists separately from LoadFromAssembly so that we can handle generics, like IEnumerable<Product>
            DebugCheck.NotNull(type);
            ItemCollection collection;
            if (TryGetItemCollection(DataSpace.OSpace, out collection))
            {
                // if OSpace is not loaded - don't register
                var objItemCollection = (ObjectItemCollection)collection;
                ItemCollection itemCollection;
                TryGetItemCollection(DataSpace.CSpace, out itemCollection);
                var edmItemCollection = (EdmItemCollection)itemCollection;
                if (!objItemCollection.ImplicitLoadAssemblyForType(type, edmItemCollection)
                    && null != callingAssembly)
                {
                    // only load from callingAssembly if all types were filtered
                    // then loaded referenced assemblies of calling assembly

                    // attempt automatic discovery of user types
                    // interesting code paths are ObjectQuery<object>, ObjectQuery<DbDataRecord>, ObjectQuery<IExtendedDataRecord>
                    // other interesting code paths are ObjectQuery<Nullable<Int32>>, ObjectQuery<IEnumerable<object>>
                    // when assemblies is mscorlib, System.Data or System.Data.Entity

                    // If the schema attribute is presented on the assembly or any referenced assemblies, then it is a V1 scenario that we should
                    // strictly follow the Get all referenced assemblies rules.
                    // If the attribute is not presented on the assembly, then we won't load the referenced asssembly 
                    // for this callingAssembly
                    if (ObjectItemAttributeAssemblyLoader.IsSchemaAttributePresent(callingAssembly)
                        || (_foundAssemblyWithAttribute
                            || MetadataAssemblyHelper.GetNonSystemReferencedAssemblies(callingAssembly).Any(
                                ObjectItemAttributeAssemblyLoader.IsSchemaAttributePresent)))
                    {
                        // cache the knowledge that we found an attribute
                        // because it can be expesive to figure out
                        _foundAssemblyWithAttribute = true;
                        objItemCollection.ImplicitLoadAllReferencedAssemblies(callingAssembly, edmItemCollection);
                    }
                    else
                    {
                        ImplicitLoadFromAssembly(callingAssembly, objItemCollection);
                    }
                }
            }
        }

        /// <summary>
        /// If OSpace is not loaded for the specified EntityType
        /// the load metadata from the callingAssembly and its referenced assemblies.
        /// </summary>
        /// <param name="type"> The CSPace type to verify its OSpace counterpart is loaded </param>
        /// <param name="callingAssembly"> The assembly and its referenced assemblies to load when type is insuffiecent </param>
        internal virtual void ImplicitLoadFromEntityType(EntityType type, Assembly callingAssembly)
        {
            // used by ObjectContext.*GetObjectByKey when the clr type is not available
            // so we check the OCMap to find the clr type else attempt to autoload the OSpace from callingAssembly
            DebugCheck.NotNull(type);
            Map map;
            if (!TryGetMap(type, DataSpace.OCSpace, out map))
            {
                // an OCMap is not exist, attempt to load OSpace to retry
                ImplicitLoadAssemblyForType(typeof(IEntityWithKey), callingAssembly);

                // We do a check here to see if the type was actually found in the attempted load.
                var ospaceCollection = GetItemCollection(DataSpace.OSpace) as ObjectItemCollection;
                EdmType ospaceType;
                if (ospaceCollection == null
                    || !ospaceCollection.TryGetOSpaceType(type, out ospaceType))
                {
                    throw new InvalidOperationException(Strings.Mapping_Object_InvalidType(type.Identity));
                }
            }
        }

        /// <summary>Returns an item by using the specified identity and the data model.</summary>
        /// <returns>The item that matches the given identity in the specified data model.</returns>
        /// <param name="identity">The identity of the item.</param>
        /// <param name="dataSpace">The conceptual model in which the item is searched.</param>
        /// <typeparam name="T">The type returned by the method.</typeparam>
        /// <exception cref="System.ArgumentException">Thrown if the space is not a valid space. Valid space is either C, O, CS or OCSpace</exception>
        public virtual T GetItem<T>(string identity, DataSpace dataSpace) where T : GlobalItem
        {
            var collection = GetItemCollection(dataSpace, required: true);
            return collection.GetItem<T>(identity, ignoreCase: false);
        }

        /// <summary>Returns an item by using the specified identity and the data model.</summary>
        /// <returns>true if there is an item that matches the search criteria; otherwise, false.</returns>
        /// <param name="identity">The conceptual model on which the item is searched.</param>
        /// <param name="space">The conceptual model on which the item is searched.</param>
        /// <param name="item">
        /// When this method returns, contains a <see cref="T:System.Data.Metadata.Edm.GlobalIem" /> object. This parameter is passed uninitialized.
        /// </param>
        /// <typeparam name="T">The type returned by the method.</typeparam>
        public virtual bool TryGetItem<T>(string identity, DataSpace space, out T item) where T : GlobalItem
        {
            item = null;
            var collection = GetItemCollection(space, required: false);
            return (null != collection) && collection.TryGetItem(identity, false /*ignoreCase*/, out item);
        }

        /// <summary>Returns an item by using the specified identity and the data model.</summary>
        /// <returns>The item that matches the given identity in the specified data model.</returns>
        /// <param name="identity">The identity of the item.</param>
        /// <param name="ignoreCase">true to perform the case-insensitive search; otherwise, false.</param>
        /// <param name="dataSpace">The conceptual model on which the item is searched.</param>
        /// <typeparam name="T">The type returned by the method.</typeparam>
        /// <exception cref="System.ArgumentException">Thrown if the space is not a valid space. Valid space is either C, O, CS or OCSpace</exception>
        public virtual T GetItem<T>(string identity, bool ignoreCase, DataSpace dataSpace) where T : GlobalItem
        {
            var collection = GetItemCollection(dataSpace, required: true);
            return collection.GetItem<T>(identity, ignoreCase);
        }

        /// <summary>Returns an item by using the specified identity and the data model.</summary>
        /// <returns>true if there is an item that matches the search criteria; otherwise, false.</returns>
        /// <param name="identity">The conceptual model on which the item is searched.</param>
        /// <param name="ignoreCase">true to perform the case-insensitive search; otherwise, false.</param>
        /// <param name="dataSpace">The conceptual model on which the item is searched.</param>
        /// <param name="item">
        /// When this method returns, contains a <see cref="T:System.Data.Metadata.Edm.GlobalIem" /> object. This parameter is passed uninitialized.
        /// </param>
        /// <typeparam name="T">The type returned by the method.</typeparam>
        public virtual bool TryGetItem<T>(string identity, bool ignoreCase, DataSpace dataSpace, out T item) where T : GlobalItem
        {
            item = null;
            var collection = GetItemCollection(dataSpace, required: false);
            return (null != collection) && collection.TryGetItem(identity, ignoreCase, out item);
        }

        /// <summary>Gets all the items in the specified data model.</summary>
        /// <returns>
        /// A collection of type <see cref="T:System.Collections.ObjectModel.ReadOnlyCollection`1" /> that contains all the items in the specified data model.
        /// </returns>
        /// <param name="dataSpace">The conceptual model for which the list of items is needed.</param>
        /// <typeparam name="T">The type returned by the method.</typeparam>
        /// <exception cref="System.ArgumentException">Thrown if the space is not a valid space. Valid space is either C, O, CS or OCSpace</exception>
        public virtual ReadOnlyCollection<T> GetItems<T>(DataSpace dataSpace) where T : GlobalItem
        {
            var collection = GetItemCollection(dataSpace, required: true);
            return collection.GetItems<T>();
        }

        /// <summary>
        /// Returns an <see cref="T:System.Data.Entity.Core.Metadata.Edm.EdmType" /> object by using the specified type name, namespace name, and data model.
        /// </summary>
        /// <returns>
        /// An <see cref="T:System.Data.Entity.Core.Metadata.Edm.EdmType" /> object that represents the type that matches the given type name and the namespace name in the specified data model. If there is no matched type, this method returns null.
        /// </returns>
        /// <param name="name">The name of the type.</param>
        /// <param name="namespaceName">The namespace of the type.</param>
        /// <param name="dataSpace">The conceptual model on which the type is searched.</param>
        /// <exception cref="System.ArgumentException">Thrown if the space is not a valid space. Valid space is either C, O, CS or OCSpace</exception>
        [SuppressMessage("Microsoft.Naming", "CA1716:IdentifiersShouldNotMatchKeywords", MessageId = "GetType")]
        public virtual EdmType GetType(string name, string namespaceName, DataSpace dataSpace)
        {
            var collection = GetItemCollection(dataSpace, required: true);
            return collection.GetType(name, namespaceName, ignoreCase: false);
        }

        /// <summary>
        /// Returns an <see cref="T:System.Data.Entity.Core.Metadata.Edm.EdmType" /> object by using the specified type name, namespace name, and data model.
        /// </summary>
        /// <returns>true if there is a type that matches the search criteria; otherwise, false.</returns>
        /// <param name="name">The name of the type.</param>
        /// <param name="namespaceName">The namespace of the type.</param>
        /// <param name="dataSpace">The conceptual model on which the type is searched.</param>
        /// <param name="type">
        /// When this method returns, contains an <see cref="T:System.Data.Entity.Core.Metadata.Edm.EdmType" /> object. This parameter is passed uninitialized.
        /// </param>
        public virtual bool TryGetType(string name, string namespaceName, DataSpace dataSpace, out EdmType type)
        {
            type = null;
            var collection = GetItemCollection(dataSpace, required: false);
            return (null != collection) && collection.TryGetType(name, namespaceName, false /*ignoreCase*/, out type);
        }

        /// <summary>
        /// Returns an <see cref="T:System.Data.Entity.Core.Metadata.Edm.EdmType" /> object by using the specified type name, namespace name, and data model.
        /// </summary>
        /// <returns>
        /// An <see cref="T:System.Data.Entity.Core.Metadata.Edm.EdmType" /> object.
        /// </returns>
        /// <param name="name">The name of the type.</param>
        /// <param name="namespaceName">The namespace of the type.</param>
        /// <param name="ignoreCase">true to perform the case-insensitive search; otherwise, false.</param>
        /// <param name="dataSpace">The conceptual model on which the type is searched.</param>
        /// <exception cref="System.ArgumentException">Thrown if the space is not a valid space. Valid space is either C, O, CS or OCSpace</exception>
        [SuppressMessage("Microsoft.Naming", "CA1716:IdentifiersShouldNotMatchKeywords", MessageId = "GetType")]
        public virtual EdmType GetType(string name, string namespaceName, bool ignoreCase, DataSpace dataSpace)
        {
            var collection = GetItemCollection(dataSpace, required: true);
            return collection.GetType(name, namespaceName, ignoreCase);
        }

        /// <summary>
        /// Returns an <see cref="T:System.Data.Entity.Core.Metadata.Edm.EdmType" /> object by using the specified type name, namespace name, and data model.
        /// </summary>
        /// <returns>true if there is a type that matches the search criteria; otherwise, false.</returns>
        /// <param name="name">The name of the type.</param>
        /// <param name="namespaceName">The namespace of the type.</param>
        /// <param name="ignoreCase">true to perform the case-insensitive search; otherwise, false.</param>
        /// <param name="dataSpace">The conceptual model on which the type is searched.</param>
        /// <param name="type">
        /// When this method returns, contains an <see cref="T:System.Data.Entity.Core.Metadata.Edm.EdmType" /> object. This parameter is passed uninitialized.
        /// </param>
        public virtual bool TryGetType(string name, string namespaceName, bool ignoreCase, DataSpace dataSpace, out EdmType type)
        {
            type = null;
            var collection = GetItemCollection(dataSpace, required: false);
            return (null != collection) && collection.TryGetType(name, namespaceName, ignoreCase, out type);
        }

        /// <summary>
        /// Returns an <see cref="T:System.Data.Entity.Core.Metadata.Edm.EntityContainer" /> object by using the specified entity container name and the data model.
        /// </summary>
        /// <returns>If there is no entity container, this method returns null; otherwise, it returns the first entity container.</returns>
        /// <param name="name">The name of the entity container.</param>
        /// <param name="dataSpace">The conceptual model on which the entity container is searched.</param>
        /// <exception cref="System.ArgumentException">Thrown if the space is not a valid space. Valid space is either C, O, CS or OCSpace</exception>
        public virtual EntityContainer GetEntityContainer(string name, DataSpace dataSpace)
        {
            var collection = GetItemCollection(dataSpace, required: true);
            return collection.GetEntityContainer(name);
        }

        /// <summary>
        /// Returns an <see cref="T:System.Data.Entity.Core.Metadata.Edm.EntityContainer" /> object by using the specified entity container name and the data model.
        /// </summary>
        /// <returns>true if there is an entity container that matches the search criteria; otherwise, false.</returns>
        /// <param name="name">The name of the entity container.</param>
        /// <param name="dataSpace">The conceptual model on which the entity container is searched.</param>
        /// <param name="entityContainer">
        /// When this method returns, contains an <see cref="T:System.Data.Entity.Core.Metadata.Edm.EntityContainer" /> object. If there is no entity container, this output parameter contains null; otherwise, it returns the first entity container. This parameter is passed uninitialized.
        /// </param>
        public virtual bool TryGetEntityContainer(string name, DataSpace dataSpace, out EntityContainer entityContainer)
        {
            entityContainer = null;
            // null check exists in call stack, but throws for "identity" not "name"
            Check.NotNull(name, "name");
            var collection = GetItemCollection(dataSpace, required: false);
            return (null != collection) && collection.TryGetEntityContainer(name, out entityContainer);
        }

        /// <summary>
        /// Returns an <see cref="T:System.Data.Entity.Core.Metadata.Edm.EntityContainer" /> object by using the specified entity container name and the data model.
        /// </summary>
        /// <returns>If there is no entity container, this method returns null; otherwise, it returns the first entity container.</returns>
        /// <param name="name">The name of the entity container.</param>
        /// <param name="ignoreCase">true to perform the case-insensitive search; otherwise, false.</param>
        /// <param name="dataSpace">The conceptual model on which the entity container is searched.</param>
        /// <exception cref="System.ArgumentException">Thrown if the space is not a valid space. Valid space is either C, O, CS or OCSpace</exception>
        public virtual EntityContainer GetEntityContainer(string name, bool ignoreCase, DataSpace dataSpace)
        {
            var collection = GetItemCollection(dataSpace, required: true);
            return collection.GetEntityContainer(name, ignoreCase);
        }

        /// <summary>
        /// Returns an <see cref="T:System.Data.Entity.Core.Metadata.Edm.EntityContainer" /> object by using the specified entity container name and the data model.
        /// </summary>
        /// <returns>true if there is an entity container that matches the search criteria; otherwise, false.</returns>
        /// <param name="name">The name of the entity container.</param>
        /// <param name="ignoreCase">true to perform the case-insensitive search; otherwise, false.</param>
        /// <param name="dataSpace">The conceptual model on which the entity container is searched.</param>
        /// <param name="entityContainer">
        /// When this method returns, contains an <see cref="T:System.Data.Entity.Core.Metadata.Edm.EntityContainer" /> object. If there is no entity container, this output parameter contains null; otherwise, it returns the first entity container. This parameter is passed uninitialized.
        /// </param>
        public virtual bool TryGetEntityContainer(string name, bool ignoreCase, DataSpace dataSpace, out EntityContainer entityContainer)
        {
            entityContainer = null;
            // null check exists in call stack, but throws for "identity" not "name"
            Check.NotNull(name, "name");
            var collection = GetItemCollection(dataSpace, required: false);
            return (null != collection) && collection.TryGetEntityContainer(name, ignoreCase, out entityContainer);
        }

        /// <summary>Returns all the overloads of the functions by using the specified name, namespace name, and data model.</summary>
        /// <returns>
        /// A collection of type <see cref="T:System.Collections.ObjectModel.ReadOnlyCollection`1" /> that contains all the functions that match the specified name in a given namespace and a data model.
        /// </returns>
        /// <param name="name">The name of the function.</param>
        /// <param name="namespaceName">The namespace of the function.</param>
        /// <param name="dataSpace">The conceptual model in which the functions are searched.</param>
        /// <exception cref="System.ArgumentException">Thrown if the space is not a valid space. Valid space is either C, O, CS or OCSpace</exception>
        public virtual ReadOnlyCollection<EdmFunction> GetFunctions(string name, string namespaceName, DataSpace dataSpace)
        {
            return GetFunctions(name, namespaceName, dataSpace, false /*ignoreCase*/);
        }

        /// <summary>Returns all the overloads of the functions by using the specified name, namespace name, and data model.</summary>
        /// <returns>
        /// A collection of type <see cref="T:System.Collections.ObjectModel.ReadOnlyCollection`1" /> that contains all the functions that match the specified name in a given namespace and a data model.
        /// </returns>
        /// <param name="name">The name of the function.</param>
        /// <param name="namespaceName">The namespace of the function.</param>
        /// <param name="dataSpace">The conceptual model in which the functions are searched.</param>
        /// <param name="ignoreCase">true to perform the case-insensitive search; otherwise, false.</param>
        /// <exception cref="System.ArgumentException">Thrown if the space is not a valid space. Valid space is either C, O, CS or OCSpace</exception>
        public virtual ReadOnlyCollection<EdmFunction> GetFunctions(string name, string namespaceName, DataSpace dataSpace, bool ignoreCase)
        {
            Check.NotEmpty(name, "name");
            Check.NotEmpty(namespaceName, "namespaceName");
            var collection = GetItemCollection(dataSpace, required: true);

            // Get the function with this full name, which is namespace name plus name
            return collection.GetFunctions(namespaceName + "." + name, ignoreCase);
        }

        /// <summary>
        /// Gets the function as specified by the function key.
        /// All parameters are assumed to be <see cref="ParameterMode.In" />.
        /// </summary>
        /// <param name="name"> name of the function </param>
        /// <param name="namespaceName"> namespace of the function </param>
        /// <param name="parameterTypes"> types of the parameters </param>
        /// <param name="ignoreCase"> true for case-insensitive lookup </param>
        /// <param name="dataSpace"> </param>
        /// <param name="function"> The function that needs to be returned </param>
        /// <returns> The function as specified in the function key or null </returns>
        /// <exception cref="System.ArgumentNullException">if name, namespaceName, parameterTypes or space argument is null</exception>
        [SuppressMessage("StyleCop.CSharp.DocumentationRules", "SA1614:ElementParameterDocumentationMustHaveText")]
        internal virtual bool TryGetFunction(
            string name,
            string namespaceName,
            TypeUsage[] parameterTypes,
            bool ignoreCase,
            DataSpace dataSpace,
            out EdmFunction function)
        {
            function = null;
            Check.NotNull(name, "name");
            Check.NotNull(namespaceName, "namespaceName");
            var collection = GetItemCollection(dataSpace, required: false);

            // Get the function with this full name, which is namespace name plus name
            return (null != collection) && collection.TryGetFunction(namespaceName + "." + name, parameterTypes, ignoreCase, out function);
        }

        /// <summary>Returns the list of primitive types in the specified data model.</summary>
        /// <returns>
        /// A collection of type <see cref="T:System.Collections.ObjectModel.ReadOnlyCollection`1" /> that contains all the primitive types in the specified data model.
        /// </returns>
        /// <param name="dataSpace">The data model for which you need the list of primitive types.</param>
        /// <exception cref="System.ArgumentException">Thrown if the space is not a valid space. Valid space is either C, O, CS or OCSpace</exception>
        public virtual ReadOnlyCollection<PrimitiveType> GetPrimitiveTypes(DataSpace dataSpace)
        {
            var collection = GetItemCollection(dataSpace, required: true);
            return collection.GetItems<PrimitiveType>();
        }

        /// <summary>Gets all the items in the specified data model.</summary>
        /// <returns>
        /// A collection of type <see cref="T:System.Collections.ObjectModel.ReadOnlyCollection`1" /> that contains all the items in the specified data model.
        /// </returns>
        /// <param name="dataSpace">The conceptual model for which the list of items is needed.</param>
        /// <exception cref="System.ArgumentException">Thrown if the space is not a valid space. Valid space is either C, O, CS or OCSpace</exception>
        public virtual ReadOnlyCollection<GlobalItem> GetItems(DataSpace dataSpace)
        {
            var collection = GetItemCollection(dataSpace, required: true);
            return collection.GetItems<GlobalItem>();
        }

        /// <summary>
        /// Given the canonical primitive type, get the mapping primitive type in the given dataspace
        /// </summary>
        /// <param name="primitiveTypeKind"> primitive type kind </param>
        /// <param name="dataSpace"> dataspace in which one needs to the mapping primitive types </param>
        /// <returns> The mapped scalar type </returns>
        /// <exception cref="System.ArgumentNullException">if space argument is null</exception>
        /// <exception cref="System.InvalidOperationException">If ItemCollection has not been registered for the space passed in</exception>
        /// <exception cref="System.ArgumentException">Thrown if the space is not a valid space. Valid space is either C, O, CS or OCSpace</exception>
        internal virtual PrimitiveType GetMappedPrimitiveType(PrimitiveTypeKind primitiveTypeKind, DataSpace dataSpace)
        {
            var collection = GetItemCollection(dataSpace, required: true);
            return collection.GetMappedPrimitiveType(primitiveTypeKind);
        }

        /// <summary>
        /// Search for a Mapping metadata with the specified type key.
        /// </summary>
        /// <param name="typeIdentity"> type </param>
        /// <param name="typeSpace"> The dataspace that the type for which map needs to be returned belongs to </param>
        /// <param name="ignoreCase"> true for case-insensitive lookup </param>
        /// <param name="mappingSpace"> space for which you want to get the mapped type </param>
        /// <param name="map"> </param>
        /// <returns> Returns false if no match found. </returns>
        [SuppressMessage("StyleCop.CSharp.DocumentationRules", "SA1614:ElementParameterDocumentationMustHaveText")]
        internal virtual bool TryGetMap(string typeIdentity, DataSpace typeSpace, bool ignoreCase, DataSpace mappingSpace, out Map map)
        {
            map = null;
            var collection = GetItemCollection(mappingSpace, required: false);
            return (null != collection) && ((MappingItemCollection)collection).TryGetMap(typeIdentity, typeSpace, ignoreCase, out map);
        }

        /// <summary>
        /// Search for a Mapping metadata with the specified type key.
        /// </summary>
        /// <param name="identity"> typeIdentity of the type </param>
        /// <param name="typeSpace"> The dataspace that the type for which map needs to be returned belongs to </param>
        /// <param name="dataSpace"> space for which you want to get the mapped type </param>
        /// <exception cref="ArgumentException">Thrown if mapping space is not valid</exception>
        internal virtual Map GetMap(string identity, DataSpace typeSpace, DataSpace dataSpace)
        {
            var collection = GetItemCollection(dataSpace, required: true);
            return ((MappingItemCollection)collection).GetMap(identity, typeSpace);
        }

        /// <summary>
        /// Search for a Mapping metadata with the specified type key.
        /// </summary>
        /// <param name="item"> </param>
        /// <param name="dataSpace"> space for which you want to get the mapped type </param>
        /// <exception cref="ArgumentException">Thrown if mapping space is not valid</exception>
        [SuppressMessage("StyleCop.CSharp.DocumentationRules", "SA1614:ElementParameterDocumentationMustHaveText")]
        internal virtual Map GetMap(GlobalItem item, DataSpace dataSpace)
        {
            var collection = GetItemCollection(dataSpace, required: true);
            return ((MappingItemCollection)collection).GetMap(item);
        }

        /// <summary>
        /// Search for a Mapping metadata with the specified type key.
        /// </summary>
        /// <param name="item"> </param>
        /// <param name="dataSpace"> space for which you want to get the mapped type </param>
        /// <param name="map"> </param>
        /// <returns> Returns false if no match found. </returns>
        [SuppressMessage("StyleCop.CSharp.DocumentationRules", "SA1614:ElementParameterDocumentationMustHaveText")]
        internal virtual bool TryGetMap(GlobalItem item, DataSpace dataSpace, out Map map)
        {
            map = null;
            var collection = GetItemCollection(dataSpace, required: false);
            return (null != collection) && ((MappingItemCollection)collection).TryGetMap(item, out map);
        }

        /// <summary>
        /// Tests the retrieval of <see cref="T:System.Data.Entity.Core.Metadata.Edm.MetadataWorkspace" />.
        /// </summary>
        /// <returns>true if the retrieval was successful; otherwise, false.</returns>
        /// <param name="dataSpace">
        /// The <see cref="T:System.Data.Entity.Core.Metadata.Edm.DataSpace" /> from which to attempt retrieval of
        /// <see
        ///     cref="T:System.Data.Entity.Core.Metadata.Edm.MetadataWorkspace" />
        /// .
        /// </param>
        /// <param name="collection">When this method returns, contains the item collection. This parameter is passed uninitialized.</param>
        [CLSCompliant(false)]
        public virtual bool TryGetItemCollection(DataSpace dataSpace, out ItemCollection collection)
        {
            collection = GetItemCollection(dataSpace, required: false);
            return (null != collection);
        }

        /// <summary>
        /// Checks if the space is valid and whether the collection is registered for the given space, and if both are valid,
        /// then returns the itemcollection for the given space
        /// </summary>
        /// <param name="dataSpace"> The dataspace for the item collection that should be returned </param>
        /// <param name="required"> if true, will throw if the collection isn't registered </param>
        /// <exception cref="ArgumentException">Thrown if required and mapping space is not valid or registered</exception>
        internal virtual ItemCollection GetItemCollection(DataSpace dataSpace, bool required)
        {
            ItemCollection collection;
            switch (dataSpace)
            {
                case DataSpace.CSpace:
                    collection = _itemsCSpace == null ? null : _itemsCSpace.Value;
                    break;
                case DataSpace.OSpace:
                    Debug.Assert(_itemsOSpace != null);
                    collection = _itemsOSpace.Value;
                    break;
                case DataSpace.OCSpace:
                    collection = _itemsOCSpace == null ? null : _itemsOCSpace.Value;
                    break;
                case DataSpace.CSSpace:
                    collection = _itemsCSSpace == null ? null : _itemsCSSpace.Value;
                    break;
                case DataSpace.SSpace:
                    collection = _itemsSSpace == null ? null : _itemsSSpace.Value;
                    break;
                default:
                    if (required)
                    {
                        Debug.Fail("Invalid DataSpace Enum value: " + dataSpace);
                    }
                    collection = null;
                    break;
            }
            if (required && (null == collection))
            {
                throw new InvalidOperationException(Strings.NoCollectionForSpace(dataSpace.ToString()));
            }

            return collection;
        }

        /// <summary>
        /// Returns a <see cref="T:System.Data.Entity.Core.Metadata.Edm.StructuralType" /> object that represents the object space type that matches the type supplied by the parameter  edmSpaceType .
        /// </summary>
        /// <returns>
        /// A <see cref="T:System.Data.Entity.Core.Metadata.Edm.StructuralType" /> object that represents the Object space type. If there is no matched type, this method returns null.
        /// </returns>
        /// <param name="edmSpaceType">
        /// A <see cref="T:System.Data.Entity.Core.Metadata.Edm.StructuralType" /> object that represents the
        /// <see
        ///     cref="T:System.Data.Entity.Core.Metadata.Edm.EdmType" />
        /// .
        /// </param>
        public virtual StructuralType GetObjectSpaceType(StructuralType edmSpaceType)
        {
            return GetObjectSpaceType<StructuralType>(edmSpaceType);
        }

        /// <summary>
        /// Returns a <see cref="T:System.Data.Entity.Core.Metadata.Edm.StructuralType" /> object via the out parameter  objectSpaceType  that represents the type that matches the
        /// <see
        ///     cref="T:System.Data.Entity.Core.Metadata.Edm.EdmType" />
        /// supplied by the parameter  edmSpaceType .
        /// </summary>
        /// <returns>true if there is a type that matches the search criteria; otherwise, false.</returns>
        /// <param name="edmSpaceType">
        /// A <see cref="T:System.Data.Entity.Core.Metadata.Edm.StructuralType" /> object that represents the
        /// <see
        ///     cref="T:System.Data.Entity.Core.Metadata.Edm.EdmType" />
        /// .
        /// </param>
        /// <param name="objectSpaceType">
        /// When this method returns, contains a <see cref="T:System.Data.Entity.Core.Metadata.Edm.StructuralType" /> object that represents the Object space type. This parameter is passed uninitialized.
        /// </param>
        [SuppressMessage("Microsoft.Design", "CA1011:ConsiderPassingBaseTypesAsParameters")]
        public virtual bool TryGetObjectSpaceType(StructuralType edmSpaceType, out StructuralType objectSpaceType)
        {
            return TryGetObjectSpaceType<StructuralType>(edmSpaceType, out objectSpaceType);
        }

        /// <summary>
        /// Returns a <see cref="T:System.Data.Entity.Core.Metadata.Edm.StructuralType" /> object that represents the object space type that matches the type supplied by the parameter  edmSpaceType .
        /// </summary>
        /// <returns>
        /// A <see cref="T:System.Data.Entity.Core.Metadata.Edm.StructuralType" /> object that represents the Object space type. If there is no matched type, this method returns null.
        /// </returns>
        /// <param name="edmSpaceType">
        /// A <see cref="T:System.Data.Entity.Core.Metadata.Edm.EnumType" /> object that represents the
        /// <see
        ///     cref="T:System.Data.Entity.Core.Metadata.Edm.EdmType" />
        /// .
        /// </param>
        public virtual EnumType GetObjectSpaceType(EnumType edmSpaceType)
        {
            return GetObjectSpaceType<EnumType>(edmSpaceType);
        }

        /// <summary>
        /// Returns a <see cref="T:System.Data.Entity.Core.Metadata.Edm.EnumType" /> object via the out parameter  objectSpaceType  that represents the type that matches the
        /// <see
        ///     cref="T:System.Data.Entity.Core.Metadata.Edm.EdmType" />
        /// supplied by the parameter  edmSpaceType .
        /// </summary>
        /// <returns>true if there is a type that matches the search criteria; otherwise, false.</returns>
        /// <param name="edmSpaceType">
        /// A <see cref="T:System.Data.Entity.Core.Metadata.Edm.EnumType" /> object that represents the
        /// <see
        ///     cref="T:System.Data.Entity.Core.Metadata.Edm.EdmType" />
        /// .
        /// </param>
        /// <param name="objectSpaceType">
        /// When this method returns, contains a <see cref="T:System.Data.Entity.Core.Metadata.Edm.EnumType" /> object that represents the Object space type. This parameter is passed uninitialized.
        /// </param>
        [SuppressMessage("Microsoft.Design", "CA1011:ConsiderPassingBaseTypesAsParameters")]
        public virtual bool TryGetObjectSpaceType(EnumType edmSpaceType, out EnumType objectSpaceType)
        {
            return TryGetObjectSpaceType<EnumType>(edmSpaceType, out objectSpaceType);
        }

        /// <summary>
        /// Helper method returning the OSpace enum type mapped to the specified Edm Space Type.
        /// If the DataSpace of the argument is not CSpace, or the mapped OSpace type
        /// cannot be determined, an ArgumentException is thrown.
        /// </summary>
        /// <param name="edmSpaceType"> The CSpace type to look up </param>
        /// <returns> The OSpace type mapped to the supplied argument </returns>
        /// <typeparam name="T"> Must be StructuralType or EnumType. </typeparam>
        private T GetObjectSpaceType<T>(T edmSpaceType)
            where T : EdmType
        {
            Debug.Assert(
                edmSpaceType == null || edmSpaceType is StructuralType || edmSpaceType is EnumType,
                "Only structural or enum type expected");

            T objectSpaceType;
            if (!TryGetObjectSpaceType(edmSpaceType, out objectSpaceType))
            {
                throw new ArgumentException(Strings.FailedToFindOSpaceTypeMapping(edmSpaceType.Identity));
            }

            return objectSpaceType;
        }

        /// <summary>
        /// Helper method returning the OSpace structural or enum type mapped to the specified Edm Space Type.
        /// If the DataSpace of the argument is not CSpace, or if the mapped OSpace type
        /// cannot be determined, the method returns false and sets the out parameter
        /// to null.
        /// </summary>
        /// <param name="edmSpaceType"> The CSpace type to look up </param>
        /// <param name="objectSpaceType"> The OSpace type mapped to the supplied argument </param>
        /// <returns> true on success, false on failure </returns>
        /// <typeparam name="T"> Must be StructuralType or EnumType. </typeparam>
        private bool TryGetObjectSpaceType<T>(T edmSpaceType, out T objectSpaceType)
            where T : EdmType
        {
            DebugCheck.NotNull(edmSpaceType);

            Debug.Assert(
                edmSpaceType == null || edmSpaceType is StructuralType || edmSpaceType is EnumType,
                "Only structural or enum type expected");

            if (edmSpaceType.DataSpace != DataSpace.CSpace)
            {
                throw new ArgumentException(Strings.ArgumentMustBeCSpaceType, "edmSpaceType");
            }

            objectSpaceType = null;

            Map map;
            if (TryGetMap(edmSpaceType, DataSpace.OCSpace, out map))
            {
                var ocMap = map as ObjectTypeMapping;
                if (ocMap != null)
                {
                    objectSpaceType = (T)ocMap.ClrType;
                }
            }

            return objectSpaceType != null;
        }

        /// <summary>
        /// Returns a <see cref="T:System.Data.Entity.Core.Metadata.Edm.StructuralType" /> object that represents the
        /// <see
        ///     cref="T:System.Data.Entity.Core.Metadata.Edm.EdmType" />
        /// that matches the type supplied by the parameter  objectSpaceType .
        /// </summary>
        /// <returns>
        /// A <see cref="T:System.Data.Entity.Core.Metadata.Edm.StructuralType" /> object that represents the
        /// <see
        ///     cref="T:System.Data.Entity.Core.Metadata.Edm.EdmType" />
        /// . If there is no matched type, this method returns null.
        /// </returns>
        /// <param name="objectSpaceType">
        /// A <see cref="T:System.Data.Entity.Core.Metadata.Edm.StructuralType" /> that supplies the type in the object space.
        /// </param>
        public virtual StructuralType GetEdmSpaceType(StructuralType objectSpaceType)
        {
            return GetEdmSpaceType<StructuralType>(objectSpaceType);
        }

        /// <summary>
        /// Returns a <see cref="T:System.Data.Entity.Core.Metadata.Edm.StructuralType" /> object via the out parameter  edmSpaceType  that represents the
        /// <see
        ///     cref="T:System.Data.Entity.Core.Metadata.Edm.EdmType" />
        /// that matches the type supplied by the parameter  objectSpaceType .
        /// </summary>
        /// <returns>true if there is a type that matches the search criteria; otherwise, false.</returns>
        /// <param name="objectSpaceType">
        /// A <see cref="T:System.Data.Entity.Core.Metadata.Edm.StructuralType" /> object that represents the object space type.
        /// </param>
        /// <param name="edmSpaceType">
        /// When this method returns, contains a <see cref="T:System.Data.Entity.Core.Metadata.Edm.StructuralType" /> object that represents the
        /// <see
        ///     cref="T:System.Data.Entity.Core.Metadata.Edm.EdmType" />
        /// . This parameter is passed uninitialized.
        /// </param>
        public virtual bool TryGetEdmSpaceType(StructuralType objectSpaceType, out StructuralType edmSpaceType)
        {
            return TryGetEdmSpaceType<StructuralType>(objectSpaceType, out edmSpaceType);
        }

        /// <summary>
        /// Returns a <see cref="T:System.Data.Entity.Core.Metadata.Edm.StructuralType" /> object that represents the
        /// <see
        ///     cref="T:System.Data.Entity.Core.Metadata.Edm.EdmType" />
        /// that matches the type supplied by the parameter  objectSpaceType .
        /// </summary>
        /// <returns>
        /// A <see cref="T:System.Data.Entity.Core.Metadata.Edm.StructuralType" /> object that represents the
        /// <see
        ///     cref="T:System.Data.Entity.Core.Metadata.Edm.EdmType" />
        /// . If there is no matched type, this method returns null.
        /// </returns>
        /// <param name="objectSpaceType">
        /// A <see cref="T:System.Data.Metadata.Edm.EnumlType" /> that supplies the type in the object space.
        /// </param>
        public virtual EnumType GetEdmSpaceType(EnumType objectSpaceType)
        {
            return GetEdmSpaceType<EnumType>(objectSpaceType);
        }

        /// <summary>
        /// Returns a <see cref="T:System.Data.Entity.Core.Metadata.Edm.EnumType" /> object via the out parameter  edmSpaceType  that represents the
        /// <see
        ///     cref="T:System.Data.Entity.Core.Metadata.Edm.EdmType" />
        /// that matches the type supplied by the parameter  objectSpaceType .
        /// </summary>
        /// <returns>true on success, false on failure.</returns>
        /// <param name="objectSpaceType">
        /// A <see cref="T:System.Data.Entity.Core.Metadata.Edm.EnumType" /> object that represents the object space type.
        /// </param>
        /// <param name="edmSpaceType">
        /// When this method returns, contains a <see cref="T:System.Data.Entity.Core.Metadata.Edm.EnumType" /> object that represents the
        /// <see
        ///     cref="T:System.Data.Entity.Core.Metadata.Edm.EdmType" />
        /// . This parameter is passed uninitialized.
        /// </param>
        public virtual bool TryGetEdmSpaceType(EnumType objectSpaceType, out EnumType edmSpaceType)
        {
            return TryGetEdmSpaceType<EnumType>(objectSpaceType, out edmSpaceType);
        }

        /// <summary>
        /// Helper method returning the Edm Space structural or enum type mapped to the OSpace Type parameter. If the
        /// DataSpace of the supplied type is not OSpace, or the mapped Edm Space type cannot
        /// be determined, an ArgumentException is thrown.
        /// </summary>
        /// <param name="objectSpaceType"> The OSpace type to look up </param>
        /// <returns> The CSpace type mapped to the OSpace parameter </returns>
        /// <typeparam name="T"> Must be StructuralType or EnumType </typeparam>
        private T GetEdmSpaceType<T>(T objectSpaceType)
            where T : EdmType
        {
            Debug.Assert(
                objectSpaceType == null || objectSpaceType is StructuralType || objectSpaceType is EnumType,
                "Only structural or enum type expected");

            T edmSpaceType;
            if (!TryGetEdmSpaceType(objectSpaceType, out edmSpaceType))
            {
                throw new ArgumentException(Strings.FailedToFindCSpaceTypeMapping(objectSpaceType.Identity));
            }

            return edmSpaceType;
        }

        /// <summary>
        /// Helper method returning the Edm Space structural or enum type mapped to the OSpace Type parameter. If the
        /// DataSpace of the supplied type is not OSpace, or the mapped Edm Space type cannot
        /// be determined, the method returns false and sets the out parameter to null.
        /// </summary>
        /// <param name="objectSpaceType"> The OSpace type to look up </param>
        /// <param name="edmSpaceType"> The mapped CSpace type </param>
        /// <returns> true on success, false on failure </returns>
        /// <typeparam name="T"> Must be StructuralType or EnumType </typeparam>
        private bool TryGetEdmSpaceType<T>(T objectSpaceType, out T edmSpaceType)
            where T : EdmType
        {
            DebugCheck.NotNull(objectSpaceType);

            Debug.Assert(
                objectSpaceType == null || objectSpaceType is StructuralType || objectSpaceType is EnumType,
                "Only structural or enum type expected");

            if (objectSpaceType.DataSpace != DataSpace.OSpace)
            {
                throw new ArgumentException(Strings.ArgumentMustBeOSpaceType, "objectSpaceType");
            }

            edmSpaceType = null;

            Map map;
            if (TryGetMap(objectSpaceType, DataSpace.OCSpace, out map))
            {
                var ocMap = map as ObjectTypeMapping;
                if (ocMap != null)
                {
                    edmSpaceType = (T)ocMap.EdmType;
                }
            }

            return edmSpaceType != null;
        }

        ///// <summary>
        ///// Returns the update or query view for an Extent as a
        ///// command tree. For a given Extent, MetadataWorkspace will
        ///// have either a Query view or an Update view but not both.
        ///// </summary>
        ///// <param name="extent"></param>
        ///// <returns></returns>
        internal virtual DbQueryCommandTree GetCqtView(EntitySetBase extent)
        {
            return GetGeneratedView(extent).GetCommandTree();
        }

        /// <summary>
        /// Returns generated update or query view for the given extent.
        /// </summary>
        internal virtual GeneratedView GetGeneratedView(EntitySetBase extent)
        {
            var collection = GetItemCollection(DataSpace.CSSpace, required: true);
            return ((StorageMappingItemCollection)collection).GetGeneratedView(extent, this);
        }

        /// <summary>
        /// Returns a TypeOf/TypeOfOnly Query for a given Extent and Type as a command tree.
        /// </summary>
        internal virtual bool TryGetGeneratedViewOfType(
            EntitySetBase extent, EntityTypeBase type, bool includeSubtypes, out GeneratedView generatedView)
        {
            var collection = GetItemCollection(DataSpace.CSSpace, required: true);
            return ((StorageMappingItemCollection)collection).TryGetGeneratedViewOfType(extent, type, includeSubtypes, out generatedView);
        }

        /// <summary>
        /// Returns generated function definition for the given function.
        /// Guarantees type match of declaration and generated parameters.
        /// Guarantees return type match.
        /// Throws internal error for functions without definition.
        /// Passes thru exception occured during definition generation.
        /// </summary>
        internal virtual DbLambda GetGeneratedFunctionDefinition(EdmFunction function)
        {
            var collection = GetItemCollection(DataSpace.CSpace, required: true);
            return ((EdmItemCollection)collection).GetGeneratedFunctionDefinition(function);
        }

        /// <summary>
        /// Determines if a target function exists for the given function import.
        /// </summary>
        /// <param name="functionImport"> Function import (function declared in a model entity container) </param>
        /// <param name="targetFunctionMapping"> Function target mapping (function to which the import is mapped in the target store) </param>
        /// <returns> true if a mapped target function exists; false otherwise </returns>
        internal virtual bool TryGetFunctionImportMapping(EdmFunction functionImport, out FunctionImportMapping targetFunctionMapping)
        {
            DebugCheck.NotNull(functionImport);
            var entityContainerMaps = GetItems<StorageEntityContainerMapping>(DataSpace.CSSpace);
            foreach (var containerMapping in entityContainerMaps)
            {
                if (containerMapping.TryGetFunctionImportMapping(functionImport, out targetFunctionMapping))
                {
                    return true;
                }
            }
            targetFunctionMapping = null;
            return false;
        }

        /// <summary>
        /// Returns the view loader associated with this workspace,
        /// creating a loader if non exists. The loader includes
        /// context information used by the update pipeline when
        /// processing changes to C-space extents.
        /// </summary>
        internal virtual ViewLoader GetUpdateViewLoader()
        {
            return (_itemsCSSpace != null && _itemsCSSpace.Value != null) ? _itemsCSSpace.Value.GetUpdateViewLoader() : null;
        }

        /// <summary>
        /// Takes in a Edm space type usage and converts into an
        /// equivalent O space type usage
        /// </summary>
        internal virtual TypeUsage GetOSpaceTypeUsage(TypeUsage edmSpaceTypeUsage)
        {
            DebugCheck.NotNull(edmSpaceTypeUsage);
            DebugCheck.NotNull(edmSpaceTypeUsage.EdmType);

            EdmType clrType = null;
            if (Helper.IsPrimitiveType(edmSpaceTypeUsage.EdmType))
            {
                var collection = GetItemCollection(DataSpace.OSpace, required: true);
                clrType = collection.GetMappedPrimitiveType(((PrimitiveType)edmSpaceTypeUsage.EdmType).PrimitiveTypeKind);
            }
            else
            {
                // Check and throw if the OC space doesn't exist
                var collection = GetItemCollection(DataSpace.OCSpace, required: true);

                // Get the OC map
                var map = ((DefaultObjectMappingItemCollection)collection).GetMap(edmSpaceTypeUsage.EdmType);
                clrType = ((ObjectTypeMapping)map).ClrType;
            }

            Debug.Assert(
                !Helper.IsPrimitiveType(clrType) ||
                ReferenceEquals(
                    ClrProviderManifest.Instance.GetFacetDescriptions(clrType),
                    EdmProviderManifest.Instance.GetFacetDescriptions(clrType.BaseType)),
                "these are no longer equal so we can't just use the same set of facets for the new type usage");

            // Transfer the facet values
            var result = TypeUsage.Create(clrType, edmSpaceTypeUsage.Facets);

            return result;
        }

        /// <summary>
        /// Returns true if the item collection for the given space has already been registered else returns false
        /// </summary>
        internal virtual bool IsItemCollectionAlreadyRegistered(DataSpace dataSpace)
        {
            ItemCollection itemCollection;
            return TryGetItemCollection(dataSpace, out itemCollection);
        }

        /// <summary>
        /// Requires: C, S and CS are registered in this and other
        /// Determines whether C, S and CS are equivalent. Useful in determining whether a DbCommandTree
        /// is usable within a particular entity connection.
        /// </summary>
        /// <param name="other"> Other workspace. </param>
        /// <returns> true is C, S and CS collections are equivalent </returns>
        internal virtual bool IsMetadataWorkspaceCSCompatible(MetadataWorkspace other)
        {
            Debug.Assert(
                IsItemCollectionAlreadyRegistered(DataSpace.CSSpace) &&
                other.IsItemCollectionAlreadyRegistered(DataSpace.CSSpace),
                "requires: C, S and CS are registered in this and other");

            var result =
                GetItemCollection(DataSpace.CSSpace, required: false)
                    .MetadataEquals(other.GetItemCollection(DataSpace.CSSpace, required: false));

            Debug.Assert(
                !result ||
                (GetItemCollection(DataSpace.CSpace, required: false)
                     .MetadataEquals(other.GetItemCollection(DataSpace.CSpace, required: false))
                 && GetItemCollection(DataSpace.SSpace, required: false)
                        .MetadataEquals(other.GetItemCollection(DataSpace.SSpace, required: false))),
                "constraint: this.CS == other.CS --> this.S == other.S && this.C == other.C");

            return result;
        }

        /// <summary>Clears all the metadata cache entries.</summary>
        public static void ClearCache()
        {
            MetadataCache.Instance.Clear();
            using (var cache = AssemblyCache.AquireLockedAssemblyCache())
            {
                cache.Clear();
            }
        }

        /// <summary>
        /// Returns the canonical Model TypeUsage for a given PrimitiveTypeKind
        /// </summary>
        /// <param name="primitiveTypeKind"> PrimitiveTypeKind for which a canonical TypeUsage is expected </param>
        /// <returns> a canonical model TypeUsage </returns>
        internal static TypeUsage GetCanonicalModelTypeUsage(PrimitiveTypeKind primitiveTypeKind)
        {
            return EdmProviderManifest.Instance.GetCanonicalModelTypeUsage(primitiveTypeKind);
        }

        /// <summary>
        /// Returns the Model PrimitiveType for a given primitiveTypeKind
        /// </summary>
        /// <param name="primitiveTypeKind"> a PrimitiveTypeKind for which a Model PrimitiveType is expected </param>
        /// <returns> Model PrimitiveType </returns>
        internal static PrimitiveType GetModelPrimitiveType(PrimitiveTypeKind primitiveTypeKind)
        {
            return EdmProviderManifest.Instance.GetPrimitiveType(primitiveTypeKind);
        }

        // GetRequiredOriginalValueMembers and GetRelevantMembersForUpdate return list of "interesting" members for the given EntitySet/EntityType
        // Interesting Members are a subset of the following:
        //    0. Key members
        //    1. Members with C-Side conditions (complex types can not have C-side condition at present)
        //    2. Members participating in association end
        //    3. Members with ConcurrencyMode 'Fixed'
        //      3.1 Complex Members with any child member having Concurrency mode Fixed
        //    4. Members included in Update ModificationFunction with Version='Original' (Original = Not Current)
        //      4.1 Complex Members in ModificationFunction if any sub-member is interesting
        //    5. Members included in Update ModificationFunction (mutually exclusive with 4 - required for partial update scenarios)
        //    6. Foreign keys
        //    7. All complex members - partial update scenarios only
        /// <summary>Gets original value members from an entity set and entity type.</summary>
        /// <returns>The original value members from an entity set and entity type.</returns>
        /// <param name="entitySet">The entity set from which to retrieve original values.</param>
        /// <param name="entityType">The entity type of which to retrieve original values.</param>
        [Obsolete("Use MetadataWorkspace.GetRelevantMembersForUpdate(EntitySetBase, EntityTypeBase, bool) instead")]
        public virtual IEnumerable<EdmMember> GetRequiredOriginalValueMembers(EntitySetBase entitySet, EntityTypeBase entityType)
        {
            return GetInterestingMembers(
                entitySet, entityType, StorageMappingItemCollection.InterestingMembersKind.RequiredOriginalValueMembers);
        }

        /// <summary>
        /// Returns members of a given <see cref="T:System.Data.Entity.Core.Metadata.Edm.EntitySet" />/
        /// <see
        ///     cref="T:System.Data.Entity.Core.Metadata.Edm.EntityType" />
        /// for which original values are needed when modifying an entity.
        /// </summary>
        /// <returns>
        /// The <see cref="T:System.Data.Entity.Core.Metadata.Edm.EdmMember" />s for which original value is required.
        /// </returns>
        /// <param name="entitySet">
        /// An <see cref="T:System.Data.Entity.Core.Metadata.Edm.EntitySet" /> belonging to the C-Space.
        /// </param>
        /// <param name="entityType">
        /// An <see cref="T:System.Data.Entity.Core.Metadata.Edm.EntityType" /> that participates in the given
        /// <see
        ///     cref="T:System.Data.Entity.Core.Metadata.Edm.EntitySet" />
        /// .
        /// </param>
        /// <param name="partialUpdateSupported">true if entities may be updated partially; otherwise, false.</param>
        public virtual ReadOnlyCollection<EdmMember> GetRelevantMembersForUpdate(
            EntitySetBase entitySet, EntityTypeBase entityType, bool partialUpdateSupported)
        {
            return GetInterestingMembers(
                entitySet,
                entityType,
                partialUpdateSupported
                    ? StorageMappingItemCollection.InterestingMembersKind.PartialUpdate
                    : StorageMappingItemCollection.InterestingMembersKind.FullUpdate);
        }

        /// <summary>
        /// Return members for <see cref="GetRequiredOriginalValueMembers" /> and <see cref="GetRelevantMembersForUpdate" /> methods.
        /// </summary>
        /// <param name="entitySet"> An EntitySet belonging to the C-Space </param>
        /// <param name="entityType"> An EntityType that participates in the given EntitySet </param>
        /// <param name="interestingMembersKind"> Scenario the members should be returned for. </param>
        /// <returns>
        /// ReadOnlyCollection of interesting members for the requested scenario (
        /// <paramref
        ///     name="interestingMembersKind" />
        /// ).
        /// </returns>
        private ReadOnlyCollection<EdmMember> GetInterestingMembers(
            EntitySetBase entitySet, EntityTypeBase entityType, StorageMappingItemCollection.InterestingMembersKind interestingMembersKind)
        {
            DebugCheck.NotNull(entitySet);
            DebugCheck.NotNull(entityType);

            Debug.Assert(entitySet.EntityContainer != null);

            var associationSet = entitySet as AssociationSet;

            //Check that EntitySet is from CSpace
            if (entitySet.EntityContainer.DataSpace != DataSpace.CSpace)
            {
                if (associationSet != null)
                {
                    throw new ArgumentException(Strings.EntitySetNotInCSPace(entitySet.Name));
                }
                else
                {
                    throw new ArgumentException(Strings.EntitySetNotInCSPace(entitySet.Name));
                }
            }

            //Check that entityType belongs to entitySet
            if (!entitySet.ElementType.IsAssignableFrom(entityType))
            {
                if (associationSet != null)
                {
                    throw new ArgumentException(
                        Strings.TypeNotInAssociationSet(entityType.FullName, entitySet.ElementType.FullName, entitySet.Name));
                }
                else
                {
                    throw new ArgumentException(
                        Strings.TypeNotInEntitySet(entityType.FullName, entitySet.ElementType.FullName, entitySet.Name));
                }
            }

            var mappingCollection = (StorageMappingItemCollection)GetItemCollection(DataSpace.CSSpace, required: true);
            return mappingCollection.GetInterestingMembers(entitySet, entityType, interestingMembersKind);
        }

        /// <summary>
        /// Returns the QueryCacheManager hosted by this metadata workspace instance
        /// </summary>
        internal virtual QueryCacheManager GetQueryCacheManager()
        {
            Debug.Assert(_itemsSSpace != null && _itemsSSpace.Value != null);
            return _itemsSSpace.Value.QueryCacheManager;
        }

        internal bool TryDetermineCSpaceModelType<T>(out EdmType modelEdmType)
        {
            return TryDetermineCSpaceModelType(typeof(T), out modelEdmType);
        }

        internal virtual bool TryDetermineCSpaceModelType(Type type, out EdmType modelEdmType)
        {
            var nonNullableType = TypeSystem.GetNonNullableType(type);

            // make sure the workspace knows about T
            ImplicitLoadAssemblyForType(nonNullableType, Assembly.GetCallingAssembly());
            var objectItemCollection = (ObjectItemCollection)GetItemCollection(DataSpace.OSpace);
            EdmType objectEdmType;
            if (objectItemCollection.TryGetItem(nonNullableType.FullNameWithNesting(), out objectEdmType))
            {
                Map map;
                if (TryGetMap(objectEdmType, DataSpace.OCSpace, out map))
                {
                    var objectMapping = (ObjectTypeMapping)map;
                    modelEdmType = objectMapping.EdmType;
                    return true;
                }
            }

            modelEdmType = null;

            return false;
        }
    }
}
>>>>>>> b1a13653
<|MERGE_RESOLUTION|>--- conflicted
+++ resolved
@@ -1,4 +1,3 @@
-<<<<<<< HEAD
 // Copyright (c) Microsoft Open Technologies, Inc. All rights reserved. See License.txt in the project root for license information.
 
 namespace System.Data.Entity.Core.Metadata.Edm
@@ -1560,1568 +1559,4 @@
             return false;
         }
     }
-}
-=======
-// Copyright (c) Microsoft Open Technologies, Inc. All rights reserved. See License.txt in the project root for license information.
-
-namespace System.Data.Entity.Core.Metadata.Edm
-{
-    using System.Collections.Generic;
-    using System.Collections.ObjectModel;
-    using System.Data.Entity.Core.Common.CommandTrees;
-    using System.Data.Entity.Core.Common.EntitySql;
-    using System.Data.Entity.Core.Common.QueryCache;
-    using System.Data.Entity.Core.Common.Utils;
-    using System.Data.Entity.Core.Mapping;
-    using System.Data.Entity.Core.Mapping.Update.Internal;
-    using System.Data.Entity.Core.Mapping.ViewGeneration;
-    using System.Data.Entity.Core.Metadata.Edm.Provider;
-    using System.Data.Entity.Core.Objects.DataClasses;
-    using System.Data.Entity.Core.Objects.ELinq;
-    using System.Data.Entity.Resources;
-    using System.Data.Entity.Utilities;
-    using System.Diagnostics;
-    using System.Diagnostics.CodeAnalysis;
-    using System.Globalization;
-    using System.Linq;
-    using System.Reflection;
-    using System.Runtime.Versioning;
-    using System.Xml;
-
-    /// <summary>
-    /// Runtime Metadata Workspace
-    /// </summary>
-    [SuppressMessage("Microsoft.Maintainability", "CA1506:AvoidExcessiveClassCoupling")]
-    public class MetadataWorkspace
-    {
-        private Lazy<EdmItemCollection> _itemsCSpace;
-        private Lazy<StoreItemCollection> _itemsSSpace;
-        private Lazy<ObjectItemCollection> _itemsOSpace;
-        private Lazy<StorageMappingItemCollection> _itemsCSSpace;
-        private Lazy<DefaultObjectMappingItemCollection> _itemsOCSpace;
-
-        private bool _foundAssemblyWithAttribute;
-        private double _schemaVersion = XmlConstants.UndefinedVersion;
-        private readonly object _schemaVersionLock = new object();
-        private readonly Guid _metadataWorkspaceId = Guid.NewGuid();
-
-        /// <summary>
-        /// Initializes a new instance of the <see cref="T:System.Data.Entity.Core.Metadata.Edm.MetadataWorkspace" /> class.
-        /// </summary>
-        public MetadataWorkspace()
-        {
-            _itemsOSpace = new Lazy<ObjectItemCollection>(() => new ObjectItemCollection(), isThreadSafe: true);
-        }
-
-        /// <summary>
-        /// Constructs a <see cref="MetadataWorkspace" /> with loaders for all item collections (<see cref="ItemCollection" />)
-        /// needed by EF except the o/c mapping which will be created automatically based on the given o-space and c-space
-        /// loaders. The item collection delegates are executed lazily when a given collection is used for the first
-        /// time. It is acceptable to pass a delegate that returns null if the collection will never be used, but this
-        /// is rarely done, and any attempt by EF to use the collection in such cases will result in an exception.
-        /// </summary>
-        /// <param name="cSpaceLoader">Delegate to return the c-space (CSDL) item collection.</param>
-        /// <param name="sSpaceLoader">Delegate to return the s-space (SSDL) item collection.</param>
-        /// <param name="csMappingLoader">Delegate to return the c/s mapping (MSL) item collection.</param>
-        /// <param name="oSpaceLoader">Delegate to return the o-space item collection.</param>
-        [SuppressMessage("Microsoft.Naming", "CA1704:IdentifiersShouldBeSpelledCorrectly", MessageId = "c")]
-        [SuppressMessage("Microsoft.Naming", "CA1704:IdentifiersShouldBeSpelledCorrectly", MessageId = "o")]
-        [SuppressMessage("Microsoft.Naming", "CA1704:IdentifiersShouldBeSpelledCorrectly", MessageId = "s")]
-        public MetadataWorkspace(
-            Func<EdmItemCollection> cSpaceLoader,
-            Func<StoreItemCollection> sSpaceLoader,
-            Func<StorageMappingItemCollection> csMappingLoader,
-            Func<ObjectItemCollection> oSpaceLoader)
-        {
-            Check.NotNull(cSpaceLoader, "cSpaceLoader");
-            Check.NotNull(sSpaceLoader, "sSpaceLoader");
-            Check.NotNull(csMappingLoader, "csMappingLoader");
-            Check.NotNull(oSpaceLoader, "oSpaceLoader");
-
-            _itemsCSpace = new Lazy<EdmItemCollection>(() => LoadAndCheckItemCollection(cSpaceLoader), isThreadSafe: true);
-            _itemsSSpace = new Lazy<StoreItemCollection>(() => LoadAndCheckItemCollection(sSpaceLoader), isThreadSafe: true);
-            _itemsOSpace = new Lazy<ObjectItemCollection>(oSpaceLoader, isThreadSafe: true);
-            _itemsCSSpace = new Lazy<StorageMappingItemCollection>(() => LoadAndCheckItemCollection(csMappingLoader), isThreadSafe: true);
-            _itemsOCSpace = new Lazy<DefaultObjectMappingItemCollection>(
-                () => new DefaultObjectMappingItemCollection(_itemsCSpace.Value, _itemsOSpace.Value), isThreadSafe: true);
-        }
-
-        /// <summary>
-        /// Constructs a <see cref="MetadataWorkspace" /> with loaders for all item collections (<see cref="ItemCollection" />)
-        /// that come from traditional EDMX mapping. Default o-space and o/c mapping collections will be used.
-        /// The item collection delegates are executed lazily when a given collection is used for the first
-        /// time. It is acceptable to pass a delegate that returns null if the collection will never be used, but this
-        /// is rarely done, and any attempt by EF to use the collection in such cases will result in an exception.
-        /// </summary>
-        /// <param name="cSpaceLoader">Delegate to return the c-space (CSDL) item collection.</param>
-        /// <param name="sSpaceLoader">Delegate to return the s-space (SSDL) item collection.</param>
-        /// <param name="csMappingLoader">Delegate to return the c/s mapping (MSL) item collection.</param>
-        [SuppressMessage("Microsoft.Naming", "CA1704:IdentifiersShouldBeSpelledCorrectly", MessageId = "c")]
-        [SuppressMessage("Microsoft.Naming", "CA1704:IdentifiersShouldBeSpelledCorrectly", MessageId = "s")]
-        public MetadataWorkspace(
-            Func<EdmItemCollection> cSpaceLoader,
-            Func<StoreItemCollection> sSpaceLoader,
-            Func<StorageMappingItemCollection> csMappingLoader)
-        {
-            Check.NotNull(cSpaceLoader, "cSpaceLoader");
-            Check.NotNull(sSpaceLoader, "sSpaceLoader");
-            Check.NotNull(csMappingLoader, "csMappingLoader");
-
-            _itemsCSpace = new Lazy<EdmItemCollection>(() => LoadAndCheckItemCollection(cSpaceLoader), isThreadSafe: true);
-            _itemsSSpace = new Lazy<StoreItemCollection>(() => LoadAndCheckItemCollection(sSpaceLoader), isThreadSafe: true);
-            _itemsOSpace = new Lazy<ObjectItemCollection>(() => new ObjectItemCollection(), isThreadSafe: true);
-            _itemsCSSpace = new Lazy<StorageMappingItemCollection>(() => LoadAndCheckItemCollection(csMappingLoader), isThreadSafe: true);
-            _itemsOCSpace = new Lazy<DefaultObjectMappingItemCollection>(
-                () => new DefaultObjectMappingItemCollection(_itemsCSpace.Value, _itemsOSpace.Value), isThreadSafe: true);
-        }
-
-        /// <summary>
-        /// Initializes a new instance of the <see cref="T:System.Data.Entity.Core.Metadata.Edm.MetadataWorkspace" /> class using the specified paths and assemblies.
-        /// </summary>
-        /// <param name="paths">The paths to workspace metadata.</param>
-        /// <param name="assembliesToConsider">The names of assemblies used to construct workspace.</param>
-        [SuppressMessage("Microsoft.Usage", "CA2208:InstantiateArgumentExceptionsCorrectly")]
-        [ResourceExposure(ResourceScope.Machine)] //Exposes the file path names which are a Machine resource
-        [ResourceConsumption(ResourceScope.Machine)]
-        public MetadataWorkspace(IEnumerable<string> paths, IEnumerable<Assembly> assembliesToConsider)
-        {
-            // we are intentionally not checking to see if the paths enumerable is empty
-            Check.NotNull(paths, "paths");
-            Check.NotNull(assembliesToConsider, "assembliesToConsider");
-
-            EntityUtil.CheckArgumentContainsNull(ref paths, "paths");
-            EntityUtil.CheckArgumentContainsNull(ref assembliesToConsider, "assembliesToConsider");
-
-            Func<AssemblyName, Assembly> resolveReference = (AssemblyName referenceName) =>
-                {
-                    foreach (var assembly in assembliesToConsider)
-                    {
-                        if (AssemblyName.ReferenceMatchesDefinition(
-                            referenceName, new AssemblyName(assembly.FullName)))
-                        {
-                            return assembly;
-                        }
-                    }
-                    throw new ArgumentException(
-                        Strings.AssemblyMissingFromAssembliesToConsider(
-                            referenceName.FullName), "assembliesToConsider");
-                };
-
-            CreateMetadataWorkspaceWithResolver(paths, () => assembliesToConsider, resolveReference);
-        }
-
-        [ResourceExposure(ResourceScope.Machine)] //Exposes the file path names which are a Machine resource
-        [ResourceConsumption(ResourceScope.Machine)]
-        //For MetadataArtifactLoader.CreateCompositeFromFilePaths method call but We do not create the file paths in this method 
-        private void CreateMetadataWorkspaceWithResolver(
-            IEnumerable<string> paths, Func<IEnumerable<Assembly>> wildcardAssemblies, Func<AssemblyName, Assembly> resolveReference)
-        {
-            var composite = MetadataArtifactLoader.CreateCompositeFromFilePaths(
-                paths.ToArray(), "", new CustomAssemblyResolver(wildcardAssemblies, resolveReference));
-
-            _itemsOSpace = new Lazy<ObjectItemCollection>(() => new ObjectItemCollection(), isThreadSafe: true);
-
-            using (var cSpaceReaders = new DisposableCollectionWrapper<XmlReader>(composite.CreateReaders(DataSpace.CSpace)))
-            {
-                if (cSpaceReaders.Any())
-                {
-                    var itemCollection = new EdmItemCollection(cSpaceReaders, composite.GetPaths(DataSpace.CSpace));
-                    _itemsCSpace = new Lazy<EdmItemCollection>(() => itemCollection, isThreadSafe: true);
-                    _itemsOCSpace = new Lazy<DefaultObjectMappingItemCollection>(
-                        () => new DefaultObjectMappingItemCollection(itemCollection, _itemsOSpace.Value), isThreadSafe: true);
-                }
-            }
-
-            using (var sSpaceReaders = new DisposableCollectionWrapper<XmlReader>(composite.CreateReaders(DataSpace.SSpace)))
-            {
-                if (sSpaceReaders.Any())
-                {
-                    var itemCollection = new StoreItemCollection(sSpaceReaders, composite.GetPaths(DataSpace.SSpace));
-                    _itemsSSpace = new Lazy<StoreItemCollection>(() => itemCollection, isThreadSafe: true);
-                }
-            }
-
-            using (var csSpaceReaders = new DisposableCollectionWrapper<XmlReader>(composite.CreateReaders(DataSpace.CSSpace)))
-            {
-                if (csSpaceReaders.Any()
-                    && _itemsCSpace != null
-                    && _itemsSSpace != null)
-                {
-                    var mapping = new StorageMappingItemCollection(
-                        _itemsCSpace.Value,
-                        _itemsSSpace.Value,
-                        csSpaceReaders,
-                        composite.GetPaths(DataSpace.CSSpace));
-                    _itemsCSSpace = new Lazy<StorageMappingItemCollection>(() => mapping, isThreadSafe: true);
-                }
-            }
-        }
-
-        private static IEnumerable<double> SupportedEdmVersions
-        {
-            get
-            {
-                yield return XmlConstants.UndefinedVersion;
-                yield return XmlConstants.EdmVersionForV1;
-                yield return XmlConstants.EdmVersionForV2;
-                Debug.Assert(XmlConstants.SchemaVersionLatest == XmlConstants.EdmVersionForV3, "Did you add a new version?");
-                yield return XmlConstants.EdmVersionForV3;
-            }
-        }
-
-        private static readonly double _maximumEdmVersionSupported = SupportedEdmVersions.Last();
-
-        /// <summary>
-        /// The Max EDM version thats going to be supported by the runtime.
-        /// </summary>
-        public static double MaximumEdmVersionSupported
-        {
-            get { return _maximumEdmVersionSupported; }
-        }
-
-        internal virtual Guid MetadataWorkspaceId
-        {
-            get
-            {
-                return _metadataWorkspaceId;
-            }
-        }
-
-        /// <summary>
-        /// Creates an <see cref="T:System.Data.Entity.Core.Common.EntitySql.EntitySqlParser" /> configured to use the
-        /// <see
-        ///     cref="F:System.Data.Entity.Core.Metadata.Edm.DataSpace.CSpace" />
-        /// data space.
-        /// </summary>
-        /// <returns>The created parser object.</returns>
-        public virtual EntitySqlParser CreateEntitySqlParser()
-        {
-            return new EntitySqlParser(new ModelPerspective(this));
-        }
-
-        /// <summary>
-        /// Creates a new <see cref="T:System.Data.Entity.Core.Common.CommandTrees.DbQueryCommandTree" /> bound to this metadata workspace based on the specified query expression.
-        /// </summary>
-        /// <returns>
-        /// A new <see cref="T:System.Data.Entity.Core.Common.CommandTrees.DbQueryCommandTree" /> with the specified expression as it's
-        /// <see
-        ///     cref="P:System.Data.Entity.Core.Common.CommandTrees.DbQueryCommandTree.Query" />
-        /// property.
-        /// </returns>
-        /// <param name="query">
-        /// A <see cref="T:System.Data.Entity.Core.Common.CommandTrees.DbExpression" /> that defines the query.
-        /// </param>
-        /// <exception cref="ArgumentNullException">
-        /// If
-        /// <paramref name="query" />
-        /// is null
-        /// </exception>
-        /// <exception cref="ArgumentException">
-        /// If
-        /// <paramref name="query" />
-        /// contains metadata that cannot be resolved in this metadata workspace
-        /// </exception>
-        /// <exception cref="ArgumentException">
-        /// If
-        /// <paramref name="query" />
-        /// is not structurally valid because it contains unresolvable variable references
-        /// </exception>
-        public virtual DbQueryCommandTree CreateQueryCommandTree(DbExpression query)
-        {
-            return new DbQueryCommandTree(this, DataSpace.CSpace, query);
-        }
-
-        /// <summary>
-        /// Gets <see cref="T:System.Data.Entity.Core.Metadata.Edm.MetadataWorkspace" /> items.
-        /// </summary>
-        /// <returns>
-        /// The <see cref="T:System.Data.Entity.Core.Metadata.Edm.MetadataWorkspace" /> items.
-        /// </returns>
-        /// <param name="dataSpace">
-        /// The <see cref="T:System.Data.Entity.Core.Metadata.Edm.DataSpace" /> from which to retrieve items.
-        /// </param>
-        [CLSCompliant(false)]
-        public virtual ItemCollection GetItemCollection(DataSpace dataSpace)
-        {
-            var collection = GetItemCollection(dataSpace, required: true);
-            return collection;
-        }
-
-        /// <summary>Registers the item collection with each associated data model.</summary>
-        /// <param name="collection">The output parameter collection that needs to be filled up.</param>
-        [SuppressMessage("Microsoft.Maintainability", "CA1502:AvoidExcessiveComplexity")]
-        [CLSCompliant(false)]
-        [Obsolete("Construct MetadataWorkspace using constructor that accepts metadata loading delegates.")]
-        public virtual void RegisterItemCollection(ItemCollection collection)
-        {
-            Check.NotNull(collection, "collection");
-
-            try
-            {
-                switch (collection.DataSpace)
-                {
-                    case DataSpace.CSpace:
-                        var edmCollection = (EdmItemCollection)collection;
-                        if (!SupportedEdmVersions.Contains(edmCollection.EdmVersion))
-                        {
-                            throw new InvalidOperationException(
-                                Strings.EdmVersionNotSupportedByRuntime(
-                                    edmCollection.EdmVersion,
-                                    Helper.GetCommaDelimitedString(
-                                        SupportedEdmVersions
-                                            .Where(e => e != XmlConstants.UndefinedVersion)
-                                            .Select(e => e.ToString(CultureInfo.InvariantCulture)))));
-                        }
-
-                        CheckAndSetItemCollectionVersionInWorkSpace(collection);
-                        _itemsCSpace = new Lazy<EdmItemCollection>(() => edmCollection, isThreadSafe: true);
-                        if (_itemsOCSpace == null)
-                        {
-                            Debug.Assert(_itemsOSpace != null);
-                            _itemsOCSpace =
-                                new Lazy<DefaultObjectMappingItemCollection>(
-                                    () => new DefaultObjectMappingItemCollection(edmCollection, _itemsOSpace.Value));
-                        }
-                        break;
-                    case DataSpace.SSpace:
-                        CheckAndSetItemCollectionVersionInWorkSpace(collection);
-                        _itemsSSpace = new Lazy<StoreItemCollection>(() => (StoreItemCollection)collection, isThreadSafe: true);
-                        break;
-                    case DataSpace.OSpace:
-                        _itemsOSpace = new Lazy<ObjectItemCollection>(() => (ObjectItemCollection)collection, isThreadSafe: true);
-                        if (_itemsOCSpace == null
-                            && _itemsCSpace != null)
-                        {
-                            _itemsOCSpace =
-                                new Lazy<DefaultObjectMappingItemCollection>(
-                                    () =>
-                                    new DefaultObjectMappingItemCollection(_itemsCSpace.Value, _itemsOSpace.Value));
-                        }
-                        break;
-                    case DataSpace.CSSpace:
-                        CheckAndSetItemCollectionVersionInWorkSpace(collection);
-                        _itemsCSSpace = new Lazy<StorageMappingItemCollection>(
-                            () => (StorageMappingItemCollection)collection, isThreadSafe: true);
-                        break;
-                    default:
-                        Debug.Assert(collection.DataSpace == DataSpace.OCSpace, "Invalid DataSpace Enum value: " + collection.DataSpace);
-                        _itemsOCSpace = new Lazy<DefaultObjectMappingItemCollection>(
-                            () => (DefaultObjectMappingItemCollection)collection, isThreadSafe: true);
-                        break;
-                }
-            }
-            catch (InvalidCastException)
-            {
-                throw new MetadataException(Strings.InvalidCollectionForMapping(collection.DataSpace.ToString()));
-            }
-        }
-
-        private T LoadAndCheckItemCollection<T>(Func<T> itemCollectionLoader) where T : ItemCollection
-        {
-            DebugCheck.NotNull(itemCollectionLoader);
-            var itemCollection = itemCollectionLoader();
-            if (itemCollection != null)
-            {
-                CheckAndSetItemCollectionVersionInWorkSpace(itemCollection);
-            }
-            return itemCollection;
-        }
-
-        private void CheckAndSetItemCollectionVersionInWorkSpace(ItemCollection itemCollectionToRegister)
-        {
-            DebugCheck.NotNull(itemCollectionToRegister);
-            var versionToRegister = XmlConstants.UndefinedVersion;
-            string itemCollectionType = null;
-            switch (itemCollectionToRegister.DataSpace)
-            {
-                case DataSpace.CSpace:
-                    versionToRegister = ((EdmItemCollection)itemCollectionToRegister).EdmVersion;
-                    itemCollectionType = "EdmItemCollection";
-                    break;
-                case DataSpace.SSpace:
-                    versionToRegister = ((StoreItemCollection)itemCollectionToRegister).StoreSchemaVersion;
-                    itemCollectionType = "StoreItemCollection";
-                    break;
-                case DataSpace.CSSpace:
-                    versionToRegister = ((StorageMappingItemCollection)itemCollectionToRegister).MappingVersion;
-                    itemCollectionType = "StorageMappingItemCollection";
-                    break;
-                default:
-                    // we don't care about other spaces so keep the _versionToRegister to Undefined
-                    break;
-            }
-
-            lock (_schemaVersionLock)
-            {
-                if (versionToRegister != _schemaVersion
-                    && versionToRegister != XmlConstants.UndefinedVersion
-                    && _schemaVersion != XmlConstants.UndefinedVersion)
-                {
-                    Debug.Assert(itemCollectionType != null);
-                    throw new MetadataException(
-                        Strings.DifferentSchemaVersionInCollection(itemCollectionType, versionToRegister, _schemaVersion));
-                }
-                else
-                {
-                    _schemaVersion = versionToRegister;
-                }
-            }
-        }
-
-        /// <summary>Loads metadata from the given assembly.</summary>
-        /// <param name="assembly">The assembly from which the metadata will be loaded.</param>
-        public virtual void LoadFromAssembly(Assembly assembly)
-        {
-            LoadFromAssembly(assembly, null);
-        }
-
-        /// <summary>Loads metadata from the given assembly.</summary>
-        /// <param name="assembly">The assembly from which the metadata will be loaded.</param>
-        /// <param name="logLoadMessage">The delegate for logging the load messages.</param>
-        public virtual void LoadFromAssembly(Assembly assembly, Action<string> logLoadMessage)
-        {
-            Check.NotNull(assembly, "assembly");
-            var collection = (ObjectItemCollection)GetItemCollection(DataSpace.OSpace);
-            ExplicitLoadFromAssembly(assembly, collection, logLoadMessage);
-        }
-
-        private void ExplicitLoadFromAssembly(Assembly assembly, ObjectItemCollection collection, Action<string> logLoadMessage)
-        {
-            ItemCollection itemCollection;
-            if (!TryGetItemCollection(DataSpace.CSpace, out itemCollection))
-            {
-                itemCollection = null;
-            }
-
-            collection.ExplicitLoadFromAssembly(assembly, (EdmItemCollection)itemCollection, logLoadMessage);
-        }
-
-        private void ImplicitLoadFromAssembly(Assembly assembly, ObjectItemCollection collection)
-        {
-            if (!MetadataAssemblyHelper.ShouldFilterAssembly(assembly))
-            {
-                ExplicitLoadFromAssembly(assembly, collection, null);
-            }
-        }
-
-        /// <summary>
-        /// Implicit loading means that we are trying to help the user find the right
-        /// assembly, but they didn't explicitly ask for it. Our Implicit rules require that
-        /// we filter out assemblies with the Ecma or MicrosoftPublic PublicKeyToken on them
-        /// Load metadata from the type's assembly into the OSpace ItemCollection.
-        /// If type comes from known source, has Ecma or Microsoft PublicKeyToken then the type's assembly is not
-        /// loaded, but the callingAssembly and its referenced assemblies are loaded.
-        /// </summary>
-        /// <param name="type"> The type's assembly is loaded into the OSpace ItemCollection </param>
-        /// <param name="callingAssembly"> The assembly and its referenced assemblies to load when type is insuffiecent </param>
-        internal virtual void ImplicitLoadAssemblyForType(Type type, Assembly callingAssembly)
-        {
-            // this exists separately from LoadFromAssembly so that we can handle generics, like IEnumerable<Product>
-            DebugCheck.NotNull(type);
-            ItemCollection collection;
-            if (TryGetItemCollection(DataSpace.OSpace, out collection))
-            {
-                // if OSpace is not loaded - don't register
-                var objItemCollection = (ObjectItemCollection)collection;
-                ItemCollection itemCollection;
-                TryGetItemCollection(DataSpace.CSpace, out itemCollection);
-                var edmItemCollection = (EdmItemCollection)itemCollection;
-                if (!objItemCollection.ImplicitLoadAssemblyForType(type, edmItemCollection)
-                    && null != callingAssembly)
-                {
-                    // only load from callingAssembly if all types were filtered
-                    // then loaded referenced assemblies of calling assembly
-
-                    // attempt automatic discovery of user types
-                    // interesting code paths are ObjectQuery<object>, ObjectQuery<DbDataRecord>, ObjectQuery<IExtendedDataRecord>
-                    // other interesting code paths are ObjectQuery<Nullable<Int32>>, ObjectQuery<IEnumerable<object>>
-                    // when assemblies is mscorlib, System.Data or System.Data.Entity
-
-                    // If the schema attribute is presented on the assembly or any referenced assemblies, then it is a V1 scenario that we should
-                    // strictly follow the Get all referenced assemblies rules.
-                    // If the attribute is not presented on the assembly, then we won't load the referenced asssembly 
-                    // for this callingAssembly
-                    if (ObjectItemAttributeAssemblyLoader.IsSchemaAttributePresent(callingAssembly)
-                        || (_foundAssemblyWithAttribute
-                            || MetadataAssemblyHelper.GetNonSystemReferencedAssemblies(callingAssembly).Any(
-                                ObjectItemAttributeAssemblyLoader.IsSchemaAttributePresent)))
-                    {
-                        // cache the knowledge that we found an attribute
-                        // because it can be expesive to figure out
-                        _foundAssemblyWithAttribute = true;
-                        objItemCollection.ImplicitLoadAllReferencedAssemblies(callingAssembly, edmItemCollection);
-                    }
-                    else
-                    {
-                        ImplicitLoadFromAssembly(callingAssembly, objItemCollection);
-                    }
-                }
-            }
-        }
-
-        /// <summary>
-        /// If OSpace is not loaded for the specified EntityType
-        /// the load metadata from the callingAssembly and its referenced assemblies.
-        /// </summary>
-        /// <param name="type"> The CSPace type to verify its OSpace counterpart is loaded </param>
-        /// <param name="callingAssembly"> The assembly and its referenced assemblies to load when type is insuffiecent </param>
-        internal virtual void ImplicitLoadFromEntityType(EntityType type, Assembly callingAssembly)
-        {
-            // used by ObjectContext.*GetObjectByKey when the clr type is not available
-            // so we check the OCMap to find the clr type else attempt to autoload the OSpace from callingAssembly
-            DebugCheck.NotNull(type);
-            Map map;
-            if (!TryGetMap(type, DataSpace.OCSpace, out map))
-            {
-                // an OCMap is not exist, attempt to load OSpace to retry
-                ImplicitLoadAssemblyForType(typeof(IEntityWithKey), callingAssembly);
-
-                // We do a check here to see if the type was actually found in the attempted load.
-                var ospaceCollection = GetItemCollection(DataSpace.OSpace) as ObjectItemCollection;
-                EdmType ospaceType;
-                if (ospaceCollection == null
-                    || !ospaceCollection.TryGetOSpaceType(type, out ospaceType))
-                {
-                    throw new InvalidOperationException(Strings.Mapping_Object_InvalidType(type.Identity));
-                }
-            }
-        }
-
-        /// <summary>Returns an item by using the specified identity and the data model.</summary>
-        /// <returns>The item that matches the given identity in the specified data model.</returns>
-        /// <param name="identity">The identity of the item.</param>
-        /// <param name="dataSpace">The conceptual model in which the item is searched.</param>
-        /// <typeparam name="T">The type returned by the method.</typeparam>
-        /// <exception cref="System.ArgumentException">Thrown if the space is not a valid space. Valid space is either C, O, CS or OCSpace</exception>
-        public virtual T GetItem<T>(string identity, DataSpace dataSpace) where T : GlobalItem
-        {
-            var collection = GetItemCollection(dataSpace, required: true);
-            return collection.GetItem<T>(identity, ignoreCase: false);
-        }
-
-        /// <summary>Returns an item by using the specified identity and the data model.</summary>
-        /// <returns>true if there is an item that matches the search criteria; otherwise, false.</returns>
-        /// <param name="identity">The conceptual model on which the item is searched.</param>
-        /// <param name="space">The conceptual model on which the item is searched.</param>
-        /// <param name="item">
-        /// When this method returns, contains a <see cref="T:System.Data.Metadata.Edm.GlobalIem" /> object. This parameter is passed uninitialized.
-        /// </param>
-        /// <typeparam name="T">The type returned by the method.</typeparam>
-        public virtual bool TryGetItem<T>(string identity, DataSpace space, out T item) where T : GlobalItem
-        {
-            item = null;
-            var collection = GetItemCollection(space, required: false);
-            return (null != collection) && collection.TryGetItem(identity, false /*ignoreCase*/, out item);
-        }
-
-        /// <summary>Returns an item by using the specified identity and the data model.</summary>
-        /// <returns>The item that matches the given identity in the specified data model.</returns>
-        /// <param name="identity">The identity of the item.</param>
-        /// <param name="ignoreCase">true to perform the case-insensitive search; otherwise, false.</param>
-        /// <param name="dataSpace">The conceptual model on which the item is searched.</param>
-        /// <typeparam name="T">The type returned by the method.</typeparam>
-        /// <exception cref="System.ArgumentException">Thrown if the space is not a valid space. Valid space is either C, O, CS or OCSpace</exception>
-        public virtual T GetItem<T>(string identity, bool ignoreCase, DataSpace dataSpace) where T : GlobalItem
-        {
-            var collection = GetItemCollection(dataSpace, required: true);
-            return collection.GetItem<T>(identity, ignoreCase);
-        }
-
-        /// <summary>Returns an item by using the specified identity and the data model.</summary>
-        /// <returns>true if there is an item that matches the search criteria; otherwise, false.</returns>
-        /// <param name="identity">The conceptual model on which the item is searched.</param>
-        /// <param name="ignoreCase">true to perform the case-insensitive search; otherwise, false.</param>
-        /// <param name="dataSpace">The conceptual model on which the item is searched.</param>
-        /// <param name="item">
-        /// When this method returns, contains a <see cref="T:System.Data.Metadata.Edm.GlobalIem" /> object. This parameter is passed uninitialized.
-        /// </param>
-        /// <typeparam name="T">The type returned by the method.</typeparam>
-        public virtual bool TryGetItem<T>(string identity, bool ignoreCase, DataSpace dataSpace, out T item) where T : GlobalItem
-        {
-            item = null;
-            var collection = GetItemCollection(dataSpace, required: false);
-            return (null != collection) && collection.TryGetItem(identity, ignoreCase, out item);
-        }
-
-        /// <summary>Gets all the items in the specified data model.</summary>
-        /// <returns>
-        /// A collection of type <see cref="T:System.Collections.ObjectModel.ReadOnlyCollection`1" /> that contains all the items in the specified data model.
-        /// </returns>
-        /// <param name="dataSpace">The conceptual model for which the list of items is needed.</param>
-        /// <typeparam name="T">The type returned by the method.</typeparam>
-        /// <exception cref="System.ArgumentException">Thrown if the space is not a valid space. Valid space is either C, O, CS or OCSpace</exception>
-        public virtual ReadOnlyCollection<T> GetItems<T>(DataSpace dataSpace) where T : GlobalItem
-        {
-            var collection = GetItemCollection(dataSpace, required: true);
-            return collection.GetItems<T>();
-        }
-
-        /// <summary>
-        /// Returns an <see cref="T:System.Data.Entity.Core.Metadata.Edm.EdmType" /> object by using the specified type name, namespace name, and data model.
-        /// </summary>
-        /// <returns>
-        /// An <see cref="T:System.Data.Entity.Core.Metadata.Edm.EdmType" /> object that represents the type that matches the given type name and the namespace name in the specified data model. If there is no matched type, this method returns null.
-        /// </returns>
-        /// <param name="name">The name of the type.</param>
-        /// <param name="namespaceName">The namespace of the type.</param>
-        /// <param name="dataSpace">The conceptual model on which the type is searched.</param>
-        /// <exception cref="System.ArgumentException">Thrown if the space is not a valid space. Valid space is either C, O, CS or OCSpace</exception>
-        [SuppressMessage("Microsoft.Naming", "CA1716:IdentifiersShouldNotMatchKeywords", MessageId = "GetType")]
-        public virtual EdmType GetType(string name, string namespaceName, DataSpace dataSpace)
-        {
-            var collection = GetItemCollection(dataSpace, required: true);
-            return collection.GetType(name, namespaceName, ignoreCase: false);
-        }
-
-        /// <summary>
-        /// Returns an <see cref="T:System.Data.Entity.Core.Metadata.Edm.EdmType" /> object by using the specified type name, namespace name, and data model.
-        /// </summary>
-        /// <returns>true if there is a type that matches the search criteria; otherwise, false.</returns>
-        /// <param name="name">The name of the type.</param>
-        /// <param name="namespaceName">The namespace of the type.</param>
-        /// <param name="dataSpace">The conceptual model on which the type is searched.</param>
-        /// <param name="type">
-        /// When this method returns, contains an <see cref="T:System.Data.Entity.Core.Metadata.Edm.EdmType" /> object. This parameter is passed uninitialized.
-        /// </param>
-        public virtual bool TryGetType(string name, string namespaceName, DataSpace dataSpace, out EdmType type)
-        {
-            type = null;
-            var collection = GetItemCollection(dataSpace, required: false);
-            return (null != collection) && collection.TryGetType(name, namespaceName, false /*ignoreCase*/, out type);
-        }
-
-        /// <summary>
-        /// Returns an <see cref="T:System.Data.Entity.Core.Metadata.Edm.EdmType" /> object by using the specified type name, namespace name, and data model.
-        /// </summary>
-        /// <returns>
-        /// An <see cref="T:System.Data.Entity.Core.Metadata.Edm.EdmType" /> object.
-        /// </returns>
-        /// <param name="name">The name of the type.</param>
-        /// <param name="namespaceName">The namespace of the type.</param>
-        /// <param name="ignoreCase">true to perform the case-insensitive search; otherwise, false.</param>
-        /// <param name="dataSpace">The conceptual model on which the type is searched.</param>
-        /// <exception cref="System.ArgumentException">Thrown if the space is not a valid space. Valid space is either C, O, CS or OCSpace</exception>
-        [SuppressMessage("Microsoft.Naming", "CA1716:IdentifiersShouldNotMatchKeywords", MessageId = "GetType")]
-        public virtual EdmType GetType(string name, string namespaceName, bool ignoreCase, DataSpace dataSpace)
-        {
-            var collection = GetItemCollection(dataSpace, required: true);
-            return collection.GetType(name, namespaceName, ignoreCase);
-        }
-
-        /// <summary>
-        /// Returns an <see cref="T:System.Data.Entity.Core.Metadata.Edm.EdmType" /> object by using the specified type name, namespace name, and data model.
-        /// </summary>
-        /// <returns>true if there is a type that matches the search criteria; otherwise, false.</returns>
-        /// <param name="name">The name of the type.</param>
-        /// <param name="namespaceName">The namespace of the type.</param>
-        /// <param name="ignoreCase">true to perform the case-insensitive search; otherwise, false.</param>
-        /// <param name="dataSpace">The conceptual model on which the type is searched.</param>
-        /// <param name="type">
-        /// When this method returns, contains an <see cref="T:System.Data.Entity.Core.Metadata.Edm.EdmType" /> object. This parameter is passed uninitialized.
-        /// </param>
-        public virtual bool TryGetType(string name, string namespaceName, bool ignoreCase, DataSpace dataSpace, out EdmType type)
-        {
-            type = null;
-            var collection = GetItemCollection(dataSpace, required: false);
-            return (null != collection) && collection.TryGetType(name, namespaceName, ignoreCase, out type);
-        }
-
-        /// <summary>
-        /// Returns an <see cref="T:System.Data.Entity.Core.Metadata.Edm.EntityContainer" /> object by using the specified entity container name and the data model.
-        /// </summary>
-        /// <returns>If there is no entity container, this method returns null; otherwise, it returns the first entity container.</returns>
-        /// <param name="name">The name of the entity container.</param>
-        /// <param name="dataSpace">The conceptual model on which the entity container is searched.</param>
-        /// <exception cref="System.ArgumentException">Thrown if the space is not a valid space. Valid space is either C, O, CS or OCSpace</exception>
-        public virtual EntityContainer GetEntityContainer(string name, DataSpace dataSpace)
-        {
-            var collection = GetItemCollection(dataSpace, required: true);
-            return collection.GetEntityContainer(name);
-        }
-
-        /// <summary>
-        /// Returns an <see cref="T:System.Data.Entity.Core.Metadata.Edm.EntityContainer" /> object by using the specified entity container name and the data model.
-        /// </summary>
-        /// <returns>true if there is an entity container that matches the search criteria; otherwise, false.</returns>
-        /// <param name="name">The name of the entity container.</param>
-        /// <param name="dataSpace">The conceptual model on which the entity container is searched.</param>
-        /// <param name="entityContainer">
-        /// When this method returns, contains an <see cref="T:System.Data.Entity.Core.Metadata.Edm.EntityContainer" /> object. If there is no entity container, this output parameter contains null; otherwise, it returns the first entity container. This parameter is passed uninitialized.
-        /// </param>
-        public virtual bool TryGetEntityContainer(string name, DataSpace dataSpace, out EntityContainer entityContainer)
-        {
-            entityContainer = null;
-            // null check exists in call stack, but throws for "identity" not "name"
-            Check.NotNull(name, "name");
-            var collection = GetItemCollection(dataSpace, required: false);
-            return (null != collection) && collection.TryGetEntityContainer(name, out entityContainer);
-        }
-
-        /// <summary>
-        /// Returns an <see cref="T:System.Data.Entity.Core.Metadata.Edm.EntityContainer" /> object by using the specified entity container name and the data model.
-        /// </summary>
-        /// <returns>If there is no entity container, this method returns null; otherwise, it returns the first entity container.</returns>
-        /// <param name="name">The name of the entity container.</param>
-        /// <param name="ignoreCase">true to perform the case-insensitive search; otherwise, false.</param>
-        /// <param name="dataSpace">The conceptual model on which the entity container is searched.</param>
-        /// <exception cref="System.ArgumentException">Thrown if the space is not a valid space. Valid space is either C, O, CS or OCSpace</exception>
-        public virtual EntityContainer GetEntityContainer(string name, bool ignoreCase, DataSpace dataSpace)
-        {
-            var collection = GetItemCollection(dataSpace, required: true);
-            return collection.GetEntityContainer(name, ignoreCase);
-        }
-
-        /// <summary>
-        /// Returns an <see cref="T:System.Data.Entity.Core.Metadata.Edm.EntityContainer" /> object by using the specified entity container name and the data model.
-        /// </summary>
-        /// <returns>true if there is an entity container that matches the search criteria; otherwise, false.</returns>
-        /// <param name="name">The name of the entity container.</param>
-        /// <param name="ignoreCase">true to perform the case-insensitive search; otherwise, false.</param>
-        /// <param name="dataSpace">The conceptual model on which the entity container is searched.</param>
-        /// <param name="entityContainer">
-        /// When this method returns, contains an <see cref="T:System.Data.Entity.Core.Metadata.Edm.EntityContainer" /> object. If there is no entity container, this output parameter contains null; otherwise, it returns the first entity container. This parameter is passed uninitialized.
-        /// </param>
-        public virtual bool TryGetEntityContainer(string name, bool ignoreCase, DataSpace dataSpace, out EntityContainer entityContainer)
-        {
-            entityContainer = null;
-            // null check exists in call stack, but throws for "identity" not "name"
-            Check.NotNull(name, "name");
-            var collection = GetItemCollection(dataSpace, required: false);
-            return (null != collection) && collection.TryGetEntityContainer(name, ignoreCase, out entityContainer);
-        }
-
-        /// <summary>Returns all the overloads of the functions by using the specified name, namespace name, and data model.</summary>
-        /// <returns>
-        /// A collection of type <see cref="T:System.Collections.ObjectModel.ReadOnlyCollection`1" /> that contains all the functions that match the specified name in a given namespace and a data model.
-        /// </returns>
-        /// <param name="name">The name of the function.</param>
-        /// <param name="namespaceName">The namespace of the function.</param>
-        /// <param name="dataSpace">The conceptual model in which the functions are searched.</param>
-        /// <exception cref="System.ArgumentException">Thrown if the space is not a valid space. Valid space is either C, O, CS or OCSpace</exception>
-        public virtual ReadOnlyCollection<EdmFunction> GetFunctions(string name, string namespaceName, DataSpace dataSpace)
-        {
-            return GetFunctions(name, namespaceName, dataSpace, false /*ignoreCase*/);
-        }
-
-        /// <summary>Returns all the overloads of the functions by using the specified name, namespace name, and data model.</summary>
-        /// <returns>
-        /// A collection of type <see cref="T:System.Collections.ObjectModel.ReadOnlyCollection`1" /> that contains all the functions that match the specified name in a given namespace and a data model.
-        /// </returns>
-        /// <param name="name">The name of the function.</param>
-        /// <param name="namespaceName">The namespace of the function.</param>
-        /// <param name="dataSpace">The conceptual model in which the functions are searched.</param>
-        /// <param name="ignoreCase">true to perform the case-insensitive search; otherwise, false.</param>
-        /// <exception cref="System.ArgumentException">Thrown if the space is not a valid space. Valid space is either C, O, CS or OCSpace</exception>
-        public virtual ReadOnlyCollection<EdmFunction> GetFunctions(string name, string namespaceName, DataSpace dataSpace, bool ignoreCase)
-        {
-            Check.NotEmpty(name, "name");
-            Check.NotEmpty(namespaceName, "namespaceName");
-            var collection = GetItemCollection(dataSpace, required: true);
-
-            // Get the function with this full name, which is namespace name plus name
-            return collection.GetFunctions(namespaceName + "." + name, ignoreCase);
-        }
-
-        /// <summary>
-        /// Gets the function as specified by the function key.
-        /// All parameters are assumed to be <see cref="ParameterMode.In" />.
-        /// </summary>
-        /// <param name="name"> name of the function </param>
-        /// <param name="namespaceName"> namespace of the function </param>
-        /// <param name="parameterTypes"> types of the parameters </param>
-        /// <param name="ignoreCase"> true for case-insensitive lookup </param>
-        /// <param name="dataSpace"> </param>
-        /// <param name="function"> The function that needs to be returned </param>
-        /// <returns> The function as specified in the function key or null </returns>
-        /// <exception cref="System.ArgumentNullException">if name, namespaceName, parameterTypes or space argument is null</exception>
-        [SuppressMessage("StyleCop.CSharp.DocumentationRules", "SA1614:ElementParameterDocumentationMustHaveText")]
-        internal virtual bool TryGetFunction(
-            string name,
-            string namespaceName,
-            TypeUsage[] parameterTypes,
-            bool ignoreCase,
-            DataSpace dataSpace,
-            out EdmFunction function)
-        {
-            function = null;
-            Check.NotNull(name, "name");
-            Check.NotNull(namespaceName, "namespaceName");
-            var collection = GetItemCollection(dataSpace, required: false);
-
-            // Get the function with this full name, which is namespace name plus name
-            return (null != collection) && collection.TryGetFunction(namespaceName + "." + name, parameterTypes, ignoreCase, out function);
-        }
-
-        /// <summary>Returns the list of primitive types in the specified data model.</summary>
-        /// <returns>
-        /// A collection of type <see cref="T:System.Collections.ObjectModel.ReadOnlyCollection`1" /> that contains all the primitive types in the specified data model.
-        /// </returns>
-        /// <param name="dataSpace">The data model for which you need the list of primitive types.</param>
-        /// <exception cref="System.ArgumentException">Thrown if the space is not a valid space. Valid space is either C, O, CS or OCSpace</exception>
-        public virtual ReadOnlyCollection<PrimitiveType> GetPrimitiveTypes(DataSpace dataSpace)
-        {
-            var collection = GetItemCollection(dataSpace, required: true);
-            return collection.GetItems<PrimitiveType>();
-        }
-
-        /// <summary>Gets all the items in the specified data model.</summary>
-        /// <returns>
-        /// A collection of type <see cref="T:System.Collections.ObjectModel.ReadOnlyCollection`1" /> that contains all the items in the specified data model.
-        /// </returns>
-        /// <param name="dataSpace">The conceptual model for which the list of items is needed.</param>
-        /// <exception cref="System.ArgumentException">Thrown if the space is not a valid space. Valid space is either C, O, CS or OCSpace</exception>
-        public virtual ReadOnlyCollection<GlobalItem> GetItems(DataSpace dataSpace)
-        {
-            var collection = GetItemCollection(dataSpace, required: true);
-            return collection.GetItems<GlobalItem>();
-        }
-
-        /// <summary>
-        /// Given the canonical primitive type, get the mapping primitive type in the given dataspace
-        /// </summary>
-        /// <param name="primitiveTypeKind"> primitive type kind </param>
-        /// <param name="dataSpace"> dataspace in which one needs to the mapping primitive types </param>
-        /// <returns> The mapped scalar type </returns>
-        /// <exception cref="System.ArgumentNullException">if space argument is null</exception>
-        /// <exception cref="System.InvalidOperationException">If ItemCollection has not been registered for the space passed in</exception>
-        /// <exception cref="System.ArgumentException">Thrown if the space is not a valid space. Valid space is either C, O, CS or OCSpace</exception>
-        internal virtual PrimitiveType GetMappedPrimitiveType(PrimitiveTypeKind primitiveTypeKind, DataSpace dataSpace)
-        {
-            var collection = GetItemCollection(dataSpace, required: true);
-            return collection.GetMappedPrimitiveType(primitiveTypeKind);
-        }
-
-        /// <summary>
-        /// Search for a Mapping metadata with the specified type key.
-        /// </summary>
-        /// <param name="typeIdentity"> type </param>
-        /// <param name="typeSpace"> The dataspace that the type for which map needs to be returned belongs to </param>
-        /// <param name="ignoreCase"> true for case-insensitive lookup </param>
-        /// <param name="mappingSpace"> space for which you want to get the mapped type </param>
-        /// <param name="map"> </param>
-        /// <returns> Returns false if no match found. </returns>
-        [SuppressMessage("StyleCop.CSharp.DocumentationRules", "SA1614:ElementParameterDocumentationMustHaveText")]
-        internal virtual bool TryGetMap(string typeIdentity, DataSpace typeSpace, bool ignoreCase, DataSpace mappingSpace, out Map map)
-        {
-            map = null;
-            var collection = GetItemCollection(mappingSpace, required: false);
-            return (null != collection) && ((MappingItemCollection)collection).TryGetMap(typeIdentity, typeSpace, ignoreCase, out map);
-        }
-
-        /// <summary>
-        /// Search for a Mapping metadata with the specified type key.
-        /// </summary>
-        /// <param name="identity"> typeIdentity of the type </param>
-        /// <param name="typeSpace"> The dataspace that the type for which map needs to be returned belongs to </param>
-        /// <param name="dataSpace"> space for which you want to get the mapped type </param>
-        /// <exception cref="ArgumentException">Thrown if mapping space is not valid</exception>
-        internal virtual Map GetMap(string identity, DataSpace typeSpace, DataSpace dataSpace)
-        {
-            var collection = GetItemCollection(dataSpace, required: true);
-            return ((MappingItemCollection)collection).GetMap(identity, typeSpace);
-        }
-
-        /// <summary>
-        /// Search for a Mapping metadata with the specified type key.
-        /// </summary>
-        /// <param name="item"> </param>
-        /// <param name="dataSpace"> space for which you want to get the mapped type </param>
-        /// <exception cref="ArgumentException">Thrown if mapping space is not valid</exception>
-        [SuppressMessage("StyleCop.CSharp.DocumentationRules", "SA1614:ElementParameterDocumentationMustHaveText")]
-        internal virtual Map GetMap(GlobalItem item, DataSpace dataSpace)
-        {
-            var collection = GetItemCollection(dataSpace, required: true);
-            return ((MappingItemCollection)collection).GetMap(item);
-        }
-
-        /// <summary>
-        /// Search for a Mapping metadata with the specified type key.
-        /// </summary>
-        /// <param name="item"> </param>
-        /// <param name="dataSpace"> space for which you want to get the mapped type </param>
-        /// <param name="map"> </param>
-        /// <returns> Returns false if no match found. </returns>
-        [SuppressMessage("StyleCop.CSharp.DocumentationRules", "SA1614:ElementParameterDocumentationMustHaveText")]
-        internal virtual bool TryGetMap(GlobalItem item, DataSpace dataSpace, out Map map)
-        {
-            map = null;
-            var collection = GetItemCollection(dataSpace, required: false);
-            return (null != collection) && ((MappingItemCollection)collection).TryGetMap(item, out map);
-        }
-
-        /// <summary>
-        /// Tests the retrieval of <see cref="T:System.Data.Entity.Core.Metadata.Edm.MetadataWorkspace" />.
-        /// </summary>
-        /// <returns>true if the retrieval was successful; otherwise, false.</returns>
-        /// <param name="dataSpace">
-        /// The <see cref="T:System.Data.Entity.Core.Metadata.Edm.DataSpace" /> from which to attempt retrieval of
-        /// <see
-        ///     cref="T:System.Data.Entity.Core.Metadata.Edm.MetadataWorkspace" />
-        /// .
-        /// </param>
-        /// <param name="collection">When this method returns, contains the item collection. This parameter is passed uninitialized.</param>
-        [CLSCompliant(false)]
-        public virtual bool TryGetItemCollection(DataSpace dataSpace, out ItemCollection collection)
-        {
-            collection = GetItemCollection(dataSpace, required: false);
-            return (null != collection);
-        }
-
-        /// <summary>
-        /// Checks if the space is valid and whether the collection is registered for the given space, and if both are valid,
-        /// then returns the itemcollection for the given space
-        /// </summary>
-        /// <param name="dataSpace"> The dataspace for the item collection that should be returned </param>
-        /// <param name="required"> if true, will throw if the collection isn't registered </param>
-        /// <exception cref="ArgumentException">Thrown if required and mapping space is not valid or registered</exception>
-        internal virtual ItemCollection GetItemCollection(DataSpace dataSpace, bool required)
-        {
-            ItemCollection collection;
-            switch (dataSpace)
-            {
-                case DataSpace.CSpace:
-                    collection = _itemsCSpace == null ? null : _itemsCSpace.Value;
-                    break;
-                case DataSpace.OSpace:
-                    Debug.Assert(_itemsOSpace != null);
-                    collection = _itemsOSpace.Value;
-                    break;
-                case DataSpace.OCSpace:
-                    collection = _itemsOCSpace == null ? null : _itemsOCSpace.Value;
-                    break;
-                case DataSpace.CSSpace:
-                    collection = _itemsCSSpace == null ? null : _itemsCSSpace.Value;
-                    break;
-                case DataSpace.SSpace:
-                    collection = _itemsSSpace == null ? null : _itemsSSpace.Value;
-                    break;
-                default:
-                    if (required)
-                    {
-                        Debug.Fail("Invalid DataSpace Enum value: " + dataSpace);
-                    }
-                    collection = null;
-                    break;
-            }
-            if (required && (null == collection))
-            {
-                throw new InvalidOperationException(Strings.NoCollectionForSpace(dataSpace.ToString()));
-            }
-
-            return collection;
-        }
-
-        /// <summary>
-        /// Returns a <see cref="T:System.Data.Entity.Core.Metadata.Edm.StructuralType" /> object that represents the object space type that matches the type supplied by the parameter  edmSpaceType .
-        /// </summary>
-        /// <returns>
-        /// A <see cref="T:System.Data.Entity.Core.Metadata.Edm.StructuralType" /> object that represents the Object space type. If there is no matched type, this method returns null.
-        /// </returns>
-        /// <param name="edmSpaceType">
-        /// A <see cref="T:System.Data.Entity.Core.Metadata.Edm.StructuralType" /> object that represents the
-        /// <see
-        ///     cref="T:System.Data.Entity.Core.Metadata.Edm.EdmType" />
-        /// .
-        /// </param>
-        public virtual StructuralType GetObjectSpaceType(StructuralType edmSpaceType)
-        {
-            return GetObjectSpaceType<StructuralType>(edmSpaceType);
-        }
-
-        /// <summary>
-        /// Returns a <see cref="T:System.Data.Entity.Core.Metadata.Edm.StructuralType" /> object via the out parameter  objectSpaceType  that represents the type that matches the
-        /// <see
-        ///     cref="T:System.Data.Entity.Core.Metadata.Edm.EdmType" />
-        /// supplied by the parameter  edmSpaceType .
-        /// </summary>
-        /// <returns>true if there is a type that matches the search criteria; otherwise, false.</returns>
-        /// <param name="edmSpaceType">
-        /// A <see cref="T:System.Data.Entity.Core.Metadata.Edm.StructuralType" /> object that represents the
-        /// <see
-        ///     cref="T:System.Data.Entity.Core.Metadata.Edm.EdmType" />
-        /// .
-        /// </param>
-        /// <param name="objectSpaceType">
-        /// When this method returns, contains a <see cref="T:System.Data.Entity.Core.Metadata.Edm.StructuralType" /> object that represents the Object space type. This parameter is passed uninitialized.
-        /// </param>
-        [SuppressMessage("Microsoft.Design", "CA1011:ConsiderPassingBaseTypesAsParameters")]
-        public virtual bool TryGetObjectSpaceType(StructuralType edmSpaceType, out StructuralType objectSpaceType)
-        {
-            return TryGetObjectSpaceType<StructuralType>(edmSpaceType, out objectSpaceType);
-        }
-
-        /// <summary>
-        /// Returns a <see cref="T:System.Data.Entity.Core.Metadata.Edm.StructuralType" /> object that represents the object space type that matches the type supplied by the parameter  edmSpaceType .
-        /// </summary>
-        /// <returns>
-        /// A <see cref="T:System.Data.Entity.Core.Metadata.Edm.StructuralType" /> object that represents the Object space type. If there is no matched type, this method returns null.
-        /// </returns>
-        /// <param name="edmSpaceType">
-        /// A <see cref="T:System.Data.Entity.Core.Metadata.Edm.EnumType" /> object that represents the
-        /// <see
-        ///     cref="T:System.Data.Entity.Core.Metadata.Edm.EdmType" />
-        /// .
-        /// </param>
-        public virtual EnumType GetObjectSpaceType(EnumType edmSpaceType)
-        {
-            return GetObjectSpaceType<EnumType>(edmSpaceType);
-        }
-
-        /// <summary>
-        /// Returns a <see cref="T:System.Data.Entity.Core.Metadata.Edm.EnumType" /> object via the out parameter  objectSpaceType  that represents the type that matches the
-        /// <see
-        ///     cref="T:System.Data.Entity.Core.Metadata.Edm.EdmType" />
-        /// supplied by the parameter  edmSpaceType .
-        /// </summary>
-        /// <returns>true if there is a type that matches the search criteria; otherwise, false.</returns>
-        /// <param name="edmSpaceType">
-        /// A <see cref="T:System.Data.Entity.Core.Metadata.Edm.EnumType" /> object that represents the
-        /// <see
-        ///     cref="T:System.Data.Entity.Core.Metadata.Edm.EdmType" />
-        /// .
-        /// </param>
-        /// <param name="objectSpaceType">
-        /// When this method returns, contains a <see cref="T:System.Data.Entity.Core.Metadata.Edm.EnumType" /> object that represents the Object space type. This parameter is passed uninitialized.
-        /// </param>
-        [SuppressMessage("Microsoft.Design", "CA1011:ConsiderPassingBaseTypesAsParameters")]
-        public virtual bool TryGetObjectSpaceType(EnumType edmSpaceType, out EnumType objectSpaceType)
-        {
-            return TryGetObjectSpaceType<EnumType>(edmSpaceType, out objectSpaceType);
-        }
-
-        /// <summary>
-        /// Helper method returning the OSpace enum type mapped to the specified Edm Space Type.
-        /// If the DataSpace of the argument is not CSpace, or the mapped OSpace type
-        /// cannot be determined, an ArgumentException is thrown.
-        /// </summary>
-        /// <param name="edmSpaceType"> The CSpace type to look up </param>
-        /// <returns> The OSpace type mapped to the supplied argument </returns>
-        /// <typeparam name="T"> Must be StructuralType or EnumType. </typeparam>
-        private T GetObjectSpaceType<T>(T edmSpaceType)
-            where T : EdmType
-        {
-            Debug.Assert(
-                edmSpaceType == null || edmSpaceType is StructuralType || edmSpaceType is EnumType,
-                "Only structural or enum type expected");
-
-            T objectSpaceType;
-            if (!TryGetObjectSpaceType(edmSpaceType, out objectSpaceType))
-            {
-                throw new ArgumentException(Strings.FailedToFindOSpaceTypeMapping(edmSpaceType.Identity));
-            }
-
-            return objectSpaceType;
-        }
-
-        /// <summary>
-        /// Helper method returning the OSpace structural or enum type mapped to the specified Edm Space Type.
-        /// If the DataSpace of the argument is not CSpace, or if the mapped OSpace type
-        /// cannot be determined, the method returns false and sets the out parameter
-        /// to null.
-        /// </summary>
-        /// <param name="edmSpaceType"> The CSpace type to look up </param>
-        /// <param name="objectSpaceType"> The OSpace type mapped to the supplied argument </param>
-        /// <returns> true on success, false on failure </returns>
-        /// <typeparam name="T"> Must be StructuralType or EnumType. </typeparam>
-        private bool TryGetObjectSpaceType<T>(T edmSpaceType, out T objectSpaceType)
-            where T : EdmType
-        {
-            DebugCheck.NotNull(edmSpaceType);
-
-            Debug.Assert(
-                edmSpaceType == null || edmSpaceType is StructuralType || edmSpaceType is EnumType,
-                "Only structural or enum type expected");
-
-            if (edmSpaceType.DataSpace != DataSpace.CSpace)
-            {
-                throw new ArgumentException(Strings.ArgumentMustBeCSpaceType, "edmSpaceType");
-            }
-
-            objectSpaceType = null;
-
-            Map map;
-            if (TryGetMap(edmSpaceType, DataSpace.OCSpace, out map))
-            {
-                var ocMap = map as ObjectTypeMapping;
-                if (ocMap != null)
-                {
-                    objectSpaceType = (T)ocMap.ClrType;
-                }
-            }
-
-            return objectSpaceType != null;
-        }
-
-        /// <summary>
-        /// Returns a <see cref="T:System.Data.Entity.Core.Metadata.Edm.StructuralType" /> object that represents the
-        /// <see
-        ///     cref="T:System.Data.Entity.Core.Metadata.Edm.EdmType" />
-        /// that matches the type supplied by the parameter  objectSpaceType .
-        /// </summary>
-        /// <returns>
-        /// A <see cref="T:System.Data.Entity.Core.Metadata.Edm.StructuralType" /> object that represents the
-        /// <see
-        ///     cref="T:System.Data.Entity.Core.Metadata.Edm.EdmType" />
-        /// . If there is no matched type, this method returns null.
-        /// </returns>
-        /// <param name="objectSpaceType">
-        /// A <see cref="T:System.Data.Entity.Core.Metadata.Edm.StructuralType" /> that supplies the type in the object space.
-        /// </param>
-        public virtual StructuralType GetEdmSpaceType(StructuralType objectSpaceType)
-        {
-            return GetEdmSpaceType<StructuralType>(objectSpaceType);
-        }
-
-        /// <summary>
-        /// Returns a <see cref="T:System.Data.Entity.Core.Metadata.Edm.StructuralType" /> object via the out parameter  edmSpaceType  that represents the
-        /// <see
-        ///     cref="T:System.Data.Entity.Core.Metadata.Edm.EdmType" />
-        /// that matches the type supplied by the parameter  objectSpaceType .
-        /// </summary>
-        /// <returns>true if there is a type that matches the search criteria; otherwise, false.</returns>
-        /// <param name="objectSpaceType">
-        /// A <see cref="T:System.Data.Entity.Core.Metadata.Edm.StructuralType" /> object that represents the object space type.
-        /// </param>
-        /// <param name="edmSpaceType">
-        /// When this method returns, contains a <see cref="T:System.Data.Entity.Core.Metadata.Edm.StructuralType" /> object that represents the
-        /// <see
-        ///     cref="T:System.Data.Entity.Core.Metadata.Edm.EdmType" />
-        /// . This parameter is passed uninitialized.
-        /// </param>
-        public virtual bool TryGetEdmSpaceType(StructuralType objectSpaceType, out StructuralType edmSpaceType)
-        {
-            return TryGetEdmSpaceType<StructuralType>(objectSpaceType, out edmSpaceType);
-        }
-
-        /// <summary>
-        /// Returns a <see cref="T:System.Data.Entity.Core.Metadata.Edm.StructuralType" /> object that represents the
-        /// <see
-        ///     cref="T:System.Data.Entity.Core.Metadata.Edm.EdmType" />
-        /// that matches the type supplied by the parameter  objectSpaceType .
-        /// </summary>
-        /// <returns>
-        /// A <see cref="T:System.Data.Entity.Core.Metadata.Edm.StructuralType" /> object that represents the
-        /// <see
-        ///     cref="T:System.Data.Entity.Core.Metadata.Edm.EdmType" />
-        /// . If there is no matched type, this method returns null.
-        /// </returns>
-        /// <param name="objectSpaceType">
-        /// A <see cref="T:System.Data.Metadata.Edm.EnumlType" /> that supplies the type in the object space.
-        /// </param>
-        public virtual EnumType GetEdmSpaceType(EnumType objectSpaceType)
-        {
-            return GetEdmSpaceType<EnumType>(objectSpaceType);
-        }
-
-        /// <summary>
-        /// Returns a <see cref="T:System.Data.Entity.Core.Metadata.Edm.EnumType" /> object via the out parameter  edmSpaceType  that represents the
-        /// <see
-        ///     cref="T:System.Data.Entity.Core.Metadata.Edm.EdmType" />
-        /// that matches the type supplied by the parameter  objectSpaceType .
-        /// </summary>
-        /// <returns>true on success, false on failure.</returns>
-        /// <param name="objectSpaceType">
-        /// A <see cref="T:System.Data.Entity.Core.Metadata.Edm.EnumType" /> object that represents the object space type.
-        /// </param>
-        /// <param name="edmSpaceType">
-        /// When this method returns, contains a <see cref="T:System.Data.Entity.Core.Metadata.Edm.EnumType" /> object that represents the
-        /// <see
-        ///     cref="T:System.Data.Entity.Core.Metadata.Edm.EdmType" />
-        /// . This parameter is passed uninitialized.
-        /// </param>
-        public virtual bool TryGetEdmSpaceType(EnumType objectSpaceType, out EnumType edmSpaceType)
-        {
-            return TryGetEdmSpaceType<EnumType>(objectSpaceType, out edmSpaceType);
-        }
-
-        /// <summary>
-        /// Helper method returning the Edm Space structural or enum type mapped to the OSpace Type parameter. If the
-        /// DataSpace of the supplied type is not OSpace, or the mapped Edm Space type cannot
-        /// be determined, an ArgumentException is thrown.
-        /// </summary>
-        /// <param name="objectSpaceType"> The OSpace type to look up </param>
-        /// <returns> The CSpace type mapped to the OSpace parameter </returns>
-        /// <typeparam name="T"> Must be StructuralType or EnumType </typeparam>
-        private T GetEdmSpaceType<T>(T objectSpaceType)
-            where T : EdmType
-        {
-            Debug.Assert(
-                objectSpaceType == null || objectSpaceType is StructuralType || objectSpaceType is EnumType,
-                "Only structural or enum type expected");
-
-            T edmSpaceType;
-            if (!TryGetEdmSpaceType(objectSpaceType, out edmSpaceType))
-            {
-                throw new ArgumentException(Strings.FailedToFindCSpaceTypeMapping(objectSpaceType.Identity));
-            }
-
-            return edmSpaceType;
-        }
-
-        /// <summary>
-        /// Helper method returning the Edm Space structural or enum type mapped to the OSpace Type parameter. If the
-        /// DataSpace of the supplied type is not OSpace, or the mapped Edm Space type cannot
-        /// be determined, the method returns false and sets the out parameter to null.
-        /// </summary>
-        /// <param name="objectSpaceType"> The OSpace type to look up </param>
-        /// <param name="edmSpaceType"> The mapped CSpace type </param>
-        /// <returns> true on success, false on failure </returns>
-        /// <typeparam name="T"> Must be StructuralType or EnumType </typeparam>
-        private bool TryGetEdmSpaceType<T>(T objectSpaceType, out T edmSpaceType)
-            where T : EdmType
-        {
-            DebugCheck.NotNull(objectSpaceType);
-
-            Debug.Assert(
-                objectSpaceType == null || objectSpaceType is StructuralType || objectSpaceType is EnumType,
-                "Only structural or enum type expected");
-
-            if (objectSpaceType.DataSpace != DataSpace.OSpace)
-            {
-                throw new ArgumentException(Strings.ArgumentMustBeOSpaceType, "objectSpaceType");
-            }
-
-            edmSpaceType = null;
-
-            Map map;
-            if (TryGetMap(objectSpaceType, DataSpace.OCSpace, out map))
-            {
-                var ocMap = map as ObjectTypeMapping;
-                if (ocMap != null)
-                {
-                    edmSpaceType = (T)ocMap.EdmType;
-                }
-            }
-
-            return edmSpaceType != null;
-        }
-
-        ///// <summary>
-        ///// Returns the update or query view for an Extent as a
-        ///// command tree. For a given Extent, MetadataWorkspace will
-        ///// have either a Query view or an Update view but not both.
-        ///// </summary>
-        ///// <param name="extent"></param>
-        ///// <returns></returns>
-        internal virtual DbQueryCommandTree GetCqtView(EntitySetBase extent)
-        {
-            return GetGeneratedView(extent).GetCommandTree();
-        }
-
-        /// <summary>
-        /// Returns generated update or query view for the given extent.
-        /// </summary>
-        internal virtual GeneratedView GetGeneratedView(EntitySetBase extent)
-        {
-            var collection = GetItemCollection(DataSpace.CSSpace, required: true);
-            return ((StorageMappingItemCollection)collection).GetGeneratedView(extent, this);
-        }
-
-        /// <summary>
-        /// Returns a TypeOf/TypeOfOnly Query for a given Extent and Type as a command tree.
-        /// </summary>
-        internal virtual bool TryGetGeneratedViewOfType(
-            EntitySetBase extent, EntityTypeBase type, bool includeSubtypes, out GeneratedView generatedView)
-        {
-            var collection = GetItemCollection(DataSpace.CSSpace, required: true);
-            return ((StorageMappingItemCollection)collection).TryGetGeneratedViewOfType(extent, type, includeSubtypes, out generatedView);
-        }
-
-        /// <summary>
-        /// Returns generated function definition for the given function.
-        /// Guarantees type match of declaration and generated parameters.
-        /// Guarantees return type match.
-        /// Throws internal error for functions without definition.
-        /// Passes thru exception occured during definition generation.
-        /// </summary>
-        internal virtual DbLambda GetGeneratedFunctionDefinition(EdmFunction function)
-        {
-            var collection = GetItemCollection(DataSpace.CSpace, required: true);
-            return ((EdmItemCollection)collection).GetGeneratedFunctionDefinition(function);
-        }
-
-        /// <summary>
-        /// Determines if a target function exists for the given function import.
-        /// </summary>
-        /// <param name="functionImport"> Function import (function declared in a model entity container) </param>
-        /// <param name="targetFunctionMapping"> Function target mapping (function to which the import is mapped in the target store) </param>
-        /// <returns> true if a mapped target function exists; false otherwise </returns>
-        internal virtual bool TryGetFunctionImportMapping(EdmFunction functionImport, out FunctionImportMapping targetFunctionMapping)
-        {
-            DebugCheck.NotNull(functionImport);
-            var entityContainerMaps = GetItems<StorageEntityContainerMapping>(DataSpace.CSSpace);
-            foreach (var containerMapping in entityContainerMaps)
-            {
-                if (containerMapping.TryGetFunctionImportMapping(functionImport, out targetFunctionMapping))
-                {
-                    return true;
-                }
-            }
-            targetFunctionMapping = null;
-            return false;
-        }
-
-        /// <summary>
-        /// Returns the view loader associated with this workspace,
-        /// creating a loader if non exists. The loader includes
-        /// context information used by the update pipeline when
-        /// processing changes to C-space extents.
-        /// </summary>
-        internal virtual ViewLoader GetUpdateViewLoader()
-        {
-            return (_itemsCSSpace != null && _itemsCSSpace.Value != null) ? _itemsCSSpace.Value.GetUpdateViewLoader() : null;
-        }
-
-        /// <summary>
-        /// Takes in a Edm space type usage and converts into an
-        /// equivalent O space type usage
-        /// </summary>
-        internal virtual TypeUsage GetOSpaceTypeUsage(TypeUsage edmSpaceTypeUsage)
-        {
-            DebugCheck.NotNull(edmSpaceTypeUsage);
-            DebugCheck.NotNull(edmSpaceTypeUsage.EdmType);
-
-            EdmType clrType = null;
-            if (Helper.IsPrimitiveType(edmSpaceTypeUsage.EdmType))
-            {
-                var collection = GetItemCollection(DataSpace.OSpace, required: true);
-                clrType = collection.GetMappedPrimitiveType(((PrimitiveType)edmSpaceTypeUsage.EdmType).PrimitiveTypeKind);
-            }
-            else
-            {
-                // Check and throw if the OC space doesn't exist
-                var collection = GetItemCollection(DataSpace.OCSpace, required: true);
-
-                // Get the OC map
-                var map = ((DefaultObjectMappingItemCollection)collection).GetMap(edmSpaceTypeUsage.EdmType);
-                clrType = ((ObjectTypeMapping)map).ClrType;
-            }
-
-            Debug.Assert(
-                !Helper.IsPrimitiveType(clrType) ||
-                ReferenceEquals(
-                    ClrProviderManifest.Instance.GetFacetDescriptions(clrType),
-                    EdmProviderManifest.Instance.GetFacetDescriptions(clrType.BaseType)),
-                "these are no longer equal so we can't just use the same set of facets for the new type usage");
-
-            // Transfer the facet values
-            var result = TypeUsage.Create(clrType, edmSpaceTypeUsage.Facets);
-
-            return result;
-        }
-
-        /// <summary>
-        /// Returns true if the item collection for the given space has already been registered else returns false
-        /// </summary>
-        internal virtual bool IsItemCollectionAlreadyRegistered(DataSpace dataSpace)
-        {
-            ItemCollection itemCollection;
-            return TryGetItemCollection(dataSpace, out itemCollection);
-        }
-
-        /// <summary>
-        /// Requires: C, S and CS are registered in this and other
-        /// Determines whether C, S and CS are equivalent. Useful in determining whether a DbCommandTree
-        /// is usable within a particular entity connection.
-        /// </summary>
-        /// <param name="other"> Other workspace. </param>
-        /// <returns> true is C, S and CS collections are equivalent </returns>
-        internal virtual bool IsMetadataWorkspaceCSCompatible(MetadataWorkspace other)
-        {
-            Debug.Assert(
-                IsItemCollectionAlreadyRegistered(DataSpace.CSSpace) &&
-                other.IsItemCollectionAlreadyRegistered(DataSpace.CSSpace),
-                "requires: C, S and CS are registered in this and other");
-
-            var result =
-                GetItemCollection(DataSpace.CSSpace, required: false)
-                    .MetadataEquals(other.GetItemCollection(DataSpace.CSSpace, required: false));
-
-            Debug.Assert(
-                !result ||
-                (GetItemCollection(DataSpace.CSpace, required: false)
-                     .MetadataEquals(other.GetItemCollection(DataSpace.CSpace, required: false))
-                 && GetItemCollection(DataSpace.SSpace, required: false)
-                        .MetadataEquals(other.GetItemCollection(DataSpace.SSpace, required: false))),
-                "constraint: this.CS == other.CS --> this.S == other.S && this.C == other.C");
-
-            return result;
-        }
-
-        /// <summary>Clears all the metadata cache entries.</summary>
-        public static void ClearCache()
-        {
-            MetadataCache.Instance.Clear();
-            using (var cache = AssemblyCache.AquireLockedAssemblyCache())
-            {
-                cache.Clear();
-            }
-        }
-
-        /// <summary>
-        /// Returns the canonical Model TypeUsage for a given PrimitiveTypeKind
-        /// </summary>
-        /// <param name="primitiveTypeKind"> PrimitiveTypeKind for which a canonical TypeUsage is expected </param>
-        /// <returns> a canonical model TypeUsage </returns>
-        internal static TypeUsage GetCanonicalModelTypeUsage(PrimitiveTypeKind primitiveTypeKind)
-        {
-            return EdmProviderManifest.Instance.GetCanonicalModelTypeUsage(primitiveTypeKind);
-        }
-
-        /// <summary>
-        /// Returns the Model PrimitiveType for a given primitiveTypeKind
-        /// </summary>
-        /// <param name="primitiveTypeKind"> a PrimitiveTypeKind for which a Model PrimitiveType is expected </param>
-        /// <returns> Model PrimitiveType </returns>
-        internal static PrimitiveType GetModelPrimitiveType(PrimitiveTypeKind primitiveTypeKind)
-        {
-            return EdmProviderManifest.Instance.GetPrimitiveType(primitiveTypeKind);
-        }
-
-        // GetRequiredOriginalValueMembers and GetRelevantMembersForUpdate return list of "interesting" members for the given EntitySet/EntityType
-        // Interesting Members are a subset of the following:
-        //    0. Key members
-        //    1. Members with C-Side conditions (complex types can not have C-side condition at present)
-        //    2. Members participating in association end
-        //    3. Members with ConcurrencyMode 'Fixed'
-        //      3.1 Complex Members with any child member having Concurrency mode Fixed
-        //    4. Members included in Update ModificationFunction with Version='Original' (Original = Not Current)
-        //      4.1 Complex Members in ModificationFunction if any sub-member is interesting
-        //    5. Members included in Update ModificationFunction (mutually exclusive with 4 - required for partial update scenarios)
-        //    6. Foreign keys
-        //    7. All complex members - partial update scenarios only
-        /// <summary>Gets original value members from an entity set and entity type.</summary>
-        /// <returns>The original value members from an entity set and entity type.</returns>
-        /// <param name="entitySet">The entity set from which to retrieve original values.</param>
-        /// <param name="entityType">The entity type of which to retrieve original values.</param>
-        [Obsolete("Use MetadataWorkspace.GetRelevantMembersForUpdate(EntitySetBase, EntityTypeBase, bool) instead")]
-        public virtual IEnumerable<EdmMember> GetRequiredOriginalValueMembers(EntitySetBase entitySet, EntityTypeBase entityType)
-        {
-            return GetInterestingMembers(
-                entitySet, entityType, StorageMappingItemCollection.InterestingMembersKind.RequiredOriginalValueMembers);
-        }
-
-        /// <summary>
-        /// Returns members of a given <see cref="T:System.Data.Entity.Core.Metadata.Edm.EntitySet" />/
-        /// <see
-        ///     cref="T:System.Data.Entity.Core.Metadata.Edm.EntityType" />
-        /// for which original values are needed when modifying an entity.
-        /// </summary>
-        /// <returns>
-        /// The <see cref="T:System.Data.Entity.Core.Metadata.Edm.EdmMember" />s for which original value is required.
-        /// </returns>
-        /// <param name="entitySet">
-        /// An <see cref="T:System.Data.Entity.Core.Metadata.Edm.EntitySet" /> belonging to the C-Space.
-        /// </param>
-        /// <param name="entityType">
-        /// An <see cref="T:System.Data.Entity.Core.Metadata.Edm.EntityType" /> that participates in the given
-        /// <see
-        ///     cref="T:System.Data.Entity.Core.Metadata.Edm.EntitySet" />
-        /// .
-        /// </param>
-        /// <param name="partialUpdateSupported">true if entities may be updated partially; otherwise, false.</param>
-        public virtual ReadOnlyCollection<EdmMember> GetRelevantMembersForUpdate(
-            EntitySetBase entitySet, EntityTypeBase entityType, bool partialUpdateSupported)
-        {
-            return GetInterestingMembers(
-                entitySet,
-                entityType,
-                partialUpdateSupported
-                    ? StorageMappingItemCollection.InterestingMembersKind.PartialUpdate
-                    : StorageMappingItemCollection.InterestingMembersKind.FullUpdate);
-        }
-
-        /// <summary>
-        /// Return members for <see cref="GetRequiredOriginalValueMembers" /> and <see cref="GetRelevantMembersForUpdate" /> methods.
-        /// </summary>
-        /// <param name="entitySet"> An EntitySet belonging to the C-Space </param>
-        /// <param name="entityType"> An EntityType that participates in the given EntitySet </param>
-        /// <param name="interestingMembersKind"> Scenario the members should be returned for. </param>
-        /// <returns>
-        /// ReadOnlyCollection of interesting members for the requested scenario (
-        /// <paramref
-        ///     name="interestingMembersKind" />
-        /// ).
-        /// </returns>
-        private ReadOnlyCollection<EdmMember> GetInterestingMembers(
-            EntitySetBase entitySet, EntityTypeBase entityType, StorageMappingItemCollection.InterestingMembersKind interestingMembersKind)
-        {
-            DebugCheck.NotNull(entitySet);
-            DebugCheck.NotNull(entityType);
-
-            Debug.Assert(entitySet.EntityContainer != null);
-
-            var associationSet = entitySet as AssociationSet;
-
-            //Check that EntitySet is from CSpace
-            if (entitySet.EntityContainer.DataSpace != DataSpace.CSpace)
-            {
-                if (associationSet != null)
-                {
-                    throw new ArgumentException(Strings.EntitySetNotInCSPace(entitySet.Name));
-                }
-                else
-                {
-                    throw new ArgumentException(Strings.EntitySetNotInCSPace(entitySet.Name));
-                }
-            }
-
-            //Check that entityType belongs to entitySet
-            if (!entitySet.ElementType.IsAssignableFrom(entityType))
-            {
-                if (associationSet != null)
-                {
-                    throw new ArgumentException(
-                        Strings.TypeNotInAssociationSet(entityType.FullName, entitySet.ElementType.FullName, entitySet.Name));
-                }
-                else
-                {
-                    throw new ArgumentException(
-                        Strings.TypeNotInEntitySet(entityType.FullName, entitySet.ElementType.FullName, entitySet.Name));
-                }
-            }
-
-            var mappingCollection = (StorageMappingItemCollection)GetItemCollection(DataSpace.CSSpace, required: true);
-            return mappingCollection.GetInterestingMembers(entitySet, entityType, interestingMembersKind);
-        }
-
-        /// <summary>
-        /// Returns the QueryCacheManager hosted by this metadata workspace instance
-        /// </summary>
-        internal virtual QueryCacheManager GetQueryCacheManager()
-        {
-            Debug.Assert(_itemsSSpace != null && _itemsSSpace.Value != null);
-            return _itemsSSpace.Value.QueryCacheManager;
-        }
-
-        internal bool TryDetermineCSpaceModelType<T>(out EdmType modelEdmType)
-        {
-            return TryDetermineCSpaceModelType(typeof(T), out modelEdmType);
-        }
-
-        internal virtual bool TryDetermineCSpaceModelType(Type type, out EdmType modelEdmType)
-        {
-            var nonNullableType = TypeSystem.GetNonNullableType(type);
-
-            // make sure the workspace knows about T
-            ImplicitLoadAssemblyForType(nonNullableType, Assembly.GetCallingAssembly());
-            var objectItemCollection = (ObjectItemCollection)GetItemCollection(DataSpace.OSpace);
-            EdmType objectEdmType;
-            if (objectItemCollection.TryGetItem(nonNullableType.FullNameWithNesting(), out objectEdmType))
-            {
-                Map map;
-                if (TryGetMap(objectEdmType, DataSpace.OCSpace, out map))
-                {
-                    var objectMapping = (ObjectTypeMapping)map;
-                    modelEdmType = objectMapping.EdmType;
-                    return true;
-                }
-            }
-
-            modelEdmType = null;
-
-            return false;
-        }
-    }
-}
->>>>>>> b1a13653
+}