--- conflicted
+++ resolved
@@ -1,4 +1,3 @@
-<<<<<<< HEAD
 ﻿// Copyright (c) Microsoft Open Technologies, Inc. All rights reserved. See License.txt in the project root for license information.
 
 namespace System.Data.Entity.Core.Metadata.Edm
@@ -652,668 +651,4 @@
             return ((RefType)relationshipEndMember.TypeUsage.EdmType).ElementType;
         }
     }
-}
-=======
-﻿// Copyright (c) Microsoft Open Technologies, Inc. All rights reserved. See License.txt in the project root for license information.
-
-namespace System.Data.Entity.Core.Metadata.Edm
-{
-    using System.Collections.Generic;
-    using System.Data.Entity.Core.Metadata.Edm.Provider;
-    using System.Data.Entity.Resources;
-    using System.Data.Entity.Utilities;
-    using System.Diagnostics;
-    using System.Globalization;
-    using System.Linq;
-    using System.Reflection;
-
-    /// <summary>
-    /// This is an extraction of the code that was in <see cref="ObjectItemConventionAssemblyLoader" /> such that
-    /// it can be used outside of the context of the traditional assembly loaders--notably the CLR types to load
-    /// from are provided by Code First.
-    /// </summary>
-    internal abstract class OSpaceTypeFactory
-    {
-        protected const BindingFlags PropertyReflectionBindingFlags = BindingFlags.DeclaredOnly |
-                                                                      BindingFlags.Instance |
-                                                                      BindingFlags.Public |
-                                                                      BindingFlags.NonPublic;
-
-        private const BindingFlags RootEntityPropertyReflectionBindingFlags =
-            PropertyReflectionBindingFlags & ~BindingFlags.DeclaredOnly | BindingFlags.FlattenHierarchy;
-
-        public abstract List<Action> ReferenceResolutions { get; }
-
-        public abstract void LogLoadMessage(string message, EdmType relatedType);
-
-        public abstract void LogError(string errorMessage, EdmType relatedType);
-
-        public abstract void TrackClosure(Type type);
-
-        public abstract Dictionary<EdmType, EdmType> CspaceToOspace { get; }
-
-        public abstract Dictionary<string, EdmType> LoadedTypes { get; }
-
-        public abstract void AddToTypesInAssembly(EdmType type);
-
-        public virtual EdmType TryCreateType(Type type, EdmType cspaceType)
-        {
-            DebugCheck.NotNull(type);
-            DebugCheck.NotNull(cspaceType);
-            Debug.Assert(cspaceType is StructuralType || Helper.IsEnumType(cspaceType), "Structural or enum type expected");
-
-            // if one of the types is an enum while the other is not there is no match
-            if (Helper.IsEnumType(cspaceType)
-                ^ type.IsEnum)
-            {
-                LogLoadMessage(
-                    Strings.Validator_OSpace_Convention_SSpaceOSpaceTypeMismatch(cspaceType.FullName, cspaceType.FullName),
-                    cspaceType);
-                return null;
-            }
-
-            EdmType newOSpaceType;
-            if (Helper.IsEnumType(cspaceType))
-            {
-                TryCreateEnumType(type, (EnumType)cspaceType, out newOSpaceType);
-                return newOSpaceType;
-            }
-
-            Debug.Assert(cspaceType is StructuralType);
-            TryCreateStructuralType(type, (StructuralType)cspaceType, out newOSpaceType);
-            return newOSpaceType;
-        }
-
-        private bool TryCreateEnumType(Type enumType, EnumType cspaceEnumType, out EdmType newOSpaceType)
-        {
-            DebugCheck.NotNull(enumType);
-            Debug.Assert(enumType.IsEnum, "enum type expected");
-            DebugCheck.NotNull(cspaceEnumType);
-            Debug.Assert(Helper.IsEnumType(cspaceEnumType), "Enum type expected");
-
-            newOSpaceType = null;
-
-            // Check if the OSpace and CSpace enum type match
-            if (!UnderlyingEnumTypesMatch(enumType, cspaceEnumType)
-                || !EnumMembersMatch(enumType, cspaceEnumType))
-            {
-                return false;
-            }
-
-            newOSpaceType = new ClrEnumType(enumType, cspaceEnumType.NamespaceName, cspaceEnumType.Name);
-
-            LoadedTypes.Add(enumType.FullName, newOSpaceType);
-
-            return true;
-        }
-
-        private bool TryCreateStructuralType(Type type, StructuralType cspaceType, out EdmType newOSpaceType)
-        {
-            DebugCheck.NotNull(type);
-            DebugCheck.NotNull(cspaceType);
-
-            var referenceResolutionListForCurrentType = new List<Action>();
-            newOSpaceType = null;
-
-            StructuralType ospaceType;
-            if (Helper.IsEntityType(cspaceType))
-            {
-                ospaceType = new ClrEntityType(type, cspaceType.NamespaceName, cspaceType.Name);
-            }
-            else
-            {
-                Debug.Assert(Helper.IsComplexType(cspaceType), "Invalid type attribute encountered");
-                ospaceType = new ClrComplexType(type, cspaceType.NamespaceName, cspaceType.Name);
-            }
-
-            if (cspaceType.BaseType != null)
-            {
-                if (TypesMatchByConvention(type.BaseType, cspaceType.BaseType))
-                {
-                    TrackClosure(type.BaseType);
-                    referenceResolutionListForCurrentType.Add(
-                        () => ospaceType.BaseType = ResolveBaseType((StructuralType)cspaceType.BaseType, type));
-                }
-                else
-                {
-                    var message = Strings.Validator_OSpace_Convention_BaseTypeIncompatible(
-                        type.BaseType.FullName, type.FullName, cspaceType.BaseType.FullName);
-                    LogLoadMessage(message, cspaceType);
-                    return false;
-                }
-            }
-
-            // Load the properties for this type
-            if (!TryCreateMembers(type, cspaceType, ospaceType, referenceResolutionListForCurrentType))
-            {
-                return false;
-            }
-
-            // Add this to the known type map so we won't try to load it again
-            LoadedTypes.Add(type.FullName, ospaceType);
-
-            // we only add the referenceResolution to the list unless we structrually matched this type
-            foreach (var referenceResolution in referenceResolutionListForCurrentType)
-            {
-                ReferenceResolutions.Add(referenceResolution);
-            }
-
-            newOSpaceType = ospaceType;
-            return true;
-        }
-
-        internal static bool TypesMatchByConvention(Type type, EdmType cspaceType)
-        {
-            return type.Name == cspaceType.Name;
-        }
-
-        private bool UnderlyingEnumTypesMatch(Type enumType, EnumType cspaceEnumType)
-        {
-            DebugCheck.NotNull(enumType);
-            Debug.Assert(enumType.IsEnum, "expected enum OSpace type");
-            DebugCheck.NotNull(cspaceEnumType);
-            Debug.Assert(Helper.IsEnumType(cspaceEnumType), "Enum type expected");
-
-            // Note that TryGetPrimitiveType() will return false not only for types that are not primitive 
-            // but also for CLR primitive types that are valid underlying enum types in CLR but are not 
-            // a valid Edm primitive types (e.g. ulong) 
-            PrimitiveType underlyingEnumType;
-            if (!ClrProviderManifest.Instance.TryGetPrimitiveType(enumType.GetEnumUnderlyingType(), out underlyingEnumType))
-            {
-                LogLoadMessage(
-                    Strings.Validator_UnsupportedEnumUnderlyingType(enumType.GetEnumUnderlyingType().FullName),
-                    cspaceEnumType);
-
-                return false;
-            }
-            else if (underlyingEnumType.PrimitiveTypeKind
-                     != cspaceEnumType.UnderlyingType.PrimitiveTypeKind)
-            {
-                LogLoadMessage(
-                    Strings.Validator_OSpace_Convention_NonMatchingUnderlyingTypes, cspaceEnumType);
-
-                return false;
-            }
-
-            return true;
-        }
-
-        private bool EnumMembersMatch(Type enumType, EnumType cspaceEnumType)
-        {
-            DebugCheck.NotNull(enumType);
-            Debug.Assert(enumType.IsEnum, "expected enum OSpace type");
-            DebugCheck.NotNull(cspaceEnumType);
-            Debug.Assert(Helper.IsEnumType(cspaceEnumType), "Enum type expected");
-            Debug.Assert(
-                cspaceEnumType.UnderlyingType.ClrEquivalentType == enumType.GetEnumUnderlyingType(),
-                "underlying types should have already been checked");
-
-            var enumUnderlyingType = enumType.GetEnumUnderlyingType();
-
-            var cspaceSortedEnumMemberEnumerator = cspaceEnumType.Members.OrderBy(m => m.Name).GetEnumerator();
-            var ospaceSortedEnumMemberNamesEnumerator = enumType.GetEnumNames().OrderBy(n => n).GetEnumerator();
-
-            // no checks required if edm enum type does not have any members 
-            if (!cspaceSortedEnumMemberEnumerator.MoveNext())
-            {
-                return true;
-            }
-
-            while (ospaceSortedEnumMemberNamesEnumerator.MoveNext())
-            {
-                if (cspaceSortedEnumMemberEnumerator.Current.Name == ospaceSortedEnumMemberNamesEnumerator.Current
-                    &&
-                    cspaceSortedEnumMemberEnumerator.Current.Value.Equals(
-                        Convert.ChangeType(
-                            Enum.Parse(enumType, ospaceSortedEnumMemberNamesEnumerator.Current), enumUnderlyingType,
-                            CultureInfo.InvariantCulture)))
-                {
-                    if (!cspaceSortedEnumMemberEnumerator.MoveNext())
-                    {
-                        return true;
-                    }
-                }
-            }
-
-            LogLoadMessage(
-                Strings.Mapping_Enum_OCMapping_MemberMismatch(
-                    enumType.FullName,
-                    cspaceSortedEnumMemberEnumerator.Current.Name,
-                    cspaceSortedEnumMemberEnumerator.Current.Value,
-                    cspaceEnumType.FullName), cspaceEnumType);
-
-            return false;
-        }
-
-        private bool TryCreateMembers(
-            Type type, StructuralType cspaceType, StructuralType ospaceType, List<Action> referenceResolutionListForCurrentType)
-        {
-            var flags = cspaceType.BaseType == null ? RootEntityPropertyReflectionBindingFlags : PropertyReflectionBindingFlags;
-
-            var clrProperties = type.GetProperties(flags);
-
-            // required properties scalar properties first
-            if (!TryFindAndCreatePrimitiveProperties(type, cspaceType, ospaceType, clrProperties))
-            {
-                return false;
-            }
-
-            if (!TryFindAndCreateEnumProperties(type, cspaceType, ospaceType, clrProperties, referenceResolutionListForCurrentType))
-            {
-                return false;
-            }
-
-            if (!TryFindComplexProperties(type, cspaceType, ospaceType, clrProperties, referenceResolutionListForCurrentType))
-            {
-                return false;
-            }
-
-            if (!TryFindNavigationProperties(type, cspaceType, ospaceType, clrProperties, referenceResolutionListForCurrentType))
-            {
-                return false;
-            }
-
-            return true;
-        }
-
-        private bool TryFindComplexProperties(
-            Type type, StructuralType cspaceType, StructuralType ospaceType, PropertyInfo[] clrProperties,
-            List<Action> referenceResolutionListForCurrentType)
-        {
-            var typeClosureToTrack =
-                new List<KeyValuePair<EdmProperty, PropertyInfo>>();
-            foreach (
-                var cspaceProperty in cspaceType.GetDeclaredOnlyMembers<EdmProperty>().Where(m => Helper.IsComplexType(m.TypeUsage.EdmType))
-                )
-            {
-                var clrProperty = clrProperties.FirstOrDefault(p => MemberMatchesByConvention(p, cspaceProperty));
-                if (clrProperty != null)
-                {
-                    typeClosureToTrack.Add(
-                        new KeyValuePair<EdmProperty, PropertyInfo>(
-                            cspaceProperty, clrProperty));
-                }
-                else
-                {
-                    var message = Strings.Validator_OSpace_Convention_MissingRequiredProperty(cspaceProperty.Name, type.FullName);
-                    LogLoadMessage(message, cspaceType);
-                    return false;
-                }
-            }
-
-            foreach (var typeToTrack in typeClosureToTrack)
-            {
-                TrackClosure(typeToTrack.Value.PropertyType);
-                // prevent the lifting of these closure variables
-                var ot = ospaceType;
-                var cp = typeToTrack.Key;
-                var clrp = typeToTrack.Value;
-                referenceResolutionListForCurrentType.Add(() => CreateAndAddComplexType(type, ot, cp, clrp));
-            }
-
-            return true;
-        }
-
-        private bool TryFindNavigationProperties(
-            Type type, StructuralType cspaceType, StructuralType ospaceType, PropertyInfo[] clrProperties,
-            List<Action> referenceResolutionListForCurrentType)
-        {
-            var typeClosureToTrack =
-                new List<KeyValuePair<NavigationProperty, PropertyInfo>>();
-            foreach (var cspaceProperty in cspaceType.GetDeclaredOnlyMembers<NavigationProperty>())
-            {
-                var clrProperty = clrProperties.FirstOrDefault(p => NonPrimitiveMemberMatchesByConvention(p, cspaceProperty));
-                if (clrProperty != null)
-                {
-                    var needsSetter = cspaceProperty.ToEndMember.RelationshipMultiplicity != RelationshipMultiplicity.Many;
-                    if (clrProperty.CanRead
-                        && (!needsSetter || clrProperty.CanWriteExtended()))
-                    {
-                        typeClosureToTrack.Add(
-                            new KeyValuePair<NavigationProperty, PropertyInfo>(
-                                cspaceProperty, clrProperty));
-                    }
-                }
-                else
-                {
-                    var message = Strings.Validator_OSpace_Convention_MissingRequiredProperty(
-                        cspaceProperty.Name, type.FullName);
-                    LogLoadMessage(message, cspaceType);
-                    return false;
-                }
-            }
-
-            foreach (var typeToTrack in typeClosureToTrack)
-            {
-                TrackClosure(typeToTrack.Value.PropertyType);
-
-                // keep from lifting these closure variables
-                var ct = cspaceType;
-                var ot = ospaceType;
-                var cp = typeToTrack.Key;
-
-                referenceResolutionListForCurrentType.Add(() => CreateAndAddNavigationProperty(ct, ot, cp));
-            }
-
-            return true;
-        }
-
-        private EdmType ResolveBaseType(StructuralType baseCSpaceType, Type type)
-        {
-            EdmType ospaceType;
-            var foundValue = CspaceToOspace.TryGetValue(baseCSpaceType, out ospaceType);
-            if (!foundValue)
-            {
-                LogError(Strings.Validator_OSpace_Convention_BaseTypeNotLoaded(type, baseCSpaceType), baseCSpaceType);
-            }
-
-            Debug.Assert(!foundValue || ospaceType is StructuralType, "Structural type expected (if found).");
-
-            return ospaceType;
-        }
-
-        private bool TryFindAndCreatePrimitiveProperties(
-            Type type, StructuralType cspaceType, StructuralType ospaceType, PropertyInfo[] clrProperties)
-        {
-            foreach (
-                var cspaceProperty in
-                    cspaceType.GetDeclaredOnlyMembers<EdmProperty>().Where(p => Helper.IsPrimitiveType(p.TypeUsage.EdmType)))
-            {
-                var clrProperty = clrProperties.FirstOrDefault(p => MemberMatchesByConvention(p, cspaceProperty));
-                if (clrProperty != null)
-                {
-                    PrimitiveType propertyType;
-                    if (TryGetPrimitiveType(clrProperty.PropertyType, out propertyType))
-                    {
-                        if (clrProperty.CanRead
-                            && clrProperty.CanWriteExtended())
-                        {
-                            AddScalarMember(type, clrProperty, ospaceType, cspaceProperty, propertyType);
-                        }
-                        else
-                        {
-                            var message = Strings.Validator_OSpace_Convention_ScalarPropertyMissginGetterOrSetter(
-                                clrProperty.Name, type.FullName, type.Assembly.FullName);
-                            LogLoadMessage(message, cspaceType);
-                            return false;
-                        }
-                    }
-                    else
-                    {
-                        var message = Strings.Validator_OSpace_Convention_NonPrimitiveTypeProperty(
-                            clrProperty.Name, type.FullName, clrProperty.PropertyType.FullName);
-                        LogLoadMessage(message, cspaceType);
-                        return false;
-                    }
-                }
-                else
-                {
-                    var message = Strings.Validator_OSpace_Convention_MissingRequiredProperty(cspaceProperty.Name, type.FullName);
-                    LogLoadMessage(message, cspaceType);
-                    return false;
-                }
-            }
-            return true;
-        }
-
-        protected static bool TryGetPrimitiveType(Type type, out PrimitiveType primitiveType)
-        {
-            return ClrProviderManifest.Instance.TryGetPrimitiveType(Nullable.GetUnderlyingType(type) ?? type, out primitiveType);
-        }
-
-        private bool TryFindAndCreateEnumProperties(
-            Type type, StructuralType cspaceType, StructuralType ospaceType, PropertyInfo[] clrProperties,
-            List<Action> referenceResolutionListForCurrentType)
-        {
-            var typeClosureToTrack = new List<KeyValuePair<EdmProperty, PropertyInfo>>();
-
-            foreach (
-                var cspaceProperty in cspaceType.GetDeclaredOnlyMembers<EdmProperty>().Where(p => Helper.IsEnumType(p.TypeUsage.EdmType)))
-            {
-                var clrProperty = clrProperties.FirstOrDefault(p => MemberMatchesByConvention(p, cspaceProperty));
-                if (clrProperty != null)
-                {
-                    typeClosureToTrack.Add(new KeyValuePair<EdmProperty, PropertyInfo>(cspaceProperty, clrProperty));
-                }
-                else
-                {
-                    var message = Strings.Validator_OSpace_Convention_MissingRequiredProperty(cspaceProperty.Name, type.FullName);
-                    LogLoadMessage(message, cspaceType);
-                    return false;
-                }
-            }
-
-            foreach (var typeToTrack in typeClosureToTrack)
-            {
-                TrackClosure(typeToTrack.Value.PropertyType);
-                // prevent the lifting of these closure variables
-                var ot = ospaceType;
-                var cp = typeToTrack.Key;
-                var clrp = typeToTrack.Value;
-                referenceResolutionListForCurrentType.Add(() => CreateAndAddEnumProperty(type, ot, cp, clrp));
-            }
-
-            return true;
-        }
-
-        private static bool MemberMatchesByConvention(PropertyInfo clrProperty, EdmMember cspaceMember)
-        {
-            return clrProperty.Name == cspaceMember.Name;
-        }
-
-        private void CreateAndAddComplexType(Type type, StructuralType ospaceType, EdmProperty cspaceProperty, PropertyInfo clrProperty)
-        {
-            EdmType propertyType;
-            if (CspaceToOspace.TryGetValue(cspaceProperty.TypeUsage.EdmType, out propertyType))
-            {
-                Debug.Assert(propertyType is StructuralType, "Structural type expected.");
-
-                var property = new EdmProperty(
-                    cspaceProperty.Name, TypeUsage.Create(
-                        propertyType, new FacetValues
-                            {
-                                Nullable = false
-                            }), clrProperty, type);
-                ospaceType.AddMember(property);
-            }
-            else
-            {
-                LogError(
-                    Strings.Validator_OSpace_Convention_MissingOSpaceType(cspaceProperty.TypeUsage.EdmType.FullName),
-                    cspaceProperty.TypeUsage.EdmType);
-            }
-        }
-
-        private static bool NonPrimitiveMemberMatchesByConvention(PropertyInfo clrProperty, EdmMember cspaceMember)
-        {
-            return !clrProperty.PropertyType.IsValueType && !clrProperty.PropertyType.IsAssignableFrom(typeof(string))
-                   && clrProperty.Name == cspaceMember.Name;
-        }
-
-        private void CreateAndAddNavigationProperty(
-            StructuralType cspaceType, StructuralType ospaceType, NavigationProperty cspaceProperty)
-        {
-            EdmType ospaceRelationship;
-            if (CspaceToOspace.TryGetValue(cspaceProperty.RelationshipType, out ospaceRelationship))
-            {
-                Debug.Assert(ospaceRelationship is StructuralType, "Structural type expected.");
-
-                var foundTarget = false;
-                EdmType targetType = null;
-                if (Helper.IsCollectionType(cspaceProperty.TypeUsage.EdmType))
-                {
-                    EdmType findType;
-                    foundTarget =
-                        CspaceToOspace.TryGetValue(
-                            ((CollectionType)cspaceProperty.TypeUsage.EdmType).TypeUsage.EdmType, out findType);
-                    if (foundTarget)
-                    {
-                        Debug.Assert(findType is StructuralType, "Structural type expected.");
-
-                        targetType = findType.GetCollectionType();
-                    }
-                }
-                else
-                {
-                    EdmType findType;
-                    foundTarget = CspaceToOspace.TryGetValue(cspaceProperty.TypeUsage.EdmType, out findType);
-                    if (foundTarget)
-                    {
-                        Debug.Assert(findType is StructuralType, "Structural type expected.");
-
-                        targetType = findType;
-                    }
-                }
-
-                Debug.Assert(
-                    foundTarget,
-                    "Since the relationship will only be created if it can find the types for both ends, we will never fail to find one of the ends");
-
-                var navigationProperty = new NavigationProperty(cspaceProperty.Name, TypeUsage.Create(targetType));
-                var relationshipType = (RelationshipType)ospaceRelationship;
-                navigationProperty.RelationshipType = relationshipType;
-
-                // we can use First because o-space relationships are created directly from 
-                // c-space relationship
-                navigationProperty.ToEndMember =
-                    (RelationshipEndMember)relationshipType.Members.First(e => e.Name == cspaceProperty.ToEndMember.Name);
-                navigationProperty.FromEndMember =
-                    (RelationshipEndMember)relationshipType.Members.First(e => e.Name == cspaceProperty.FromEndMember.Name);
-                ospaceType.AddMember(navigationProperty);
-            }
-            else
-            {
-                var missingType =
-                    cspaceProperty.RelationshipType.RelationshipEndMembers.Select(e => ((RefType)e.TypeUsage.EdmType).ElementType).First(
-                        e => e != cspaceType);
-                LogError(
-                    Strings.Validator_OSpace_Convention_RelationshipNotLoaded(
-                        cspaceProperty.RelationshipType.FullName, missingType.FullName),
-                    missingType);
-            }
-        }
-
-        /// <summary>
-        /// Creates an Enum property based on <paramref name="clrProperty" /> and adds it to the parent structural type.
-        /// </summary>
-        /// <param name="type">
-        /// CLR type owning <paramref name="clrProperty" /> .
-        /// </param>
-        /// <param name="ospaceType"> OSpace type the created property will be added to. </param>
-        /// <param name="cspaceProperty"> Corresponding property from CSpace. </param>
-        /// <param name="clrProperty"> CLR property used to build an Enum property. </param>
-        private void CreateAndAddEnumProperty(Type type, StructuralType ospaceType, EdmProperty cspaceProperty, PropertyInfo clrProperty)
-        {
-            EdmType propertyType;
-            if (CspaceToOspace.TryGetValue(cspaceProperty.TypeUsage.EdmType, out propertyType))
-            {
-                if (clrProperty.CanRead
-                    && clrProperty.CanWriteExtended())
-                {
-                    AddScalarMember(type, clrProperty, ospaceType, cspaceProperty, propertyType);
-                }
-                else
-                {
-                    LogError(
-                        Strings.Validator_OSpace_Convention_ScalarPropertyMissginGetterOrSetter(
-                            clrProperty.Name, type.FullName, type.Assembly.FullName),
-                        cspaceProperty.TypeUsage.EdmType);
-                }
-            }
-            else
-            {
-                LogError(
-                    Strings.Validator_OSpace_Convention_MissingOSpaceType(cspaceProperty.TypeUsage.EdmType.FullName),
-                    cspaceProperty.TypeUsage.EdmType);
-            }
-        }
-
-        private static void AddScalarMember(
-            Type type, PropertyInfo clrProperty, StructuralType ospaceType, EdmProperty cspaceProperty, EdmType propertyType)
-        {
-            DebugCheck.NotNull(type);
-            DebugCheck.NotNull(clrProperty);
-            Debug.Assert(clrProperty.CanRead && clrProperty.CanWriteExtended(), "The clr property has to have a setter and a getter.");
-            DebugCheck.NotNull(ospaceType);
-            DebugCheck.NotNull(cspaceProperty);
-            DebugCheck.NotNull(propertyType);
-            Debug.Assert(Helper.IsScalarType(propertyType), "Property has to be primitive or enum.");
-
-            var cspaceType = cspaceProperty.DeclaringType;
-
-            var isKeyMember = Helper.IsEntityType(cspaceType) && ((EntityType)cspaceType).KeyMemberNames.Contains(clrProperty.Name);
-
-            // the property is nullable only if it is not a key and can actually be set to null (i.e. is not a value type or is a nullable value type)
-            var nullableFacetValue = !isKeyMember
-                                     &&
-                                     (!clrProperty.PropertyType.IsValueType || Nullable.GetUnderlyingType(clrProperty.PropertyType) != null);
-
-            var ospaceProperty =
-                new EdmProperty(
-                    cspaceProperty.Name,
-                    TypeUsage.Create(
-                        propertyType, new FacetValues
-                            {
-                                Nullable = nullableFacetValue
-                            }),
-                    clrProperty,
-                    type);
-
-            if (isKeyMember)
-            {
-                ((EntityType)ospaceType).AddKeyMember(ospaceProperty);
-            }
-            else
-            {
-                ospaceType.AddMember(ospaceProperty);
-            }
-        }
-
-        public virtual void CreateRelationships(EdmItemCollection edmItemCollection)
-        {
-            foreach (var cspaceAssociation in edmItemCollection.GetItems<AssociationType>())
-            {
-                Debug.Assert(cspaceAssociation.RelationshipEndMembers.Count == 2, "Relationships are assumed to have exactly two ends");
-
-                if (CspaceToOspace.ContainsKey(cspaceAssociation))
-                {
-                    // don't try to load relationships that we already know about
-                    continue;
-                }
-
-                var ospaceEndTypes = new EdmType[2];
-                if (CspaceToOspace.TryGetValue(
-                    GetRelationshipEndType(cspaceAssociation.RelationshipEndMembers[0]), out ospaceEndTypes[0])
-                    && CspaceToOspace.TryGetValue(
-                        GetRelationshipEndType(cspaceAssociation.RelationshipEndMembers[1]), out ospaceEndTypes[1]))
-                {
-                    Debug.Assert(ospaceEndTypes[0] is StructuralType);
-                    Debug.Assert(ospaceEndTypes[1] is StructuralType);
-
-                    // if we can find both ends of the relationship, then create it
-
-                    var ospaceAssociation = new AssociationType(
-                        cspaceAssociation.Name, cspaceAssociation.NamespaceName, cspaceAssociation.IsForeignKey, DataSpace.OSpace);
-                    for (var i = 0; i < cspaceAssociation.RelationshipEndMembers.Count; i++)
-                    {
-                        var ospaceEndType = (EntityType)ospaceEndTypes[i];
-                        var cspaceEnd = cspaceAssociation.RelationshipEndMembers[i];
-
-                        ospaceAssociation.AddKeyMember(
-                            new AssociationEndMember(cspaceEnd.Name, ospaceEndType.GetReferenceType(), cspaceEnd.RelationshipMultiplicity));
-                    }
-
-                    AddToTypesInAssembly(ospaceAssociation);
-                    LoadedTypes.Add(ospaceAssociation.FullName, ospaceAssociation);
-                    CspaceToOspace.Add(cspaceAssociation, ospaceAssociation);
-                }
-            }
-        }
-
-        private static StructuralType GetRelationshipEndType(RelationshipEndMember relationshipEndMember)
-        {
-            return ((RefType)relationshipEndMember.TypeUsage.EdmType).ElementType;
-        }
-    }
-}
->>>>>>> b1a13653
+}