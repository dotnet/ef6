<<<<<<< HEAD
// Copyright (c) Microsoft Open Technologies, Inc. All rights reserved. See License.txt in the project root for license information.

namespace System.Data.Entity.Core.Mapping
{
    using System.Collections.Generic;
    using System.Diagnostics;
    using System.Globalization;
    using System.Security.Cryptography;

    /// <summary>
    /// This class keeps recomputing the hash and adding it to the front of the
    /// builder when the length of the string gets too long
    /// </summary>
    internal class CompressingHashBuilder : StringHashBuilder
    {
        // this max comes from the value that Md5Hasher uses for a buffer size when it is reading
        // from a stream
        private const int HashCharacterCompressionThreshold = 0x1000 / 2; // num bytes / 2 to convert to typical unicode char size
        private const int SpacesPerIndent = 4;

        private int _indent;

        private static readonly Dictionary<Type, string> _legacyTypeNames
            = InitializeLegacyTypeNames();

        // we are starting the buffer at 1.5 times the number of bytes
        // for the threshold
        internal CompressingHashBuilder(HashAlgorithm hashAlgorithm)
            : base(hashAlgorithm, (HashCharacterCompressionThreshold + (HashCharacterCompressionThreshold / 2)) * 2)
        {
        }

        internal override void Append(string content)
        {
            base.Append(string.Empty.PadLeft(SpacesPerIndent * _indent, ' '));
            base.Append(content);
            CompressHash();
        }

        internal override void AppendLine(string content)
        {
            base.Append(string.Empty.PadLeft(SpacesPerIndent * _indent, ' '));
            base.AppendLine(content);
            CompressHash();
        }

        /// <summary>
        /// Several classes were renamed while creating the public mapping API. The old names were used 
        /// in the process of computing a mapping hash value (see AppendObjectStartDump). To avoid hash 
        /// value changes that invalidate pre-generated views, this method builds a dictionary that maps 
        /// types to their original names, and it is used to lookup the old names when the hash value is
        /// computed.
        /// </summary>
        private static Dictionary<Type, string> InitializeLegacyTypeNames()
        {
            var typeNames = new Dictionary<Type, string>();

            typeNames.Add(typeof(AssociationSetMapping), "System.Data.Entity.Core.Mapping.StorageAssociationSetMapping");
            typeNames.Add(typeof(AssociationSetModificationFunctionMapping), "System.Data.Entity.Core.Mapping.StorageAssociationSetModificationFunctionMapping");
            typeNames.Add(typeof(AssociationTypeMapping), "System.Data.Entity.Core.Mapping.StorageAssociationTypeMapping");
            typeNames.Add(typeof(ComplexPropertyMapping), "System.Data.Entity.Core.Mapping.StorageComplexPropertyMapping");
            typeNames.Add(typeof(ComplexTypeMapping), "System.Data.Entity.Core.Mapping.StorageComplexTypeMapping");
            typeNames.Add(typeof(ConditionPropertyMapping), "System.Data.Entity.Core.Mapping.StorageConditionPropertyMapping");
            typeNames.Add(typeof(EndPropertyMapping), "System.Data.Entity.Core.Mapping.StorageEndPropertyMapping");
            typeNames.Add(typeof(EntityContainerMapping), "System.Data.Entity.Core.Mapping.StorageEntityContainerMapping");
            typeNames.Add(typeof(EntitySetMapping), "System.Data.Entity.Core.Mapping.StorageEntitySetMapping");
            typeNames.Add(typeof(EntityTypeMapping), "System.Data.Entity.Core.Mapping.StorageEntityTypeMapping");
            typeNames.Add(typeof(EntityTypeModificationFunctionMapping), "System.Data.Entity.Core.Mapping.StorageEntityTypeModificationFunctionMapping");
            typeNames.Add(typeof(MappingFragment), "System.Data.Entity.Core.Mapping.StorageMappingFragment");
            typeNames.Add(typeof(ModificationFunctionMapping), "System.Data.Entity.Core.Mapping.StorageModificationFunctionMapping");
            typeNames.Add(typeof(ModificationFunctionMemberPath), "System.Data.Entity.Core.Mapping.StorageModificationFunctionMemberPath");
            typeNames.Add(typeof(ModificationFunctionParameterBinding), "System.Data.Entity.Core.Mapping.StorageModificationFunctionParameterBinding");
            typeNames.Add(typeof(ModificationFunctionResultBinding), "System.Data.Entity.Core.Mapping.StorageModificationFunctionResultBinding");
            typeNames.Add(typeof(PropertyMapping), "System.Data.Entity.Core.Mapping.StoragePropertyMapping");
            typeNames.Add(typeof(ScalarPropertyMapping), "System.Data.Entity.Core.Mapping.StorageScalarPropertyMapping");
            typeNames.Add(typeof(EntitySetBaseMapping), "System.Data.Entity.Core.Mapping.StorageSetMapping");
            typeNames.Add(typeof(TypeMapping), "System.Data.Entity.Core.Mapping.StorageTypeMapping");

            return typeNames;
        }

        /// <summary>
        /// add string like "typename Instance#1"
        /// </summary>
        internal void AppendObjectStartDump(object o, int objectIndex)
        {
            base.Append(string.Empty.PadLeft(SpacesPerIndent * _indent, ' '));

            string typeName;
            if (!_legacyTypeNames.TryGetValue(o.GetType(), out typeName))
            {
                typeName = o.GetType().ToString();
            }

            base.Append(typeName);
            base.Append(" Instance#");
            base.AppendLine(objectIndex.ToString(CultureInfo.InvariantCulture));
            CompressHash();

            _indent++;
        }

        internal void AppendObjectEndDump()
        {
            Debug.Assert(_indent > 0, "Indent and unindent should be paired");
            _indent--;
        }

        private void CompressHash()
        {
            if (base.CharCount >= HashCharacterCompressionThreshold)
            {
                var hash = ComputeHash();
                Clear();
                base.Append(hash);
            }
        }
    }
}
=======
// Copyright (c) Microsoft Open Technologies, Inc. All rights reserved. See License.txt in the project root for license information.

namespace System.Data.Entity.Core.Mapping
{
    using System.Diagnostics;
    using System.Globalization;
    using System.Security.Cryptography;

    /// <summary>
    /// This class keeps recomputing the hash and adding it to the front of the
    /// builder when the length of the string gets too long
    /// </summary>
    internal class CompressingHashBuilder : StringHashBuilder
    {
        // this max comes from the value that Md5Hasher uses for a buffer size when it is reading
        // from a stream
        private const int HashCharacterCompressionThreshold = 0x1000 / 2; // num bytes / 2 to convert to typical unicode char size
        private const int SpacesPerIndent = 4;

        private int _indent;

        // we are starting the buffer at 1.5 times the number of bytes
        // for the threshold
        internal CompressingHashBuilder(HashAlgorithm hashAlgorithm)
            : base(hashAlgorithm, (HashCharacterCompressionThreshold + (HashCharacterCompressionThreshold / 2)) * 2)
        {
        }

        internal override void Append(string content)
        {
            base.Append(string.Empty.PadLeft(SpacesPerIndent * _indent, ' '));
            base.Append(content);
            CompressHash();
        }

        internal override void AppendLine(string content)
        {
            base.Append(string.Empty.PadLeft(SpacesPerIndent * _indent, ' '));
            base.AppendLine(content);
            CompressHash();
        }

        /// <summary>
        /// add string like "typename Instance#1"
        /// </summary>
        internal void AppendObjectStartDump(object o, int objectIndex)
        {
            base.Append(string.Empty.PadLeft(SpacesPerIndent * _indent, ' '));
            base.Append(o.GetType().ToString());
            base.Append(" Instance#");
            base.AppendLine(objectIndex.ToString(CultureInfo.InvariantCulture));
            CompressHash();

            _indent++;
        }

        internal void AppendObjectEndDump()
        {
            Debug.Assert(_indent > 0, "Indent and unindent should be paired");
            _indent--;
        }

        private void CompressHash()
        {
            if (base.CharCount >= HashCharacterCompressionThreshold)
            {
                var hash = ComputeHash();
                Clear();
                base.Append(hash);
            }
        }
    }
}
>>>>>>> b1a13653
<|MERGE_RESOLUTION|>--- conflicted
+++ resolved
@@ -1,4 +1,3 @@
-<<<<<<< HEAD
 // Copyright (c) Microsoft Open Technologies, Inc. All rights reserved. See License.txt in the project root for license information.
 
 namespace System.Data.Entity.Core.Mapping
@@ -117,79 +116,4 @@
             }
         }
     }
-}
-=======
-// Copyright (c) Microsoft Open Technologies, Inc. All rights reserved. See License.txt in the project root for license information.
-
-namespace System.Data.Entity.Core.Mapping
-{
-    using System.Diagnostics;
-    using System.Globalization;
-    using System.Security.Cryptography;
-
-    /// <summary>
-    /// This class keeps recomputing the hash and adding it to the front of the
-    /// builder when the length of the string gets too long
-    /// </summary>
-    internal class CompressingHashBuilder : StringHashBuilder
-    {
-        // this max comes from the value that Md5Hasher uses for a buffer size when it is reading
-        // from a stream
-        private const int HashCharacterCompressionThreshold = 0x1000 / 2; // num bytes / 2 to convert to typical unicode char size
-        private const int SpacesPerIndent = 4;
-
-        private int _indent;
-
-        // we are starting the buffer at 1.5 times the number of bytes
-        // for the threshold
-        internal CompressingHashBuilder(HashAlgorithm hashAlgorithm)
-            : base(hashAlgorithm, (HashCharacterCompressionThreshold + (HashCharacterCompressionThreshold / 2)) * 2)
-        {
-        }
-
-        internal override void Append(string content)
-        {
-            base.Append(string.Empty.PadLeft(SpacesPerIndent * _indent, ' '));
-            base.Append(content);
-            CompressHash();
-        }
-
-        internal override void AppendLine(string content)
-        {
-            base.Append(string.Empty.PadLeft(SpacesPerIndent * _indent, ' '));
-            base.AppendLine(content);
-            CompressHash();
-        }
-
-        /// <summary>
-        /// add string like "typename Instance#1"
-        /// </summary>
-        internal void AppendObjectStartDump(object o, int objectIndex)
-        {
-            base.Append(string.Empty.PadLeft(SpacesPerIndent * _indent, ' '));
-            base.Append(o.GetType().ToString());
-            base.Append(" Instance#");
-            base.AppendLine(objectIndex.ToString(CultureInfo.InvariantCulture));
-            CompressHash();
-
-            _indent++;
-        }
-
-        internal void AppendObjectEndDump()
-        {
-            Debug.Assert(_indent > 0, "Indent and unindent should be paired");
-            _indent--;
-        }
-
-        private void CompressHash()
-        {
-            if (base.CharCount >= HashCharacterCompressionThreshold)
-            {
-                var hash = ComputeHash();
-                Clear();
-                base.Append(hash);
-            }
-        }
-    }
-}
->>>>>>> b1a13653
+}