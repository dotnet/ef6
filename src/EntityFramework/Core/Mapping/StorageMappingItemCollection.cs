<<<<<<< HEAD
// Copyright (c) Microsoft Open Technologies, Inc. All rights reserved. See License.txt in the project root for license information.

namespace System.Data.Entity.Core.Mapping
{
    using System.Collections.Concurrent;
    using System.Collections.Generic;
    using System.Collections.ObjectModel;
    using System.Data.Entity.Core.Common.CommandTrees;
    using System.Data.Entity.Core.Common.CommandTrees.ExpressionBuilder;
    using System.Data.Entity.Core.Common.Utils;
    using System.Data.Entity.Core.Mapping.Update.Internal;
    using System.Data.Entity.Core.Mapping.ViewGeneration;
    using System.Data.Entity.Core.Metadata.Edm;
    using System.Data.Entity.Core.SchemaObjectModel;
    using System.Data.Entity.Infrastructure;
    using System.Data.Entity.Infrastructure.MappingViews;
    using System.Data.Entity.Resources;
    using System.Data.Entity.Utilities;
    using System.Diagnostics;
    using System.Diagnostics.CodeAnalysis;
    using System.Globalization;
    using System.Linq;
    using System.Reflection;
    using System.Runtime.Versioning;
    using System.Threading;
    using System.Xml;
    using EntityContainer = System.Data.Entity.Core.Metadata.Edm.EntityContainer;
    using OfTypeQVCacheKey =
                System.Data.Entity.Core.Common.Utils.Pair<Metadata.Edm.EntitySetBase, Common.Utils.Pair<Metadata.Edm.EntityTypeBase, bool>>;

    /// <summary>
    /// Represents a collection of items in Storage Mapping (CS Mapping) space.
    /// </summary>
    [SuppressMessage("Microsoft.Maintainability", "CA1506:AvoidExcessiveClassCoupling")]
    public class StorageMappingItemCollection : MappingItemCollection
    {
        internal delegate bool TryGetUserDefinedQueryView(EntitySetBase extent, out GeneratedView generatedView);

        internal delegate bool TryGetUserDefinedQueryViewOfType(OfTypeQVCacheKey extent, out GeneratedView generatedView);

        internal class ViewDictionary
        {
            private readonly TryGetUserDefinedQueryView _tryGetUserDefinedQueryView;
            private readonly TryGetUserDefinedQueryViewOfType _tryGetUserDefinedQueryViewOfType;

            private readonly StorageMappingItemCollection _storageMappingItemCollection;

            private static readonly ConfigViewGenerator _config = new ConfigViewGenerator();

            // Indicates whether the views are being fetched from a generated class or they are being generated at the runtime
            private bool _generatedViewsMode = true;

            /// <summary>
            /// Caches computation of view generation per <see cref="EntityContainerMapping" />. Cached value contains both query and update views.
            /// </summary>
            private readonly Memoizer<EntityContainer, Dictionary<EntitySetBase, GeneratedView>> _generatedViewsMemoizer;

            /// <summary>
            /// Caches computation of getting Type-specific Query Views - either by view gen or user-defined input.
            /// </summary>
            private readonly Memoizer<OfTypeQVCacheKey, GeneratedView> _generatedViewOfTypeMemoizer;

            internal ViewDictionary(
                StorageMappingItemCollection storageMappingItemCollection,
                out Dictionary<EntitySetBase, GeneratedView> userDefinedQueryViewsDict,
                out Dictionary<OfTypeQVCacheKey, GeneratedView> userDefinedQueryViewsOfTypeDict)
            {
                _storageMappingItemCollection = storageMappingItemCollection;
                _generatedViewsMemoizer =
                    new Memoizer<EntityContainer, Dictionary<EntitySetBase, GeneratedView>>(SerializedGetGeneratedViews, null);
                _generatedViewOfTypeMemoizer = new Memoizer<OfTypeQVCacheKey, GeneratedView>(
                    SerializedGeneratedViewOfType, OfTypeQVCacheKey.PairComparer.Instance);

                userDefinedQueryViewsDict = new Dictionary<EntitySetBase, GeneratedView>(EqualityComparer<EntitySetBase>.Default);
                userDefinedQueryViewsOfTypeDict = new Dictionary<OfTypeQVCacheKey, GeneratedView>(OfTypeQVCacheKey.PairComparer.Instance);

                _tryGetUserDefinedQueryView = userDefinedQueryViewsDict.TryGetValue;
                _tryGetUserDefinedQueryViewOfType = userDefinedQueryViewsOfTypeDict.TryGetValue;
            }

            private Dictionary<EntitySetBase, GeneratedView> SerializedGetGeneratedViews(EntityContainer container)
            {
                DebugCheck.NotNull(container);

                // Note that extentMappingViews will contain both query and update views.
                Dictionary<EntitySetBase, GeneratedView> extentMappingViews;

                // Get the mapping that has the entity container mapped.
                var entityContainerMap = MappingMetadataHelper.GetEntityContainerMap(_storageMappingItemCollection, container);

                // We get here because memoizer didn't find an entry for the container.
                // It might happen that the entry with generated views already exists for the counterpart container, so check it first.
                var counterpartContainer = container.DataSpace == DataSpace.CSpace
                                               ? entityContainerMap.StorageEntityContainer
                                               : entityContainerMap.EdmEntityContainer;
                if (_generatedViewsMemoizer.TryGetValue(counterpartContainer, out extentMappingViews))
                {
                    return extentMappingViews;
                }

                extentMappingViews = new Dictionary<EntitySetBase, GeneratedView>();

                if (!entityContainerMap.HasViews)
                {
                    return extentMappingViews;
                }

                // If we are in generated views mode.
                if (_generatedViewsMode && _storageMappingItemCollection.MappingViewCacheFactory != null)
                {
                    SerializedCollectViewsFromCache(entityContainerMap, extentMappingViews);
                }

                if (extentMappingViews.Count == 0)
                {
                    // We should change the mode to runtime generation of views.
                    _generatedViewsMode = false;
                    SerializedGenerateViews(entityContainerMap, extentMappingViews);
                }

                Debug.Assert(extentMappingViews.Count > 0, "view should be generated at this point");

                return extentMappingViews;
            }

            /// <summary>
            /// Call the View Generator's Generate view method
            /// and collect the Views and store it in a local dictionary.
            /// </summary>
            private static void SerializedGenerateViews(
                EntityContainerMapping entityContainerMap, Dictionary<EntitySetBase, GeneratedView> resultDictionary)
            {
                //If there are no entity set maps, don't call the view generation process
                Debug.Assert(entityContainerMap.HasViews);

                var viewGenResults = ViewgenGatekeeper.GenerateViewsFromMapping(entityContainerMap, _config);
                var extentMappingViews = viewGenResults.Views;
                if (viewGenResults.HasErrors)
                {
                    // Can get the list of errors using viewGenResults.Errors
                    throw new MappingException(Helper.CombineErrorMessage(viewGenResults.Errors));
                }

                foreach (var keyValuePair in extentMappingViews.KeyValuePairs)
                {
                    //Multiple Views are returned for an extent but the first view
                    //is the only one that we will use for now. In the future,
                    //we might start using the other views which are per type within an extent.
                    GeneratedView generatedView;
                    //Add the view to the local dictionary

                    if (!resultDictionary.TryGetValue(keyValuePair.Key, out generatedView))
                    {
                        generatedView = keyValuePair.Value[0];
                        resultDictionary.Add(keyValuePair.Key, generatedView);
                    }
                }
            }

            /// <summary>
            /// Generates a single query view for a given Extent and type. It is used to generate OfType and OfTypeOnly views.
            /// </summary>
            /// <param name="entityContainer"> </param>
            /// <param name="entity"> </param>
            /// <param name="type"> </param>
            /// <param name="includeSubtypes"> Whether the view should include extents that are subtypes of the given entity </param>
            /// <param name="generatedView"> </param>
            [SuppressMessage("StyleCop.CSharp.DocumentationRules", "SA1614:ElementParameterDocumentationMustHaveText")]
            private bool TryGenerateQueryViewOfType(
                EntityContainer entityContainer, EntitySetBase entity, EntityTypeBase type, bool includeSubtypes,
                out GeneratedView generatedView)
            {
                DebugCheck.NotNull(entityContainer);
                DebugCheck.NotNull(entity);
                DebugCheck.NotNull(type);

                if (type.Abstract)
                {
                    generatedView = null;
                    return false;
                }

                //Get the mapping that has the entity container mapped.
                var entityContainerMap = MappingMetadataHelper.GetEntityContainerMap(_storageMappingItemCollection, entityContainer);
                Debug.Assert(!entityContainerMap.IsEmpty, "There are no entity set maps");

                bool success;
                var viewGenResults = ViewgenGatekeeper.GenerateTypeSpecificQueryView(
                    entityContainerMap, _config, entity, type, includeSubtypes, out success);
                if (!success)
                {
                    generatedView = null;
                    return false; //could not generate view
                }

                var extentMappingViews = viewGenResults.Views;

                if (viewGenResults.HasErrors)
                {
                    throw new MappingException(Helper.CombineErrorMessage(viewGenResults.Errors));
                }

                Debug.Assert(extentMappingViews.AllValues.Count() == 1, "Viewgen should have produced only one view");
                generatedView = extentMappingViews.AllValues.First();

                return true;
            }

            /// <summary>
            /// Tries to generate the Oftype or OfTypeOnly query view for a given entity set and type.
            /// Returns false if the view could not be generated.
            /// Possible reasons for failing are
            /// 1) Passing in OfTypeOnly on an abstract type
            /// 2) In user-specified query views mode a query for the given type is absent
            /// </summary>
            internal bool TryGetGeneratedViewOfType(
                EntitySetBase entity, EntityTypeBase type, bool includeSubtypes, out GeneratedView generatedView)
            {
                var key = new OfTypeQVCacheKey(entity, new Pair<EntityTypeBase, bool>(type, includeSubtypes));
                generatedView = _generatedViewOfTypeMemoizer.Evaluate(key);
                return (generatedView != null);
            }

            /// <summary>
            /// Note: Null return value implies QV was not generated.
            /// </summary>
            private GeneratedView SerializedGeneratedViewOfType(OfTypeQVCacheKey arg)
            {
                GeneratedView generatedView;
                //See if we have collected user-defined QueryView
                if (_tryGetUserDefinedQueryViewOfType(arg, out generatedView))
                {
                    return generatedView;
                }

                //Now we have to generate the type-specific view
                var entity = arg.First;
                var type = arg.Second.First;
                var includeSubtypes = arg.Second.Second;

                if (!TryGenerateQueryViewOfType(entity.EntityContainer, entity, type, includeSubtypes, out generatedView))
                {
                    generatedView = null;
                }

                return generatedView;
            }

            /// <summary>
            /// Returns the update or query view for an Extent as a
            /// string.
            /// There are a series of steps that we go through for discovering a view for an extent.
            /// To start with we assume that we are working with Generated Views. To find out the
            /// generated view we go to the ObjectItemCollection and see if it is not-null. If the ObjectItemCollection
            /// is non-null, we get the view generation assemblies that it might have cached during the
            /// Object metadata discovery.If there are no view generation assemblies we switch to the
            /// runtime view generation strategy. If there are view generation assemblies, we get the list and
            /// go through them and see if there are any assemblies that are there from which we have not already loaded
            /// the views. We collect the views from assemblies that we have not already collected from earlier.
            /// If the ObjectItemCollection is null and we are in the view generation mode, that means that
            /// the query or update is issued from the Value layer and this is the first time view has been asked for.
            /// The compile time view gen for value layer queries will work for very simple scenarios.
            /// If the users wants to get the performance benefit, they should call MetadataWorkspace.LoadFromAssembly.
            /// At this point we go through the referenced assemblies of the entry assembly( this wont work for Asp.net
            /// or if the viewgen assembly was not referenced by the executing application).
            /// and try to see if there were any view gen assemblies. If there are, we collect the views for all extents.
            /// Once we have all the generated views gathered, we try to get the view for the extent passed in.
            /// If we find one we will return it. If we can't find one an exception will be thrown.
            /// If there were no view gen assemblies either in the ObjectItemCollection or in the list of referenced
            /// assemblies of calling assembly, we change the mode to runtime view generation and will continue to
            /// be in that mode for the rest of the lifetime of the mapping item collection.
            /// </summary>
            internal GeneratedView GetGeneratedView(
                EntitySetBase extent, MetadataWorkspace workspace, StorageMappingItemCollection storageMappingItemCollection)
            {
                //First check if we have collected a view from user-defined query views
                //Dont need to worry whether to generate Query view or update viw, because that is relative to the extent.
                GeneratedView view;

                if (_tryGetUserDefinedQueryView(extent, out view))
                {
                    return view;
                }

                //If this is a foreign key association, manufacture a view on the fly.
                if (extent.BuiltInTypeKind
                    == BuiltInTypeKind.AssociationSet)
                {
                    var aSet = (AssociationSet)extent;
                    if (aSet.ElementType.IsForeignKey)
                    {
                        if (_config.IsViewTracing)
                        {
                            Helpers.StringTraceLine(String.Empty);
                            Helpers.StringTraceLine(String.Empty);
                            Helpers.FormatTraceLine("================= Generating FK Query View for: {0} =================", aSet.Name);
                            Helpers.StringTraceLine(String.Empty);
                            Helpers.StringTraceLine(String.Empty);
                        }

                        // Although we expose a collection of constraints in the API, there is only ever one constraint.
                        Debug.Assert(
                            aSet.ElementType.ReferentialConstraints.Count == 1, "aSet.ElementType.ReferentialConstraints.Count == 1");
                        var rc = aSet.ElementType.ReferentialConstraints.Single();

                        var dependentSet = aSet.AssociationSetEnds[rc.ToRole.Name].EntitySet;
                        var principalSet = aSet.AssociationSetEnds[rc.FromRole.Name].EntitySet;

                        DbExpression qView = dependentSet.Scan();

                        // Introduce an OfType view if the dependent end is a subtype of the entity set
                        var dependentType = MetadataHelper.GetEntityTypeForEnd((AssociationEndMember)rc.ToRole);
                        var principalType = MetadataHelper.GetEntityTypeForEnd((AssociationEndMember)rc.FromRole);
                        if (dependentSet.ElementType.IsBaseTypeOf(dependentType))
                        {
                            qView = qView.OfType(TypeUsage.Create(dependentType));
                        }

                        if (rc.FromRole.RelationshipMultiplicity
                            == RelationshipMultiplicity.ZeroOrOne)
                        {
                            // Filter out instances with existing relationships.
                            qView = qView.Where(
                                e =>
                                {
                                    DbExpression filter = null;
                                    foreach (var fkProp in rc.ToProperties)
                                    {
                                        DbExpression notIsNull = e.Property(fkProp).IsNull().Not();
                                        filter = null == filter ? notIsNull : filter.And(notIsNull);
                                    }
                                    return filter;
                                });
                        }
                        qView = qView.Select(
                            e =>
                            {
                                var ends = new List<DbExpression>();
                                foreach (var end in aSet.ElementType.AssociationEndMembers)
                                {
                                    if (end.Name
                                        == rc.ToRole.Name)
                                    {
                                        var keyValues = new List<KeyValuePair<string, DbExpression>>();
                                        foreach (var keyMember in dependentSet.ElementType.KeyMembers)
                                        {
                                            keyValues.Add(e.Property((EdmProperty)keyMember));
                                        }
                                        ends.Add(dependentSet.RefFromKey(DbExpressionBuilder.NewRow(keyValues), dependentType));
                                    }
                                    else
                                    {
                                        // Manufacture a key using key values.
                                        var keyValues = new List<KeyValuePair<string, DbExpression>>();
                                        foreach (var keyMember in principalSet.ElementType.KeyMembers)
                                        {
                                            var offset = rc.FromProperties.IndexOf((EdmProperty)keyMember);
                                            keyValues.Add(e.Property(rc.ToProperties[offset]));
                                        }
                                        ends.Add(principalSet.RefFromKey(DbExpressionBuilder.NewRow(keyValues), principalType));
                                    }
                                }
                                return TypeUsage.Create(aSet.ElementType).New(ends);
                            });
                        return GeneratedView.CreateGeneratedViewForFKAssociationSet(
                            aSet, aSet.ElementType, new DbQueryCommandTree(workspace, DataSpace.SSpace, qView), storageMappingItemCollection,
                            _config);
                    }
                }

                // If no User-defined QV is found, call memoized View Generation procedure.
                var generatedViews = _generatedViewsMemoizer.Evaluate(extent.EntityContainer);

                if (!generatedViews.TryGetValue(extent, out view))
                {
                    throw new InvalidOperationException(
                        Strings.Mapping_Views_For_Extent_Not_Generated(
                            (extent.EntityContainer.DataSpace == DataSpace.SSpace) ? "Table" : "EntitySet", extent.Name));
                }

                return view;
            }

            private void SerializedCollectViewsFromCache(
                EntityContainerMapping containerMapping,
                Dictionary<EntitySetBase, GeneratedView> extentMappingViews)
            {
                var mappingViewCacheFactory = _storageMappingItemCollection.MappingViewCacheFactory;
                DebugCheck.NotNull(mappingViewCacheFactory);

                var mappingViewCache = mappingViewCacheFactory.Create(containerMapping);
                if (mappingViewCache == null)
                {
                    return;
                }

                var mappingHashValue = MetadataMappingHasherVisitor.GetMappingClosureHash(
                    containerMapping.StorageMappingItemCollection.MappingVersion, 
                    containerMapping);

                if (mappingHashValue != mappingViewCache.MappingHashValue)
                {
                    throw new MappingException(
                        Strings.ViewGen_HashOnMappingClosure_Not_Matching(
                            mappingViewCache.GetType().Name));
                }

                foreach (var extent in containerMapping.StorageEntityContainer.BaseEntitySets.Union(
                                       containerMapping.EdmEntityContainer.BaseEntitySets))
                {
                    GeneratedView generatedView;
                    if (extentMappingViews.TryGetValue(extent, out generatedView))
                    {
                        continue;
                    }

                    var mappingView = mappingViewCache.GetView(extent);
                    if (mappingView == null)
                    {
                        continue;
                    }

                    generatedView = GeneratedView.CreateGeneratedView(
                        extent,
                        null, // edmType
                        null, // commandTree
                        mappingView.EntitySql, // eSQL
                        _storageMappingItemCollection,
                        new ConfigViewGenerator());

                    extentMappingViews.Add(extent, generatedView);
                }
            }
        }

        //EdmItemCollection that is associated with the MSL Loader.
        private EdmItemCollection _edmCollection;

        //StoreItemCollection that is associated with the MSL Loader.
        private StoreItemCollection _storeItemCollection;
        private ViewDictionary m_viewDictionary;
        private double m_mappingVersion = XmlConstants.UndefinedVersion;

        private MetadataWorkspace _workspace;

        // In this version, we won't allow same types in CSpace to map to different types in store. If the same type
        // need to be reused, the store type must be the same. To keep track of this, we need to keep track of the member 
        // mapping across maps to make sure they are mapped to the same store side.
        // The first TypeUsage in the KeyValuePair stores the store equivalent type for the cspace member type and the second
        // one store the actual store type to which the member is mapped to.
        // For e.g. If the CSpace member of type Edm.Int32 maps to a sspace member of type SqlServer.bigint, then the KeyValuePair
        // for the cspace member will contain SqlServer.int (store equivalent for Edm.Int32) and SqlServer.bigint (Actual store type
        // to which the member was mapped to)
        private readonly Dictionary<EdmMember, KeyValuePair<TypeUsage, TypeUsage>> m_memberMappings =
            new Dictionary<EdmMember, KeyValuePair<TypeUsage, TypeUsage>>();

        private ViewLoader _viewLoader;

        internal enum InterestingMembersKind
        {
            RequiredOriginalValueMembers, // legacy - used by the obsolete GetRequiredOriginalValueMembers
            FullUpdate, // Interesting members in case of full update scenario
            PartialUpdate // Interesting members in case of partial update scenario
        };

        private readonly ConcurrentDictionary<Tuple<EntitySetBase, EntityTypeBase, InterestingMembersKind>, ReadOnlyCollection<EdmMember>>
            _cachedInterestingMembers =
                new ConcurrentDictionary<Tuple<EntitySetBase, EntityTypeBase, InterestingMembersKind>, ReadOnlyCollection<EdmMember>>();

        private DbMappingViewCacheFactory _mappingViewCacheFactory;

        /// <summary>
        /// For testing.
        /// </summary>
        internal StorageMappingItemCollection()
            : base(DataSpace.CSSpace)
        {
        }

        /// <summary>Initializes a new instance of the <see cref="T:System.Data.Entity.Core.Mapping.StorageMappingItemCollection" /> class using the specified <see cref="T:System.Data.Entity.Core.Metadata.Edm.EdmItemCollection" />, <see cref="T:System.Data.Entity.Core.Metadata.Edm.StoreItemCollection" /> and a collection of string indicating the metadata file paths.</summary>
        /// <param name="edmCollection">The <see cref="T:System.Data.Entity.Core.Metadata.Edm.EdmItemCollection" /> that this mapping is to use.</param>
        /// <param name="storeCollection">The <see cref="T:System.Data.Entity.Core.Metadata.Edm.StoreItemCollection" /> that this mapping is to use.</param>
        /// <param name="filePaths">The file paths that this mapping is to use.</param>
        [ResourceExposure(ResourceScope.Machine)] //Exposes the file path names which are a Machine resource
        [ResourceConsumption(ResourceScope.Machine)]
        //For MetadataArtifactLoader.CreateCompositeFromFilePaths method call but we do not create the file paths in this method
        [SuppressMessage("Microsoft.Usage", "CA2214:DoNotCallOverridableMethodsInConstructors")]
        public StorageMappingItemCollection(
            EdmItemCollection edmCollection, StoreItemCollection storeCollection,
            params string[] filePaths)
            : base(DataSpace.CSSpace)
        {
            Check.NotNull(edmCollection, "edmCollection");
            Check.NotNull(storeCollection, "storeCollection");
            Check.NotNull(filePaths, "filePaths");

            _edmCollection = edmCollection;
            _storeItemCollection = storeCollection;

            // Wrap the file paths in instances of the MetadataArtifactLoader class, which provides
            // an abstraction and a uniform interface over a diverse set of metadata artifacts.
            //
            MetadataArtifactLoader composite = null;
            List<XmlReader> readers = null;
            try
            {
                composite = MetadataArtifactLoader.CreateCompositeFromFilePaths(filePaths, XmlConstants.CSSpaceSchemaExtension);
                readers = composite.CreateReaders(DataSpace.CSSpace);

                Init(
                    edmCollection, storeCollection, readers,
                    composite.GetPaths(DataSpace.CSSpace), true /*throwOnError*/);
            }
            finally
            {
                if (readers != null)
                {
                    Helper.DisposeXmlReaders(readers);
                }
            }
        }

        /// <summary>Initializes a new instance of the <see cref="T:System.Data.Entity.Core.Mapping.StorageMappingItemCollection" /> class using the specified <see cref="T:System.Data.Entity.Core.Metadata.Edm.EdmItemCollection" />, <see cref="T:System.Data.Entity.Core.Metadata.Edm.StoreItemCollection" /> and XML readers.</summary>
        /// <param name="edmCollection">The <see cref="T:System.Data.Entity.Core.Metadata.Edm.EdmItemCollection" /> that this mapping is to use.</param>
        /// <param name="storeCollection">The <see cref="T:System.Data.Entity.Core.Metadata.Edm.StoreItemCollection" /> that this mapping is to use.</param>
        /// <param name="xmlReaders">The XML readers that this mapping is to use.</param>
        [SuppressMessage("Microsoft.Usage", "CA2214:DoNotCallOverridableMethodsInConstructors")]
        public StorageMappingItemCollection(
            EdmItemCollection edmCollection,
            StoreItemCollection storeCollection,
            IEnumerable<XmlReader> xmlReaders)
            : base(DataSpace.CSSpace)
        {
            Check.NotNull(xmlReaders, "xmlReaders");

            var composite = MetadataArtifactLoader.CreateCompositeFromXmlReaders(xmlReaders);

            Init(
                edmCollection,
                storeCollection,
                composite.GetReaders(), // filter out duplicates
                composite.GetPaths(),
                true /* throwOnError*/);
        }

        /// <summary>
        /// constructor that takes in a list of XmlReaders and creates metadata for mapping
        /// in all the files.
        /// </summary>
        /// <param name="edmItemCollection"> The edm metadata collection that this mapping is to use </param>
        /// <param name="storeItemCollection"> The store metadata collection that this mapping is to use </param>
        /// <param name="xmlReaders"> The XmlReaders to load mapping from </param>
        /// <param name="filePaths"> Mapping URIs </param>
        /// <param name="errors"> a list of errors for each file loaded </param>
        private StorageMappingItemCollection(
            EdmItemCollection edmItemCollection,
            StoreItemCollection storeItemCollection,
            IEnumerable<XmlReader> xmlReaders,
            IList<string> filePaths,
            out IList<EdmSchemaError> errors)
            : base(DataSpace.CSSpace)
        {
            DebugCheck.NotNull(edmItemCollection);
            DebugCheck.NotNull(storeItemCollection);
            DebugCheck.NotNull(xmlReaders);

            errors = Init(edmItemCollection, storeItemCollection, xmlReaders, filePaths, false /*throwOnError*/);
        }

        /// <summary>
        /// constructor that takes in a list of XmlReaders and creates metadata for mapping
        /// in all the files.
        /// </summary>
        /// <param name="edmCollection"> The edm metadata collection that this mapping is to use </param>
        /// <param name="storeCollection"> The store metadata collection that this mapping is to use </param>
        /// <param name="xmlReaders"> The XmlReaders to load mapping from </param>
        /// <param name="filePaths"> Mapping URIs </param>
        [SuppressMessage("Microsoft.Usage", "CA2214:DoNotCallOverridableMethodsInConstructors")]
        internal StorageMappingItemCollection(
            EdmItemCollection edmCollection,
            StoreItemCollection storeCollection,
            IEnumerable<XmlReader> xmlReaders,
            IList<string> filePaths)
            : base(DataSpace.CSSpace)
        {
            Init(edmCollection, storeCollection, xmlReaders, filePaths, true /*throwOnError*/);
        }

        /// <summary>
        /// Initializer that takes in a list of XmlReaders and creates metadata for mapping
        /// in all the files.
        /// </summary>
        /// <param name="edmCollection"> The edm metadata collection that this mapping is to use </param>
        /// <param name="storeCollection"> The store metadata collection that this mapping is to use </param>
        /// <param name="xmlReaders"> The XmlReaders to load mapping from </param>
        /// <param name="filePaths"> Mapping URIs </param>
        /// <param name="throwOnError"> </param>
        [SuppressMessage("StyleCop.CSharp.DocumentationRules", "SA1614:ElementParameterDocumentationMustHaveText")]
        private IList<EdmSchemaError> Init(
            EdmItemCollection edmCollection,
            StoreItemCollection storeCollection,
            IEnumerable<XmlReader> xmlReaders,
            IList<string> filePaths,
            bool throwOnError)
        {
            DebugCheck.NotNull(xmlReaders);
            DebugCheck.NotNull(edmCollection);
            DebugCheck.NotNull(storeCollection);

            _edmCollection = edmCollection;
            _storeItemCollection = storeCollection;

            Dictionary<EntitySetBase, GeneratedView> userDefinedQueryViewsDict;
            Dictionary<OfTypeQVCacheKey, GeneratedView> userDefinedQueryViewsOfTypeDict;

            m_viewDictionary = new ViewDictionary(this, out userDefinedQueryViewsDict, out userDefinedQueryViewsOfTypeDict);

            var errors = new List<EdmSchemaError>();

            if (_edmCollection.EdmVersion != XmlConstants.UndefinedVersion
                && _storeItemCollection.StoreSchemaVersion != XmlConstants.UndefinedVersion
                && _edmCollection.EdmVersion != _storeItemCollection.StoreSchemaVersion)
            {
                errors.Add(
                    new EdmSchemaError(
                        Strings.Mapping_DifferentEdmStoreVersion,
                        (int)MappingErrorCode.MappingDifferentEdmStoreVersion, EdmSchemaErrorSeverity.Error));
            }
            else
            {
                var expectedVersion = _edmCollection.EdmVersion != XmlConstants.UndefinedVersion
                                          ? _edmCollection.EdmVersion
                                          : _storeItemCollection.StoreSchemaVersion;
                errors.AddRange(
                    LoadItems(xmlReaders, filePaths, userDefinedQueryViewsDict, userDefinedQueryViewsOfTypeDict, expectedVersion));
            }

            Debug.Assert(errors != null);

            if (errors.Count > 0 && throwOnError)
            {
                if (!MetadataHelper.CheckIfAllErrorsAreWarnings(errors))
                {
                    // NOTE: not using Strings.InvalidSchemaEncountered because it will truncate the errors list.
                    throw new MappingException(
                        String.Format(
                            CultureInfo.CurrentCulture,
                            EntityRes.GetString(EntityRes.InvalidSchemaEncountered),
                            Helper.CombineErrorMessage(errors)));
                }
            }

            return errors;
        }

        /// <summary>
        /// Gets or sets a <see cref="DbMappingViewCacheFactory" /> for creating <see cref="DbMappingViewCache" /> instances
        /// that are used to retrieve pre-generated mapping views.
        /// </summary>
        public DbMappingViewCacheFactory MappingViewCacheFactory
        {
            get { return _mappingViewCacheFactory; }

            set
            {
                Check.NotNull(value, "value");

                Interlocked.CompareExchange(ref _mappingViewCacheFactory, value, null);

                if (!_mappingViewCacheFactory.Equals(value))
                {
                    throw new ArgumentException(
                        Strings.MappingViewCacheFactory_MustNotChange,
                        "value");
                }
            }
        }

        internal MetadataWorkspace Workspace
        {
            get
            {
                if (_workspace == null)
                {
                    _workspace = new MetadataWorkspace(
                        () => _edmCollection,
                        () => _storeItemCollection,
                        () => this);
                }
                return _workspace;
            }
        }

        /// <summary>
        /// Return the EdmItemCollection associated with the Mapping Collection
        /// </summary>
        internal EdmItemCollection EdmItemCollection
        {
            get { return _edmCollection; }
        }

        /// <summary>Gets the version of this <see cref="T:System.Data.Entity.Core.Mapping.StorageMappingItemCollection" /> represents.</summary>
        /// <returns>The version of this <see cref="T:System.Data.Entity.Core.Mapping.StorageMappingItemCollection" /> represents.</returns>
        public double MappingVersion
        {
            get { return m_mappingVersion; }
        }

        /// <summary>
        /// Return the StoreItemCollection associated with the Mapping Collection
        /// </summary>
        internal StoreItemCollection StoreItemCollection
        {
            get { return _storeItemCollection; }
        }

        /// <summary>
        /// Search for a Mapping metadata with the specified type key.
        /// </summary>
        /// <param name="identity"> identity of the type </param>
        /// <param name="typeSpace"> The dataspace that the type for which map needs to be returned belongs to </param>
        /// <param name="ignoreCase"> true for case-insensitive lookup </param>
        /// <exception cref="ArgumentException">Thrown if mapping space is not valid</exception>
        internal override Map GetMap(string identity, DataSpace typeSpace, bool ignoreCase)
        {
            if (typeSpace != DataSpace.CSpace)
            {
                throw new InvalidOperationException(Strings.Mapping_Storage_InvalidSpace(typeSpace));
            }
            return GetItem<Map>(identity, ignoreCase);
        }

        /// <summary>
        /// Search for a Mapping metadata with the specified type key.
        /// </summary>
        /// <param name="identity"> identity of the type </param>
        /// <param name="typeSpace"> The dataspace that the type for which map needs to be returned belongs to </param>
        /// <param name="ignoreCase"> true for case-insensitive lookup </param>
        /// <param name="map"> </param>
        /// <returns> Returns false if no match found. </returns>
        [SuppressMessage("StyleCop.CSharp.DocumentationRules", "SA1614:ElementParameterDocumentationMustHaveText")]
        internal override bool TryGetMap(string identity, DataSpace typeSpace, bool ignoreCase, out Map map)
        {
            if (typeSpace != DataSpace.CSpace)
            {
                throw new InvalidOperationException(Strings.Mapping_Storage_InvalidSpace(typeSpace));
            }
            return TryGetItem(identity, ignoreCase, out map);
        }

        /// <summary>
        /// Search for a Mapping metadata with the specified type key.
        /// </summary>
        /// <param name="identity"> identity of the type </param>
        /// <param name="typeSpace"> The dataspace that the type for which map needs to be returned belongs to </param>
        /// <exception cref="ArgumentException">Thrown if mapping space is not valid</exception>
        internal override Map GetMap(string identity, DataSpace typeSpace)
        {
            return GetMap(identity, typeSpace, false /*ignoreCase*/);
        }

        /// <summary>
        /// Search for a Mapping metadata with the specified type key.
        /// </summary>
        /// <param name="identity"> identity of the type </param>
        /// <param name="typeSpace"> The dataspace that the type for which map needs to be returned belongs to </param>
        /// <param name="map"> </param>
        /// <returns> Returns false if no match found. </returns>
        [SuppressMessage("StyleCop.CSharp.DocumentationRules", "SA1614:ElementParameterDocumentationMustHaveText")]
        internal override bool TryGetMap(string identity, DataSpace typeSpace, out Map map)
        {
            return TryGetMap(identity, typeSpace, false /*ignoreCase*/, out map);
        }

        /// <summary>
        /// Search for a Mapping metadata with the specified type key.
        /// </summary>
        internal override Map GetMap(GlobalItem item)
        {
            var typeSpace = item.DataSpace;
            if (typeSpace != DataSpace.CSpace)
            {
                throw new InvalidOperationException(Strings.Mapping_Storage_InvalidSpace(typeSpace));
            }
            return GetMap(item.Identity, typeSpace);
        }

        /// <summary>
        /// Search for a Mapping metadata with the specified type key.
        /// </summary>
        /// <returns> Returns false if no match found. </returns>
        internal override bool TryGetMap(GlobalItem item, out Map map)
        {
            if (item == null)
            {
                map = null;
                return false;
            }
            var typeSpace = item.DataSpace;
            if (typeSpace != DataSpace.CSpace)
            {
                map = null;
                return false;
            }
            return TryGetMap(item.Identity, typeSpace, out map);
        }

        /// <summary>
        /// Return members for MetdataWorkspace.GetRequiredOriginalValueMembers() and MetdataWorkspace.GetRelevantMembersForUpdate() methods.
        /// </summary>
        /// <param name="entitySet"> An EntitySet belonging to the C-Space. Must not be null. </param>
        /// <param name="entityType"> An EntityType that participates in the given EntitySet. Must not be null. </param>
        /// <param name="interestingMembersKind"> Scenario the members should be returned for. </param>
        /// <returns>
        /// ReadOnlyCollection of interesting members for the requested scenario (
        /// <paramref
        ///     name="interestingMembersKind" />
        /// ).
        /// </returns>
        internal ReadOnlyCollection<EdmMember> GetInterestingMembers(
            EntitySetBase entitySet, EntityTypeBase entityType, InterestingMembersKind interestingMembersKind)
        {
            DebugCheck.NotNull(entitySet);
            DebugCheck.NotNull(entityType);

            var key = new Tuple<EntitySetBase, EntityTypeBase, InterestingMembersKind>(entitySet, entityType, interestingMembersKind);
            return _cachedInterestingMembers.GetOrAdd(key, FindInterestingMembers(entitySet, entityType, interestingMembersKind));
        }

        /// <summary>
        /// Finds interesting members for MetdataWorkspace.GetRequiredOriginalValueMembers() and MetdataWorkspace.GetRelevantMembersForUpdate() methods
        /// for the given <paramref name="entitySet" /> and <paramref name="entityType" />.
        /// </summary>
        /// <param name="entitySet"> An EntitySet belonging to the C-Space. Must not be null. </param>
        /// <param name="entityType"> An EntityType that participates in the given EntitySet. Must not be null. </param>
        /// <param name="interestingMembersKind"> Scenario the members should be returned for. </param>
        /// <returns>
        /// ReadOnlyCollection of interesting members for the requested scenario (
        /// <paramref
        ///     name="interestingMembersKind" />
        /// ).
        /// </returns>
        private ReadOnlyCollection<EdmMember> FindInterestingMembers(
            EntitySetBase entitySet, EntityTypeBase entityType, InterestingMembersKind interestingMembersKind)
        {
            DebugCheck.NotNull(entitySet);
            DebugCheck.NotNull(entityType);

            var interestingMembers = new List<EdmMember>();

            foreach (
                var storageTypeMapping in
                    MappingMetadataHelper.GetMappingsForEntitySetAndSuperTypes(this, entitySet.EntityContainer, entitySet, entityType))
            {
                var associationTypeMapping = storageTypeMapping as AssociationTypeMapping;
                if (associationTypeMapping != null)
                {
                    FindInterestingAssociationMappingMembers(associationTypeMapping, interestingMembers);
                }
                else
                {
                    Debug.Assert(storageTypeMapping is EntityTypeMapping, "EntityTypeMapping expected.");

                    FindInterestingEntityMappingMembers(
                        (EntityTypeMapping)storageTypeMapping, interestingMembersKind, interestingMembers);
                }
            }

            // For backwards compatibility we don't return foreign keys from the obsolete MetadataWorkspace.GetRequiredOriginalValueMembers() method
            if (interestingMembersKind != InterestingMembersKind.RequiredOriginalValueMembers)
            {
                FindForeignKeyProperties(entitySet, entityType, interestingMembers);
            }

            foreach (var functionMappings in MappingMetadataHelper
                .GetModificationFunctionMappingsForEntitySetAndType(this, entitySet.EntityContainer, entitySet, entityType)
                .Where(functionMappings => functionMappings.UpdateFunctionMapping != null))
            {
                FindInterestingFunctionMappingMembers(functionMappings, interestingMembersKind, ref interestingMembers);
            }

            Debug.Assert(interestingMembers != null, "interestingMembers must never be null.");

            return new ReadOnlyCollection<EdmMember>(interestingMembers.Distinct().ToList());
        }

        /// <summary>
        /// Finds members participating in the assocciation and adds them to the <paramref name="interestingMembers" />.
        /// </summary>
        /// <param name="associationTypeMapping"> Association type mapping. Must not be null. </param>
        /// <param name="interestingMembers"> The list the interesting members (if any) will be added to. Must not be null. </param>
        private static void FindInterestingAssociationMappingMembers(
            AssociationTypeMapping associationTypeMapping, List<EdmMember> interestingMembers)
        {
            DebugCheck.NotNull(associationTypeMapping);
            DebugCheck.NotNull(interestingMembers);

            //(2) Ends participating in association are "interesting"
            interestingMembers.AddRange(
                associationTypeMapping
                    .MappingFragments
                    .SelectMany(m => m.AllProperties)
                    .OfType<EndPropertyMapping>()
                    .Select(epm => epm.EndMember));
        }

        /// <summary>
        /// Finds interesting entity properties - primary keys (if requested), properties (including complex properties and nested properties)
        /// with concurrency mode set to fixed and C-Side condition members and adds them to the
        /// <paramref
        ///     name="interestingMembers" />
        /// .
        /// </summary>
        /// <param name="entityTypeMapping"> Entity type mapping. Must not be null. </param>
        /// <param name="interestingMembersKind"> Scenario the members should be returned for. </param>
        /// <param name="interestingMembers"> The list the interesting members (if any) will be added to. Must not be null. </param>
        private static void FindInterestingEntityMappingMembers(
            EntityTypeMapping entityTypeMapping, InterestingMembersKind interestingMembersKind, List<EdmMember> interestingMembers)
        {
            DebugCheck.NotNull(entityTypeMapping);
            DebugCheck.NotNull(interestingMembers);

            foreach (var propertyMapping in entityTypeMapping.MappingFragments.SelectMany(mf => mf.AllProperties))
            {
                var scalarPropMapping = propertyMapping as ScalarPropertyMapping;
                var complexPropMapping = propertyMapping as ComplexPropertyMapping;
                var conditionMapping = propertyMapping as ConditionPropertyMapping;

                Debug.Assert(!(propertyMapping is EndPropertyMapping), "association mapping properties should be handled elsewhere.");

                Debug.Assert(
                    scalarPropMapping != null ||
                    complexPropMapping != null ||
                    conditionMapping != null, "Unimplemented property mapping");

                //scalar property
                if (scalarPropMapping != null
                    && scalarPropMapping.EdmProperty != null)
                {
                    // (0) if a member is part of the key it is interesting
                    if (MetadataHelper.IsPartOfEntityTypeKey(scalarPropMapping.EdmProperty))
                    {
                        // For backwards compatibility we do return primary keys from the obsolete MetadataWorkspace.GetRequiredOriginalValueMembers() method
                        if (interestingMembersKind == InterestingMembersKind.RequiredOriginalValueMembers)
                        {
                            interestingMembers.Add(scalarPropMapping.EdmProperty);
                        }
                    }
                    //(3) if a scalar property has Fixed concurrency mode then it is "interesting"
                    else if (MetadataHelper.GetConcurrencyMode(scalarPropMapping.EdmProperty)
                             == ConcurrencyMode.Fixed)
                    {
                        interestingMembers.Add(scalarPropMapping.EdmProperty);
                    }
                }
                else if (complexPropMapping != null)
                {
                    // (7) All complex members - partial update scenarios only
                    // (3.1) The complex property or its one of its children has fixed concurrency mode
                    if (interestingMembersKind == InterestingMembersKind.PartialUpdate
                        ||
                        MetadataHelper.GetConcurrencyMode(complexPropMapping.EdmProperty) == ConcurrencyMode.Fixed
                        || HasFixedConcurrencyModeInAnyChildProperty(complexPropMapping))
                    {
                        interestingMembers.Add(complexPropMapping.EdmProperty);
                    }
                }
                else if (conditionMapping != null)
                {
                    //(1) C-Side condition members are 'interesting'
                    if (conditionMapping.EdmProperty != null)
                    {
                        interestingMembers.Add(conditionMapping.EdmProperty);
                    }
                }
            }
        }

        /// <summary>
        /// Recurses down the complex property to find whether any of the nseted properties has concurrency mode set to "Fixed"
        /// </summary>
        /// <param name="complexMapping"> Complex property mapping. Must not be null. </param>
        /// <returns>
        /// <c>true</c> if any of the descendant properties has concurrency mode set to "Fixed". Otherwise <c>false</c> .
        /// </returns>
        private static bool HasFixedConcurrencyModeInAnyChildProperty(ComplexPropertyMapping complexMapping)
        {
            DebugCheck.NotNull(complexMapping);

            foreach (var propertyMapping in complexMapping.TypeMappings.SelectMany(m => m.AllProperties))
            {
                var childScalarPropertyMapping = propertyMapping as ScalarPropertyMapping;
                var childComplexPropertyMapping = propertyMapping as ComplexPropertyMapping;

                Debug.Assert(
                    childScalarPropertyMapping != null ||
                    childComplexPropertyMapping != null, "Unimplemented property mapping for complex property");

                //scalar property and has Fixed CC mode
                if (childScalarPropertyMapping != null
                    && MetadataHelper.GetConcurrencyMode(childScalarPropertyMapping.EdmProperty) == ConcurrencyMode.Fixed)
                {
                    return true;
                }
                // Complex Prop and sub-properties or itself has fixed CC mode
                else if (childComplexPropertyMapping != null
                         &&
                         (MetadataHelper.GetConcurrencyMode(childComplexPropertyMapping.EdmProperty) == ConcurrencyMode.Fixed
                          || HasFixedConcurrencyModeInAnyChildProperty(childComplexPropertyMapping)))
                {
                    return true;
                }
            }

            return false;
        }

        /// <summary>
        /// Finds foreign key properties and adds them to the <paramref name="interestingMembers" />.
        /// </summary>
        /// <param name="entitySetBase">
        /// Entity set <paramref name="entityType" /> relates to. Must not be null.
        /// </param>
        /// <param name="entityType"> Entity type for which to find foreign key properties. Must not be null. </param>
        /// <param name="interestingMembers"> The list the interesting members (if any) will be added to. Must not be null. </param>
        private static void FindForeignKeyProperties(
            EntitySetBase entitySetBase, EntityTypeBase entityType, List<EdmMember> interestingMembers)
        {
            var entitySet = entitySetBase as EntitySet;
            if (entitySet != null
                && entitySet.HasForeignKeyRelationships)
            {
                // (6) Foreign keys
                // select all foreign key properties defined on the entityType and all its ancestors
                interestingMembers.AddRange(
                    MetadataHelper.GetTypeAndParentTypesOf(entityType, true)
                                  .SelectMany(e => ((EntityType)e).Properties)
                                  .Where(p => entitySet.ForeignKeyDependents.SelectMany(fk => fk.Item2.ToProperties).Contains(p)));
            }
        }

        /// <summary>
        /// Finds interesting members for modification functions mapped to stored procedures and adds them to the
        /// <paramref
        ///     name="interestingMembers" />
        /// .
        /// </summary>
        /// <param name="functionMappings"> Modification function mapping. Must not be null. </param>
        /// <param name="interestingMembersKind"> Update scenario the members will be used in (in general - partial update vs. full update). </param>
        /// <param name="interestingMembers"> </param>
        [SuppressMessage("StyleCop.CSharp.DocumentationRules", "SA1614:ElementParameterDocumentationMustHaveText")]
        private static void FindInterestingFunctionMappingMembers(
            EntityTypeModificationFunctionMapping functionMappings, InterestingMembersKind interestingMembersKind,
            ref List<EdmMember> interestingMembers)
        {
            DebugCheck.NotNull(functionMappings);
            DebugCheck.NotNull(functionMappings.UpdateFunctionMapping);
            DebugCheck.NotNull(interestingMembers);

            // for partial update scenarios (e.g. EntityDataSourceControl) all members are interesting otherwise the data may be corrupt. 
            // See bugs #272992 and #124460 in DevDiv database for more details. For full update scenarios and the obsolete 
            // MetadataWorkspace.GetRequiredOriginalValueMembers() metod we return only members with Version set to "Original".
            if (interestingMembersKind == InterestingMembersKind.PartialUpdate)
            {
                // (5) Members included in Update ModificationFunction
                interestingMembers.AddRange(
                    functionMappings.UpdateFunctionMapping.ParameterBindings.Select(p => p.MemberPath.Members.Last()));
            }
            else
            {
                //(4) Members in update ModificationFunction with Version="Original" are "interesting"
                // This also works when you have complex-types (4.1)

                Debug.Assert(
                    interestingMembersKind == InterestingMembersKind.FullUpdate
                    || interestingMembersKind == InterestingMembersKind.RequiredOriginalValueMembers,
                    "Unexpected kind of interesting members - if you changed the InterestingMembersKind enum type update this code accordingly");

                foreach (var parameterBinding in functionMappings.UpdateFunctionMapping.ParameterBindings.Where(p => !p.IsCurrent))
                {
                    //Last is the root element (with respect to the Entity)
                    //For example,  Entity1={
                    //                  S1, 
                    //                  C1{S2, 
                    //                     C2{ S3, S4 } 
                    //                     }, 
                    //                  S5}
                    // if S4 matches (i.e. C1.C2.S4), then it returns C1
                    //because internally the list is [S4][C2][C1]
                    interestingMembers.Add(parameterBinding.MemberPath.Members.Last());
                }
            }
        }

        /// <summary>
        /// Calls the view dictionary to load the view, see detailed comments in the view dictionary class.
        /// </summary>
        internal GeneratedView GetGeneratedView(EntitySetBase extent, MetadataWorkspace workspace)
        {
            return m_viewDictionary.GetGeneratedView(extent, workspace, this);
        }

        // Add to the cache. If it is already present, then throw an exception
        private void AddInternal(Map storageMap)
        {
            storageMap.DataSpace = DataSpace.CSSpace;
            try
            {
                base.AddInternal(storageMap);
            }
            catch (ArgumentException e)
            {
                throw new MappingException(Strings.Mapping_Duplicate_Type(storageMap.EdmItem.Identity), e);
            }
        }

        // Contains whether the given StorageEntityContainerName
        internal bool ContainsStorageEntityContainer(string storageEntityContainerName)
        {
            var entityContainerMaps =
                GetItems<EntityContainerMapping>();
            return
                entityContainerMaps.Any(map => map.StorageEntityContainer.Name.Equals(storageEntityContainerName, StringComparison.Ordinal));
        }

        /// <summary>
        /// This helper method loads items based on contents of in-memory XmlReader instances.
        /// Assumption: This method is called only from the constructor because m_extentMappingViews is not thread safe.
        /// </summary>
        /// <param name="xmlReaders"> A list of XmlReader instances </param>
        /// <param name="mappingSchemaUris"> A list of URIs </param>
        /// <returns> A list of schema errors </returns>
        private List<EdmSchemaError> LoadItems(
            IEnumerable<XmlReader> xmlReaders,
            IList<string> mappingSchemaUris,
            Dictionary<EntitySetBase, GeneratedView> userDefinedQueryViewsDict,
            Dictionary<OfTypeQVCacheKey, GeneratedView> userDefinedQueryViewsOfTypeDict,
            double expectedVersion)
        {
            Debug.Assert(
                m_memberMappings.Count == 0,
                "Assumption: This method is called only once, and from the constructor because m_extentMappingViews is not thread safe.");

            var errors = new List<EdmSchemaError>();

            var index = -1;
            foreach (var xmlReader in xmlReaders)
            {
                index++;
                string location = null;
                if (mappingSchemaUris == null)
                {
                    SchemaManager.TryGetBaseUri(xmlReader, out location);
                }
                else
                {
                    location = mappingSchemaUris[index];
                }

                var mapLoader = new MappingItemLoader(
                    xmlReader,
                    this,
                    location, // ASSUMPTION: location is only used for generating error-messages
                    m_memberMappings);
                errors.AddRange(mapLoader.ParsingErrors);

                CheckIsSameVersion(expectedVersion, mapLoader.MappingVersion, errors);

                // Process container mapping.
                var containerMapping = mapLoader.ContainerMapping;
                if (mapLoader.HasQueryViews
                    && containerMapping != null)
                {
                    // Compile the query views so that we can report the errors in the user specified views.
                    CompileUserDefinedQueryViews(containerMapping, userDefinedQueryViewsDict, userDefinedQueryViewsOfTypeDict, errors);
                }
                // Add container mapping if there are no errors and entity container mapping is not already present.
                if (MetadataHelper.CheckIfAllErrorsAreWarnings(errors)
                    && !Contains(containerMapping))
                {
                    AddInternal(containerMapping);
                }
            }

            CheckForDuplicateItems(EdmItemCollection, StoreItemCollection, errors);

            return errors;
        }

        /// <summary>
        /// This method compiles all the user defined query views in the <paramref name="entityContainerMapping" />.
        /// </summary>
        private static void CompileUserDefinedQueryViews(
            EntityContainerMapping entityContainerMapping,
            Dictionary<EntitySetBase, GeneratedView> userDefinedQueryViewsDict,
            Dictionary<OfTypeQVCacheKey, GeneratedView> userDefinedQueryViewsOfTypeDict,
            IList<EdmSchemaError> errors)
        {
            var config = new ConfigViewGenerator();
            foreach (var setMapping in entityContainerMapping.AllSetMaps)
            {
                if (setMapping.QueryView != null)
                {
                    GeneratedView generatedView;
                    if (!userDefinedQueryViewsDict.TryGetValue(setMapping.Set, out generatedView))
                    {
                        // Parse the view so that we will get back any errors in the view.
                        if (GeneratedView.TryParseUserSpecifiedView(
                            setMapping,
                            setMapping.Set.ElementType,
                            setMapping.QueryView,
                            true, // includeSubtypes
                            entityContainerMapping.StorageMappingItemCollection,
                            config,
                            /*out*/ errors,
                            out generatedView))
                        {
                            // Add first QueryView
                            userDefinedQueryViewsDict.Add(setMapping.Set, generatedView);
                        }

                        // Add all type-specific QueryViews
                        foreach (var key in setMapping.GetTypeSpecificQVKeys())
                        {
                            Debug.Assert(key.First.Equals(setMapping.Set));

                            if (GeneratedView.TryParseUserSpecifiedView(
                                setMapping,
                                key.Second.First, // type
                                setMapping.GetTypeSpecificQueryView(key),
                                key.Second.Second, // includeSubtypes
                                entityContainerMapping.StorageMappingItemCollection,
                                config,
                                /*out*/ errors,
                                out generatedView))
                            {
                                userDefinedQueryViewsOfTypeDict.Add(key, generatedView);
                            }
                        }
                    }
                }
            }
        }

        private void CheckIsSameVersion(double expectedVersion, double currentLoaderVersion, IList<EdmSchemaError> errors)
        {
            if (m_mappingVersion == XmlConstants.UndefinedVersion)
            {
                m_mappingVersion = currentLoaderVersion;
            }
            if (expectedVersion != XmlConstants.UndefinedVersion
                && currentLoaderVersion != XmlConstants.UndefinedVersion
                && currentLoaderVersion != expectedVersion)
            {
                // Check that the mapping version is the same as the storage and model version
                errors.Add(
                    new EdmSchemaError(
                        Strings.Mapping_DifferentMappingEdmStoreVersion,
                        (int)MappingErrorCode.MappingDifferentMappingEdmStoreVersion, EdmSchemaErrorSeverity.Error));
            }
            if (currentLoaderVersion != m_mappingVersion
                && currentLoaderVersion != XmlConstants.UndefinedVersion)
            {
                // Check that the mapping versions are all consistent with each other
                errors.Add(
                    new EdmSchemaError(
                        Strings.CannotLoadDifferentVersionOfSchemaInTheSameItemCollection,
                        (int)MappingErrorCode.CannotLoadDifferentVersionOfSchemaInTheSameItemCollection,
                        EdmSchemaErrorSeverity.Error));
            }
        }

        /// <summary>
        /// Return the update view loader
        /// </summary>
        internal ViewLoader GetUpdateViewLoader()
        {
            if (_viewLoader == null)
            {
                _viewLoader = new ViewLoader(this);
            }

            return _viewLoader;
        }

        /// <summary>
        /// this method will be called in metadatworkspace, the signature is the same as the one in ViewDictionary
        /// </summary>
        internal bool TryGetGeneratedViewOfType(
            EntitySetBase entity, EntityTypeBase type, bool includeSubtypes, out GeneratedView generatedView)
        {
            return m_viewDictionary.TryGetGeneratedViewOfType(entity, type, includeSubtypes, out generatedView);
        }

        // Check for duplicate items (items with same name) in edm item collection and store item collection. Mapping is the only logical place to do this. 
        // The only other place is workspace, but that is at the time of registering item collections (only when the second one gets registered) and we 
        // will have to throw exceptions at that time. If we do this check in mapping, we might throw error in a more consistent way (by adding it to error
        // collection). Also if someone is just creating item collection, and not registering it with workspace (tools), doing it in mapping makes more sense
        private static void CheckForDuplicateItems(
            EdmItemCollection edmItemCollection, StoreItemCollection storeItemCollection, List<EdmSchemaError> errorCollection)
        {
            DebugCheck.NotNull(edmItemCollection);
            DebugCheck.NotNull(storeItemCollection);
            DebugCheck.NotNull(errorCollection);

            foreach (var item in edmItemCollection)
            {
                if (storeItemCollection.Contains(item.Identity))
                {
                    errorCollection.Add(
                        new EdmSchemaError(
                            Strings.Mapping_ItemWithSameNameExistsBothInCSpaceAndSSpace(item.Identity),
                            (int)MappingErrorCode.ItemWithSameNameExistsBothInCSpaceAndSSpace, EdmSchemaErrorSeverity.Error));
                }
            }
        }

        /// <summary>
        /// Computes a hash value for the container mapping specified by the names of the mapped containers.
        /// </summary>
        /// <param name="conceptualModelContainerName">The name of a container in the conceptual model.</param>
        /// <param name="storeModelContainerName">The name of a container in the store model.</param>
        /// <returns>A string that specifies the computed hash value.</returns>
        public string ComputeMappingHashValue(
            string conceptualModelContainerName,
            string storeModelContainerName)
        {
            Check.NotEmpty(conceptualModelContainerName, "conceptualModelContainerName");
            Check.NotEmpty(storeModelContainerName, "storeModelContainerName");

            return MetadataMappingHasherVisitor.GetMappingClosureHash(
                MappingVersion,
                GetItems<EntityContainerMapping>()
                    .Single(
                        m => m.EdmEntityContainer.Name == conceptualModelContainerName
                             && m.StorageEntityContainer.Name == storeModelContainerName));
        }

        /// <summary>
        /// Computes a hash value for the single container mapping in the collection.
        /// </summary>
        /// <returns>A string that specifies the computed hash value.</returns>
        public string ComputeMappingHashValue()
        {
            return 
                MetadataMappingHasherVisitor.GetMappingClosureHash(
                    MappingVersion,
                    GetItems<EntityContainerMapping>().Single());
        }

        /// <summary>
        /// Creates a dictionary of (extent, generated view) for a container mapping specified by
        /// the names of the mapped containers.
        /// </summary>
        /// <param name="conceptualModelContainerName">The name of a container in the conceptual model.</param>
        /// <param name="storeModelContainerName">The name of a container in the store model.</param>
        /// <param name="errors">A list that accumulates potential errors.</param>
        /// <returns>
        /// A dictionary of (<see cref="EntitySetBase" />, <see cref="DbMappingView" />) that specifies the generated views.
        /// </returns>
        public Dictionary<EntitySetBase, DbMappingView> GenerateViews(
            string conceptualModelContainerName,
            string storeModelContainerName,
            IList<EdmSchemaError> errors)
        {
            Check.NotEmpty(conceptualModelContainerName, "conceptualModelContainerName");
            Check.NotEmpty(storeModelContainerName, "storeModelContainerName");
            Check.NotNull(errors, "errors");

            return GenerateViews(
                GetItems<EntityContainerMapping>()
                    .Single(
                        m => m.EdmEntityContainer.Name == conceptualModelContainerName
                             && m.StorageEntityContainer.Name == storeModelContainerName),
                errors);
        }

        /// <summary>
        /// Creates a dictionary of (extent, generated view) for the single container mapping
        /// in the collection.
        /// </summary>
        /// <param name="errors">A list that accumulates potential errors.</param>
        /// <returns>
        /// A dictionary of (<see cref="EntitySetBase" />, <see cref="DbMappingView" />) that specifies the generated views.
        /// </returns>
        public Dictionary<EntitySetBase, DbMappingView> GenerateViews(
            IList<EdmSchemaError> errors)
        {
            Check.NotNull(errors, "errors");

            return GenerateViews(
                GetItems<EntityContainerMapping>().Single(),
                errors);
        }

        internal static Dictionary<EntitySetBase, DbMappingView> GenerateViews(
            EntityContainerMapping containerMapping, IList<EdmSchemaError> errors)
        {
            var views = new Dictionary<EntitySetBase, DbMappingView>();

            if (!containerMapping.HasViews)
            {
                return views;
            }

            // If the entity container mapping has only query views, add a warning and return.
            if (!containerMapping.HasMappingFragments())
            {
                Debug.Assert(
                    2088 == (int)MappingErrorCode.MappingAllQueryViewAtCompileTime,
                    "Please change the ERRORCODE_MAPPINGALLQUERYVIEWATCOMPILETIME value as well.");

                errors.Add(
                    new EdmSchemaError(
                        Strings.Mapping_AllQueryViewAtCompileTime(containerMapping.Identity),
                        (int)MappingErrorCode.MappingAllQueryViewAtCompileTime,
                        EdmSchemaErrorSeverity.Warning));

                return views;
            }

            var viewGenResults = ViewgenGatekeeper.GenerateViewsFromMapping(
                containerMapping, new ConfigViewGenerator { GenerateEsql = true });

            if (viewGenResults.HasErrors)
            {
                viewGenResults.Errors.Each(e => errors.Add(e));
            }

            foreach (var extentViewPair in viewGenResults.Views.KeyValuePairs)
            {
                // Multiple views are returned for an extent but the first view is 
                // the only one that we will use for now. In the future, we might 
                // start using the other views which are per type within an extent.
                views.Add(extentViewPair.Key, new DbMappingView(extentViewPair.Value[0].eSQL));
            }

            return views;
        }

        /// <summary>
        /// Factory method that creates a <see cref="StorageMappingItemCollection" />.
        /// </summary>
        /// <param name="edmItemCollection">
        /// The edm metadata collection to map. Must not be <c>null</c>.
        /// </param>
        /// <param name="storeItemCollection">
        /// The store metadata collection to map. Must not be <c>null</c>.
        /// </param>
        /// <param name="xmlReaders">
        /// MSL artifacts to load. Must not be <c>null</c>.
        /// </param>
        /// <param name="filePaths">
        /// Paths to MSL artifacts. Used in error messages. Can be <c>null</c> in which case
        /// the base Uri of the XmlReader will be used as a path.
        /// </param>
        /// <param name="errors">
        /// The collection of errors encountered while loading.
        /// </param>
        /// <returns>
        /// <see cref="EdmItemCollection" /> instance if no errors encountered. Otherwise <c>null</c>.
        /// </returns>
        public static StorageMappingItemCollection Create(
            EdmItemCollection edmItemCollection,
            StoreItemCollection storeItemCollection,
            IEnumerable<XmlReader> xmlReaders,
            IList<string> filePaths,
            out IList<EdmSchemaError> errors)
        {
            Check.NotNull(edmItemCollection, "edmItemCollection");
            Check.NotNull(storeItemCollection, "storeItemCollection");
            Check.NotNull(xmlReaders, "xmlReaders");
            EntityUtil.CheckArgumentContainsNull(ref xmlReaders, "xmlReaders");
            // filePaths is allowed to be null

            var storageMappingItemCollection
                = new StorageMappingItemCollection(edmItemCollection, storeItemCollection, xmlReaders, filePaths, out errors);

            return errors != null && errors.Count > 0 ? null : storageMappingItemCollection;
        }
    }
}
=======
// Copyright (c) Microsoft Open Technologies, Inc. All rights reserved. See License.txt in the project root for license information.

namespace System.Data.Entity.Core.Mapping
{
    using System.Collections.Concurrent;
    using System.Collections.Generic;
    using System.Collections.ObjectModel;
    using System.Data.Entity.Core.Common.CommandTrees;
    using System.Data.Entity.Core.Common.CommandTrees.ExpressionBuilder;
    using System.Data.Entity.Core.Common.Utils;
    using System.Data.Entity.Core.Mapping.Update.Internal;
    using System.Data.Entity.Core.Mapping.ViewGeneration;
    using System.Data.Entity.Core.Metadata.Edm;
    using System.Data.Entity.Core.SchemaObjectModel;
    using System.Data.Entity.Infrastructure;
    using System.Data.Entity.Infrastructure.MappingViews;
    using System.Data.Entity.Resources;
    using System.Data.Entity.Utilities;
    using System.Diagnostics;
    using System.Diagnostics.CodeAnalysis;
    using System.Globalization;
    using System.Linq;
    using System.Reflection;
    using System.Runtime.Versioning;
    using System.Threading;
    using System.Xml;
    using EntityContainer = System.Data.Entity.Core.Metadata.Edm.EntityContainer;
    using OfTypeQVCacheKey =
                System.Data.Entity.Core.Common.Utils.Pair<Metadata.Edm.EntitySetBase, Common.Utils.Pair<Metadata.Edm.EntityTypeBase, bool>>;

    /// <summary>
    /// Represents a collection of items in Storage Mapping (CS Mapping) space.
    /// </summary>
    [SuppressMessage("Microsoft.Maintainability", "CA1506:AvoidExcessiveClassCoupling")]
    public class StorageMappingItemCollection : MappingItemCollection
    {
        internal delegate bool TryGetUserDefinedQueryView(EntitySetBase extent, out GeneratedView generatedView);

        internal delegate bool TryGetUserDefinedQueryViewOfType(OfTypeQVCacheKey extent, out GeneratedView generatedView);

        internal class ViewDictionary
        {
            private readonly TryGetUserDefinedQueryView _tryGetUserDefinedQueryView;
            private readonly TryGetUserDefinedQueryViewOfType _tryGetUserDefinedQueryViewOfType;

            private readonly StorageMappingItemCollection _storageMappingItemCollection;

            private static readonly ConfigViewGenerator _config = new ConfigViewGenerator();

            // Indicates whether the views are being fetched from a generated class or they are being generated at the runtime
            private bool _generatedViewsMode = true;

            /// <summary>
            /// Caches computation of view generation per <see cref="StorageEntityContainerMapping" />. Cached value contains both query and update views.
            /// </summary>
            private readonly Memoizer<EntityContainer, Dictionary<EntitySetBase, GeneratedView>> _generatedViewsMemoizer;

            /// <summary>
            /// Caches computation of getting Type-specific Query Views - either by view gen or user-defined input.
            /// </summary>
            private readonly Memoizer<OfTypeQVCacheKey, GeneratedView> _generatedViewOfTypeMemoizer;

            internal ViewDictionary(
                StorageMappingItemCollection storageMappingItemCollection,
                out Dictionary<EntitySetBase, GeneratedView> userDefinedQueryViewsDict,
                out Dictionary<OfTypeQVCacheKey, GeneratedView> userDefinedQueryViewsOfTypeDict)
            {
                _storageMappingItemCollection = storageMappingItemCollection;
                _generatedViewsMemoizer =
                    new Memoizer<EntityContainer, Dictionary<EntitySetBase, GeneratedView>>(SerializedGetGeneratedViews, null);
                _generatedViewOfTypeMemoizer = new Memoizer<OfTypeQVCacheKey, GeneratedView>(
                    SerializedGeneratedViewOfType, OfTypeQVCacheKey.PairComparer.Instance);

                userDefinedQueryViewsDict = new Dictionary<EntitySetBase, GeneratedView>(EqualityComparer<EntitySetBase>.Default);
                userDefinedQueryViewsOfTypeDict = new Dictionary<OfTypeQVCacheKey, GeneratedView>(OfTypeQVCacheKey.PairComparer.Instance);

                _tryGetUserDefinedQueryView = userDefinedQueryViewsDict.TryGetValue;
                _tryGetUserDefinedQueryViewOfType = userDefinedQueryViewsOfTypeDict.TryGetValue;
            }

            private Dictionary<EntitySetBase, GeneratedView> SerializedGetGeneratedViews(EntityContainer container)
            {
                DebugCheck.NotNull(container);

                // Note that extentMappingViews will contain both query and update views.
                Dictionary<EntitySetBase, GeneratedView> extentMappingViews;

                // Get the mapping that has the entity container mapped.
                var entityContainerMap = MappingMetadataHelper.GetEntityContainerMap(_storageMappingItemCollection, container);

                // We get here because memoizer didn't find an entry for the container.
                // It might happen that the entry with generated views already exists for the counterpart container, so check it first.
                var counterpartContainer = container.DataSpace == DataSpace.CSpace
                                               ? entityContainerMap.StorageEntityContainer
                                               : entityContainerMap.EdmEntityContainer;
                if (_generatedViewsMemoizer.TryGetValue(counterpartContainer, out extentMappingViews))
                {
                    return extentMappingViews;
                }

                extentMappingViews = new Dictionary<EntitySetBase, GeneratedView>();

                if (!entityContainerMap.HasViews)
                {
                    return extentMappingViews;
                }

                // If we are in generated views mode.
                if (_generatedViewsMode && _storageMappingItemCollection.MappingViewCacheFactory != null)
                {
                    SerializedCollectViewsFromCache(entityContainerMap, extentMappingViews);
                }

                if (extentMappingViews.Count == 0)
                {
                    // We should change the mode to runtime generation of views.
                    _generatedViewsMode = false;
                    SerializedGenerateViews(entityContainerMap, extentMappingViews);
                }

                Debug.Assert(extentMappingViews.Count > 0, "view should be generated at this point");

                return extentMappingViews;
            }

            /// <summary>
            /// Call the View Generator's Generate view method
            /// and collect the Views and store it in a local dictionary.
            /// </summary>
            private static void SerializedGenerateViews(
                StorageEntityContainerMapping entityContainerMap, Dictionary<EntitySetBase, GeneratedView> resultDictionary)
            {
                //If there are no entity set maps, don't call the view generation process
                Debug.Assert(entityContainerMap.HasViews);

                var viewGenResults = ViewgenGatekeeper.GenerateViewsFromMapping(entityContainerMap, _config);
                var extentMappingViews = viewGenResults.Views;
                if (viewGenResults.HasErrors)
                {
                    // Can get the list of errors using viewGenResults.Errors
                    throw new MappingException(Helper.CombineErrorMessage(viewGenResults.Errors));
                }

                foreach (var keyValuePair in extentMappingViews.KeyValuePairs)
                {
                    //Multiple Views are returned for an extent but the first view
                    //is the only one that we will use for now. In the future,
                    //we might start using the other views which are per type within an extent.
                    GeneratedView generatedView;
                    //Add the view to the local dictionary

                    if (!resultDictionary.TryGetValue(keyValuePair.Key, out generatedView))
                    {
                        generatedView = keyValuePair.Value[0];
                        resultDictionary.Add(keyValuePair.Key, generatedView);
                    }
                }
            }

            /// <summary>
            /// Generates a single query view for a given Extent and type. It is used to generate OfType and OfTypeOnly views.
            /// </summary>
            /// <param name="entityContainer"> </param>
            /// <param name="entity"> </param>
            /// <param name="type"> </param>
            /// <param name="includeSubtypes"> Whether the view should include extents that are subtypes of the given entity </param>
            /// <param name="generatedView"> </param>
            [SuppressMessage("StyleCop.CSharp.DocumentationRules", "SA1614:ElementParameterDocumentationMustHaveText")]
            private bool TryGenerateQueryViewOfType(
                EntityContainer entityContainer, EntitySetBase entity, EntityTypeBase type, bool includeSubtypes,
                out GeneratedView generatedView)
            {
                DebugCheck.NotNull(entityContainer);
                DebugCheck.NotNull(entity);
                DebugCheck.NotNull(type);

                if (type.Abstract)
                {
                    generatedView = null;
                    return false;
                }

                //Get the mapping that has the entity container mapped.
                var entityContainerMap = MappingMetadataHelper.GetEntityContainerMap(_storageMappingItemCollection, entityContainer);
                Debug.Assert(!entityContainerMap.IsEmpty, "There are no entity set maps");

                bool success;
                var viewGenResults = ViewgenGatekeeper.GenerateTypeSpecificQueryView(
                    entityContainerMap, _config, entity, type, includeSubtypes, out success);
                if (!success)
                {
                    generatedView = null;
                    return false; //could not generate view
                }

                var extentMappingViews = viewGenResults.Views;

                if (viewGenResults.HasErrors)
                {
                    throw new MappingException(Helper.CombineErrorMessage(viewGenResults.Errors));
                }

                Debug.Assert(extentMappingViews.AllValues.Count() == 1, "Viewgen should have produced only one view");
                generatedView = extentMappingViews.AllValues.First();

                return true;
            }

            /// <summary>
            /// Tries to generate the Oftype or OfTypeOnly query view for a given entity set and type.
            /// Returns false if the view could not be generated.
            /// Possible reasons for failing are
            /// 1) Passing in OfTypeOnly on an abstract type
            /// 2) In user-specified query views mode a query for the given type is absent
            /// </summary>
            internal bool TryGetGeneratedViewOfType(
                EntitySetBase entity, EntityTypeBase type, bool includeSubtypes, out GeneratedView generatedView)
            {
                var key = new OfTypeQVCacheKey(entity, new Pair<EntityTypeBase, bool>(type, includeSubtypes));
                generatedView = _generatedViewOfTypeMemoizer.Evaluate(key);
                return (generatedView != null);
            }

            /// <summary>
            /// Note: Null return value implies QV was not generated.
            /// </summary>
            private GeneratedView SerializedGeneratedViewOfType(OfTypeQVCacheKey arg)
            {
                GeneratedView generatedView;
                //See if we have collected user-defined QueryView
                if (_tryGetUserDefinedQueryViewOfType(arg, out generatedView))
                {
                    return generatedView;
                }

                //Now we have to generate the type-specific view
                var entity = arg.First;
                var type = arg.Second.First;
                var includeSubtypes = arg.Second.Second;

                if (!TryGenerateQueryViewOfType(entity.EntityContainer, entity, type, includeSubtypes, out generatedView))
                {
                    generatedView = null;
                }

                return generatedView;
            }

            /// <summary>
            /// Returns the update or query view for an Extent as a
            /// string.
            /// There are a series of steps that we go through for discovering a view for an extent.
            /// To start with we assume that we are working with Generated Views. To find out the
            /// generated view we go to the ObjectItemCollection and see if it is not-null. If the ObjectItemCollection
            /// is non-null, we get the view generation assemblies that it might have cached during the
            /// Object metadata discovery.If there are no view generation assemblies we switch to the
            /// runtime view generation strategy. If there are view generation assemblies, we get the list and
            /// go through them and see if there are any assemblies that are there from which we have not already loaded
            /// the views. We collect the views from assemblies that we have not already collected from earlier.
            /// If the ObjectItemCollection is null and we are in the view generation mode, that means that
            /// the query or update is issued from the Value layer and this is the first time view has been asked for.
            /// The compile time view gen for value layer queries will work for very simple scenarios.
            /// If the users wants to get the performance benefit, they should call MetadataWorkspace.LoadFromAssembly.
            /// At this point we go through the referenced assemblies of the entry assembly( this wont work for Asp.net
            /// or if the viewgen assembly was not referenced by the executing application).
            /// and try to see if there were any view gen assemblies. If there are, we collect the views for all extents.
            /// Once we have all the generated views gathered, we try to get the view for the extent passed in.
            /// If we find one we will return it. If we can't find one an exception will be thrown.
            /// If there were no view gen assemblies either in the ObjectItemCollection or in the list of referenced
            /// assemblies of calling assembly, we change the mode to runtime view generation and will continue to
            /// be in that mode for the rest of the lifetime of the mapping item collection.
            /// </summary>
            internal GeneratedView GetGeneratedView(
                EntitySetBase extent, MetadataWorkspace workspace, StorageMappingItemCollection storageMappingItemCollection)
            {
                //First check if we have collected a view from user-defined query views
                //Dont need to worry whether to generate Query view or update viw, because that is relative to the extent.
                GeneratedView view;

                if (_tryGetUserDefinedQueryView(extent, out view))
                {
                    return view;
                }

                //If this is a foreign key association, manufacture a view on the fly.
                if (extent.BuiltInTypeKind
                    == BuiltInTypeKind.AssociationSet)
                {
                    var aSet = (AssociationSet)extent;
                    if (aSet.ElementType.IsForeignKey)
                    {
                        if (_config.IsViewTracing)
                        {
                            Helpers.StringTraceLine(String.Empty);
                            Helpers.StringTraceLine(String.Empty);
                            Helpers.FormatTraceLine("================= Generating FK Query View for: {0} =================", aSet.Name);
                            Helpers.StringTraceLine(String.Empty);
                            Helpers.StringTraceLine(String.Empty);
                        }

                        // Although we expose a collection of constraints in the API, there is only ever one constraint.
                        Debug.Assert(
                            aSet.ElementType.ReferentialConstraints.Count == 1, "aSet.ElementType.ReferentialConstraints.Count == 1");
                        var rc = aSet.ElementType.ReferentialConstraints.Single();

                        var dependentSet = aSet.AssociationSetEnds[rc.ToRole.Name].EntitySet;
                        var principalSet = aSet.AssociationSetEnds[rc.FromRole.Name].EntitySet;

                        DbExpression qView = dependentSet.Scan();

                        // Introduce an OfType view if the dependent end is a subtype of the entity set
                        var dependentType = MetadataHelper.GetEntityTypeForEnd((AssociationEndMember)rc.ToRole);
                        var principalType = MetadataHelper.GetEntityTypeForEnd((AssociationEndMember)rc.FromRole);
                        if (dependentSet.ElementType.IsBaseTypeOf(dependentType))
                        {
                            qView = qView.OfType(TypeUsage.Create(dependentType));
                        }

                        if (rc.FromRole.RelationshipMultiplicity
                            == RelationshipMultiplicity.ZeroOrOne)
                        {
                            // Filter out instances with existing relationships.
                            qView = qView.Where(
                                e =>
                                {
                                    DbExpression filter = null;
                                    foreach (var fkProp in rc.ToProperties)
                                    {
                                        DbExpression notIsNull = e.Property(fkProp).IsNull().Not();
                                        filter = null == filter ? notIsNull : filter.And(notIsNull);
                                    }
                                    return filter;
                                });
                        }
                        qView = qView.Select(
                            e =>
                            {
                                var ends = new List<DbExpression>();
                                foreach (var end in aSet.ElementType.AssociationEndMembers)
                                {
                                    if (end.Name
                                        == rc.ToRole.Name)
                                    {
                                        var keyValues = new List<KeyValuePair<string, DbExpression>>();
                                        foreach (var keyMember in dependentSet.ElementType.KeyMembers)
                                        {
                                            keyValues.Add(e.Property((EdmProperty)keyMember));
                                        }
                                        ends.Add(dependentSet.RefFromKey(DbExpressionBuilder.NewRow(keyValues), dependentType));
                                    }
                                    else
                                    {
                                        // Manufacture a key using key values.
                                        var keyValues = new List<KeyValuePair<string, DbExpression>>();
                                        foreach (var keyMember in principalSet.ElementType.KeyMembers)
                                        {
                                            var offset = rc.FromProperties.IndexOf((EdmProperty)keyMember);
                                            keyValues.Add(e.Property(rc.ToProperties[offset]));
                                        }
                                        ends.Add(principalSet.RefFromKey(DbExpressionBuilder.NewRow(keyValues), principalType));
                                    }
                                }
                                return TypeUsage.Create(aSet.ElementType).New(ends);
                            });
                        return GeneratedView.CreateGeneratedViewForFKAssociationSet(
                            aSet, aSet.ElementType, new DbQueryCommandTree(workspace, DataSpace.SSpace, qView), storageMappingItemCollection,
                            _config);
                    }
                }

                // If no User-defined QV is found, call memoized View Generation procedure.
                var generatedViews = _generatedViewsMemoizer.Evaluate(extent.EntityContainer);

                if (!generatedViews.TryGetValue(extent, out view))
                {
                    throw new InvalidOperationException(
                        Strings.Mapping_Views_For_Extent_Not_Generated(
                            (extent.EntityContainer.DataSpace == DataSpace.SSpace) ? "Table" : "EntitySet", extent.Name));
                }

                return view;
            }

            private void SerializedCollectViewsFromCache(
                StorageEntityContainerMapping containerMapping,
                Dictionary<EntitySetBase, GeneratedView> extentMappingViews)
            {
                var mappingViewCacheFactory = _storageMappingItemCollection.MappingViewCacheFactory;
                DebugCheck.NotNull(mappingViewCacheFactory);

                var mappingViewCache = mappingViewCacheFactory.Create(containerMapping);
                if (mappingViewCache == null)
                {
                    return;
                }

                var mappingHashValue = MetadataMappingHasherVisitor.GetMappingClosureHash(
                    containerMapping.StorageMappingItemCollection.MappingVersion, 
                    containerMapping);

                if (mappingHashValue != mappingViewCache.MappingHashValue)
                {
                    throw new MappingException(
                        Strings.ViewGen_HashOnMappingClosure_Not_Matching(
                            mappingViewCache.GetType().Name));
                }

                foreach (var extent in containerMapping.StorageEntityContainer.BaseEntitySets.Union(
                                       containerMapping.EdmEntityContainer.BaseEntitySets))
                {
                    GeneratedView generatedView;
                    if (extentMappingViews.TryGetValue(extent, out generatedView))
                    {
                        continue;
                    }

                    var mappingView = mappingViewCache.GetView(extent);
                    if (mappingView == null)
                    {
                        continue;
                    }

                    generatedView = GeneratedView.CreateGeneratedView(
                        extent,
                        null, // edmType
                        null, // commandTree
                        mappingView.EntitySql, // eSQL
                        _storageMappingItemCollection,
                        new ConfigViewGenerator());

                    extentMappingViews.Add(extent, generatedView);
                }
            }
        }

        //EdmItemCollection that is associated with the MSL Loader.
        private EdmItemCollection _edmCollection;

        //StoreItemCollection that is associated with the MSL Loader.
        private StoreItemCollection _storeItemCollection;
        private ViewDictionary m_viewDictionary;
        private double m_mappingVersion = XmlConstants.UndefinedVersion;

        private MetadataWorkspace _workspace;

        // In this version, we won't allow same types in CSpace to map to different types in store. If the same type
        // need to be reused, the store type must be the same. To keep track of this, we need to keep track of the member 
        // mapping across maps to make sure they are mapped to the same store side.
        // The first TypeUsage in the KeyValuePair stores the store equivalent type for the cspace member type and the second
        // one store the actual store type to which the member is mapped to.
        // For e.g. If the CSpace member of type Edm.Int32 maps to a sspace member of type SqlServer.bigint, then the KeyValuePair
        // for the cspace member will contain SqlServer.int (store equivalent for Edm.Int32) and SqlServer.bigint (Actual store type
        // to which the member was mapped to)
        private readonly Dictionary<EdmMember, KeyValuePair<TypeUsage, TypeUsage>> m_memberMappings =
            new Dictionary<EdmMember, KeyValuePair<TypeUsage, TypeUsage>>();

        private ViewLoader _viewLoader;

        internal enum InterestingMembersKind
        {
            RequiredOriginalValueMembers, // legacy - used by the obsolete GetRequiredOriginalValueMembers
            FullUpdate, // Interesting members in case of full update scenario
            PartialUpdate // Interesting members in case of partial update scenario
        };

        private readonly ConcurrentDictionary<Tuple<EntitySetBase, EntityTypeBase, InterestingMembersKind>, ReadOnlyCollection<EdmMember>>
            _cachedInterestingMembers =
                new ConcurrentDictionary<Tuple<EntitySetBase, EntityTypeBase, InterestingMembersKind>, ReadOnlyCollection<EdmMember>>();

        private DbMappingViewCacheFactory _mappingViewCacheFactory;

        /// <summary>
        /// For testing.
        /// </summary>
        internal StorageMappingItemCollection()
            : base(DataSpace.CSSpace)
        {
        }

        /// <summary>Initializes a new instance of the <see cref="T:System.Data.Entity.Core.Mapping.StorageMappingItemCollection" /> class using the specified <see cref="T:System.Data.Entity.Core.Metadata.Edm.EdmItemCollection" />, <see cref="T:System.Data.Entity.Core.Metadata.Edm.StoreItemCollection" /> and a collection of string indicating the metadata file paths.</summary>
        /// <param name="edmCollection">The <see cref="T:System.Data.Entity.Core.Metadata.Edm.EdmItemCollection" /> that this mapping is to use.</param>
        /// <param name="storeCollection">The <see cref="T:System.Data.Entity.Core.Metadata.Edm.StoreItemCollection" /> that this mapping is to use.</param>
        /// <param name="filePaths">The file paths that this mapping is to use.</param>
        [ResourceExposure(ResourceScope.Machine)] //Exposes the file path names which are a Machine resource
        [ResourceConsumption(ResourceScope.Machine)]
        //For MetadataArtifactLoader.CreateCompositeFromFilePaths method call but we do not create the file paths in this method
        [SuppressMessage("Microsoft.Usage", "CA2214:DoNotCallOverridableMethodsInConstructors")]
        public StorageMappingItemCollection(
            EdmItemCollection edmCollection, StoreItemCollection storeCollection,
            params string[] filePaths)
            : base(DataSpace.CSSpace)
        {
            Check.NotNull(edmCollection, "edmCollection");
            Check.NotNull(storeCollection, "storeCollection");
            Check.NotNull(filePaths, "filePaths");

            _edmCollection = edmCollection;
            _storeItemCollection = storeCollection;

            // Wrap the file paths in instances of the MetadataArtifactLoader class, which provides
            // an abstraction and a uniform interface over a diverse set of metadata artifacts.
            //
            MetadataArtifactLoader composite = null;
            List<XmlReader> readers = null;
            try
            {
                composite = MetadataArtifactLoader.CreateCompositeFromFilePaths(filePaths, XmlConstants.CSSpaceSchemaExtension);
                readers = composite.CreateReaders(DataSpace.CSSpace);

                Init(
                    edmCollection, storeCollection, readers,
                    composite.GetPaths(DataSpace.CSSpace), true /*throwOnError*/);
            }
            finally
            {
                if (readers != null)
                {
                    Helper.DisposeXmlReaders(readers);
                }
            }
        }

        /// <summary>Initializes a new instance of the <see cref="T:System.Data.Entity.Core.Mapping.StorageMappingItemCollection" /> class using the specified <see cref="T:System.Data.Entity.Core.Metadata.Edm.EdmItemCollection" />, <see cref="T:System.Data.Entity.Core.Metadata.Edm.StoreItemCollection" /> and XML readers.</summary>
        /// <param name="edmCollection">The <see cref="T:System.Data.Entity.Core.Metadata.Edm.EdmItemCollection" /> that this mapping is to use.</param>
        /// <param name="storeCollection">The <see cref="T:System.Data.Entity.Core.Metadata.Edm.StoreItemCollection" /> that this mapping is to use.</param>
        /// <param name="xmlReaders">The XML readers that this mapping is to use.</param>
        [SuppressMessage("Microsoft.Usage", "CA2214:DoNotCallOverridableMethodsInConstructors")]
        public StorageMappingItemCollection(
            EdmItemCollection edmCollection,
            StoreItemCollection storeCollection,
            IEnumerable<XmlReader> xmlReaders)
            : base(DataSpace.CSSpace)
        {
            Check.NotNull(xmlReaders, "xmlReaders");

            var composite = MetadataArtifactLoader.CreateCompositeFromXmlReaders(xmlReaders);

            Init(
                edmCollection,
                storeCollection,
                composite.GetReaders(), // filter out duplicates
                composite.GetPaths(),
                true /* throwOnError*/);
        }

        /// <summary>
        /// constructor that takes in a list of XmlReaders and creates metadata for mapping
        /// in all the files.
        /// </summary>
        /// <param name="edmItemCollection"> The edm metadata collection that this mapping is to use </param>
        /// <param name="storeItemCollection"> The store metadata collection that this mapping is to use </param>
        /// <param name="xmlReaders"> The XmlReaders to load mapping from </param>
        /// <param name="filePaths"> Mapping URIs </param>
        /// <param name="errors"> a list of errors for each file loaded </param>
        private StorageMappingItemCollection(
            EdmItemCollection edmItemCollection,
            StoreItemCollection storeItemCollection,
            IEnumerable<XmlReader> xmlReaders,
            IList<string> filePaths,
            out IList<EdmSchemaError> errors)
            : base(DataSpace.CSSpace)
        {
            DebugCheck.NotNull(edmItemCollection);
            DebugCheck.NotNull(storeItemCollection);
            DebugCheck.NotNull(xmlReaders);

            errors = Init(edmItemCollection, storeItemCollection, xmlReaders, filePaths, false /*throwOnError*/);
        }

        /// <summary>
        /// constructor that takes in a list of XmlReaders and creates metadata for mapping
        /// in all the files.
        /// </summary>
        /// <param name="edmCollection"> The edm metadata collection that this mapping is to use </param>
        /// <param name="storeCollection"> The store metadata collection that this mapping is to use </param>
        /// <param name="xmlReaders"> The XmlReaders to load mapping from </param>
        /// <param name="filePaths"> Mapping URIs </param>
        [SuppressMessage("Microsoft.Usage", "CA2214:DoNotCallOverridableMethodsInConstructors")]
        internal StorageMappingItemCollection(
            EdmItemCollection edmCollection,
            StoreItemCollection storeCollection,
            IEnumerable<XmlReader> xmlReaders,
            IList<string> filePaths)
            : base(DataSpace.CSSpace)
        {
            Init(edmCollection, storeCollection, xmlReaders, filePaths, true /*throwOnError*/);
        }

        /// <summary>
        /// Initializer that takes in a list of XmlReaders and creates metadata for mapping
        /// in all the files.
        /// </summary>
        /// <param name="edmCollection"> The edm metadata collection that this mapping is to use </param>
        /// <param name="storeCollection"> The store metadata collection that this mapping is to use </param>
        /// <param name="xmlReaders"> The XmlReaders to load mapping from </param>
        /// <param name="filePaths"> Mapping URIs </param>
        /// <param name="throwOnError"> </param>
        [SuppressMessage("StyleCop.CSharp.DocumentationRules", "SA1614:ElementParameterDocumentationMustHaveText")]
        private IList<EdmSchemaError> Init(
            EdmItemCollection edmCollection,
            StoreItemCollection storeCollection,
            IEnumerable<XmlReader> xmlReaders,
            IList<string> filePaths,
            bool throwOnError)
        {
            DebugCheck.NotNull(xmlReaders);
            DebugCheck.NotNull(edmCollection);
            DebugCheck.NotNull(storeCollection);

            _edmCollection = edmCollection;
            _storeItemCollection = storeCollection;

            Dictionary<EntitySetBase, GeneratedView> userDefinedQueryViewsDict;
            Dictionary<OfTypeQVCacheKey, GeneratedView> userDefinedQueryViewsOfTypeDict;

            m_viewDictionary = new ViewDictionary(this, out userDefinedQueryViewsDict, out userDefinedQueryViewsOfTypeDict);

            var errors = new List<EdmSchemaError>();

            if (_edmCollection.EdmVersion != XmlConstants.UndefinedVersion
                && _storeItemCollection.StoreSchemaVersion != XmlConstants.UndefinedVersion
                && _edmCollection.EdmVersion != _storeItemCollection.StoreSchemaVersion)
            {
                errors.Add(
                    new EdmSchemaError(
                        Strings.Mapping_DifferentEdmStoreVersion,
                        (int)StorageMappingErrorCode.MappingDifferentEdmStoreVersion, EdmSchemaErrorSeverity.Error));
            }
            else
            {
                var expectedVersion = _edmCollection.EdmVersion != XmlConstants.UndefinedVersion
                                          ? _edmCollection.EdmVersion
                                          : _storeItemCollection.StoreSchemaVersion;
                errors.AddRange(
                    LoadItems(xmlReaders, filePaths, userDefinedQueryViewsDict, userDefinedQueryViewsOfTypeDict, expectedVersion));
            }

            Debug.Assert(errors != null);

            if (errors.Count > 0 && throwOnError)
            {
                if (!MetadataHelper.CheckIfAllErrorsAreWarnings(errors))
                {
                    // NOTE: not using Strings.InvalidSchemaEncountered because it will truncate the errors list.
                    throw new MappingException(
                        String.Format(
                            CultureInfo.CurrentCulture,
                            EntityRes.GetString(EntityRes.InvalidSchemaEncountered),
                            Helper.CombineErrorMessage(errors)));
                }
            }

            return errors;
        }

        /// <summary>
        /// Gets or sets a <see cref="DbMappingViewCacheFactory" /> for creating <see cref="DbMappingViewCache" /> instances
        /// that are used to retrieve pre-generated mapping views.
        /// </summary>
        public DbMappingViewCacheFactory MappingViewCacheFactory
        {
            get { return _mappingViewCacheFactory; }

            set
            {
                Check.NotNull(value, "value");

                Interlocked.CompareExchange(ref _mappingViewCacheFactory, value, null);

                if (!_mappingViewCacheFactory.Equals(value))
                {
                    throw new ArgumentException(
                        Strings.MappingViewCacheFactory_MustNotChange,
                        "value");
                }
            }
        }

        internal MetadataWorkspace Workspace
        {
            get
            {
                if (_workspace == null)
                {
                    _workspace = new MetadataWorkspace(
                        () => _edmCollection,
                        () => _storeItemCollection,
                        () => this);
                }
                return _workspace;
            }
        }

        /// <summary>
        /// Return the EdmItemCollection associated with the Mapping Collection
        /// </summary>
        internal EdmItemCollection EdmItemCollection
        {
            get { return _edmCollection; }
        }

        /// <summary>Gets the version of this <see cref="T:System.Data.Entity.Core.Mapping.StorageMappingItemCollection" /> represents.</summary>
        /// <returns>The version of this <see cref="T:System.Data.Entity.Core.Mapping.StorageMappingItemCollection" /> represents.</returns>
        public double MappingVersion
        {
            get { return m_mappingVersion; }
        }

        /// <summary>
        /// Return the StoreItemCollection associated with the Mapping Collection
        /// </summary>
        internal StoreItemCollection StoreItemCollection
        {
            get { return _storeItemCollection; }
        }

        /// <summary>
        /// Search for a Mapping metadata with the specified type key.
        /// </summary>
        /// <param name="identity"> identity of the type </param>
        /// <param name="typeSpace"> The dataspace that the type for which map needs to be returned belongs to </param>
        /// <param name="ignoreCase"> true for case-insensitive lookup </param>
        /// <exception cref="ArgumentException">Thrown if mapping space is not valid</exception>
        internal override Map GetMap(string identity, DataSpace typeSpace, bool ignoreCase)
        {
            if (typeSpace != DataSpace.CSpace)
            {
                throw new InvalidOperationException(Strings.Mapping_Storage_InvalidSpace(typeSpace));
            }
            return GetItem<Map>(identity, ignoreCase);
        }

        /// <summary>
        /// Search for a Mapping metadata with the specified type key.
        /// </summary>
        /// <param name="identity"> identity of the type </param>
        /// <param name="typeSpace"> The dataspace that the type for which map needs to be returned belongs to </param>
        /// <param name="ignoreCase"> true for case-insensitive lookup </param>
        /// <param name="map"> </param>
        /// <returns> Returns false if no match found. </returns>
        [SuppressMessage("StyleCop.CSharp.DocumentationRules", "SA1614:ElementParameterDocumentationMustHaveText")]
        internal override bool TryGetMap(string identity, DataSpace typeSpace, bool ignoreCase, out Map map)
        {
            if (typeSpace != DataSpace.CSpace)
            {
                throw new InvalidOperationException(Strings.Mapping_Storage_InvalidSpace(typeSpace));
            }
            return TryGetItem(identity, ignoreCase, out map);
        }

        /// <summary>
        /// Search for a Mapping metadata with the specified type key.
        /// </summary>
        /// <param name="identity"> identity of the type </param>
        /// <param name="typeSpace"> The dataspace that the type for which map needs to be returned belongs to </param>
        /// <exception cref="ArgumentException">Thrown if mapping space is not valid</exception>
        internal override Map GetMap(string identity, DataSpace typeSpace)
        {
            return GetMap(identity, typeSpace, false /*ignoreCase*/);
        }

        /// <summary>
        /// Search for a Mapping metadata with the specified type key.
        /// </summary>
        /// <param name="identity"> identity of the type </param>
        /// <param name="typeSpace"> The dataspace that the type for which map needs to be returned belongs to </param>
        /// <param name="map"> </param>
        /// <returns> Returns false if no match found. </returns>
        [SuppressMessage("StyleCop.CSharp.DocumentationRules", "SA1614:ElementParameterDocumentationMustHaveText")]
        internal override bool TryGetMap(string identity, DataSpace typeSpace, out Map map)
        {
            return TryGetMap(identity, typeSpace, false /*ignoreCase*/, out map);
        }

        /// <summary>
        /// Search for a Mapping metadata with the specified type key.
        /// </summary>
        internal override Map GetMap(GlobalItem item)
        {
            var typeSpace = item.DataSpace;
            if (typeSpace != DataSpace.CSpace)
            {
                throw new InvalidOperationException(Strings.Mapping_Storage_InvalidSpace(typeSpace));
            }
            return GetMap(item.Identity, typeSpace);
        }

        /// <summary>
        /// Search for a Mapping metadata with the specified type key.
        /// </summary>
        /// <returns> Returns false if no match found. </returns>
        internal override bool TryGetMap(GlobalItem item, out Map map)
        {
            if (item == null)
            {
                map = null;
                return false;
            }
            var typeSpace = item.DataSpace;
            if (typeSpace != DataSpace.CSpace)
            {
                map = null;
                return false;
            }
            return TryGetMap(item.Identity, typeSpace, out map);
        }

        /// <summary>
        /// Return members for MetdataWorkspace.GetRequiredOriginalValueMembers() and MetdataWorkspace.GetRelevantMembersForUpdate() methods.
        /// </summary>
        /// <param name="entitySet"> An EntitySet belonging to the C-Space. Must not be null. </param>
        /// <param name="entityType"> An EntityType that participates in the given EntitySet. Must not be null. </param>
        /// <param name="interestingMembersKind"> Scenario the members should be returned for. </param>
        /// <returns>
        /// ReadOnlyCollection of interesting members for the requested scenario (
        /// <paramref
        ///     name="interestingMembersKind" />
        /// ).
        /// </returns>
        internal ReadOnlyCollection<EdmMember> GetInterestingMembers(
            EntitySetBase entitySet, EntityTypeBase entityType, InterestingMembersKind interestingMembersKind)
        {
            DebugCheck.NotNull(entitySet);
            DebugCheck.NotNull(entityType);

            var key = new Tuple<EntitySetBase, EntityTypeBase, InterestingMembersKind>(entitySet, entityType, interestingMembersKind);
            return _cachedInterestingMembers.GetOrAdd(key, FindInterestingMembers(entitySet, entityType, interestingMembersKind));
        }

        /// <summary>
        /// Finds interesting members for MetdataWorkspace.GetRequiredOriginalValueMembers() and MetdataWorkspace.GetRelevantMembersForUpdate() methods
        /// for the given <paramref name="entitySet" /> and <paramref name="entityType" />.
        /// </summary>
        /// <param name="entitySet"> An EntitySet belonging to the C-Space. Must not be null. </param>
        /// <param name="entityType"> An EntityType that participates in the given EntitySet. Must not be null. </param>
        /// <param name="interestingMembersKind"> Scenario the members should be returned for. </param>
        /// <returns>
        /// ReadOnlyCollection of interesting members for the requested scenario (
        /// <paramref
        ///     name="interestingMembersKind" />
        /// ).
        /// </returns>
        private ReadOnlyCollection<EdmMember> FindInterestingMembers(
            EntitySetBase entitySet, EntityTypeBase entityType, InterestingMembersKind interestingMembersKind)
        {
            DebugCheck.NotNull(entitySet);
            DebugCheck.NotNull(entityType);

            var interestingMembers = new List<EdmMember>();

            foreach (
                var storageTypeMapping in
                    MappingMetadataHelper.GetMappingsForEntitySetAndSuperTypes(this, entitySet.EntityContainer, entitySet, entityType))
            {
                var associationTypeMapping = storageTypeMapping as StorageAssociationTypeMapping;
                if (associationTypeMapping != null)
                {
                    FindInterestingAssociationMappingMembers(associationTypeMapping, interestingMembers);
                }
                else
                {
                    Debug.Assert(storageTypeMapping is StorageEntityTypeMapping, "StorageEntityTypeMapping expected.");

                    FindInterestingEntityMappingMembers(
                        (StorageEntityTypeMapping)storageTypeMapping, interestingMembersKind, interestingMembers);
                }
            }

            // For backwards compatibility we don't return foreign keys from the obsolete MetadataWorkspace.GetRequiredOriginalValueMembers() method
            if (interestingMembersKind != InterestingMembersKind.RequiredOriginalValueMembers)
            {
                FindForeignKeyProperties(entitySet, entityType, interestingMembers);
            }

            foreach (var functionMappings in MappingMetadataHelper
                .GetModificationFunctionMappingsForEntitySetAndType(this, entitySet.EntityContainer, entitySet, entityType)
                .Where(functionMappings => functionMappings.UpdateFunctionMapping != null))
            {
                FindInterestingFunctionMappingMembers(functionMappings, interestingMembersKind, ref interestingMembers);
            }

            Debug.Assert(interestingMembers != null, "interestingMembers must never be null.");

            return new ReadOnlyCollection<EdmMember>(interestingMembers.Distinct().ToList());
        }

        /// <summary>
        /// Finds members participating in the assocciation and adds them to the <paramref name="interestingMembers" />.
        /// </summary>
        /// <param name="associationTypeMapping"> Association type mapping. Must not be null. </param>
        /// <param name="interestingMembers"> The list the interesting members (if any) will be added to. Must not be null. </param>
        private static void FindInterestingAssociationMappingMembers(
            StorageAssociationTypeMapping associationTypeMapping, List<EdmMember> interestingMembers)
        {
            DebugCheck.NotNull(associationTypeMapping);
            DebugCheck.NotNull(interestingMembers);

            //(2) Ends participating in association are "interesting"
            interestingMembers.AddRange(
                associationTypeMapping
                    .MappingFragments
                    .SelectMany(m => m.AllProperties)
                    .OfType<StorageEndPropertyMapping>()
                    .Select(epm => epm.EndMember));
        }

        /// <summary>
        /// Finds interesting entity properties - primary keys (if requested), properties (including complex properties and nested properties)
        /// with concurrency mode set to fixed and C-Side condition members and adds them to the
        /// <paramref
        ///     name="interestingMembers" />
        /// .
        /// </summary>
        /// <param name="entityTypeMapping"> Entity type mapping. Must not be null. </param>
        /// <param name="interestingMembersKind"> Scenario the members should be returned for. </param>
        /// <param name="interestingMembers"> The list the interesting members (if any) will be added to. Must not be null. </param>
        private static void FindInterestingEntityMappingMembers(
            StorageEntityTypeMapping entityTypeMapping, InterestingMembersKind interestingMembersKind, List<EdmMember> interestingMembers)
        {
            DebugCheck.NotNull(entityTypeMapping);
            DebugCheck.NotNull(interestingMembers);

            foreach (var propertyMapping in entityTypeMapping.MappingFragments.SelectMany(mf => mf.AllProperties))
            {
                var scalarPropMapping = propertyMapping as StorageScalarPropertyMapping;
                var complexPropMapping = propertyMapping as StorageComplexPropertyMapping;
                var conditionMapping = propertyMapping as StorageConditionPropertyMapping;

                Debug.Assert(!(propertyMapping is StorageEndPropertyMapping), "association mapping properties should be handled elsewhere.");

                Debug.Assert(
                    scalarPropMapping != null ||
                    complexPropMapping != null ||
                    conditionMapping != null, "Unimplemented property mapping");

                //scalar property
                if (scalarPropMapping != null
                    && scalarPropMapping.EdmProperty != null)
                {
                    // (0) if a member is part of the key it is interesting
                    if (MetadataHelper.IsPartOfEntityTypeKey(scalarPropMapping.EdmProperty))
                    {
                        // For backwards compatibility we do return primary keys from the obsolete MetadataWorkspace.GetRequiredOriginalValueMembers() method
                        if (interestingMembersKind == InterestingMembersKind.RequiredOriginalValueMembers)
                        {
                            interestingMembers.Add(scalarPropMapping.EdmProperty);
                        }
                    }
                    //(3) if a scalar property has Fixed concurrency mode then it is "interesting"
                    else if (MetadataHelper.GetConcurrencyMode(scalarPropMapping.EdmProperty)
                             == ConcurrencyMode.Fixed)
                    {
                        interestingMembers.Add(scalarPropMapping.EdmProperty);
                    }
                }
                else if (complexPropMapping != null)
                {
                    // (7) All complex members - partial update scenarios only
                    // (3.1) The complex property or its one of its children has fixed concurrency mode
                    if (interestingMembersKind == InterestingMembersKind.PartialUpdate
                        ||
                        MetadataHelper.GetConcurrencyMode(complexPropMapping.EdmProperty) == ConcurrencyMode.Fixed
                        || HasFixedConcurrencyModeInAnyChildProperty(complexPropMapping))
                    {
                        interestingMembers.Add(complexPropMapping.EdmProperty);
                    }
                }
                else if (conditionMapping != null)
                {
                    //(1) C-Side condition members are 'interesting'
                    if (conditionMapping.EdmProperty != null)
                    {
                        interestingMembers.Add(conditionMapping.EdmProperty);
                    }
                }
            }
        }

        /// <summary>
        /// Recurses down the complex property to find whether any of the nseted properties has concurrency mode set to "Fixed"
        /// </summary>
        /// <param name="complexMapping"> Complex property mapping. Must not be null. </param>
        /// <returns>
        /// <c>true</c> if any of the descendant properties has concurrency mode set to "Fixed". Otherwise <c>false</c> .
        /// </returns>
        private static bool HasFixedConcurrencyModeInAnyChildProperty(StorageComplexPropertyMapping complexMapping)
        {
            DebugCheck.NotNull(complexMapping);

            foreach (var propertyMapping in complexMapping.TypeMappings.SelectMany(m => m.AllProperties))
            {
                var childScalarPropertyMapping = propertyMapping as StorageScalarPropertyMapping;
                var childComplexPropertyMapping = propertyMapping as StorageComplexPropertyMapping;

                Debug.Assert(
                    childScalarPropertyMapping != null ||
                    childComplexPropertyMapping != null, "Unimplemented property mapping for complex property");

                //scalar property and has Fixed CC mode
                if (childScalarPropertyMapping != null
                    && MetadataHelper.GetConcurrencyMode(childScalarPropertyMapping.EdmProperty) == ConcurrencyMode.Fixed)
                {
                    return true;
                }
                // Complex Prop and sub-properties or itself has fixed CC mode
                else if (childComplexPropertyMapping != null
                         &&
                         (MetadataHelper.GetConcurrencyMode(childComplexPropertyMapping.EdmProperty) == ConcurrencyMode.Fixed
                          || HasFixedConcurrencyModeInAnyChildProperty(childComplexPropertyMapping)))
                {
                    return true;
                }
            }

            return false;
        }

        /// <summary>
        /// Finds foreign key properties and adds them to the <paramref name="interestingMembers" />.
        /// </summary>
        /// <param name="entitySetBase">
        /// Entity set <paramref name="entityType" /> relates to. Must not be null.
        /// </param>
        /// <param name="entityType"> Entity type for which to find foreign key properties. Must not be null. </param>
        /// <param name="interestingMembers"> The list the interesting members (if any) will be added to. Must not be null. </param>
        private static void FindForeignKeyProperties(
            EntitySetBase entitySetBase, EntityTypeBase entityType, List<EdmMember> interestingMembers)
        {
            var entitySet = entitySetBase as EntitySet;
            if (entitySet != null
                && entitySet.HasForeignKeyRelationships)
            {
                // (6) Foreign keys
                // select all foreign key properties defined on the entityType and all its ancestors
                interestingMembers.AddRange(
                    MetadataHelper.GetTypeAndParentTypesOf(entityType, true)
                                  .SelectMany(e => ((EntityType)e).Properties)
                                  .Where(p => entitySet.ForeignKeyDependents.SelectMany(fk => fk.Item2.ToProperties).Contains(p)));
            }
        }

        /// <summary>
        /// Finds interesting members for modification functions mapped to stored procedures and adds them to the
        /// <paramref
        ///     name="interestingMembers" />
        /// .
        /// </summary>
        /// <param name="functionMappings"> Modification function mapping. Must not be null. </param>
        /// <param name="interestingMembersKind"> Update scenario the members will be used in (in general - partial update vs. full update). </param>
        /// <param name="interestingMembers"> </param>
        [SuppressMessage("StyleCop.CSharp.DocumentationRules", "SA1614:ElementParameterDocumentationMustHaveText")]
        private static void FindInterestingFunctionMappingMembers(
            StorageEntityTypeModificationFunctionMapping functionMappings, InterestingMembersKind interestingMembersKind,
            ref List<EdmMember> interestingMembers)
        {
            DebugCheck.NotNull(functionMappings);
            DebugCheck.NotNull(functionMappings.UpdateFunctionMapping);
            DebugCheck.NotNull(interestingMembers);

            // for partial update scenarios (e.g. EntityDataSourceControl) all members are interesting otherwise the data may be corrupt. 
            // See bugs #272992 and #124460 in DevDiv database for more details. For full update scenarios and the obsolete 
            // MetadataWorkspace.GetRequiredOriginalValueMembers() metod we return only members with Version set to "Original".
            if (interestingMembersKind == InterestingMembersKind.PartialUpdate)
            {
                // (5) Members included in Update ModificationFunction
                interestingMembers.AddRange(
                    functionMappings.UpdateFunctionMapping.ParameterBindings.Select(p => p.MemberPath.Members.Last()));
            }
            else
            {
                //(4) Members in update ModificationFunction with Version="Original" are "interesting"
                // This also works when you have complex-types (4.1)

                Debug.Assert(
                    interestingMembersKind == InterestingMembersKind.FullUpdate
                    || interestingMembersKind == InterestingMembersKind.RequiredOriginalValueMembers,
                    "Unexpected kind of interesting members - if you changed the InterestingMembersKind enum type update this code accordingly");

                foreach (var parameterBinding in functionMappings.UpdateFunctionMapping.ParameterBindings.Where(p => !p.IsCurrent))
                {
                    //Last is the root element (with respect to the Entity)
                    //For example,  Entity1={
                    //                  S1, 
                    //                  C1{S2, 
                    //                     C2{ S3, S4 } 
                    //                     }, 
                    //                  S5}
                    // if S4 matches (i.e. C1.C2.S4), then it returns C1
                    //because internally the list is [S4][C2][C1]
                    interestingMembers.Add(parameterBinding.MemberPath.Members.Last());
                }
            }
        }

        /// <summary>
        /// Calls the view dictionary to load the view, see detailed comments in the view dictionary class.
        /// </summary>
        internal GeneratedView GetGeneratedView(EntitySetBase extent, MetadataWorkspace workspace)
        {
            return m_viewDictionary.GetGeneratedView(extent, workspace, this);
        }

        // Add to the cache. If it is already present, then throw an exception
        private void AddInternal(Map storageMap)
        {
            storageMap.DataSpace = DataSpace.CSSpace;
            try
            {
                base.AddInternal(storageMap);
            }
            catch (ArgumentException e)
            {
                throw new MappingException(Strings.Mapping_Duplicate_Type(storageMap.EdmItem.Identity), e);
            }
        }

        // Contains whether the given StorageEntityContainerName
        internal bool ContainsStorageEntityContainer(string storageEntityContainerName)
        {
            var entityContainerMaps =
                GetItems<StorageEntityContainerMapping>();
            return
                entityContainerMaps.Any(map => map.StorageEntityContainer.Name.Equals(storageEntityContainerName, StringComparison.Ordinal));
        }

        /// <summary>
        /// This helper method loads items based on contents of in-memory XmlReader instances.
        /// Assumption: This method is called only from the constructor because m_extentMappingViews is not thread safe.
        /// </summary>
        /// <param name="xmlReaders"> A list of XmlReader instances </param>
        /// <param name="mappingSchemaUris"> A list of URIs </param>
        /// <returns> A list of schema errors </returns>
        private List<EdmSchemaError> LoadItems(
            IEnumerable<XmlReader> xmlReaders,
            IList<string> mappingSchemaUris,
            Dictionary<EntitySetBase, GeneratedView> userDefinedQueryViewsDict,
            Dictionary<OfTypeQVCacheKey, GeneratedView> userDefinedQueryViewsOfTypeDict,
            double expectedVersion)
        {
            Debug.Assert(
                m_memberMappings.Count == 0,
                "Assumption: This method is called only once, and from the constructor because m_extentMappingViews is not thread safe.");

            var errors = new List<EdmSchemaError>();

            var index = -1;
            foreach (var xmlReader in xmlReaders)
            {
                index++;
                string location = null;
                if (mappingSchemaUris == null)
                {
                    SchemaManager.TryGetBaseUri(xmlReader, out location);
                }
                else
                {
                    location = mappingSchemaUris[index];
                }

                var mapLoader = new StorageMappingItemLoader(
                    xmlReader,
                    this,
                    location, // ASSUMPTION: location is only used for generating error-messages
                    m_memberMappings);
                errors.AddRange(mapLoader.ParsingErrors);

                CheckIsSameVersion(expectedVersion, mapLoader.MappingVersion, errors);

                // Process container mapping.
                var containerMapping = mapLoader.ContainerMapping;
                if (mapLoader.HasQueryViews
                    && containerMapping != null)
                {
                    // Compile the query views so that we can report the errors in the user specified views.
                    CompileUserDefinedQueryViews(containerMapping, userDefinedQueryViewsDict, userDefinedQueryViewsOfTypeDict, errors);
                }
                // Add container mapping if there are no errors and entity container mapping is not already present.
                if (MetadataHelper.CheckIfAllErrorsAreWarnings(errors)
                    && !Contains(containerMapping))
                {
                    AddInternal(containerMapping);
                }
            }

            CheckForDuplicateItems(EdmItemCollection, StoreItemCollection, errors);

            return errors;
        }

        /// <summary>
        /// This method compiles all the user defined query views in the <paramref name="entityContainerMapping" />.
        /// </summary>
        private static void CompileUserDefinedQueryViews(
            StorageEntityContainerMapping entityContainerMapping,
            Dictionary<EntitySetBase, GeneratedView> userDefinedQueryViewsDict,
            Dictionary<OfTypeQVCacheKey, GeneratedView> userDefinedQueryViewsOfTypeDict,
            IList<EdmSchemaError> errors)
        {
            var config = new ConfigViewGenerator();
            foreach (var setMapping in entityContainerMapping.AllSetMaps)
            {
                if (setMapping.QueryView != null)
                {
                    GeneratedView generatedView;
                    if (!userDefinedQueryViewsDict.TryGetValue(setMapping.Set, out generatedView))
                    {
                        // Parse the view so that we will get back any errors in the view.
                        if (GeneratedView.TryParseUserSpecifiedView(
                            setMapping,
                            setMapping.Set.ElementType,
                            setMapping.QueryView,
                            true, // includeSubtypes
                            entityContainerMapping.StorageMappingItemCollection,
                            config,
                            /*out*/ errors,
                            out generatedView))
                        {
                            // Add first QueryView
                            userDefinedQueryViewsDict.Add(setMapping.Set, generatedView);
                        }

                        // Add all type-specific QueryViews
                        foreach (var key in setMapping.GetTypeSpecificQVKeys())
                        {
                            Debug.Assert(key.First.Equals(setMapping.Set));

                            if (GeneratedView.TryParseUserSpecifiedView(
                                setMapping,
                                key.Second.First, // type
                                setMapping.GetTypeSpecificQueryView(key),
                                key.Second.Second, // includeSubtypes
                                entityContainerMapping.StorageMappingItemCollection,
                                config,
                                /*out*/ errors,
                                out generatedView))
                            {
                                userDefinedQueryViewsOfTypeDict.Add(key, generatedView);
                            }
                        }
                    }
                }
            }
        }

        private void CheckIsSameVersion(double expectedVersion, double currentLoaderVersion, IList<EdmSchemaError> errors)
        {
            if (m_mappingVersion == XmlConstants.UndefinedVersion)
            {
                m_mappingVersion = currentLoaderVersion;
            }
            if (expectedVersion != XmlConstants.UndefinedVersion
                && currentLoaderVersion != XmlConstants.UndefinedVersion
                && currentLoaderVersion != expectedVersion)
            {
                // Check that the mapping version is the same as the storage and model version
                errors.Add(
                    new EdmSchemaError(
                        Strings.Mapping_DifferentMappingEdmStoreVersion,
                        (int)StorageMappingErrorCode.MappingDifferentMappingEdmStoreVersion, EdmSchemaErrorSeverity.Error));
            }
            if (currentLoaderVersion != m_mappingVersion
                && currentLoaderVersion != XmlConstants.UndefinedVersion)
            {
                // Check that the mapping versions are all consistent with each other
                errors.Add(
                    new EdmSchemaError(
                        Strings.CannotLoadDifferentVersionOfSchemaInTheSameItemCollection,
                        (int)StorageMappingErrorCode.CannotLoadDifferentVersionOfSchemaInTheSameItemCollection,
                        EdmSchemaErrorSeverity.Error));
            }
        }

        /// <summary>
        /// Return the update view loader
        /// </summary>
        internal ViewLoader GetUpdateViewLoader()
        {
            if (_viewLoader == null)
            {
                _viewLoader = new ViewLoader(this);
            }

            return _viewLoader;
        }

        /// <summary>
        /// this method will be called in metadatworkspace, the signature is the same as the one in ViewDictionary
        /// </summary>
        internal bool TryGetGeneratedViewOfType(
            EntitySetBase entity, EntityTypeBase type, bool includeSubtypes, out GeneratedView generatedView)
        {
            return m_viewDictionary.TryGetGeneratedViewOfType(entity, type, includeSubtypes, out generatedView);
        }

        // Check for duplicate items (items with same name) in edm item collection and store item collection. Mapping is the only logical place to do this. 
        // The only other place is workspace, but that is at the time of registering item collections (only when the second one gets registered) and we 
        // will have to throw exceptions at that time. If we do this check in mapping, we might throw error in a more consistent way (by adding it to error
        // collection). Also if someone is just creating item collection, and not registering it with workspace (tools), doing it in mapping makes more sense
        private static void CheckForDuplicateItems(
            EdmItemCollection edmItemCollection, StoreItemCollection storeItemCollection, List<EdmSchemaError> errorCollection)
        {
            DebugCheck.NotNull(edmItemCollection);
            DebugCheck.NotNull(storeItemCollection);
            DebugCheck.NotNull(errorCollection);

            foreach (var item in edmItemCollection)
            {
                if (storeItemCollection.Contains(item.Identity))
                {
                    errorCollection.Add(
                        new EdmSchemaError(
                            Strings.Mapping_ItemWithSameNameExistsBothInCSpaceAndSSpace(item.Identity),
                            (int)StorageMappingErrorCode.ItemWithSameNameExistsBothInCSpaceAndSSpace, EdmSchemaErrorSeverity.Error));
                }
            }
        }

        /// <summary>
        /// Computes a hash value for the container mapping specified by the names of the mapped containers.
        /// </summary>
        /// <param name="conceptualModelContainerName">The name of a container in the conceptual model.</param>
        /// <param name="storeModelContainerName">The name of a container in the store model.</param>
        /// <returns>A string that specifies the computed hash value.</returns>
        public string ComputeMappingHashValue(
            string conceptualModelContainerName,
            string storeModelContainerName)
        {
            Check.NotEmpty(conceptualModelContainerName, "conceptualModelContainerName");
            Check.NotEmpty(storeModelContainerName, "storeModelContainerName");

            return MetadataMappingHasherVisitor.GetMappingClosureHash(
                MappingVersion,
                GetItems<StorageEntityContainerMapping>()
                    .Single(
                        m => m.EdmEntityContainer.Name == conceptualModelContainerName
                             && m.StorageEntityContainer.Name == storeModelContainerName));
        }

        /// <summary>
        /// Computes a hash value for the single container mapping in the collection.
        /// </summary>
        /// <returns>A string that specifies the computed hash value.</returns>
        public string ComputeMappingHashValue()
        {
            return 
                MetadataMappingHasherVisitor.GetMappingClosureHash(
                    MappingVersion,
                    GetItems<StorageEntityContainerMapping>().Single());
        }

        /// <summary>
        /// Creates a dictionary of (extent, generated view) for a container mapping specified by
        /// the names of the mapped containers.
        /// </summary>
        /// <param name="conceptualModelContainerName">The name of a container in the conceptual model.</param>
        /// <param name="storeModelContainerName">The name of a container in the store model.</param>
        /// <param name="errors">A list that accumulates potential errors.</param>
        /// <returns>
        /// A dictionary of (<see cref="EntitySetBase" />, <see cref="DbMappingView" />) that specifies the generated views.
        /// </returns>
        public Dictionary<EntitySetBase, DbMappingView> GenerateViews(
            string conceptualModelContainerName,
            string storeModelContainerName,
            IList<EdmSchemaError> errors)
        {
            Check.NotEmpty(conceptualModelContainerName, "conceptualModelContainerName");
            Check.NotEmpty(storeModelContainerName, "storeModelContainerName");
            Check.NotNull(errors, "errors");

            return GenerateViews(
                GetItems<StorageEntityContainerMapping>()
                    .Single(
                        m => m.EdmEntityContainer.Name == conceptualModelContainerName
                             && m.StorageEntityContainer.Name == storeModelContainerName),
                errors);
        }

        /// <summary>
        /// Creates a dictionary of (extent, generated view) for the single container mapping
        /// in the collection.
        /// </summary>
        /// <param name="errors">A list that accumulates potential errors.</param>
        /// <returns>
        /// A dictionary of (<see cref="EntitySetBase" />, <see cref="DbMappingView" />) that specifies the generated views.
        /// </returns>
        public Dictionary<EntitySetBase, DbMappingView> GenerateViews(
            IList<EdmSchemaError> errors)
        {
            Check.NotNull(errors, "errors");

            return GenerateViews(
                GetItems<StorageEntityContainerMapping>().Single(),
                errors);
        }

        internal static Dictionary<EntitySetBase, DbMappingView> GenerateViews(
            StorageEntityContainerMapping containerMapping, IList<EdmSchemaError> errors)
        {
            var views = new Dictionary<EntitySetBase, DbMappingView>();

            if (!containerMapping.HasViews)
            {
                return views;
            }

            // If the entity container mapping has only query views, add a warning and return.
            if (!containerMapping.HasMappingFragments())
            {
                Debug.Assert(
                    2088 == (int)StorageMappingErrorCode.MappingAllQueryViewAtCompileTime,
                    "Please change the ERRORCODE_MAPPINGALLQUERYVIEWATCOMPILETIME value as well.");

                errors.Add(
                    new EdmSchemaError(
                        Strings.Mapping_AllQueryViewAtCompileTime(containerMapping.Identity),
                        (int)StorageMappingErrorCode.MappingAllQueryViewAtCompileTime,
                        EdmSchemaErrorSeverity.Warning));

                return views;
            }

            var viewGenResults = ViewgenGatekeeper.GenerateViewsFromMapping(
                containerMapping, new ConfigViewGenerator { GenerateEsql = true });

            if (viewGenResults.HasErrors)
            {
                viewGenResults.Errors.Each(e => errors.Add(e));
            }

            foreach (var extentViewPair in viewGenResults.Views.KeyValuePairs)
            {
                // Multiple views are returned for an extent but the first view is 
                // the only one that we will use for now. In the future, we might 
                // start using the other views which are per type within an extent.
                views.Add(extentViewPair.Key, new DbMappingView(extentViewPair.Value[0].eSQL));
            }

            return views;
        }

        /// <summary>
        /// Factory method that creates a <see cref="StorageMappingItemCollection" />.
        /// </summary>
        /// <param name="edmItemCollection">
        /// The edm metadata collection to map. Must not be <c>null</c>.
        /// </param>
        /// <param name="storeItemCollection">
        /// The store metadata collection to map. Must not be <c>null</c>.
        /// </param>
        /// <param name="xmlReaders">
        /// MSL artifacts to load. Must not be <c>null</c>.
        /// </param>
        /// <param name="filePaths">
        /// Paths to MSL artifacts. Used in error messages. Can be <c>null</c> in which case
        /// the base Uri of the XmlReader will be used as a path.
        /// </param>
        /// <param name="errors">
        /// The collection of errors encountered while loading.
        /// </param>
        /// <returns>
        /// <see cref="EdmItemCollection" /> instance if no errors encountered. Otherwise <c>null</c>.
        /// </returns>
        public static StorageMappingItemCollection Create(
            EdmItemCollection edmItemCollection,
            StoreItemCollection storeItemCollection,
            IEnumerable<XmlReader> xmlReaders,
            IList<string> filePaths,
            out IList<EdmSchemaError> errors)
        {
            Check.NotNull(edmItemCollection, "edmItemCollection");
            Check.NotNull(storeItemCollection, "storeItemCollection");
            Check.NotNull(xmlReaders, "xmlReaders");
            EntityUtil.CheckArgumentContainsNull(ref xmlReaders, "xmlReaders");
            // filePaths is allowed to be null

            var storageMappingItemCollection
                = new StorageMappingItemCollection(edmItemCollection, storeItemCollection, xmlReaders, filePaths, out errors);

            return errors != null && errors.Count > 0 ? null : storageMappingItemCollection;
        }
    }
}
>>>>>>> b1a13653
<|MERGE_RESOLUTION|>--- conflicted
+++ resolved
@@ -1,4 +1,3 @@
-<<<<<<< HEAD
 // Copyright (c) Microsoft Open Technologies, Inc. All rights reserved. See License.txt in the project root for license information.
 
 namespace System.Data.Entity.Core.Mapping
@@ -1480,1488 +1479,4 @@
             return errors != null && errors.Count > 0 ? null : storageMappingItemCollection;
         }
     }
-}
-=======
-// Copyright (c) Microsoft Open Technologies, Inc. All rights reserved. See License.txt in the project root for license information.
-
-namespace System.Data.Entity.Core.Mapping
-{
-    using System.Collections.Concurrent;
-    using System.Collections.Generic;
-    using System.Collections.ObjectModel;
-    using System.Data.Entity.Core.Common.CommandTrees;
-    using System.Data.Entity.Core.Common.CommandTrees.ExpressionBuilder;
-    using System.Data.Entity.Core.Common.Utils;
-    using System.Data.Entity.Core.Mapping.Update.Internal;
-    using System.Data.Entity.Core.Mapping.ViewGeneration;
-    using System.Data.Entity.Core.Metadata.Edm;
-    using System.Data.Entity.Core.SchemaObjectModel;
-    using System.Data.Entity.Infrastructure;
-    using System.Data.Entity.Infrastructure.MappingViews;
-    using System.Data.Entity.Resources;
-    using System.Data.Entity.Utilities;
-    using System.Diagnostics;
-    using System.Diagnostics.CodeAnalysis;
-    using System.Globalization;
-    using System.Linq;
-    using System.Reflection;
-    using System.Runtime.Versioning;
-    using System.Threading;
-    using System.Xml;
-    using EntityContainer = System.Data.Entity.Core.Metadata.Edm.EntityContainer;
-    using OfTypeQVCacheKey =
-                System.Data.Entity.Core.Common.Utils.Pair<Metadata.Edm.EntitySetBase, Common.Utils.Pair<Metadata.Edm.EntityTypeBase, bool>>;
-
-    /// <summary>
-    /// Represents a collection of items in Storage Mapping (CS Mapping) space.
-    /// </summary>
-    [SuppressMessage("Microsoft.Maintainability", "CA1506:AvoidExcessiveClassCoupling")]
-    public class StorageMappingItemCollection : MappingItemCollection
-    {
-        internal delegate bool TryGetUserDefinedQueryView(EntitySetBase extent, out GeneratedView generatedView);
-
-        internal delegate bool TryGetUserDefinedQueryViewOfType(OfTypeQVCacheKey extent, out GeneratedView generatedView);
-
-        internal class ViewDictionary
-        {
-            private readonly TryGetUserDefinedQueryView _tryGetUserDefinedQueryView;
-            private readonly TryGetUserDefinedQueryViewOfType _tryGetUserDefinedQueryViewOfType;
-
-            private readonly StorageMappingItemCollection _storageMappingItemCollection;
-
-            private static readonly ConfigViewGenerator _config = new ConfigViewGenerator();
-
-            // Indicates whether the views are being fetched from a generated class or they are being generated at the runtime
-            private bool _generatedViewsMode = true;
-
-            /// <summary>
-            /// Caches computation of view generation per <see cref="StorageEntityContainerMapping" />. Cached value contains both query and update views.
-            /// </summary>
-            private readonly Memoizer<EntityContainer, Dictionary<EntitySetBase, GeneratedView>> _generatedViewsMemoizer;
-
-            /// <summary>
-            /// Caches computation of getting Type-specific Query Views - either by view gen or user-defined input.
-            /// </summary>
-            private readonly Memoizer<OfTypeQVCacheKey, GeneratedView> _generatedViewOfTypeMemoizer;
-
-            internal ViewDictionary(
-                StorageMappingItemCollection storageMappingItemCollection,
-                out Dictionary<EntitySetBase, GeneratedView> userDefinedQueryViewsDict,
-                out Dictionary<OfTypeQVCacheKey, GeneratedView> userDefinedQueryViewsOfTypeDict)
-            {
-                _storageMappingItemCollection = storageMappingItemCollection;
-                _generatedViewsMemoizer =
-                    new Memoizer<EntityContainer, Dictionary<EntitySetBase, GeneratedView>>(SerializedGetGeneratedViews, null);
-                _generatedViewOfTypeMemoizer = new Memoizer<OfTypeQVCacheKey, GeneratedView>(
-                    SerializedGeneratedViewOfType, OfTypeQVCacheKey.PairComparer.Instance);
-
-                userDefinedQueryViewsDict = new Dictionary<EntitySetBase, GeneratedView>(EqualityComparer<EntitySetBase>.Default);
-                userDefinedQueryViewsOfTypeDict = new Dictionary<OfTypeQVCacheKey, GeneratedView>(OfTypeQVCacheKey.PairComparer.Instance);
-
-                _tryGetUserDefinedQueryView = userDefinedQueryViewsDict.TryGetValue;
-                _tryGetUserDefinedQueryViewOfType = userDefinedQueryViewsOfTypeDict.TryGetValue;
-            }
-
-            private Dictionary<EntitySetBase, GeneratedView> SerializedGetGeneratedViews(EntityContainer container)
-            {
-                DebugCheck.NotNull(container);
-
-                // Note that extentMappingViews will contain both query and update views.
-                Dictionary<EntitySetBase, GeneratedView> extentMappingViews;
-
-                // Get the mapping that has the entity container mapped.
-                var entityContainerMap = MappingMetadataHelper.GetEntityContainerMap(_storageMappingItemCollection, container);
-
-                // We get here because memoizer didn't find an entry for the container.
-                // It might happen that the entry with generated views already exists for the counterpart container, so check it first.
-                var counterpartContainer = container.DataSpace == DataSpace.CSpace
-                                               ? entityContainerMap.StorageEntityContainer
-                                               : entityContainerMap.EdmEntityContainer;
-                if (_generatedViewsMemoizer.TryGetValue(counterpartContainer, out extentMappingViews))
-                {
-                    return extentMappingViews;
-                }
-
-                extentMappingViews = new Dictionary<EntitySetBase, GeneratedView>();
-
-                if (!entityContainerMap.HasViews)
-                {
-                    return extentMappingViews;
-                }
-
-                // If we are in generated views mode.
-                if (_generatedViewsMode && _storageMappingItemCollection.MappingViewCacheFactory != null)
-                {
-                    SerializedCollectViewsFromCache(entityContainerMap, extentMappingViews);
-                }
-
-                if (extentMappingViews.Count == 0)
-                {
-                    // We should change the mode to runtime generation of views.
-                    _generatedViewsMode = false;
-                    SerializedGenerateViews(entityContainerMap, extentMappingViews);
-                }
-
-                Debug.Assert(extentMappingViews.Count > 0, "view should be generated at this point");
-
-                return extentMappingViews;
-            }
-
-            /// <summary>
-            /// Call the View Generator's Generate view method
-            /// and collect the Views and store it in a local dictionary.
-            /// </summary>
-            private static void SerializedGenerateViews(
-                StorageEntityContainerMapping entityContainerMap, Dictionary<EntitySetBase, GeneratedView> resultDictionary)
-            {
-                //If there are no entity set maps, don't call the view generation process
-                Debug.Assert(entityContainerMap.HasViews);
-
-                var viewGenResults = ViewgenGatekeeper.GenerateViewsFromMapping(entityContainerMap, _config);
-                var extentMappingViews = viewGenResults.Views;
-                if (viewGenResults.HasErrors)
-                {
-                    // Can get the list of errors using viewGenResults.Errors
-                    throw new MappingException(Helper.CombineErrorMessage(viewGenResults.Errors));
-                }
-
-                foreach (var keyValuePair in extentMappingViews.KeyValuePairs)
-                {
-                    //Multiple Views are returned for an extent but the first view
-                    //is the only one that we will use for now. In the future,
-                    //we might start using the other views which are per type within an extent.
-                    GeneratedView generatedView;
-                    //Add the view to the local dictionary
-
-                    if (!resultDictionary.TryGetValue(keyValuePair.Key, out generatedView))
-                    {
-                        generatedView = keyValuePair.Value[0];
-                        resultDictionary.Add(keyValuePair.Key, generatedView);
-                    }
-                }
-            }
-
-            /// <summary>
-            /// Generates a single query view for a given Extent and type. It is used to generate OfType and OfTypeOnly views.
-            /// </summary>
-            /// <param name="entityContainer"> </param>
-            /// <param name="entity"> </param>
-            /// <param name="type"> </param>
-            /// <param name="includeSubtypes"> Whether the view should include extents that are subtypes of the given entity </param>
-            /// <param name="generatedView"> </param>
-            [SuppressMessage("StyleCop.CSharp.DocumentationRules", "SA1614:ElementParameterDocumentationMustHaveText")]
-            private bool TryGenerateQueryViewOfType(
-                EntityContainer entityContainer, EntitySetBase entity, EntityTypeBase type, bool includeSubtypes,
-                out GeneratedView generatedView)
-            {
-                DebugCheck.NotNull(entityContainer);
-                DebugCheck.NotNull(entity);
-                DebugCheck.NotNull(type);
-
-                if (type.Abstract)
-                {
-                    generatedView = null;
-                    return false;
-                }
-
-                //Get the mapping that has the entity container mapped.
-                var entityContainerMap = MappingMetadataHelper.GetEntityContainerMap(_storageMappingItemCollection, entityContainer);
-                Debug.Assert(!entityContainerMap.IsEmpty, "There are no entity set maps");
-
-                bool success;
-                var viewGenResults = ViewgenGatekeeper.GenerateTypeSpecificQueryView(
-                    entityContainerMap, _config, entity, type, includeSubtypes, out success);
-                if (!success)
-                {
-                    generatedView = null;
-                    return false; //could not generate view
-                }
-
-                var extentMappingViews = viewGenResults.Views;
-
-                if (viewGenResults.HasErrors)
-                {
-                    throw new MappingException(Helper.CombineErrorMessage(viewGenResults.Errors));
-                }
-
-                Debug.Assert(extentMappingViews.AllValues.Count() == 1, "Viewgen should have produced only one view");
-                generatedView = extentMappingViews.AllValues.First();
-
-                return true;
-            }
-
-            /// <summary>
-            /// Tries to generate the Oftype or OfTypeOnly query view for a given entity set and type.
-            /// Returns false if the view could not be generated.
-            /// Possible reasons for failing are
-            /// 1) Passing in OfTypeOnly on an abstract type
-            /// 2) In user-specified query views mode a query for the given type is absent
-            /// </summary>
-            internal bool TryGetGeneratedViewOfType(
-                EntitySetBase entity, EntityTypeBase type, bool includeSubtypes, out GeneratedView generatedView)
-            {
-                var key = new OfTypeQVCacheKey(entity, new Pair<EntityTypeBase, bool>(type, includeSubtypes));
-                generatedView = _generatedViewOfTypeMemoizer.Evaluate(key);
-                return (generatedView != null);
-            }
-
-            /// <summary>
-            /// Note: Null return value implies QV was not generated.
-            /// </summary>
-            private GeneratedView SerializedGeneratedViewOfType(OfTypeQVCacheKey arg)
-            {
-                GeneratedView generatedView;
-                //See if we have collected user-defined QueryView
-                if (_tryGetUserDefinedQueryViewOfType(arg, out generatedView))
-                {
-                    return generatedView;
-                }
-
-                //Now we have to generate the type-specific view
-                var entity = arg.First;
-                var type = arg.Second.First;
-                var includeSubtypes = arg.Second.Second;
-
-                if (!TryGenerateQueryViewOfType(entity.EntityContainer, entity, type, includeSubtypes, out generatedView))
-                {
-                    generatedView = null;
-                }
-
-                return generatedView;
-            }
-
-            /// <summary>
-            /// Returns the update or query view for an Extent as a
-            /// string.
-            /// There are a series of steps that we go through for discovering a view for an extent.
-            /// To start with we assume that we are working with Generated Views. To find out the
-            /// generated view we go to the ObjectItemCollection and see if it is not-null. If the ObjectItemCollection
-            /// is non-null, we get the view generation assemblies that it might have cached during the
-            /// Object metadata discovery.If there are no view generation assemblies we switch to the
-            /// runtime view generation strategy. If there are view generation assemblies, we get the list and
-            /// go through them and see if there are any assemblies that are there from which we have not already loaded
-            /// the views. We collect the views from assemblies that we have not already collected from earlier.
-            /// If the ObjectItemCollection is null and we are in the view generation mode, that means that
-            /// the query or update is issued from the Value layer and this is the first time view has been asked for.
-            /// The compile time view gen for value layer queries will work for very simple scenarios.
-            /// If the users wants to get the performance benefit, they should call MetadataWorkspace.LoadFromAssembly.
-            /// At this point we go through the referenced assemblies of the entry assembly( this wont work for Asp.net
-            /// or if the viewgen assembly was not referenced by the executing application).
-            /// and try to see if there were any view gen assemblies. If there are, we collect the views for all extents.
-            /// Once we have all the generated views gathered, we try to get the view for the extent passed in.
-            /// If we find one we will return it. If we can't find one an exception will be thrown.
-            /// If there were no view gen assemblies either in the ObjectItemCollection or in the list of referenced
-            /// assemblies of calling assembly, we change the mode to runtime view generation and will continue to
-            /// be in that mode for the rest of the lifetime of the mapping item collection.
-            /// </summary>
-            internal GeneratedView GetGeneratedView(
-                EntitySetBase extent, MetadataWorkspace workspace, StorageMappingItemCollection storageMappingItemCollection)
-            {
-                //First check if we have collected a view from user-defined query views
-                //Dont need to worry whether to generate Query view or update viw, because that is relative to the extent.
-                GeneratedView view;
-
-                if (_tryGetUserDefinedQueryView(extent, out view))
-                {
-                    return view;
-                }
-
-                //If this is a foreign key association, manufacture a view on the fly.
-                if (extent.BuiltInTypeKind
-                    == BuiltInTypeKind.AssociationSet)
-                {
-                    var aSet = (AssociationSet)extent;
-                    if (aSet.ElementType.IsForeignKey)
-                    {
-                        if (_config.IsViewTracing)
-                        {
-                            Helpers.StringTraceLine(String.Empty);
-                            Helpers.StringTraceLine(String.Empty);
-                            Helpers.FormatTraceLine("================= Generating FK Query View for: {0} =================", aSet.Name);
-                            Helpers.StringTraceLine(String.Empty);
-                            Helpers.StringTraceLine(String.Empty);
-                        }
-
-                        // Although we expose a collection of constraints in the API, there is only ever one constraint.
-                        Debug.Assert(
-                            aSet.ElementType.ReferentialConstraints.Count == 1, "aSet.ElementType.ReferentialConstraints.Count == 1");
-                        var rc = aSet.ElementType.ReferentialConstraints.Single();
-
-                        var dependentSet = aSet.AssociationSetEnds[rc.ToRole.Name].EntitySet;
-                        var principalSet = aSet.AssociationSetEnds[rc.FromRole.Name].EntitySet;
-
-                        DbExpression qView = dependentSet.Scan();
-
-                        // Introduce an OfType view if the dependent end is a subtype of the entity set
-                        var dependentType = MetadataHelper.GetEntityTypeForEnd((AssociationEndMember)rc.ToRole);
-                        var principalType = MetadataHelper.GetEntityTypeForEnd((AssociationEndMember)rc.FromRole);
-                        if (dependentSet.ElementType.IsBaseTypeOf(dependentType))
-                        {
-                            qView = qView.OfType(TypeUsage.Create(dependentType));
-                        }
-
-                        if (rc.FromRole.RelationshipMultiplicity
-                            == RelationshipMultiplicity.ZeroOrOne)
-                        {
-                            // Filter out instances with existing relationships.
-                            qView = qView.Where(
-                                e =>
-                                {
-                                    DbExpression filter = null;
-                                    foreach (var fkProp in rc.ToProperties)
-                                    {
-                                        DbExpression notIsNull = e.Property(fkProp).IsNull().Not();
-                                        filter = null == filter ? notIsNull : filter.And(notIsNull);
-                                    }
-                                    return filter;
-                                });
-                        }
-                        qView = qView.Select(
-                            e =>
-                            {
-                                var ends = new List<DbExpression>();
-                                foreach (var end in aSet.ElementType.AssociationEndMembers)
-                                {
-                                    if (end.Name
-                                        == rc.ToRole.Name)
-                                    {
-                                        var keyValues = new List<KeyValuePair<string, DbExpression>>();
-                                        foreach (var keyMember in dependentSet.ElementType.KeyMembers)
-                                        {
-                                            keyValues.Add(e.Property((EdmProperty)keyMember));
-                                        }
-                                        ends.Add(dependentSet.RefFromKey(DbExpressionBuilder.NewRow(keyValues), dependentType));
-                                    }
-                                    else
-                                    {
-                                        // Manufacture a key using key values.
-                                        var keyValues = new List<KeyValuePair<string, DbExpression>>();
-                                        foreach (var keyMember in principalSet.ElementType.KeyMembers)
-                                        {
-                                            var offset = rc.FromProperties.IndexOf((EdmProperty)keyMember);
-                                            keyValues.Add(e.Property(rc.ToProperties[offset]));
-                                        }
-                                        ends.Add(principalSet.RefFromKey(DbExpressionBuilder.NewRow(keyValues), principalType));
-                                    }
-                                }
-                                return TypeUsage.Create(aSet.ElementType).New(ends);
-                            });
-                        return GeneratedView.CreateGeneratedViewForFKAssociationSet(
-                            aSet, aSet.ElementType, new DbQueryCommandTree(workspace, DataSpace.SSpace, qView), storageMappingItemCollection,
-                            _config);
-                    }
-                }
-
-                // If no User-defined QV is found, call memoized View Generation procedure.
-                var generatedViews = _generatedViewsMemoizer.Evaluate(extent.EntityContainer);
-
-                if (!generatedViews.TryGetValue(extent, out view))
-                {
-                    throw new InvalidOperationException(
-                        Strings.Mapping_Views_For_Extent_Not_Generated(
-                            (extent.EntityContainer.DataSpace == DataSpace.SSpace) ? "Table" : "EntitySet", extent.Name));
-                }
-
-                return view;
-            }
-
-            private void SerializedCollectViewsFromCache(
-                StorageEntityContainerMapping containerMapping,
-                Dictionary<EntitySetBase, GeneratedView> extentMappingViews)
-            {
-                var mappingViewCacheFactory = _storageMappingItemCollection.MappingViewCacheFactory;
-                DebugCheck.NotNull(mappingViewCacheFactory);
-
-                var mappingViewCache = mappingViewCacheFactory.Create(containerMapping);
-                if (mappingViewCache == null)
-                {
-                    return;
-                }
-
-                var mappingHashValue = MetadataMappingHasherVisitor.GetMappingClosureHash(
-                    containerMapping.StorageMappingItemCollection.MappingVersion, 
-                    containerMapping);
-
-                if (mappingHashValue != mappingViewCache.MappingHashValue)
-                {
-                    throw new MappingException(
-                        Strings.ViewGen_HashOnMappingClosure_Not_Matching(
-                            mappingViewCache.GetType().Name));
-                }
-
-                foreach (var extent in containerMapping.StorageEntityContainer.BaseEntitySets.Union(
-                                       containerMapping.EdmEntityContainer.BaseEntitySets))
-                {
-                    GeneratedView generatedView;
-                    if (extentMappingViews.TryGetValue(extent, out generatedView))
-                    {
-                        continue;
-                    }
-
-                    var mappingView = mappingViewCache.GetView(extent);
-                    if (mappingView == null)
-                    {
-                        continue;
-                    }
-
-                    generatedView = GeneratedView.CreateGeneratedView(
-                        extent,
-                        null, // edmType
-                        null, // commandTree
-                        mappingView.EntitySql, // eSQL
-                        _storageMappingItemCollection,
-                        new ConfigViewGenerator());
-
-                    extentMappingViews.Add(extent, generatedView);
-                }
-            }
-        }
-
-        //EdmItemCollection that is associated with the MSL Loader.
-        private EdmItemCollection _edmCollection;
-
-        //StoreItemCollection that is associated with the MSL Loader.
-        private StoreItemCollection _storeItemCollection;
-        private ViewDictionary m_viewDictionary;
-        private double m_mappingVersion = XmlConstants.UndefinedVersion;
-
-        private MetadataWorkspace _workspace;
-
-        // In this version, we won't allow same types in CSpace to map to different types in store. If the same type
-        // need to be reused, the store type must be the same. To keep track of this, we need to keep track of the member 
-        // mapping across maps to make sure they are mapped to the same store side.
-        // The first TypeUsage in the KeyValuePair stores the store equivalent type for the cspace member type and the second
-        // one store the actual store type to which the member is mapped to.
-        // For e.g. If the CSpace member of type Edm.Int32 maps to a sspace member of type SqlServer.bigint, then the KeyValuePair
-        // for the cspace member will contain SqlServer.int (store equivalent for Edm.Int32) and SqlServer.bigint (Actual store type
-        // to which the member was mapped to)
-        private readonly Dictionary<EdmMember, KeyValuePair<TypeUsage, TypeUsage>> m_memberMappings =
-            new Dictionary<EdmMember, KeyValuePair<TypeUsage, TypeUsage>>();
-
-        private ViewLoader _viewLoader;
-
-        internal enum InterestingMembersKind
-        {
-            RequiredOriginalValueMembers, // legacy - used by the obsolete GetRequiredOriginalValueMembers
-            FullUpdate, // Interesting members in case of full update scenario
-            PartialUpdate // Interesting members in case of partial update scenario
-        };
-
-        private readonly ConcurrentDictionary<Tuple<EntitySetBase, EntityTypeBase, InterestingMembersKind>, ReadOnlyCollection<EdmMember>>
-            _cachedInterestingMembers =
-                new ConcurrentDictionary<Tuple<EntitySetBase, EntityTypeBase, InterestingMembersKind>, ReadOnlyCollection<EdmMember>>();
-
-        private DbMappingViewCacheFactory _mappingViewCacheFactory;
-
-        /// <summary>
-        /// For testing.
-        /// </summary>
-        internal StorageMappingItemCollection()
-            : base(DataSpace.CSSpace)
-        {
-        }
-
-        /// <summary>Initializes a new instance of the <see cref="T:System.Data.Entity.Core.Mapping.StorageMappingItemCollection" /> class using the specified <see cref="T:System.Data.Entity.Core.Metadata.Edm.EdmItemCollection" />, <see cref="T:System.Data.Entity.Core.Metadata.Edm.StoreItemCollection" /> and a collection of string indicating the metadata file paths.</summary>
-        /// <param name="edmCollection">The <see cref="T:System.Data.Entity.Core.Metadata.Edm.EdmItemCollection" /> that this mapping is to use.</param>
-        /// <param name="storeCollection">The <see cref="T:System.Data.Entity.Core.Metadata.Edm.StoreItemCollection" /> that this mapping is to use.</param>
-        /// <param name="filePaths">The file paths that this mapping is to use.</param>
-        [ResourceExposure(ResourceScope.Machine)] //Exposes the file path names which are a Machine resource
-        [ResourceConsumption(ResourceScope.Machine)]
-        //For MetadataArtifactLoader.CreateCompositeFromFilePaths method call but we do not create the file paths in this method
-        [SuppressMessage("Microsoft.Usage", "CA2214:DoNotCallOverridableMethodsInConstructors")]
-        public StorageMappingItemCollection(
-            EdmItemCollection edmCollection, StoreItemCollection storeCollection,
-            params string[] filePaths)
-            : base(DataSpace.CSSpace)
-        {
-            Check.NotNull(edmCollection, "edmCollection");
-            Check.NotNull(storeCollection, "storeCollection");
-            Check.NotNull(filePaths, "filePaths");
-
-            _edmCollection = edmCollection;
-            _storeItemCollection = storeCollection;
-
-            // Wrap the file paths in instances of the MetadataArtifactLoader class, which provides
-            // an abstraction and a uniform interface over a diverse set of metadata artifacts.
-            //
-            MetadataArtifactLoader composite = null;
-            List<XmlReader> readers = null;
-            try
-            {
-                composite = MetadataArtifactLoader.CreateCompositeFromFilePaths(filePaths, XmlConstants.CSSpaceSchemaExtension);
-                readers = composite.CreateReaders(DataSpace.CSSpace);
-
-                Init(
-                    edmCollection, storeCollection, readers,
-                    composite.GetPaths(DataSpace.CSSpace), true /*throwOnError*/);
-            }
-            finally
-            {
-                if (readers != null)
-                {
-                    Helper.DisposeXmlReaders(readers);
-                }
-            }
-        }
-
-        /// <summary>Initializes a new instance of the <see cref="T:System.Data.Entity.Core.Mapping.StorageMappingItemCollection" /> class using the specified <see cref="T:System.Data.Entity.Core.Metadata.Edm.EdmItemCollection" />, <see cref="T:System.Data.Entity.Core.Metadata.Edm.StoreItemCollection" /> and XML readers.</summary>
-        /// <param name="edmCollection">The <see cref="T:System.Data.Entity.Core.Metadata.Edm.EdmItemCollection" /> that this mapping is to use.</param>
-        /// <param name="storeCollection">The <see cref="T:System.Data.Entity.Core.Metadata.Edm.StoreItemCollection" /> that this mapping is to use.</param>
-        /// <param name="xmlReaders">The XML readers that this mapping is to use.</param>
-        [SuppressMessage("Microsoft.Usage", "CA2214:DoNotCallOverridableMethodsInConstructors")]
-        public StorageMappingItemCollection(
-            EdmItemCollection edmCollection,
-            StoreItemCollection storeCollection,
-            IEnumerable<XmlReader> xmlReaders)
-            : base(DataSpace.CSSpace)
-        {
-            Check.NotNull(xmlReaders, "xmlReaders");
-
-            var composite = MetadataArtifactLoader.CreateCompositeFromXmlReaders(xmlReaders);
-
-            Init(
-                edmCollection,
-                storeCollection,
-                composite.GetReaders(), // filter out duplicates
-                composite.GetPaths(),
-                true /* throwOnError*/);
-        }
-
-        /// <summary>
-        /// constructor that takes in a list of XmlReaders and creates metadata for mapping
-        /// in all the files.
-        /// </summary>
-        /// <param name="edmItemCollection"> The edm metadata collection that this mapping is to use </param>
-        /// <param name="storeItemCollection"> The store metadata collection that this mapping is to use </param>
-        /// <param name="xmlReaders"> The XmlReaders to load mapping from </param>
-        /// <param name="filePaths"> Mapping URIs </param>
-        /// <param name="errors"> a list of errors for each file loaded </param>
-        private StorageMappingItemCollection(
-            EdmItemCollection edmItemCollection,
-            StoreItemCollection storeItemCollection,
-            IEnumerable<XmlReader> xmlReaders,
-            IList<string> filePaths,
-            out IList<EdmSchemaError> errors)
-            : base(DataSpace.CSSpace)
-        {
-            DebugCheck.NotNull(edmItemCollection);
-            DebugCheck.NotNull(storeItemCollection);
-            DebugCheck.NotNull(xmlReaders);
-
-            errors = Init(edmItemCollection, storeItemCollection, xmlReaders, filePaths, false /*throwOnError*/);
-        }
-
-        /// <summary>
-        /// constructor that takes in a list of XmlReaders and creates metadata for mapping
-        /// in all the files.
-        /// </summary>
-        /// <param name="edmCollection"> The edm metadata collection that this mapping is to use </param>
-        /// <param name="storeCollection"> The store metadata collection that this mapping is to use </param>
-        /// <param name="xmlReaders"> The XmlReaders to load mapping from </param>
-        /// <param name="filePaths"> Mapping URIs </param>
-        [SuppressMessage("Microsoft.Usage", "CA2214:DoNotCallOverridableMethodsInConstructors")]
-        internal StorageMappingItemCollection(
-            EdmItemCollection edmCollection,
-            StoreItemCollection storeCollection,
-            IEnumerable<XmlReader> xmlReaders,
-            IList<string> filePaths)
-            : base(DataSpace.CSSpace)
-        {
-            Init(edmCollection, storeCollection, xmlReaders, filePaths, true /*throwOnError*/);
-        }
-
-        /// <summary>
-        /// Initializer that takes in a list of XmlReaders and creates metadata for mapping
-        /// in all the files.
-        /// </summary>
-        /// <param name="edmCollection"> The edm metadata collection that this mapping is to use </param>
-        /// <param name="storeCollection"> The store metadata collection that this mapping is to use </param>
-        /// <param name="xmlReaders"> The XmlReaders to load mapping from </param>
-        /// <param name="filePaths"> Mapping URIs </param>
-        /// <param name="throwOnError"> </param>
-        [SuppressMessage("StyleCop.CSharp.DocumentationRules", "SA1614:ElementParameterDocumentationMustHaveText")]
-        private IList<EdmSchemaError> Init(
-            EdmItemCollection edmCollection,
-            StoreItemCollection storeCollection,
-            IEnumerable<XmlReader> xmlReaders,
-            IList<string> filePaths,
-            bool throwOnError)
-        {
-            DebugCheck.NotNull(xmlReaders);
-            DebugCheck.NotNull(edmCollection);
-            DebugCheck.NotNull(storeCollection);
-
-            _edmCollection = edmCollection;
-            _storeItemCollection = storeCollection;
-
-            Dictionary<EntitySetBase, GeneratedView> userDefinedQueryViewsDict;
-            Dictionary<OfTypeQVCacheKey, GeneratedView> userDefinedQueryViewsOfTypeDict;
-
-            m_viewDictionary = new ViewDictionary(this, out userDefinedQueryViewsDict, out userDefinedQueryViewsOfTypeDict);
-
-            var errors = new List<EdmSchemaError>();
-
-            if (_edmCollection.EdmVersion != XmlConstants.UndefinedVersion
-                && _storeItemCollection.StoreSchemaVersion != XmlConstants.UndefinedVersion
-                && _edmCollection.EdmVersion != _storeItemCollection.StoreSchemaVersion)
-            {
-                errors.Add(
-                    new EdmSchemaError(
-                        Strings.Mapping_DifferentEdmStoreVersion,
-                        (int)StorageMappingErrorCode.MappingDifferentEdmStoreVersion, EdmSchemaErrorSeverity.Error));
-            }
-            else
-            {
-                var expectedVersion = _edmCollection.EdmVersion != XmlConstants.UndefinedVersion
-                                          ? _edmCollection.EdmVersion
-                                          : _storeItemCollection.StoreSchemaVersion;
-                errors.AddRange(
-                    LoadItems(xmlReaders, filePaths, userDefinedQueryViewsDict, userDefinedQueryViewsOfTypeDict, expectedVersion));
-            }
-
-            Debug.Assert(errors != null);
-
-            if (errors.Count > 0 && throwOnError)
-            {
-                if (!MetadataHelper.CheckIfAllErrorsAreWarnings(errors))
-                {
-                    // NOTE: not using Strings.InvalidSchemaEncountered because it will truncate the errors list.
-                    throw new MappingException(
-                        String.Format(
-                            CultureInfo.CurrentCulture,
-                            EntityRes.GetString(EntityRes.InvalidSchemaEncountered),
-                            Helper.CombineErrorMessage(errors)));
-                }
-            }
-
-            return errors;
-        }
-
-        /// <summary>
-        /// Gets or sets a <see cref="DbMappingViewCacheFactory" /> for creating <see cref="DbMappingViewCache" /> instances
-        /// that are used to retrieve pre-generated mapping views.
-        /// </summary>
-        public DbMappingViewCacheFactory MappingViewCacheFactory
-        {
-            get { return _mappingViewCacheFactory; }
-
-            set
-            {
-                Check.NotNull(value, "value");
-
-                Interlocked.CompareExchange(ref _mappingViewCacheFactory, value, null);
-
-                if (!_mappingViewCacheFactory.Equals(value))
-                {
-                    throw new ArgumentException(
-                        Strings.MappingViewCacheFactory_MustNotChange,
-                        "value");
-                }
-            }
-        }
-
-        internal MetadataWorkspace Workspace
-        {
-            get
-            {
-                if (_workspace == null)
-                {
-                    _workspace = new MetadataWorkspace(
-                        () => _edmCollection,
-                        () => _storeItemCollection,
-                        () => this);
-                }
-                return _workspace;
-            }
-        }
-
-        /// <summary>
-        /// Return the EdmItemCollection associated with the Mapping Collection
-        /// </summary>
-        internal EdmItemCollection EdmItemCollection
-        {
-            get { return _edmCollection; }
-        }
-
-        /// <summary>Gets the version of this <see cref="T:System.Data.Entity.Core.Mapping.StorageMappingItemCollection" /> represents.</summary>
-        /// <returns>The version of this <see cref="T:System.Data.Entity.Core.Mapping.StorageMappingItemCollection" /> represents.</returns>
-        public double MappingVersion
-        {
-            get { return m_mappingVersion; }
-        }
-
-        /// <summary>
-        /// Return the StoreItemCollection associated with the Mapping Collection
-        /// </summary>
-        internal StoreItemCollection StoreItemCollection
-        {
-            get { return _storeItemCollection; }
-        }
-
-        /// <summary>
-        /// Search for a Mapping metadata with the specified type key.
-        /// </summary>
-        /// <param name="identity"> identity of the type </param>
-        /// <param name="typeSpace"> The dataspace that the type for which map needs to be returned belongs to </param>
-        /// <param name="ignoreCase"> true for case-insensitive lookup </param>
-        /// <exception cref="ArgumentException">Thrown if mapping space is not valid</exception>
-        internal override Map GetMap(string identity, DataSpace typeSpace, bool ignoreCase)
-        {
-            if (typeSpace != DataSpace.CSpace)
-            {
-                throw new InvalidOperationException(Strings.Mapping_Storage_InvalidSpace(typeSpace));
-            }
-            return GetItem<Map>(identity, ignoreCase);
-        }
-
-        /// <summary>
-        /// Search for a Mapping metadata with the specified type key.
-        /// </summary>
-        /// <param name="identity"> identity of the type </param>
-        /// <param name="typeSpace"> The dataspace that the type for which map needs to be returned belongs to </param>
-        /// <param name="ignoreCase"> true for case-insensitive lookup </param>
-        /// <param name="map"> </param>
-        /// <returns> Returns false if no match found. </returns>
-        [SuppressMessage("StyleCop.CSharp.DocumentationRules", "SA1614:ElementParameterDocumentationMustHaveText")]
-        internal override bool TryGetMap(string identity, DataSpace typeSpace, bool ignoreCase, out Map map)
-        {
-            if (typeSpace != DataSpace.CSpace)
-            {
-                throw new InvalidOperationException(Strings.Mapping_Storage_InvalidSpace(typeSpace));
-            }
-            return TryGetItem(identity, ignoreCase, out map);
-        }
-
-        /// <summary>
-        /// Search for a Mapping metadata with the specified type key.
-        /// </summary>
-        /// <param name="identity"> identity of the type </param>
-        /// <param name="typeSpace"> The dataspace that the type for which map needs to be returned belongs to </param>
-        /// <exception cref="ArgumentException">Thrown if mapping space is not valid</exception>
-        internal override Map GetMap(string identity, DataSpace typeSpace)
-        {
-            return GetMap(identity, typeSpace, false /*ignoreCase*/);
-        }
-
-        /// <summary>
-        /// Search for a Mapping metadata with the specified type key.
-        /// </summary>
-        /// <param name="identity"> identity of the type </param>
-        /// <param name="typeSpace"> The dataspace that the type for which map needs to be returned belongs to </param>
-        /// <param name="map"> </param>
-        /// <returns> Returns false if no match found. </returns>
-        [SuppressMessage("StyleCop.CSharp.DocumentationRules", "SA1614:ElementParameterDocumentationMustHaveText")]
-        internal override bool TryGetMap(string identity, DataSpace typeSpace, out Map map)
-        {
-            return TryGetMap(identity, typeSpace, false /*ignoreCase*/, out map);
-        }
-
-        /// <summary>
-        /// Search for a Mapping metadata with the specified type key.
-        /// </summary>
-        internal override Map GetMap(GlobalItem item)
-        {
-            var typeSpace = item.DataSpace;
-            if (typeSpace != DataSpace.CSpace)
-            {
-                throw new InvalidOperationException(Strings.Mapping_Storage_InvalidSpace(typeSpace));
-            }
-            return GetMap(item.Identity, typeSpace);
-        }
-
-        /// <summary>
-        /// Search for a Mapping metadata with the specified type key.
-        /// </summary>
-        /// <returns> Returns false if no match found. </returns>
-        internal override bool TryGetMap(GlobalItem item, out Map map)
-        {
-            if (item == null)
-            {
-                map = null;
-                return false;
-            }
-            var typeSpace = item.DataSpace;
-            if (typeSpace != DataSpace.CSpace)
-            {
-                map = null;
-                return false;
-            }
-            return TryGetMap(item.Identity, typeSpace, out map);
-        }
-
-        /// <summary>
-        /// Return members for MetdataWorkspace.GetRequiredOriginalValueMembers() and MetdataWorkspace.GetRelevantMembersForUpdate() methods.
-        /// </summary>
-        /// <param name="entitySet"> An EntitySet belonging to the C-Space. Must not be null. </param>
-        /// <param name="entityType"> An EntityType that participates in the given EntitySet. Must not be null. </param>
-        /// <param name="interestingMembersKind"> Scenario the members should be returned for. </param>
-        /// <returns>
-        /// ReadOnlyCollection of interesting members for the requested scenario (
-        /// <paramref
-        ///     name="interestingMembersKind" />
-        /// ).
-        /// </returns>
-        internal ReadOnlyCollection<EdmMember> GetInterestingMembers(
-            EntitySetBase entitySet, EntityTypeBase entityType, InterestingMembersKind interestingMembersKind)
-        {
-            DebugCheck.NotNull(entitySet);
-            DebugCheck.NotNull(entityType);
-
-            var key = new Tuple<EntitySetBase, EntityTypeBase, InterestingMembersKind>(entitySet, entityType, interestingMembersKind);
-            return _cachedInterestingMembers.GetOrAdd(key, FindInterestingMembers(entitySet, entityType, interestingMembersKind));
-        }
-
-        /// <summary>
-        /// Finds interesting members for MetdataWorkspace.GetRequiredOriginalValueMembers() and MetdataWorkspace.GetRelevantMembersForUpdate() methods
-        /// for the given <paramref name="entitySet" /> and <paramref name="entityType" />.
-        /// </summary>
-        /// <param name="entitySet"> An EntitySet belonging to the C-Space. Must not be null. </param>
-        /// <param name="entityType"> An EntityType that participates in the given EntitySet. Must not be null. </param>
-        /// <param name="interestingMembersKind"> Scenario the members should be returned for. </param>
-        /// <returns>
-        /// ReadOnlyCollection of interesting members for the requested scenario (
-        /// <paramref
-        ///     name="interestingMembersKind" />
-        /// ).
-        /// </returns>
-        private ReadOnlyCollection<EdmMember> FindInterestingMembers(
-            EntitySetBase entitySet, EntityTypeBase entityType, InterestingMembersKind interestingMembersKind)
-        {
-            DebugCheck.NotNull(entitySet);
-            DebugCheck.NotNull(entityType);
-
-            var interestingMembers = new List<EdmMember>();
-
-            foreach (
-                var storageTypeMapping in
-                    MappingMetadataHelper.GetMappingsForEntitySetAndSuperTypes(this, entitySet.EntityContainer, entitySet, entityType))
-            {
-                var associationTypeMapping = storageTypeMapping as StorageAssociationTypeMapping;
-                if (associationTypeMapping != null)
-                {
-                    FindInterestingAssociationMappingMembers(associationTypeMapping, interestingMembers);
-                }
-                else
-                {
-                    Debug.Assert(storageTypeMapping is StorageEntityTypeMapping, "StorageEntityTypeMapping expected.");
-
-                    FindInterestingEntityMappingMembers(
-                        (StorageEntityTypeMapping)storageTypeMapping, interestingMembersKind, interestingMembers);
-                }
-            }
-
-            // For backwards compatibility we don't return foreign keys from the obsolete MetadataWorkspace.GetRequiredOriginalValueMembers() method
-            if (interestingMembersKind != InterestingMembersKind.RequiredOriginalValueMembers)
-            {
-                FindForeignKeyProperties(entitySet, entityType, interestingMembers);
-            }
-
-            foreach (var functionMappings in MappingMetadataHelper
-                .GetModificationFunctionMappingsForEntitySetAndType(this, entitySet.EntityContainer, entitySet, entityType)
-                .Where(functionMappings => functionMappings.UpdateFunctionMapping != null))
-            {
-                FindInterestingFunctionMappingMembers(functionMappings, interestingMembersKind, ref interestingMembers);
-            }
-
-            Debug.Assert(interestingMembers != null, "interestingMembers must never be null.");
-
-            return new ReadOnlyCollection<EdmMember>(interestingMembers.Distinct().ToList());
-        }
-
-        /// <summary>
-        /// Finds members participating in the assocciation and adds them to the <paramref name="interestingMembers" />.
-        /// </summary>
-        /// <param name="associationTypeMapping"> Association type mapping. Must not be null. </param>
-        /// <param name="interestingMembers"> The list the interesting members (if any) will be added to. Must not be null. </param>
-        private static void FindInterestingAssociationMappingMembers(
-            StorageAssociationTypeMapping associationTypeMapping, List<EdmMember> interestingMembers)
-        {
-            DebugCheck.NotNull(associationTypeMapping);
-            DebugCheck.NotNull(interestingMembers);
-
-            //(2) Ends participating in association are "interesting"
-            interestingMembers.AddRange(
-                associationTypeMapping
-                    .MappingFragments
-                    .SelectMany(m => m.AllProperties)
-                    .OfType<StorageEndPropertyMapping>()
-                    .Select(epm => epm.EndMember));
-        }
-
-        /// <summary>
-        /// Finds interesting entity properties - primary keys (if requested), properties (including complex properties and nested properties)
-        /// with concurrency mode set to fixed and C-Side condition members and adds them to the
-        /// <paramref
-        ///     name="interestingMembers" />
-        /// .
-        /// </summary>
-        /// <param name="entityTypeMapping"> Entity type mapping. Must not be null. </param>
-        /// <param name="interestingMembersKind"> Scenario the members should be returned for. </param>
-        /// <param name="interestingMembers"> The list the interesting members (if any) will be added to. Must not be null. </param>
-        private static void FindInterestingEntityMappingMembers(
-            StorageEntityTypeMapping entityTypeMapping, InterestingMembersKind interestingMembersKind, List<EdmMember> interestingMembers)
-        {
-            DebugCheck.NotNull(entityTypeMapping);
-            DebugCheck.NotNull(interestingMembers);
-
-            foreach (var propertyMapping in entityTypeMapping.MappingFragments.SelectMany(mf => mf.AllProperties))
-            {
-                var scalarPropMapping = propertyMapping as StorageScalarPropertyMapping;
-                var complexPropMapping = propertyMapping as StorageComplexPropertyMapping;
-                var conditionMapping = propertyMapping as StorageConditionPropertyMapping;
-
-                Debug.Assert(!(propertyMapping is StorageEndPropertyMapping), "association mapping properties should be handled elsewhere.");
-
-                Debug.Assert(
-                    scalarPropMapping != null ||
-                    complexPropMapping != null ||
-                    conditionMapping != null, "Unimplemented property mapping");
-
-                //scalar property
-                if (scalarPropMapping != null
-                    && scalarPropMapping.EdmProperty != null)
-                {
-                    // (0) if a member is part of the key it is interesting
-                    if (MetadataHelper.IsPartOfEntityTypeKey(scalarPropMapping.EdmProperty))
-                    {
-                        // For backwards compatibility we do return primary keys from the obsolete MetadataWorkspace.GetRequiredOriginalValueMembers() method
-                        if (interestingMembersKind == InterestingMembersKind.RequiredOriginalValueMembers)
-                        {
-                            interestingMembers.Add(scalarPropMapping.EdmProperty);
-                        }
-                    }
-                    //(3) if a scalar property has Fixed concurrency mode then it is "interesting"
-                    else if (MetadataHelper.GetConcurrencyMode(scalarPropMapping.EdmProperty)
-                             == ConcurrencyMode.Fixed)
-                    {
-                        interestingMembers.Add(scalarPropMapping.EdmProperty);
-                    }
-                }
-                else if (complexPropMapping != null)
-                {
-                    // (7) All complex members - partial update scenarios only
-                    // (3.1) The complex property or its one of its children has fixed concurrency mode
-                    if (interestingMembersKind == InterestingMembersKind.PartialUpdate
-                        ||
-                        MetadataHelper.GetConcurrencyMode(complexPropMapping.EdmProperty) == ConcurrencyMode.Fixed
-                        || HasFixedConcurrencyModeInAnyChildProperty(complexPropMapping))
-                    {
-                        interestingMembers.Add(complexPropMapping.EdmProperty);
-                    }
-                }
-                else if (conditionMapping != null)
-                {
-                    //(1) C-Side condition members are 'interesting'
-                    if (conditionMapping.EdmProperty != null)
-                    {
-                        interestingMembers.Add(conditionMapping.EdmProperty);
-                    }
-                }
-            }
-        }
-
-        /// <summary>
-        /// Recurses down the complex property to find whether any of the nseted properties has concurrency mode set to "Fixed"
-        /// </summary>
-        /// <param name="complexMapping"> Complex property mapping. Must not be null. </param>
-        /// <returns>
-        /// <c>true</c> if any of the descendant properties has concurrency mode set to "Fixed". Otherwise <c>false</c> .
-        /// </returns>
-        private static bool HasFixedConcurrencyModeInAnyChildProperty(StorageComplexPropertyMapping complexMapping)
-        {
-            DebugCheck.NotNull(complexMapping);
-
-            foreach (var propertyMapping in complexMapping.TypeMappings.SelectMany(m => m.AllProperties))
-            {
-                var childScalarPropertyMapping = propertyMapping as StorageScalarPropertyMapping;
-                var childComplexPropertyMapping = propertyMapping as StorageComplexPropertyMapping;
-
-                Debug.Assert(
-                    childScalarPropertyMapping != null ||
-                    childComplexPropertyMapping != null, "Unimplemented property mapping for complex property");
-
-                //scalar property and has Fixed CC mode
-                if (childScalarPropertyMapping != null
-                    && MetadataHelper.GetConcurrencyMode(childScalarPropertyMapping.EdmProperty) == ConcurrencyMode.Fixed)
-                {
-                    return true;
-                }
-                // Complex Prop and sub-properties or itself has fixed CC mode
-                else if (childComplexPropertyMapping != null
-                         &&
-                         (MetadataHelper.GetConcurrencyMode(childComplexPropertyMapping.EdmProperty) == ConcurrencyMode.Fixed
-                          || HasFixedConcurrencyModeInAnyChildProperty(childComplexPropertyMapping)))
-                {
-                    return true;
-                }
-            }
-
-            return false;
-        }
-
-        /// <summary>
-        /// Finds foreign key properties and adds them to the <paramref name="interestingMembers" />.
-        /// </summary>
-        /// <param name="entitySetBase">
-        /// Entity set <paramref name="entityType" /> relates to. Must not be null.
-        /// </param>
-        /// <param name="entityType"> Entity type for which to find foreign key properties. Must not be null. </param>
-        /// <param name="interestingMembers"> The list the interesting members (if any) will be added to. Must not be null. </param>
-        private static void FindForeignKeyProperties(
-            EntitySetBase entitySetBase, EntityTypeBase entityType, List<EdmMember> interestingMembers)
-        {
-            var entitySet = entitySetBase as EntitySet;
-            if (entitySet != null
-                && entitySet.HasForeignKeyRelationships)
-            {
-                // (6) Foreign keys
-                // select all foreign key properties defined on the entityType and all its ancestors
-                interestingMembers.AddRange(
-                    MetadataHelper.GetTypeAndParentTypesOf(entityType, true)
-                                  .SelectMany(e => ((EntityType)e).Properties)
-                                  .Where(p => entitySet.ForeignKeyDependents.SelectMany(fk => fk.Item2.ToProperties).Contains(p)));
-            }
-        }
-
-        /// <summary>
-        /// Finds interesting members for modification functions mapped to stored procedures and adds them to the
-        /// <paramref
-        ///     name="interestingMembers" />
-        /// .
-        /// </summary>
-        /// <param name="functionMappings"> Modification function mapping. Must not be null. </param>
-        /// <param name="interestingMembersKind"> Update scenario the members will be used in (in general - partial update vs. full update). </param>
-        /// <param name="interestingMembers"> </param>
-        [SuppressMessage("StyleCop.CSharp.DocumentationRules", "SA1614:ElementParameterDocumentationMustHaveText")]
-        private static void FindInterestingFunctionMappingMembers(
-            StorageEntityTypeModificationFunctionMapping functionMappings, InterestingMembersKind interestingMembersKind,
-            ref List<EdmMember> interestingMembers)
-        {
-            DebugCheck.NotNull(functionMappings);
-            DebugCheck.NotNull(functionMappings.UpdateFunctionMapping);
-            DebugCheck.NotNull(interestingMembers);
-
-            // for partial update scenarios (e.g. EntityDataSourceControl) all members are interesting otherwise the data may be corrupt. 
-            // See bugs #272992 and #124460 in DevDiv database for more details. For full update scenarios and the obsolete 
-            // MetadataWorkspace.GetRequiredOriginalValueMembers() metod we return only members with Version set to "Original".
-            if (interestingMembersKind == InterestingMembersKind.PartialUpdate)
-            {
-                // (5) Members included in Update ModificationFunction
-                interestingMembers.AddRange(
-                    functionMappings.UpdateFunctionMapping.ParameterBindings.Select(p => p.MemberPath.Members.Last()));
-            }
-            else
-            {
-                //(4) Members in update ModificationFunction with Version="Original" are "interesting"
-                // This also works when you have complex-types (4.1)
-
-                Debug.Assert(
-                    interestingMembersKind == InterestingMembersKind.FullUpdate
-                    || interestingMembersKind == InterestingMembersKind.RequiredOriginalValueMembers,
-                    "Unexpected kind of interesting members - if you changed the InterestingMembersKind enum type update this code accordingly");
-
-                foreach (var parameterBinding in functionMappings.UpdateFunctionMapping.ParameterBindings.Where(p => !p.IsCurrent))
-                {
-                    //Last is the root element (with respect to the Entity)
-                    //For example,  Entity1={
-                    //                  S1, 
-                    //                  C1{S2, 
-                    //                     C2{ S3, S4 } 
-                    //                     }, 
-                    //                  S5}
-                    // if S4 matches (i.e. C1.C2.S4), then it returns C1
-                    //because internally the list is [S4][C2][C1]
-                    interestingMembers.Add(parameterBinding.MemberPath.Members.Last());
-                }
-            }
-        }
-
-        /// <summary>
-        /// Calls the view dictionary to load the view, see detailed comments in the view dictionary class.
-        /// </summary>
-        internal GeneratedView GetGeneratedView(EntitySetBase extent, MetadataWorkspace workspace)
-        {
-            return m_viewDictionary.GetGeneratedView(extent, workspace, this);
-        }
-
-        // Add to the cache. If it is already present, then throw an exception
-        private void AddInternal(Map storageMap)
-        {
-            storageMap.DataSpace = DataSpace.CSSpace;
-            try
-            {
-                base.AddInternal(storageMap);
-            }
-            catch (ArgumentException e)
-            {
-                throw new MappingException(Strings.Mapping_Duplicate_Type(storageMap.EdmItem.Identity), e);
-            }
-        }
-
-        // Contains whether the given StorageEntityContainerName
-        internal bool ContainsStorageEntityContainer(string storageEntityContainerName)
-        {
-            var entityContainerMaps =
-                GetItems<StorageEntityContainerMapping>();
-            return
-                entityContainerMaps.Any(map => map.StorageEntityContainer.Name.Equals(storageEntityContainerName, StringComparison.Ordinal));
-        }
-
-        /// <summary>
-        /// This helper method loads items based on contents of in-memory XmlReader instances.
-        /// Assumption: This method is called only from the constructor because m_extentMappingViews is not thread safe.
-        /// </summary>
-        /// <param name="xmlReaders"> A list of XmlReader instances </param>
-        /// <param name="mappingSchemaUris"> A list of URIs </param>
-        /// <returns> A list of schema errors </returns>
-        private List<EdmSchemaError> LoadItems(
-            IEnumerable<XmlReader> xmlReaders,
-            IList<string> mappingSchemaUris,
-            Dictionary<EntitySetBase, GeneratedView> userDefinedQueryViewsDict,
-            Dictionary<OfTypeQVCacheKey, GeneratedView> userDefinedQueryViewsOfTypeDict,
-            double expectedVersion)
-        {
-            Debug.Assert(
-                m_memberMappings.Count == 0,
-                "Assumption: This method is called only once, and from the constructor because m_extentMappingViews is not thread safe.");
-
-            var errors = new List<EdmSchemaError>();
-
-            var index = -1;
-            foreach (var xmlReader in xmlReaders)
-            {
-                index++;
-                string location = null;
-                if (mappingSchemaUris == null)
-                {
-                    SchemaManager.TryGetBaseUri(xmlReader, out location);
-                }
-                else
-                {
-                    location = mappingSchemaUris[index];
-                }
-
-                var mapLoader = new StorageMappingItemLoader(
-                    xmlReader,
-                    this,
-                    location, // ASSUMPTION: location is only used for generating error-messages
-                    m_memberMappings);
-                errors.AddRange(mapLoader.ParsingErrors);
-
-                CheckIsSameVersion(expectedVersion, mapLoader.MappingVersion, errors);
-
-                // Process container mapping.
-                var containerMapping = mapLoader.ContainerMapping;
-                if (mapLoader.HasQueryViews
-                    && containerMapping != null)
-                {
-                    // Compile the query views so that we can report the errors in the user specified views.
-                    CompileUserDefinedQueryViews(containerMapping, userDefinedQueryViewsDict, userDefinedQueryViewsOfTypeDict, errors);
-                }
-                // Add container mapping if there are no errors and entity container mapping is not already present.
-                if (MetadataHelper.CheckIfAllErrorsAreWarnings(errors)
-                    && !Contains(containerMapping))
-                {
-                    AddInternal(containerMapping);
-                }
-            }
-
-            CheckForDuplicateItems(EdmItemCollection, StoreItemCollection, errors);
-
-            return errors;
-        }
-
-        /// <summary>
-        /// This method compiles all the user defined query views in the <paramref name="entityContainerMapping" />.
-        /// </summary>
-        private static void CompileUserDefinedQueryViews(
-            StorageEntityContainerMapping entityContainerMapping,
-            Dictionary<EntitySetBase, GeneratedView> userDefinedQueryViewsDict,
-            Dictionary<OfTypeQVCacheKey, GeneratedView> userDefinedQueryViewsOfTypeDict,
-            IList<EdmSchemaError> errors)
-        {
-            var config = new ConfigViewGenerator();
-            foreach (var setMapping in entityContainerMapping.AllSetMaps)
-            {
-                if (setMapping.QueryView != null)
-                {
-                    GeneratedView generatedView;
-                    if (!userDefinedQueryViewsDict.TryGetValue(setMapping.Set, out generatedView))
-                    {
-                        // Parse the view so that we will get back any errors in the view.
-                        if (GeneratedView.TryParseUserSpecifiedView(
-                            setMapping,
-                            setMapping.Set.ElementType,
-                            setMapping.QueryView,
-                            true, // includeSubtypes
-                            entityContainerMapping.StorageMappingItemCollection,
-                            config,
-                            /*out*/ errors,
-                            out generatedView))
-                        {
-                            // Add first QueryView
-                            userDefinedQueryViewsDict.Add(setMapping.Set, generatedView);
-                        }
-
-                        // Add all type-specific QueryViews
-                        foreach (var key in setMapping.GetTypeSpecificQVKeys())
-                        {
-                            Debug.Assert(key.First.Equals(setMapping.Set));
-
-                            if (GeneratedView.TryParseUserSpecifiedView(
-                                setMapping,
-                                key.Second.First, // type
-                                setMapping.GetTypeSpecificQueryView(key),
-                                key.Second.Second, // includeSubtypes
-                                entityContainerMapping.StorageMappingItemCollection,
-                                config,
-                                /*out*/ errors,
-                                out generatedView))
-                            {
-                                userDefinedQueryViewsOfTypeDict.Add(key, generatedView);
-                            }
-                        }
-                    }
-                }
-            }
-        }
-
-        private void CheckIsSameVersion(double expectedVersion, double currentLoaderVersion, IList<EdmSchemaError> errors)
-        {
-            if (m_mappingVersion == XmlConstants.UndefinedVersion)
-            {
-                m_mappingVersion = currentLoaderVersion;
-            }
-            if (expectedVersion != XmlConstants.UndefinedVersion
-                && currentLoaderVersion != XmlConstants.UndefinedVersion
-                && currentLoaderVersion != expectedVersion)
-            {
-                // Check that the mapping version is the same as the storage and model version
-                errors.Add(
-                    new EdmSchemaError(
-                        Strings.Mapping_DifferentMappingEdmStoreVersion,
-                        (int)StorageMappingErrorCode.MappingDifferentMappingEdmStoreVersion, EdmSchemaErrorSeverity.Error));
-            }
-            if (currentLoaderVersion != m_mappingVersion
-                && currentLoaderVersion != XmlConstants.UndefinedVersion)
-            {
-                // Check that the mapping versions are all consistent with each other
-                errors.Add(
-                    new EdmSchemaError(
-                        Strings.CannotLoadDifferentVersionOfSchemaInTheSameItemCollection,
-                        (int)StorageMappingErrorCode.CannotLoadDifferentVersionOfSchemaInTheSameItemCollection,
-                        EdmSchemaErrorSeverity.Error));
-            }
-        }
-
-        /// <summary>
-        /// Return the update view loader
-        /// </summary>
-        internal ViewLoader GetUpdateViewLoader()
-        {
-            if (_viewLoader == null)
-            {
-                _viewLoader = new ViewLoader(this);
-            }
-
-            return _viewLoader;
-        }
-
-        /// <summary>
-        /// this method will be called in metadatworkspace, the signature is the same as the one in ViewDictionary
-        /// </summary>
-        internal bool TryGetGeneratedViewOfType(
-            EntitySetBase entity, EntityTypeBase type, bool includeSubtypes, out GeneratedView generatedView)
-        {
-            return m_viewDictionary.TryGetGeneratedViewOfType(entity, type, includeSubtypes, out generatedView);
-        }
-
-        // Check for duplicate items (items with same name) in edm item collection and store item collection. Mapping is the only logical place to do this. 
-        // The only other place is workspace, but that is at the time of registering item collections (only when the second one gets registered) and we 
-        // will have to throw exceptions at that time. If we do this check in mapping, we might throw error in a more consistent way (by adding it to error
-        // collection). Also if someone is just creating item collection, and not registering it with workspace (tools), doing it in mapping makes more sense
-        private static void CheckForDuplicateItems(
-            EdmItemCollection edmItemCollection, StoreItemCollection storeItemCollection, List<EdmSchemaError> errorCollection)
-        {
-            DebugCheck.NotNull(edmItemCollection);
-            DebugCheck.NotNull(storeItemCollection);
-            DebugCheck.NotNull(errorCollection);
-
-            foreach (var item in edmItemCollection)
-            {
-                if (storeItemCollection.Contains(item.Identity))
-                {
-                    errorCollection.Add(
-                        new EdmSchemaError(
-                            Strings.Mapping_ItemWithSameNameExistsBothInCSpaceAndSSpace(item.Identity),
-                            (int)StorageMappingErrorCode.ItemWithSameNameExistsBothInCSpaceAndSSpace, EdmSchemaErrorSeverity.Error));
-                }
-            }
-        }
-
-        /// <summary>
-        /// Computes a hash value for the container mapping specified by the names of the mapped containers.
-        /// </summary>
-        /// <param name="conceptualModelContainerName">The name of a container in the conceptual model.</param>
-        /// <param name="storeModelContainerName">The name of a container in the store model.</param>
-        /// <returns>A string that specifies the computed hash value.</returns>
-        public string ComputeMappingHashValue(
-            string conceptualModelContainerName,
-            string storeModelContainerName)
-        {
-            Check.NotEmpty(conceptualModelContainerName, "conceptualModelContainerName");
-            Check.NotEmpty(storeModelContainerName, "storeModelContainerName");
-
-            return MetadataMappingHasherVisitor.GetMappingClosureHash(
-                MappingVersion,
-                GetItems<StorageEntityContainerMapping>()
-                    .Single(
-                        m => m.EdmEntityContainer.Name == conceptualModelContainerName
-                             && m.StorageEntityContainer.Name == storeModelContainerName));
-        }
-
-        /// <summary>
-        /// Computes a hash value for the single container mapping in the collection.
-        /// </summary>
-        /// <returns>A string that specifies the computed hash value.</returns>
-        public string ComputeMappingHashValue()
-        {
-            return 
-                MetadataMappingHasherVisitor.GetMappingClosureHash(
-                    MappingVersion,
-                    GetItems<StorageEntityContainerMapping>().Single());
-        }
-
-        /// <summary>
-        /// Creates a dictionary of (extent, generated view) for a container mapping specified by
-        /// the names of the mapped containers.
-        /// </summary>
-        /// <param name="conceptualModelContainerName">The name of a container in the conceptual model.</param>
-        /// <param name="storeModelContainerName">The name of a container in the store model.</param>
-        /// <param name="errors">A list that accumulates potential errors.</param>
-        /// <returns>
-        /// A dictionary of (<see cref="EntitySetBase" />, <see cref="DbMappingView" />) that specifies the generated views.
-        /// </returns>
-        public Dictionary<EntitySetBase, DbMappingView> GenerateViews(
-            string conceptualModelContainerName,
-            string storeModelContainerName,
-            IList<EdmSchemaError> errors)
-        {
-            Check.NotEmpty(conceptualModelContainerName, "conceptualModelContainerName");
-            Check.NotEmpty(storeModelContainerName, "storeModelContainerName");
-            Check.NotNull(errors, "errors");
-
-            return GenerateViews(
-                GetItems<StorageEntityContainerMapping>()
-                    .Single(
-                        m => m.EdmEntityContainer.Name == conceptualModelContainerName
-                             && m.StorageEntityContainer.Name == storeModelContainerName),
-                errors);
-        }
-
-        /// <summary>
-        /// Creates a dictionary of (extent, generated view) for the single container mapping
-        /// in the collection.
-        /// </summary>
-        /// <param name="errors">A list that accumulates potential errors.</param>
-        /// <returns>
-        /// A dictionary of (<see cref="EntitySetBase" />, <see cref="DbMappingView" />) that specifies the generated views.
-        /// </returns>
-        public Dictionary<EntitySetBase, DbMappingView> GenerateViews(
-            IList<EdmSchemaError> errors)
-        {
-            Check.NotNull(errors, "errors");
-
-            return GenerateViews(
-                GetItems<StorageEntityContainerMapping>().Single(),
-                errors);
-        }
-
-        internal static Dictionary<EntitySetBase, DbMappingView> GenerateViews(
-            StorageEntityContainerMapping containerMapping, IList<EdmSchemaError> errors)
-        {
-            var views = new Dictionary<EntitySetBase, DbMappingView>();
-
-            if (!containerMapping.HasViews)
-            {
-                return views;
-            }
-
-            // If the entity container mapping has only query views, add a warning and return.
-            if (!containerMapping.HasMappingFragments())
-            {
-                Debug.Assert(
-                    2088 == (int)StorageMappingErrorCode.MappingAllQueryViewAtCompileTime,
-                    "Please change the ERRORCODE_MAPPINGALLQUERYVIEWATCOMPILETIME value as well.");
-
-                errors.Add(
-                    new EdmSchemaError(
-                        Strings.Mapping_AllQueryViewAtCompileTime(containerMapping.Identity),
-                        (int)StorageMappingErrorCode.MappingAllQueryViewAtCompileTime,
-                        EdmSchemaErrorSeverity.Warning));
-
-                return views;
-            }
-
-            var viewGenResults = ViewgenGatekeeper.GenerateViewsFromMapping(
-                containerMapping, new ConfigViewGenerator { GenerateEsql = true });
-
-            if (viewGenResults.HasErrors)
-            {
-                viewGenResults.Errors.Each(e => errors.Add(e));
-            }
-
-            foreach (var extentViewPair in viewGenResults.Views.KeyValuePairs)
-            {
-                // Multiple views are returned for an extent but the first view is 
-                // the only one that we will use for now. In the future, we might 
-                // start using the other views which are per type within an extent.
-                views.Add(extentViewPair.Key, new DbMappingView(extentViewPair.Value[0].eSQL));
-            }
-
-            return views;
-        }
-
-        /// <summary>
-        /// Factory method that creates a <see cref="StorageMappingItemCollection" />.
-        /// </summary>
-        /// <param name="edmItemCollection">
-        /// The edm metadata collection to map. Must not be <c>null</c>.
-        /// </param>
-        /// <param name="storeItemCollection">
-        /// The store metadata collection to map. Must not be <c>null</c>.
-        /// </param>
-        /// <param name="xmlReaders">
-        /// MSL artifacts to load. Must not be <c>null</c>.
-        /// </param>
-        /// <param name="filePaths">
-        /// Paths to MSL artifacts. Used in error messages. Can be <c>null</c> in which case
-        /// the base Uri of the XmlReader will be used as a path.
-        /// </param>
-        /// <param name="errors">
-        /// The collection of errors encountered while loading.
-        /// </param>
-        /// <returns>
-        /// <see cref="EdmItemCollection" /> instance if no errors encountered. Otherwise <c>null</c>.
-        /// </returns>
-        public static StorageMappingItemCollection Create(
-            EdmItemCollection edmItemCollection,
-            StoreItemCollection storeItemCollection,
-            IEnumerable<XmlReader> xmlReaders,
-            IList<string> filePaths,
-            out IList<EdmSchemaError> errors)
-        {
-            Check.NotNull(edmItemCollection, "edmItemCollection");
-            Check.NotNull(storeItemCollection, "storeItemCollection");
-            Check.NotNull(xmlReaders, "xmlReaders");
-            EntityUtil.CheckArgumentContainsNull(ref xmlReaders, "xmlReaders");
-            // filePaths is allowed to be null
-
-            var storageMappingItemCollection
-                = new StorageMappingItemCollection(edmItemCollection, storeItemCollection, xmlReaders, filePaths, out errors);
-
-            return errors != null && errors.Count > 0 ? null : storageMappingItemCollection;
-        }
-    }
-}
->>>>>>> b1a13653
+}