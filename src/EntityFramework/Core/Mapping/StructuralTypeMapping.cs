--- conflicted
+++ resolved
@@ -1,4 +1,3 @@
-<<<<<<< HEAD
 // Copyright (c) Microsoft Open Technologies, Inc. All rights reserved. See License.txt in the project root for license information.
 
 namespace System.Data.Entity.Core.Mapping
@@ -44,20 +43,4 @@
         /// <param name="propertyMapping">The property mapping condition to be removed.</param>
         public abstract void RemoveCondition(ConditionPropertyMapping condition);
     }
-}
-=======
-// Copyright (c) Microsoft Open Technologies, Inc. All rights reserved. See License.txt in the project root for license information.
-
-namespace System.Data.Entity.Core.Mapping
-{
-    using System.Collections.ObjectModel;
-
-    internal abstract class StructuralTypeMapping
-    {
-        public abstract ReadOnlyCollection<StoragePropertyMapping> Properties { get; }
-
-        internal abstract void AddProperty(StoragePropertyMapping propertyMapping);
-        internal abstract void RemoveProperty(StoragePropertyMapping propertyMapping);
-    }
-}
->>>>>>> b1a13653
+}