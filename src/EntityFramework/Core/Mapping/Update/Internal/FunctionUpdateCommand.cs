<<<<<<< HEAD
// Copyright (c) Microsoft Open Technologies, Inc. All rights reserved. See License.txt in the project root for license information.

namespace System.Data.Entity.Core.Mapping.Update.Internal
{
    using System.Collections.Generic;
    using System.Collections.ObjectModel;
    using System.Data.Common;
    using System.Data.Entity.Core.Common;
    using System.Data.Entity.Core.Common.Utils;
    using System.Data.Entity.Core.Metadata.Edm;
    using System.Data.Entity.Core.Objects;
    using System.Data.Entity.Internal;
    using System.Data.Entity.Resources;
    using System.Data.Entity.Spatial;
    using System.Data.Entity.Utilities;
    using System.Diagnostics;
    using System.Diagnostics.CodeAnalysis;
    using System.Globalization;
    using System.Linq;
    using System.Threading;
    using System.Threading.Tasks;
    using IEntityStateEntry = System.Data.Entity.Core.IEntityStateEntry;

    /// <summary>
    /// Aggregates information about a modification command delegated to a store function.
    /// </summary>
    [SuppressMessage("Microsoft.Design", "CA1001:TypesThatOwnDisposableFieldsShouldBeDisposable")]
    internal class FunctionUpdateCommand : UpdateCommand
    {
        #region Constructors

        /// <summary>
        /// Initialize a new function command. Initializes the command object.
        /// </summary>
        /// <param name="functionMapping"> Function mapping metadata </param>
        /// <param name="translator"> Translator </param>
        /// <param name="stateEntries"> State entries handled by this operation. </param>
        /// <param name="stateEntry"> 'Root' state entry being handled by this function. </param>
        internal FunctionUpdateCommand(
            ModificationFunctionMapping functionMapping,
            UpdateTranslator translator,
            ReadOnlyCollection<IEntityStateEntry> stateEntries,
            ExtractedStateEntry stateEntry)
            : this(translator, stateEntries, stateEntry,
                translator.GenerateCommandDefinition(functionMapping).CreateCommand())
        {
            DebugCheck.NotNull(functionMapping);
            DebugCheck.NotNull(translator);
            DebugCheck.NotNull(stateEntries);
        }

        protected FunctionUpdateCommand(
            UpdateTranslator translator,
            ReadOnlyCollection<IEntityStateEntry> stateEntries,
            ExtractedStateEntry stateEntry,
            DbCommand dbCommand)
            : base(translator, stateEntry.Original, stateEntry.Current)
        {
            // populate the main state entry for error reporting
            _stateEntries = stateEntries;

            _dbCommand = new InterceptableDbCommand(dbCommand, translator.InterceptionContext);
        }

        #endregion

        #region Fields

        private readonly ReadOnlyCollection<IEntityStateEntry> _stateEntries;

        /// <summary>
        /// Gets the store command wrapped by this command.
        /// </summary>
        private readonly DbCommand _dbCommand;

        /// <summary>
        /// Gets map from identifiers (key component proxies) to parameters holding the actual
        /// key values. Supports propagation of identifier values (fixup for server-gen keys)
        /// </summary>
        private List<KeyValuePair<int, DbParameter>> _inputIdentifiers;

        /// <summary>
        /// Gets map from identifiers (key component proxies) to column names producing the actual
        /// key values. Supports propagation of identifier values (fixup for server-gen keys)
        /// </summary>
        private Dictionary<int, string> _outputIdentifiers;

        /// <summary>
        /// Gets a reference to the rows affected output parameter for the stored procedure. May be null.
        /// </summary>
        private DbParameter _rowsAffectedParameter;

        #endregion

        #region Properties

        /// <summary>
        /// Pairs for column names and propagator results (so that we can associate reader results with
        /// the source records for server generated values).
        /// </summary>
        protected virtual List<KeyValuePair<string, PropagatorResult>> ResultColumns { get; set; }

        internal override IEnumerable<int> InputIdentifiers
        {
            get
            {
                if (null == _inputIdentifiers)
                {
                    yield break;
                }
                else
                {
                    foreach (var inputIdentifier in _inputIdentifiers)
                    {
                        yield return inputIdentifier.Key;
                    }
                }
            }
        }

        internal override IEnumerable<int> OutputIdentifiers
        {
            get
            {
                if (null == _outputIdentifiers)
                {
                    return Enumerable.Empty<int>();
                }
                return _outputIdentifiers.Keys;
            }
        }

        internal override UpdateCommandKind Kind
        {
            get { return UpdateCommandKind.Function; }
        }

        #endregion

        #region Methods

        /// <summary>
        /// Gets state entries contributing to this function. Supports error reporting.
        /// </summary>
        internal override IList<IEntityStateEntry> GetStateEntries(UpdateTranslator translator)
        {
            return _stateEntries;
        }

        // Adds and register a DbParameter to the current command.
        internal void SetParameterValue(
            PropagatorResult result,
            ModificationFunctionParameterBinding parameterBinding, UpdateTranslator translator)
        {
            // retrieve DbParameter
            var parameter = _dbCommand.Parameters[parameterBinding.Parameter.Name];
            var parameterType = parameterBinding.Parameter.TypeUsage;
            var parameterValue = translator.KeyManager.GetPrincipalValue(result);
            translator.SetParameterValue(parameter, parameterType, parameterValue);

            // if the parameter corresponds to an identifier (key component), remember this fact in case
            // it's important for dependency ordering (e.g., output the identifier before creating it)
            var identifier = result.Identifier;
            if (PropagatorResult.NullIdentifier != identifier)
            {
                const int initialSize = 2; // expect on average less than two input identifiers per command
                if (null == _inputIdentifiers)
                {
                    _inputIdentifiers = new List<KeyValuePair<int, DbParameter>>(initialSize);
                }
                foreach (var principal in translator.KeyManager.GetPrincipals(identifier))
                {
                    _inputIdentifiers.Add(new KeyValuePair<int, DbParameter>(principal, parameter));
                }
            }
        }

        // Adds and registers a DbParameter taking the number of rows affected
        internal void RegisterRowsAffectedParameter(FunctionParameter rowsAffectedParameter)
        {
            if (null != rowsAffectedParameter)
            {
                Debug.Assert(
                    rowsAffectedParameter.Mode == ParameterMode.Out || rowsAffectedParameter.Mode == ParameterMode.InOut,
                    "when loading mapping metadata, we check that the parameter is an out parameter");
                _rowsAffectedParameter = _dbCommand.Parameters[rowsAffectedParameter.Name];
            }
        }

        // Adds a result column binding from a column name (from the result set for the function) to
        // a propagator result (which contains the context necessary to back-propagate the result).
        // If the result is an identifier, binds the 
        internal void AddResultColumn(UpdateTranslator translator, String columnName, PropagatorResult result)
        {
            const int initializeSize = 2; // expect on average less than two result columns per command
            if (null == ResultColumns)
            {
                ResultColumns = new List<KeyValuePair<string, PropagatorResult>>(initializeSize);
            }
            ResultColumns.Add(new KeyValuePair<string, PropagatorResult>(columnName, result));

            var identifier = result.Identifier;
            if (PropagatorResult.NullIdentifier != identifier)
            {
                if (translator.KeyManager.HasPrincipals(identifier))
                {
                    throw new InvalidOperationException(Strings.Update_GeneratedDependent(columnName));
                }

                // register output identifier to enable fix-up and dependency tracking
                AddOutputIdentifier(columnName, identifier);
            }
        }

        // Indicate that a column in the command result set (specified by 'columnName') produces the
        // value for a key component (specified by 'identifier')
        private void AddOutputIdentifier(String columnName, int identifier)
        {
            const int initialSize = 2; // expect on average less than two identifier output per command
            if (null == _outputIdentifiers)
            {
                _outputIdentifiers = new Dictionary<int, string>(initialSize);
            }
            _outputIdentifiers[identifier] = columnName;
        }

        /// <summary>
        /// Sets all identifier input values (to support propagation of identifier values across relationship
        /// boundaries).
        /// </summary>
        /// <param name="identifierValues"> Input values to set. </param>
        internal virtual void SetInputIdentifiers(Dictionary<int, object> identifierValues)
        {
            if (null != _inputIdentifiers)
            {
                foreach (var inputIdentifier in _inputIdentifiers)
                {
                    object value;
                    if (identifierValues.TryGetValue(inputIdentifier.Key, out value))
                    {
                        // set the actual value for the identifier if it has been produced by some
                        // other command
                        inputIdentifier.Value.Value = value;
                    }
                }
            }
        }

        /// <summary>
        /// See comments in <see cref="UpdateCommand" />.
        /// </summary>
        internal override long Execute(
            Dictionary<int, object> identifierValues,
            List<KeyValuePair<PropagatorResult, object>> generatedValues)
        {
            var connection = Translator.Connection;
            // configure command to use the connection and transaction for this session
            _dbCommand.Transaction = ((null == connection.CurrentTransaction)
                                          ? null
                                          : connection.CurrentTransaction.StoreTransaction);
            _dbCommand.Connection = connection.StoreConnection;
            if (Translator.CommandTimeout.HasValue)
            {
                _dbCommand.CommandTimeout = Translator.CommandTimeout.Value;
            }

            SetInputIdentifiers(identifierValues);

            // Execute the query
            long rowsAffected;
            if (null != ResultColumns)
            {
                // If there are result columns, read the server gen results
                rowsAffected = 0;
                var members = TypeHelpers.GetAllStructuralMembers(CurrentValues.StructuralType);
                using (var reader = _dbCommand.ExecuteReader(CommandBehavior.SequentialAccess))
                {
                    // Retrieve only the first row from the first result set
                    if (reader.Read())
                    {
                        rowsAffected++;

                        foreach (var resultColumn in ResultColumns
                            .Select(r => new KeyValuePair<int, PropagatorResult>(GetColumnOrdinal(Translator, reader, r.Key), r.Value))
                            .OrderBy(r => r.Key)) // order by column ordinal to avoid breaking SequentialAccess readers
                        {
                            var columnOrdinal = resultColumn.Key;

                            if (columnOrdinal == -1)
                            {
                                break; // nullable reader; short-circuit
                            }

                            var columnType = members[resultColumn.Value.RecordOrdinal].TypeUsage;
                            object value;

                            if (Helper.IsSpatialType(columnType)
                                && !reader.IsDBNull(columnOrdinal))
                            {
                                value = SpatialHelpers.GetSpatialValue(Translator.MetadataWorkspace, reader, columnType, columnOrdinal);
                            }
                            else
                            {
                                value = reader.GetValue(columnOrdinal);
                            }

                            // register for back-propagation
                            var result = resultColumn.Value;
                            generatedValues.Add(new KeyValuePair<PropagatorResult, object>(result, value));

                            // register identifier if it exists
                            var identifier = result.Identifier;
                            if (PropagatorResult.NullIdentifier != identifier)
                            {
                                identifierValues.Add(identifier, value);
                            }
                        }
                    }

                    // Consume the current reader (and subsequent result sets) so that any errors
                    // executing the function can be intercepted
                    CommandHelper.ConsumeReader(reader);
                }
            }
            else
            {
                rowsAffected = _dbCommand.ExecuteNonQuery();
            }

            return GetRowsAffected(rowsAffected, Translator);
        }

#if !NET40

        /// <summary>
        /// See comments in <see cref="UpdateCommand" />.
        /// </summary>
        internal override async Task<long> ExecuteAsync(
            Dictionary<int, object> identifierValues,
            List<KeyValuePair<PropagatorResult, object>> generatedValues, CancellationToken cancellationToken)
        {
            var connection = Translator.Connection;
            // configure command to use the connection and transaction for this session
            _dbCommand.Transaction = ((null == connection.CurrentTransaction)
                                          ? null
                                          : connection.CurrentTransaction.StoreTransaction);
            _dbCommand.Connection = connection.StoreConnection;
            if (Translator.CommandTimeout.HasValue)
            {
                _dbCommand.CommandTimeout = Translator.CommandTimeout.Value;
            }

            SetInputIdentifiers(identifierValues);

            // Execute the query
            long rowsAffected;
            if (null != ResultColumns)
            {
                // If there are result columns, read the server gen results
                rowsAffected = 0;
                var members = TypeHelpers.GetAllStructuralMembers(CurrentValues.StructuralType);
                using (
                    var reader =
                        await
                        _dbCommand.ExecuteReaderAsync(CommandBehavior.SequentialAccess, cancellationToken).ConfigureAwait(
                            continueOnCapturedContext: false))
                {
                    // Retrieve only the first row from the first result set
                    if (await reader.ReadAsync(cancellationToken).ConfigureAwait(continueOnCapturedContext: false))
                    {
                        rowsAffected++;

                        foreach (var resultColumn in ResultColumns
                            .Select(r => new KeyValuePair<int, PropagatorResult>(GetColumnOrdinal(Translator, reader, r.Key), r.Value))
                            .OrderBy(r => r.Key)) // order by column ordinal to avoid breaking SequentialAccess readers
                        {
                            var columnOrdinal = resultColumn.Key;
                            var columnType = members[resultColumn.Value.RecordOrdinal].TypeUsage;
                            object value;

                            if (Helper.IsSpatialType(columnType)
                                &&
                                !await
                                 reader.IsDBNullAsync(columnOrdinal, cancellationToken).ConfigureAwait(continueOnCapturedContext: false))
                            {
                                value =
                                    await
                                    SpatialHelpers.GetSpatialValueAsync(
                                        Translator.MetadataWorkspace, reader, columnType, columnOrdinal, cancellationToken).ConfigureAwait(
                                            continueOnCapturedContext: false);
                            }
                            else
                            {
                                value =
                                    await
                                    reader.GetFieldValueAsync<object>(columnOrdinal, cancellationToken).ConfigureAwait(
                                        continueOnCapturedContext: false);
                            }

                            // register for back-propagation
                            var result = resultColumn.Value;
                            generatedValues.Add(new KeyValuePair<PropagatorResult, object>(result, value));

                            // register identifier if it exists
                            var identifier = result.Identifier;
                            if (PropagatorResult.NullIdentifier != identifier)
                            {
                                identifierValues.Add(identifier, value);
                            }
                        }
                    }

                    // Consume the current reader (and subsequent result sets) so that any errors
                    // executing the function can be intercepted
                    await CommandHelper.ConsumeReaderAsync(reader, cancellationToken).ConfigureAwait(continueOnCapturedContext: false);
                }
            }
            else
            {
                rowsAffected = await _dbCommand.ExecuteNonQueryAsync(cancellationToken).ConfigureAwait(continueOnCapturedContext: false);
            }

            return GetRowsAffected(rowsAffected, Translator);
        }

#endif

        protected virtual long GetRowsAffected(long rowsAffected, UpdateTranslator translator)
        {
            // if an explicit rows affected parameter exists, use this value instead
            if (null != _rowsAffectedParameter)
            {
                // by design, negative row counts indicate failure iff. an explicit rows
                // affected parameter is used
                if (DBNull.Value.Equals(_rowsAffectedParameter.Value))
                {
                    rowsAffected = 0;
                }
                else
                {
                    try
                    {
                        rowsAffected = Convert.ToInt64(_rowsAffectedParameter.Value, CultureInfo.InvariantCulture);
                    }
                    catch (Exception e)
                    {
                        if (e.RequiresContext())
                        {
                            // wrap the exception
                            throw new UpdateException(
                                Strings.Update_UnableToConvertRowsAffectedParameter(
                                    _rowsAffectedParameter.ParameterName, typeof(Int64).FullName),
                                e, GetStateEntries(translator).Cast<ObjectStateEntry>().Distinct());
                        }
                        throw;
                    }
                }
            }

            return rowsAffected;
        }

        private int GetColumnOrdinal(UpdateTranslator translator, DbDataReader reader, string columnName)
        {
            int columnOrdinal;
            try
            {
                columnOrdinal = reader.GetOrdinal(columnName);
            }
            catch (IndexOutOfRangeException)
            {
                throw new UpdateException(
                    Strings.Update_MissingResultColumn(columnName), null, GetStateEntries(translator).Cast<ObjectStateEntry>().Distinct());
            }
            return columnOrdinal;
        }

        /// <summary>
        /// Gets modification operator corresponding to the given entity state.
        /// </summary>
        private static ModificationOperator GetModificationOperator(EntityState state)
        {
            switch (state)
            {
                case EntityState.Modified:
                case EntityState.Unchanged:
                    // unchanged entities correspond to updates (consider the case where
                    // the entity is not being modified but a collocated relationship is)
                    return ModificationOperator.Update;

                case EntityState.Added:
                    return ModificationOperator.Insert;

                case EntityState.Deleted:
                    return ModificationOperator.Delete;

                default:
                    Debug.Fail("unexpected entity state " + state);
                    return default(ModificationOperator);
            }
        }

        internal override int CompareToType(UpdateCommand otherCommand)
        {
            Debug.Assert(!ReferenceEquals(this, otherCommand), "caller should ensure other command is different");

            var other = (FunctionUpdateCommand)otherCommand;

            // first state entry is the 'main' state entry for the command (see ctor)
            var thisParent = _stateEntries[0];
            var otherParent = other._stateEntries[0];

            // order by operator
            var result = (int)GetModificationOperator(thisParent.State) -
                         (int)GetModificationOperator(otherParent.State);
            if (0 != result)
            {
                return result;
            }

            // order by entity set
            result = StringComparer.Ordinal.Compare(thisParent.EntitySet.Name, otherParent.EntitySet.Name);
            if (0 != result)
            {
                return result;
            }
            result = StringComparer.Ordinal.Compare(thisParent.EntitySet.EntityContainer.Name, otherParent.EntitySet.EntityContainer.Name);
            if (0 != result)
            {
                return result;
            }

            // order by key values
            var thisInputIdentifierCount = (null == _inputIdentifiers ? 0 : _inputIdentifiers.Count);
            var otherInputIdentifierCount = (null == other._inputIdentifiers ? 0 : other._inputIdentifiers.Count);
            result = thisInputIdentifierCount - otherInputIdentifierCount;
            if (0 != result)
            {
                return result;
            }
            for (var i = 0; i < thisInputIdentifierCount; i++)
            {
                var thisParameter = _inputIdentifiers[i].Value;
                var otherParameter = other._inputIdentifiers[i].Value;
                result = ByValueComparer.Default.Compare(thisParameter.Value, otherParameter.Value);
                if (0 != result)
                {
                    return result;
                }
            }

            // If the result is still zero, it means key values are all the same. Switch to synthetic identifiers
            // to differentiate.
            for (var i = 0; i < thisInputIdentifierCount; i++)
            {
                var thisIdentifier = _inputIdentifiers[i].Key;
                var otherIdentifier = other._inputIdentifiers[i].Key;
                result = thisIdentifier - otherIdentifier;
                if (0 != result)
                {
                    return result;
                }
            }

            return result;
        }

        #endregion
    }
}
=======
// Copyright (c) Microsoft Open Technologies, Inc. All rights reserved. See License.txt in the project root for license information.

namespace System.Data.Entity.Core.Mapping.Update.Internal
{
    using System.Collections.Generic;
    using System.Collections.ObjectModel;
    using System.Data.Common;
    using System.Data.Entity.Core.Common;
    using System.Data.Entity.Core.Common.Utils;
    using System.Data.Entity.Core.Metadata.Edm;
    using System.Data.Entity.Core.Objects;
    using System.Data.Entity.Internal;
    using System.Data.Entity.Resources;
    using System.Data.Entity.Spatial;
    using System.Data.Entity.Utilities;
    using System.Diagnostics;
    using System.Diagnostics.CodeAnalysis;
    using System.Globalization;
    using System.Linq;
    using System.Threading;
    using System.Threading.Tasks;
    using IEntityStateEntry = System.Data.Entity.Core.IEntityStateEntry;

    /// <summary>
    /// Aggregates information about a modification command delegated to a store function.
    /// </summary>
    [SuppressMessage("Microsoft.Design", "CA1001:TypesThatOwnDisposableFieldsShouldBeDisposable")]
    internal class FunctionUpdateCommand : UpdateCommand
    {
        #region Constructors

        /// <summary>
        /// Initialize a new function command. Initializes the command object.
        /// </summary>
        /// <param name="functionMapping"> Function mapping metadata </param>
        /// <param name="translator"> Translator </param>
        /// <param name="stateEntries"> State entries handled by this operation. </param>
        /// <param name="stateEntry"> 'Root' state entry being handled by this function. </param>
        internal FunctionUpdateCommand(
            StorageModificationFunctionMapping functionMapping,
            UpdateTranslator translator,
            ReadOnlyCollection<IEntityStateEntry> stateEntries,
            ExtractedStateEntry stateEntry)
            : this(translator, stateEntries, stateEntry,
                translator.GenerateCommandDefinition(functionMapping).CreateCommand())
        {
            DebugCheck.NotNull(functionMapping);
            DebugCheck.NotNull(translator);
            DebugCheck.NotNull(stateEntries);
        }

        protected FunctionUpdateCommand(
            UpdateTranslator translator,
            ReadOnlyCollection<IEntityStateEntry> stateEntries,
            ExtractedStateEntry stateEntry,
            DbCommand dbCommand)
            : base(translator, stateEntry.Original, stateEntry.Current)
        {
            // populate the main state entry for error reporting
            _stateEntries = stateEntries;

            _dbCommand = new InterceptableDbCommand(dbCommand, translator.InterceptionContext);
        }

        #endregion

        #region Fields

        private readonly ReadOnlyCollection<IEntityStateEntry> _stateEntries;

        /// <summary>
        /// Gets the store command wrapped by this command.
        /// </summary>
        private readonly DbCommand _dbCommand;

        /// <summary>
        /// Gets map from identifiers (key component proxies) to parameters holding the actual
        /// key values. Supports propagation of identifier values (fixup for server-gen keys)
        /// </summary>
        private List<KeyValuePair<int, DbParameter>> _inputIdentifiers;

        /// <summary>
        /// Gets map from identifiers (key component proxies) to column names producing the actual
        /// key values. Supports propagation of identifier values (fixup for server-gen keys)
        /// </summary>
        private Dictionary<int, string> _outputIdentifiers;

        /// <summary>
        /// Gets a reference to the rows affected output parameter for the stored procedure. May be null.
        /// </summary>
        private DbParameter _rowsAffectedParameter;

        #endregion

        #region Properties

        /// <summary>
        /// Pairs for column names and propagator results (so that we can associate reader results with
        /// the source records for server generated values).
        /// </summary>
        protected virtual List<KeyValuePair<string, PropagatorResult>> ResultColumns { get; set; }

        internal override IEnumerable<int> InputIdentifiers
        {
            get
            {
                if (null == _inputIdentifiers)
                {
                    yield break;
                }
                else
                {
                    foreach (var inputIdentifier in _inputIdentifiers)
                    {
                        yield return inputIdentifier.Key;
                    }
                }
            }
        }

        internal override IEnumerable<int> OutputIdentifiers
        {
            get
            {
                if (null == _outputIdentifiers)
                {
                    return Enumerable.Empty<int>();
                }
                return _outputIdentifiers.Keys;
            }
        }

        internal override UpdateCommandKind Kind
        {
            get { return UpdateCommandKind.Function; }
        }

        #endregion

        #region Methods

        /// <summary>
        /// Gets state entries contributing to this function. Supports error reporting.
        /// </summary>
        internal override IList<IEntityStateEntry> GetStateEntries(UpdateTranslator translator)
        {
            return _stateEntries;
        }

        // Adds and register a DbParameter to the current command.
        internal void SetParameterValue(
            PropagatorResult result,
            StorageModificationFunctionParameterBinding parameterBinding, UpdateTranslator translator)
        {
            // retrieve DbParameter
            var parameter = _dbCommand.Parameters[parameterBinding.Parameter.Name];
            var parameterType = parameterBinding.Parameter.TypeUsage;
            var parameterValue = translator.KeyManager.GetPrincipalValue(result);
            translator.SetParameterValue(parameter, parameterType, parameterValue);

            // if the parameter corresponds to an identifier (key component), remember this fact in case
            // it's important for dependency ordering (e.g., output the identifier before creating it)
            var identifier = result.Identifier;
            if (PropagatorResult.NullIdentifier != identifier)
            {
                const int initialSize = 2; // expect on average less than two input identifiers per command
                if (null == _inputIdentifiers)
                {
                    _inputIdentifiers = new List<KeyValuePair<int, DbParameter>>(initialSize);
                }
                foreach (var principal in translator.KeyManager.GetPrincipals(identifier))
                {
                    _inputIdentifiers.Add(new KeyValuePair<int, DbParameter>(principal, parameter));
                }
            }
        }

        // Adds and registers a DbParameter taking the number of rows affected
        internal void RegisterRowsAffectedParameter(FunctionParameter rowsAffectedParameter)
        {
            if (null != rowsAffectedParameter)
            {
                Debug.Assert(
                    rowsAffectedParameter.Mode == ParameterMode.Out || rowsAffectedParameter.Mode == ParameterMode.InOut,
                    "when loading mapping metadata, we check that the parameter is an out parameter");
                _rowsAffectedParameter = _dbCommand.Parameters[rowsAffectedParameter.Name];
            }
        }

        // Adds a result column binding from a column name (from the result set for the function) to
        // a propagator result (which contains the context necessary to back-propagate the result).
        // If the result is an identifier, binds the 
        internal void AddResultColumn(UpdateTranslator translator, String columnName, PropagatorResult result)
        {
            const int initializeSize = 2; // expect on average less than two result columns per command
            if (null == ResultColumns)
            {
                ResultColumns = new List<KeyValuePair<string, PropagatorResult>>(initializeSize);
            }
            ResultColumns.Add(new KeyValuePair<string, PropagatorResult>(columnName, result));

            var identifier = result.Identifier;
            if (PropagatorResult.NullIdentifier != identifier)
            {
                if (translator.KeyManager.HasPrincipals(identifier))
                {
                    throw new InvalidOperationException(Strings.Update_GeneratedDependent(columnName));
                }

                // register output identifier to enable fix-up and dependency tracking
                AddOutputIdentifier(columnName, identifier);
            }
        }

        // Indicate that a column in the command result set (specified by 'columnName') produces the
        // value for a key component (specified by 'identifier')
        private void AddOutputIdentifier(String columnName, int identifier)
        {
            const int initialSize = 2; // expect on average less than two identifier output per command
            if (null == _outputIdentifiers)
            {
                _outputIdentifiers = new Dictionary<int, string>(initialSize);
            }
            _outputIdentifiers[identifier] = columnName;
        }

        /// <summary>
        /// Sets all identifier input values (to support propagation of identifier values across relationship
        /// boundaries).
        /// </summary>
        /// <param name="identifierValues"> Input values to set. </param>
        internal virtual void SetInputIdentifiers(Dictionary<int, object> identifierValues)
        {
            if (null != _inputIdentifiers)
            {
                foreach (var inputIdentifier in _inputIdentifiers)
                {
                    object value;
                    if (identifierValues.TryGetValue(inputIdentifier.Key, out value))
                    {
                        // set the actual value for the identifier if it has been produced by some
                        // other command
                        inputIdentifier.Value.Value = value;
                    }
                }
            }
        }

        /// <summary>
        /// See comments in <see cref="UpdateCommand" />.
        /// </summary>
        internal override long Execute(
            Dictionary<int, object> identifierValues,
            List<KeyValuePair<PropagatorResult, object>> generatedValues)
        {
            var connection = Translator.Connection;
            // configure command to use the connection and transaction for this session
            _dbCommand.Transaction = ((null == connection.CurrentTransaction)
                                          ? null
                                          : connection.CurrentTransaction.StoreTransaction);
            _dbCommand.Connection = connection.StoreConnection;
            if (Translator.CommandTimeout.HasValue)
            {
                _dbCommand.CommandTimeout = Translator.CommandTimeout.Value;
            }

            SetInputIdentifiers(identifierValues);

            // Execute the query
            long rowsAffected;
            if (null != ResultColumns)
            {
                // If there are result columns, read the server gen results
                rowsAffected = 0;
                var members = TypeHelpers.GetAllStructuralMembers(CurrentValues.StructuralType);
                using (var reader = _dbCommand.ExecuteReader(CommandBehavior.SequentialAccess))
                {
                    // Retrieve only the first row from the first result set
                    if (reader.Read())
                    {
                        rowsAffected++;

                        foreach (var resultColumn in ResultColumns
                            .Select(r => new KeyValuePair<int, PropagatorResult>(GetColumnOrdinal(Translator, reader, r.Key), r.Value))
                            .OrderBy(r => r.Key)) // order by column ordinal to avoid breaking SequentialAccess readers
                        {
                            var columnOrdinal = resultColumn.Key;

                            if (columnOrdinal == -1)
                            {
                                break; // nullable reader; short-circuit
                            }

                            var columnType = members[resultColumn.Value.RecordOrdinal].TypeUsage;
                            object value;

                            if (Helper.IsSpatialType(columnType)
                                && !reader.IsDBNull(columnOrdinal))
                            {
                                value = SpatialHelpers.GetSpatialValue(Translator.MetadataWorkspace, reader, columnType, columnOrdinal);
                            }
                            else
                            {
                                value = reader.GetValue(columnOrdinal);
                            }

                            // register for back-propagation
                            var result = resultColumn.Value;
                            generatedValues.Add(new KeyValuePair<PropagatorResult, object>(result, value));

                            // register identifier if it exists
                            var identifier = result.Identifier;
                            if (PropagatorResult.NullIdentifier != identifier)
                            {
                                identifierValues.Add(identifier, value);
                            }
                        }
                    }

                    // Consume the current reader (and subsequent result sets) so that any errors
                    // executing the function can be intercepted
                    CommandHelper.ConsumeReader(reader);
                }
            }
            else
            {
                rowsAffected = _dbCommand.ExecuteNonQuery();
            }

            return GetRowsAffected(rowsAffected, Translator);
        }

#if !NET40

        /// <summary>
        /// See comments in <see cref="UpdateCommand" />.
        /// </summary>
        internal override async Task<long> ExecuteAsync(
            Dictionary<int, object> identifierValues,
            List<KeyValuePair<PropagatorResult, object>> generatedValues, CancellationToken cancellationToken)
        {
            var connection = Translator.Connection;
            // configure command to use the connection and transaction for this session
            _dbCommand.Transaction = ((null == connection.CurrentTransaction)
                                          ? null
                                          : connection.CurrentTransaction.StoreTransaction);
            _dbCommand.Connection = connection.StoreConnection;
            if (Translator.CommandTimeout.HasValue)
            {
                _dbCommand.CommandTimeout = Translator.CommandTimeout.Value;
            }

            SetInputIdentifiers(identifierValues);

            // Execute the query
            long rowsAffected;
            if (null != ResultColumns)
            {
                // If there are result columns, read the server gen results
                rowsAffected = 0;
                var members = TypeHelpers.GetAllStructuralMembers(CurrentValues.StructuralType);
                using (
                    var reader =
                        await
                        _dbCommand.ExecuteReaderAsync(CommandBehavior.SequentialAccess, cancellationToken).ConfigureAwait(
                            continueOnCapturedContext: false))
                {
                    // Retrieve only the first row from the first result set
                    if (await reader.ReadAsync(cancellationToken).ConfigureAwait(continueOnCapturedContext: false))
                    {
                        rowsAffected++;

                        foreach (var resultColumn in ResultColumns
                            .Select(r => new KeyValuePair<int, PropagatorResult>(GetColumnOrdinal(Translator, reader, r.Key), r.Value))
                            .OrderBy(r => r.Key)) // order by column ordinal to avoid breaking SequentialAccess readers
                        {
                            var columnOrdinal = resultColumn.Key;
                            var columnType = members[resultColumn.Value.RecordOrdinal].TypeUsage;
                            object value;

                            if (Helper.IsSpatialType(columnType)
                                &&
                                !await
                                 reader.IsDBNullAsync(columnOrdinal, cancellationToken).ConfigureAwait(continueOnCapturedContext: false))
                            {
                                value =
                                    await
                                    SpatialHelpers.GetSpatialValueAsync(
                                        Translator.MetadataWorkspace, reader, columnType, columnOrdinal, cancellationToken).ConfigureAwait(
                                            continueOnCapturedContext: false);
                            }
                            else
                            {
                                value =
                                    await
                                    reader.GetFieldValueAsync<object>(columnOrdinal, cancellationToken).ConfigureAwait(
                                        continueOnCapturedContext: false);
                            }

                            // register for back-propagation
                            var result = resultColumn.Value;
                            generatedValues.Add(new KeyValuePair<PropagatorResult, object>(result, value));

                            // register identifier if it exists
                            var identifier = result.Identifier;
                            if (PropagatorResult.NullIdentifier != identifier)
                            {
                                identifierValues.Add(identifier, value);
                            }
                        }
                    }

                    // Consume the current reader (and subsequent result sets) so that any errors
                    // executing the function can be intercepted
                    await CommandHelper.ConsumeReaderAsync(reader, cancellationToken).ConfigureAwait(continueOnCapturedContext: false);
                }
            }
            else
            {
                rowsAffected = await _dbCommand.ExecuteNonQueryAsync(cancellationToken).ConfigureAwait(continueOnCapturedContext: false);
            }

            return GetRowsAffected(rowsAffected, Translator);
        }

#endif

        protected virtual long GetRowsAffected(long rowsAffected, UpdateTranslator translator)
        {
            // if an explicit rows affected parameter exists, use this value instead
            if (null != _rowsAffectedParameter)
            {
                // by design, negative row counts indicate failure iff. an explicit rows
                // affected parameter is used
                if (DBNull.Value.Equals(_rowsAffectedParameter.Value))
                {
                    rowsAffected = 0;
                }
                else
                {
                    try
                    {
                        rowsAffected = Convert.ToInt64(_rowsAffectedParameter.Value, CultureInfo.InvariantCulture);
                    }
                    catch (Exception e)
                    {
                        if (e.RequiresContext())
                        {
                            // wrap the exception
                            throw new UpdateException(
                                Strings.Update_UnableToConvertRowsAffectedParameter(
                                    _rowsAffectedParameter.ParameterName, typeof(Int64).FullName),
                                e, GetStateEntries(translator).Cast<ObjectStateEntry>().Distinct());
                        }
                        throw;
                    }
                }
            }

            return rowsAffected;
        }

        private int GetColumnOrdinal(UpdateTranslator translator, DbDataReader reader, string columnName)
        {
            int columnOrdinal;
            try
            {
                columnOrdinal = reader.GetOrdinal(columnName);
            }
            catch (IndexOutOfRangeException)
            {
                throw new UpdateException(
                    Strings.Update_MissingResultColumn(columnName), null, GetStateEntries(translator).Cast<ObjectStateEntry>().Distinct());
            }
            return columnOrdinal;
        }

        /// <summary>
        /// Gets modification operator corresponding to the given entity state.
        /// </summary>
        private static ModificationOperator GetModificationOperator(EntityState state)
        {
            switch (state)
            {
                case EntityState.Modified:
                case EntityState.Unchanged:
                    // unchanged entities correspond to updates (consider the case where
                    // the entity is not being modified but a collocated relationship is)
                    return ModificationOperator.Update;

                case EntityState.Added:
                    return ModificationOperator.Insert;

                case EntityState.Deleted:
                    return ModificationOperator.Delete;

                default:
                    Debug.Fail("unexpected entity state " + state);
                    return default(ModificationOperator);
            }
        }

        internal override int CompareToType(UpdateCommand otherCommand)
        {
            Debug.Assert(!ReferenceEquals(this, otherCommand), "caller should ensure other command is different");

            var other = (FunctionUpdateCommand)otherCommand;

            // first state entry is the 'main' state entry for the command (see ctor)
            var thisParent = _stateEntries[0];
            var otherParent = other._stateEntries[0];

            // order by operator
            var result = (int)GetModificationOperator(thisParent.State) -
                         (int)GetModificationOperator(otherParent.State);
            if (0 != result)
            {
                return result;
            }

            // order by entity set
            result = StringComparer.Ordinal.Compare(thisParent.EntitySet.Name, otherParent.EntitySet.Name);
            if (0 != result)
            {
                return result;
            }
            result = StringComparer.Ordinal.Compare(thisParent.EntitySet.EntityContainer.Name, otherParent.EntitySet.EntityContainer.Name);
            if (0 != result)
            {
                return result;
            }

            // order by key values
            var thisInputIdentifierCount = (null == _inputIdentifiers ? 0 : _inputIdentifiers.Count);
            var otherInputIdentifierCount = (null == other._inputIdentifiers ? 0 : other._inputIdentifiers.Count);
            result = thisInputIdentifierCount - otherInputIdentifierCount;
            if (0 != result)
            {
                return result;
            }
            for (var i = 0; i < thisInputIdentifierCount; i++)
            {
                var thisParameter = _inputIdentifiers[i].Value;
                var otherParameter = other._inputIdentifiers[i].Value;
                result = ByValueComparer.Default.Compare(thisParameter.Value, otherParameter.Value);
                if (0 != result)
                {
                    return result;
                }
            }

            // If the result is still zero, it means key values are all the same. Switch to synthetic identifiers
            // to differentiate.
            for (var i = 0; i < thisInputIdentifierCount; i++)
            {
                var thisIdentifier = _inputIdentifiers[i].Key;
                var otherIdentifier = other._inputIdentifiers[i].Key;
                result = thisIdentifier - otherIdentifier;
                if (0 != result)
                {
                    return result;
                }
            }

            return result;
        }

        #endregion
    }
}
>>>>>>> b1a13653
<|MERGE_RESOLUTION|>--- conflicted
+++ resolved
@@ -1,4 +1,3 @@
-<<<<<<< HEAD
 // Copyright (c) Microsoft Open Technologies, Inc. All rights reserved. See License.txt in the project root for license information.
 
 namespace System.Data.Entity.Core.Mapping.Update.Internal
@@ -568,576 +567,4 @@
 
         #endregion
     }
-}
-=======
-// Copyright (c) Microsoft Open Technologies, Inc. All rights reserved. See License.txt in the project root for license information.
-
-namespace System.Data.Entity.Core.Mapping.Update.Internal
-{
-    using System.Collections.Generic;
-    using System.Collections.ObjectModel;
-    using System.Data.Common;
-    using System.Data.Entity.Core.Common;
-    using System.Data.Entity.Core.Common.Utils;
-    using System.Data.Entity.Core.Metadata.Edm;
-    using System.Data.Entity.Core.Objects;
-    using System.Data.Entity.Internal;
-    using System.Data.Entity.Resources;
-    using System.Data.Entity.Spatial;
-    using System.Data.Entity.Utilities;
-    using System.Diagnostics;
-    using System.Diagnostics.CodeAnalysis;
-    using System.Globalization;
-    using System.Linq;
-    using System.Threading;
-    using System.Threading.Tasks;
-    using IEntityStateEntry = System.Data.Entity.Core.IEntityStateEntry;
-
-    /// <summary>
-    /// Aggregates information about a modification command delegated to a store function.
-    /// </summary>
-    [SuppressMessage("Microsoft.Design", "CA1001:TypesThatOwnDisposableFieldsShouldBeDisposable")]
-    internal class FunctionUpdateCommand : UpdateCommand
-    {
-        #region Constructors
-
-        /// <summary>
-        /// Initialize a new function command. Initializes the command object.
-        /// </summary>
-        /// <param name="functionMapping"> Function mapping metadata </param>
-        /// <param name="translator"> Translator </param>
-        /// <param name="stateEntries"> State entries handled by this operation. </param>
-        /// <param name="stateEntry"> 'Root' state entry being handled by this function. </param>
-        internal FunctionUpdateCommand(
-            StorageModificationFunctionMapping functionMapping,
-            UpdateTranslator translator,
-            ReadOnlyCollection<IEntityStateEntry> stateEntries,
-            ExtractedStateEntry stateEntry)
-            : this(translator, stateEntries, stateEntry,
-                translator.GenerateCommandDefinition(functionMapping).CreateCommand())
-        {
-            DebugCheck.NotNull(functionMapping);
-            DebugCheck.NotNull(translator);
-            DebugCheck.NotNull(stateEntries);
-        }
-
-        protected FunctionUpdateCommand(
-            UpdateTranslator translator,
-            ReadOnlyCollection<IEntityStateEntry> stateEntries,
-            ExtractedStateEntry stateEntry,
-            DbCommand dbCommand)
-            : base(translator, stateEntry.Original, stateEntry.Current)
-        {
-            // populate the main state entry for error reporting
-            _stateEntries = stateEntries;
-
-            _dbCommand = new InterceptableDbCommand(dbCommand, translator.InterceptionContext);
-        }
-
-        #endregion
-
-        #region Fields
-
-        private readonly ReadOnlyCollection<IEntityStateEntry> _stateEntries;
-
-        /// <summary>
-        /// Gets the store command wrapped by this command.
-        /// </summary>
-        private readonly DbCommand _dbCommand;
-
-        /// <summary>
-        /// Gets map from identifiers (key component proxies) to parameters holding the actual
-        /// key values. Supports propagation of identifier values (fixup for server-gen keys)
-        /// </summary>
-        private List<KeyValuePair<int, DbParameter>> _inputIdentifiers;
-
-        /// <summary>
-        /// Gets map from identifiers (key component proxies) to column names producing the actual
-        /// key values. Supports propagation of identifier values (fixup for server-gen keys)
-        /// </summary>
-        private Dictionary<int, string> _outputIdentifiers;
-
-        /// <summary>
-        /// Gets a reference to the rows affected output parameter for the stored procedure. May be null.
-        /// </summary>
-        private DbParameter _rowsAffectedParameter;
-
-        #endregion
-
-        #region Properties
-
-        /// <summary>
-        /// Pairs for column names and propagator results (so that we can associate reader results with
-        /// the source records for server generated values).
-        /// </summary>
-        protected virtual List<KeyValuePair<string, PropagatorResult>> ResultColumns { get; set; }
-
-        internal override IEnumerable<int> InputIdentifiers
-        {
-            get
-            {
-                if (null == _inputIdentifiers)
-                {
-                    yield break;
-                }
-                else
-                {
-                    foreach (var inputIdentifier in _inputIdentifiers)
-                    {
-                        yield return inputIdentifier.Key;
-                    }
-                }
-            }
-        }
-
-        internal override IEnumerable<int> OutputIdentifiers
-        {
-            get
-            {
-                if (null == _outputIdentifiers)
-                {
-                    return Enumerable.Empty<int>();
-                }
-                return _outputIdentifiers.Keys;
-            }
-        }
-
-        internal override UpdateCommandKind Kind
-        {
-            get { return UpdateCommandKind.Function; }
-        }
-
-        #endregion
-
-        #region Methods
-
-        /// <summary>
-        /// Gets state entries contributing to this function. Supports error reporting.
-        /// </summary>
-        internal override IList<IEntityStateEntry> GetStateEntries(UpdateTranslator translator)
-        {
-            return _stateEntries;
-        }
-
-        // Adds and register a DbParameter to the current command.
-        internal void SetParameterValue(
-            PropagatorResult result,
-            StorageModificationFunctionParameterBinding parameterBinding, UpdateTranslator translator)
-        {
-            // retrieve DbParameter
-            var parameter = _dbCommand.Parameters[parameterBinding.Parameter.Name];
-            var parameterType = parameterBinding.Parameter.TypeUsage;
-            var parameterValue = translator.KeyManager.GetPrincipalValue(result);
-            translator.SetParameterValue(parameter, parameterType, parameterValue);
-
-            // if the parameter corresponds to an identifier (key component), remember this fact in case
-            // it's important for dependency ordering (e.g., output the identifier before creating it)
-            var identifier = result.Identifier;
-            if (PropagatorResult.NullIdentifier != identifier)
-            {
-                const int initialSize = 2; // expect on average less than two input identifiers per command
-                if (null == _inputIdentifiers)
-                {
-                    _inputIdentifiers = new List<KeyValuePair<int, DbParameter>>(initialSize);
-                }
-                foreach (var principal in translator.KeyManager.GetPrincipals(identifier))
-                {
-                    _inputIdentifiers.Add(new KeyValuePair<int, DbParameter>(principal, parameter));
-                }
-            }
-        }
-
-        // Adds and registers a DbParameter taking the number of rows affected
-        internal void RegisterRowsAffectedParameter(FunctionParameter rowsAffectedParameter)
-        {
-            if (null != rowsAffectedParameter)
-            {
-                Debug.Assert(
-                    rowsAffectedParameter.Mode == ParameterMode.Out || rowsAffectedParameter.Mode == ParameterMode.InOut,
-                    "when loading mapping metadata, we check that the parameter is an out parameter");
-                _rowsAffectedParameter = _dbCommand.Parameters[rowsAffectedParameter.Name];
-            }
-        }
-
-        // Adds a result column binding from a column name (from the result set for the function) to
-        // a propagator result (which contains the context necessary to back-propagate the result).
-        // If the result is an identifier, binds the 
-        internal void AddResultColumn(UpdateTranslator translator, String columnName, PropagatorResult result)
-        {
-            const int initializeSize = 2; // expect on average less than two result columns per command
-            if (null == ResultColumns)
-            {
-                ResultColumns = new List<KeyValuePair<string, PropagatorResult>>(initializeSize);
-            }
-            ResultColumns.Add(new KeyValuePair<string, PropagatorResult>(columnName, result));
-
-            var identifier = result.Identifier;
-            if (PropagatorResult.NullIdentifier != identifier)
-            {
-                if (translator.KeyManager.HasPrincipals(identifier))
-                {
-                    throw new InvalidOperationException(Strings.Update_GeneratedDependent(columnName));
-                }
-
-                // register output identifier to enable fix-up and dependency tracking
-                AddOutputIdentifier(columnName, identifier);
-            }
-        }
-
-        // Indicate that a column in the command result set (specified by 'columnName') produces the
-        // value for a key component (specified by 'identifier')
-        private void AddOutputIdentifier(String columnName, int identifier)
-        {
-            const int initialSize = 2; // expect on average less than two identifier output per command
-            if (null == _outputIdentifiers)
-            {
-                _outputIdentifiers = new Dictionary<int, string>(initialSize);
-            }
-            _outputIdentifiers[identifier] = columnName;
-        }
-
-        /// <summary>
-        /// Sets all identifier input values (to support propagation of identifier values across relationship
-        /// boundaries).
-        /// </summary>
-        /// <param name="identifierValues"> Input values to set. </param>
-        internal virtual void SetInputIdentifiers(Dictionary<int, object> identifierValues)
-        {
-            if (null != _inputIdentifiers)
-            {
-                foreach (var inputIdentifier in _inputIdentifiers)
-                {
-                    object value;
-                    if (identifierValues.TryGetValue(inputIdentifier.Key, out value))
-                    {
-                        // set the actual value for the identifier if it has been produced by some
-                        // other command
-                        inputIdentifier.Value.Value = value;
-                    }
-                }
-            }
-        }
-
-        /// <summary>
-        /// See comments in <see cref="UpdateCommand" />.
-        /// </summary>
-        internal override long Execute(
-            Dictionary<int, object> identifierValues,
-            List<KeyValuePair<PropagatorResult, object>> generatedValues)
-        {
-            var connection = Translator.Connection;
-            // configure command to use the connection and transaction for this session
-            _dbCommand.Transaction = ((null == connection.CurrentTransaction)
-                                          ? null
-                                          : connection.CurrentTransaction.StoreTransaction);
-            _dbCommand.Connection = connection.StoreConnection;
-            if (Translator.CommandTimeout.HasValue)
-            {
-                _dbCommand.CommandTimeout = Translator.CommandTimeout.Value;
-            }
-
-            SetInputIdentifiers(identifierValues);
-
-            // Execute the query
-            long rowsAffected;
-            if (null != ResultColumns)
-            {
-                // If there are result columns, read the server gen results
-                rowsAffected = 0;
-                var members = TypeHelpers.GetAllStructuralMembers(CurrentValues.StructuralType);
-                using (var reader = _dbCommand.ExecuteReader(CommandBehavior.SequentialAccess))
-                {
-                    // Retrieve only the first row from the first result set
-                    if (reader.Read())
-                    {
-                        rowsAffected++;
-
-                        foreach (var resultColumn in ResultColumns
-                            .Select(r => new KeyValuePair<int, PropagatorResult>(GetColumnOrdinal(Translator, reader, r.Key), r.Value))
-                            .OrderBy(r => r.Key)) // order by column ordinal to avoid breaking SequentialAccess readers
-                        {
-                            var columnOrdinal = resultColumn.Key;
-
-                            if (columnOrdinal == -1)
-                            {
-                                break; // nullable reader; short-circuit
-                            }
-
-                            var columnType = members[resultColumn.Value.RecordOrdinal].TypeUsage;
-                            object value;
-
-                            if (Helper.IsSpatialType(columnType)
-                                && !reader.IsDBNull(columnOrdinal))
-                            {
-                                value = SpatialHelpers.GetSpatialValue(Translator.MetadataWorkspace, reader, columnType, columnOrdinal);
-                            }
-                            else
-                            {
-                                value = reader.GetValue(columnOrdinal);
-                            }
-
-                            // register for back-propagation
-                            var result = resultColumn.Value;
-                            generatedValues.Add(new KeyValuePair<PropagatorResult, object>(result, value));
-
-                            // register identifier if it exists
-                            var identifier = result.Identifier;
-                            if (PropagatorResult.NullIdentifier != identifier)
-                            {
-                                identifierValues.Add(identifier, value);
-                            }
-                        }
-                    }
-
-                    // Consume the current reader (and subsequent result sets) so that any errors
-                    // executing the function can be intercepted
-                    CommandHelper.ConsumeReader(reader);
-                }
-            }
-            else
-            {
-                rowsAffected = _dbCommand.ExecuteNonQuery();
-            }
-
-            return GetRowsAffected(rowsAffected, Translator);
-        }
-
-#if !NET40
-
-        /// <summary>
-        /// See comments in <see cref="UpdateCommand" />.
-        /// </summary>
-        internal override async Task<long> ExecuteAsync(
-            Dictionary<int, object> identifierValues,
-            List<KeyValuePair<PropagatorResult, object>> generatedValues, CancellationToken cancellationToken)
-        {
-            var connection = Translator.Connection;
-            // configure command to use the connection and transaction for this session
-            _dbCommand.Transaction = ((null == connection.CurrentTransaction)
-                                          ? null
-                                          : connection.CurrentTransaction.StoreTransaction);
-            _dbCommand.Connection = connection.StoreConnection;
-            if (Translator.CommandTimeout.HasValue)
-            {
-                _dbCommand.CommandTimeout = Translator.CommandTimeout.Value;
-            }
-
-            SetInputIdentifiers(identifierValues);
-
-            // Execute the query
-            long rowsAffected;
-            if (null != ResultColumns)
-            {
-                // If there are result columns, read the server gen results
-                rowsAffected = 0;
-                var members = TypeHelpers.GetAllStructuralMembers(CurrentValues.StructuralType);
-                using (
-                    var reader =
-                        await
-                        _dbCommand.ExecuteReaderAsync(CommandBehavior.SequentialAccess, cancellationToken).ConfigureAwait(
-                            continueOnCapturedContext: false))
-                {
-                    // Retrieve only the first row from the first result set
-                    if (await reader.ReadAsync(cancellationToken).ConfigureAwait(continueOnCapturedContext: false))
-                    {
-                        rowsAffected++;
-
-                        foreach (var resultColumn in ResultColumns
-                            .Select(r => new KeyValuePair<int, PropagatorResult>(GetColumnOrdinal(Translator, reader, r.Key), r.Value))
-                            .OrderBy(r => r.Key)) // order by column ordinal to avoid breaking SequentialAccess readers
-                        {
-                            var columnOrdinal = resultColumn.Key;
-                            var columnType = members[resultColumn.Value.RecordOrdinal].TypeUsage;
-                            object value;
-
-                            if (Helper.IsSpatialType(columnType)
-                                &&
-                                !await
-                                 reader.IsDBNullAsync(columnOrdinal, cancellationToken).ConfigureAwait(continueOnCapturedContext: false))
-                            {
-                                value =
-                                    await
-                                    SpatialHelpers.GetSpatialValueAsync(
-                                        Translator.MetadataWorkspace, reader, columnType, columnOrdinal, cancellationToken).ConfigureAwait(
-                                            continueOnCapturedContext: false);
-                            }
-                            else
-                            {
-                                value =
-                                    await
-                                    reader.GetFieldValueAsync<object>(columnOrdinal, cancellationToken).ConfigureAwait(
-                                        continueOnCapturedContext: false);
-                            }
-
-                            // register for back-propagation
-                            var result = resultColumn.Value;
-                            generatedValues.Add(new KeyValuePair<PropagatorResult, object>(result, value));
-
-                            // register identifier if it exists
-                            var identifier = result.Identifier;
-                            if (PropagatorResult.NullIdentifier != identifier)
-                            {
-                                identifierValues.Add(identifier, value);
-                            }
-                        }
-                    }
-
-                    // Consume the current reader (and subsequent result sets) so that any errors
-                    // executing the function can be intercepted
-                    await CommandHelper.ConsumeReaderAsync(reader, cancellationToken).ConfigureAwait(continueOnCapturedContext: false);
-                }
-            }
-            else
-            {
-                rowsAffected = await _dbCommand.ExecuteNonQueryAsync(cancellationToken).ConfigureAwait(continueOnCapturedContext: false);
-            }
-
-            return GetRowsAffected(rowsAffected, Translator);
-        }
-
-#endif
-
-        protected virtual long GetRowsAffected(long rowsAffected, UpdateTranslator translator)
-        {
-            // if an explicit rows affected parameter exists, use this value instead
-            if (null != _rowsAffectedParameter)
-            {
-                // by design, negative row counts indicate failure iff. an explicit rows
-                // affected parameter is used
-                if (DBNull.Value.Equals(_rowsAffectedParameter.Value))
-                {
-                    rowsAffected = 0;
-                }
-                else
-                {
-                    try
-                    {
-                        rowsAffected = Convert.ToInt64(_rowsAffectedParameter.Value, CultureInfo.InvariantCulture);
-                    }
-                    catch (Exception e)
-                    {
-                        if (e.RequiresContext())
-                        {
-                            // wrap the exception
-                            throw new UpdateException(
-                                Strings.Update_UnableToConvertRowsAffectedParameter(
-                                    _rowsAffectedParameter.ParameterName, typeof(Int64).FullName),
-                                e, GetStateEntries(translator).Cast<ObjectStateEntry>().Distinct());
-                        }
-                        throw;
-                    }
-                }
-            }
-
-            return rowsAffected;
-        }
-
-        private int GetColumnOrdinal(UpdateTranslator translator, DbDataReader reader, string columnName)
-        {
-            int columnOrdinal;
-            try
-            {
-                columnOrdinal = reader.GetOrdinal(columnName);
-            }
-            catch (IndexOutOfRangeException)
-            {
-                throw new UpdateException(
-                    Strings.Update_MissingResultColumn(columnName), null, GetStateEntries(translator).Cast<ObjectStateEntry>().Distinct());
-            }
-            return columnOrdinal;
-        }
-
-        /// <summary>
-        /// Gets modification operator corresponding to the given entity state.
-        /// </summary>
-        private static ModificationOperator GetModificationOperator(EntityState state)
-        {
-            switch (state)
-            {
-                case EntityState.Modified:
-                case EntityState.Unchanged:
-                    // unchanged entities correspond to updates (consider the case where
-                    // the entity is not being modified but a collocated relationship is)
-                    return ModificationOperator.Update;
-
-                case EntityState.Added:
-                    return ModificationOperator.Insert;
-
-                case EntityState.Deleted:
-                    return ModificationOperator.Delete;
-
-                default:
-                    Debug.Fail("unexpected entity state " + state);
-                    return default(ModificationOperator);
-            }
-        }
-
-        internal override int CompareToType(UpdateCommand otherCommand)
-        {
-            Debug.Assert(!ReferenceEquals(this, otherCommand), "caller should ensure other command is different");
-
-            var other = (FunctionUpdateCommand)otherCommand;
-
-            // first state entry is the 'main' state entry for the command (see ctor)
-            var thisParent = _stateEntries[0];
-            var otherParent = other._stateEntries[0];
-
-            // order by operator
-            var result = (int)GetModificationOperator(thisParent.State) -
-                         (int)GetModificationOperator(otherParent.State);
-            if (0 != result)
-            {
-                return result;
-            }
-
-            // order by entity set
-            result = StringComparer.Ordinal.Compare(thisParent.EntitySet.Name, otherParent.EntitySet.Name);
-            if (0 != result)
-            {
-                return result;
-            }
-            result = StringComparer.Ordinal.Compare(thisParent.EntitySet.EntityContainer.Name, otherParent.EntitySet.EntityContainer.Name);
-            if (0 != result)
-            {
-                return result;
-            }
-
-            // order by key values
-            var thisInputIdentifierCount = (null == _inputIdentifiers ? 0 : _inputIdentifiers.Count);
-            var otherInputIdentifierCount = (null == other._inputIdentifiers ? 0 : other._inputIdentifiers.Count);
-            result = thisInputIdentifierCount - otherInputIdentifierCount;
-            if (0 != result)
-            {
-                return result;
-            }
-            for (var i = 0; i < thisInputIdentifierCount; i++)
-            {
-                var thisParameter = _inputIdentifiers[i].Value;
-                var otherParameter = other._inputIdentifiers[i].Value;
-                result = ByValueComparer.Default.Compare(thisParameter.Value, otherParameter.Value);
-                if (0 != result)
-                {
-                    return result;
-                }
-            }
-
-            // If the result is still zero, it means key values are all the same. Switch to synthetic identifiers
-            // to differentiate.
-            for (var i = 0; i < thisInputIdentifierCount; i++)
-            {
-                var thisIdentifier = _inputIdentifiers[i].Key;
-                var otherIdentifier = other._inputIdentifiers[i].Key;
-                result = thisIdentifier - otherIdentifier;
-                if (0 != result)
-                {
-                    return result;
-                }
-            }
-
-            return result;
-        }
-
-        #endregion
-    }
-}
->>>>>>> b1a13653
+}