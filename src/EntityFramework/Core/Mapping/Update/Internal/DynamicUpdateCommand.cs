--- conflicted
+++ resolved
@@ -1,4 +1,3 @@
-<<<<<<< HEAD
 ﻿// Copyright (c) Microsoft Open Technologies, Inc. All rights reserved. See License.txt in the project root for license information.
 
 namespace System.Data.Entity.Core.Mapping.Update.Internal
@@ -486,493 +485,4 @@
             return result;
         }
     }
-}
-=======
-﻿// Copyright (c) Microsoft Open Technologies, Inc. All rights reserved. See License.txt in the project root for license information.
-
-namespace System.Data.Entity.Core.Mapping.Update.Internal
-{
-    using System.Collections.Generic;
-    using System.Data.Common;
-    using System.Data.Entity.Core.Common;
-    using System.Data.Entity.Core.Common.CommandTrees;
-    using System.Data.Entity.Core.Common.CommandTrees.ExpressionBuilder;
-    using System.Data.Entity.Core.Common.Utils;
-    using System.Data.Entity.Core.Metadata.Edm;
-    using System.Data.Entity.Spatial;
-    using System.Data.Entity.Utilities;
-    using System.Diagnostics;
-    using System.Linq;
-    using System.Threading;
-    using System.Threading.Tasks;
-
-    internal class DynamicUpdateCommand : UpdateCommand
-    {
-        private readonly ModificationOperator _operator;
-        private readonly TableChangeProcessor _processor;
-        private readonly List<KeyValuePair<int, DbSetClause>> _inputIdentifiers;
-        private readonly Dictionary<int, string> _outputIdentifiers;
-        private readonly DbModificationCommandTree _modificationCommandTree;
-
-        internal DynamicUpdateCommand(
-            TableChangeProcessor processor, UpdateTranslator translator,
-            ModificationOperator modificationOperator, PropagatorResult originalValues, PropagatorResult currentValues,
-            DbModificationCommandTree tree, Dictionary<int, string> outputIdentifiers)
-            : base(translator, originalValues, currentValues)
-        {
-            DebugCheck.NotNull(processor);
-            DebugCheck.NotNull(translator);
-            DebugCheck.NotNull(tree);
-
-            _processor = processor;
-            _operator = modificationOperator;
-            _modificationCommandTree = tree;
-            _outputIdentifiers = outputIdentifiers; // may be null (not all commands have output identifiers)
-
-            // initialize identifier information (supports lateral propagation of server gen values)
-            if (ModificationOperator.Insert == modificationOperator
-                || ModificationOperator.Update == modificationOperator)
-            {
-                const int capacity = 2; // "average" number of identifiers per row
-                _inputIdentifiers = new List<KeyValuePair<int, DbSetClause>>(capacity);
-
-                foreach (var member in
-                    Helper.PairEnumerations(
-                        TypeHelpers.GetAllStructuralMembers(CurrentValues.StructuralType),
-                        CurrentValues.GetMemberValues()))
-                {
-                    DbSetClause setter;
-                    var identifier = member.Value.Identifier;
-
-                    if (PropagatorResult.NullIdentifier != identifier
-                        &&
-                        TryGetSetterExpression(tree, member.Key, modificationOperator, out setter)) // can find corresponding setter
-                    {
-                        foreach (var principal in translator.KeyManager.GetPrincipals(identifier))
-                        {
-                            _inputIdentifiers.Add(new KeyValuePair<int, DbSetClause>(principal, setter));
-                        }
-                    }
-                }
-            }
-        }
-
-        // effects: try to find setter expression for the given member
-        // requires: command tree must be an insert or update tree (since other DML trees hnabve 
-        private static bool TryGetSetterExpression(
-            DbModificationCommandTree tree, EdmMember member, ModificationOperator op, out DbSetClause setter)
-        {
-            Debug.Assert(op == ModificationOperator.Insert || op == ModificationOperator.Update, "only inserts and updates have setters");
-            IEnumerable<DbModificationClause> clauses;
-            if (ModificationOperator.Insert == op)
-            {
-                clauses = ((DbInsertCommandTree)tree).SetClauses;
-            }
-            else
-            {
-                clauses = ((DbUpdateCommandTree)tree).SetClauses;
-            }
-            foreach (DbSetClause setClause in clauses)
-            {
-                // check if this is the correct setter
-                if (((DbPropertyExpression)setClause.Property).Property.EdmEquals(member))
-                {
-                    setter = setClause;
-                    return true;
-                }
-            }
-
-            // no match found
-            setter = null;
-            return false;
-        }
-
-        /// <summary>
-        /// See comments in <see cref="UpdateCommand" />.
-        /// </summary>
-        internal override long Execute(
-            Dictionary<int, object> identifierValues,
-            List<KeyValuePair<PropagatorResult, object>> generatedValues)
-        {
-            // Compile command
-            using (var command = CreateCommand(identifierValues))
-            {
-                var connection = Translator.Connection;
-                // configure command to use the connection and transaction for this session
-                command.Transaction = ((null == connection.CurrentTransaction)
-                                           ? null
-                                           : connection.CurrentTransaction.StoreTransaction);
-                command.Connection = connection.StoreConnection;
-                if (Translator.CommandTimeout.HasValue)
-                {
-                    command.CommandTimeout = Translator.CommandTimeout.Value;
-                }
-
-                // Execute the query
-                int rowsAffected;
-                if (_modificationCommandTree.HasReader)
-                {
-                    // retrieve server gen results
-                    rowsAffected = 0;
-                    using (var reader = command.ExecuteReader(CommandBehavior.SequentialAccess))
-                    {
-                        if (reader.Read())
-                        {
-                            rowsAffected++;
-
-                            var members = TypeHelpers.GetAllStructuralMembers(CurrentValues.StructuralType);
-
-                            for (var ordinal = 0; ordinal < reader.FieldCount; ordinal++)
-                            {
-                                // column name of result corresponds to column name of table
-                                var columnName = reader.GetName(ordinal);
-                                var member = members[columnName];
-                                object value;
-                                if (Helper.IsSpatialType(member.TypeUsage)
-                                    && !reader.IsDBNull(ordinal))
-                                {
-                                    value = SpatialHelpers.GetSpatialValue(Translator.MetadataWorkspace, reader, member.TypeUsage, ordinal);
-                                }
-                                else
-                                {
-                                    value = reader.GetValue(ordinal);
-                                }
-
-                                // retrieve result which includes the context for back-propagation
-                                var columnOrdinal = members.IndexOf(member);
-                                var result = CurrentValues.GetMemberValue(columnOrdinal);
-
-                                // register for back-propagation
-                                generatedValues.Add(new KeyValuePair<PropagatorResult, object>(result, value));
-
-                                // register identifier if it exists
-                                var identifier = result.Identifier;
-                                if (PropagatorResult.NullIdentifier != identifier)
-                                {
-                                    identifierValues.Add(identifier, value);
-                                }
-                            }
-                        }
-
-                        // Consume the current reader (and subsequent result sets) so that any errors
-                        // executing the command can be intercepted
-                        CommandHelper.ConsumeReader(reader);
-                    }
-                }
-                else
-                {
-                    rowsAffected = command.ExecuteNonQuery();
-                }
-
-                return rowsAffected;
-            }
-        }
-
-#if !NET40
-
-        /// <summary>
-        /// See comments in <see cref="UpdateCommand" />.
-        /// </summary>
-        internal override async Task<long> ExecuteAsync(
-            Dictionary<int, object> identifierValues,
-            List<KeyValuePair<PropagatorResult, object>> generatedValues, CancellationToken cancellationToken)
-        {
-            // Compile command
-            using (var command = CreateCommand(identifierValues))
-            {
-                var connection = Translator.Connection;
-                // configure command to use the connection and transaction for this session
-                command.Transaction = ((null == connection.CurrentTransaction)
-                                           ? null
-                                           : connection.CurrentTransaction.StoreTransaction);
-                command.Connection = connection.StoreConnection;
-                if (Translator.CommandTimeout.HasValue)
-                {
-                    command.CommandTimeout = Translator.CommandTimeout.Value;
-                }
-
-                // Execute the query
-                int rowsAffected;
-                if (_modificationCommandTree.HasReader)
-                {
-                    // retrieve server gen results
-                    rowsAffected = 0;
-                    using (
-                        var reader =
-                            await
-                            command.ExecuteReaderAsync(CommandBehavior.SequentialAccess, cancellationToken).ConfigureAwait(
-                                continueOnCapturedContext: false))
-                    {
-                        if (await reader.ReadAsync(cancellationToken).ConfigureAwait(continueOnCapturedContext: false))
-                        {
-                            rowsAffected++;
-
-                            var members = TypeHelpers.GetAllStructuralMembers(CurrentValues.StructuralType);
-
-                            for (var ordinal = 0; ordinal < reader.FieldCount; ordinal++)
-                            {
-                                // column name of result corresponds to column name of table
-                                var columnName = reader.GetName(ordinal);
-                                var member = members[columnName];
-                                object value;
-                                if (Helper.IsSpatialType(member.TypeUsage)
-                                    &&
-                                    !await reader.IsDBNullAsync(ordinal, cancellationToken).ConfigureAwait(continueOnCapturedContext: false))
-                                {
-                                    value =
-                                        await
-                                        SpatialHelpers.GetSpatialValueAsync(
-                                            Translator.MetadataWorkspace, reader, member.TypeUsage, ordinal, cancellationToken).
-                                                       ConfigureAwait(continueOnCapturedContext: false);
-                                }
-                                else
-                                {
-                                    value =
-                                        await
-                                        reader.GetFieldValueAsync<object>(ordinal, cancellationToken).ConfigureAwait(
-                                            continueOnCapturedContext: false);
-                                }
-
-                                // retrieve result which includes the context for back-propagation
-                                var columnOrdinal = members.IndexOf(member);
-                                var result = CurrentValues.GetMemberValue(columnOrdinal);
-
-                                // register for back-propagation
-                                generatedValues.Add(new KeyValuePair<PropagatorResult, object>(result, value));
-
-                                // register identifier if it exists
-                                var identifier = result.Identifier;
-                                if (PropagatorResult.NullIdentifier != identifier)
-                                {
-                                    identifierValues.Add(identifier, value);
-                                }
-                            }
-                        }
-
-                        // Consume the current reader (and subsequent result sets) so that any errors
-                        // executing the command can be intercepted
-                        await CommandHelper.ConsumeReaderAsync(reader, cancellationToken).ConfigureAwait(continueOnCapturedContext: false);
-                    }
-                }
-                else
-                {
-                    rowsAffected = await command.ExecuteNonQueryAsync(cancellationToken).ConfigureAwait(continueOnCapturedContext: false);
-                }
-
-                return rowsAffected;
-            }
-        }
-
-#endif
-
-        /// <summary>
-        /// Gets DB command definition encapsulating store logic for this command.
-        /// </summary>
-        protected virtual DbCommand CreateCommand(Dictionary<int, object> identifierValues)
-        {
-            var commandTree = _modificationCommandTree;
-
-            // check if any server gen identifiers need to be set
-            if (null != _inputIdentifiers)
-            {
-                var modifiedClauses = new Dictionary<DbSetClause, DbSetClause>();
-                for (var idx = 0; idx < _inputIdentifiers.Count; idx++)
-                {
-                    var inputIdentifier = _inputIdentifiers[idx];
-
-                    object value;
-                    if (identifierValues.TryGetValue(inputIdentifier.Key, out value))
-                    {
-                        // reset the value of the identifier
-                        var newClause = new DbSetClause(inputIdentifier.Value.Property, DbExpressionBuilder.Constant(value));
-                        modifiedClauses[inputIdentifier.Value] = newClause;
-                        _inputIdentifiers[idx] = new KeyValuePair<int, DbSetClause>(inputIdentifier.Key, newClause);
-                    }
-                }
-                commandTree = RebuildCommandTree(commandTree, modifiedClauses);
-            }
-
-            return Translator.CreateCommand(commandTree);
-        }
-
-        private static DbModificationCommandTree RebuildCommandTree(
-            DbModificationCommandTree originalTree, Dictionary<DbSetClause, DbSetClause> clauseMappings)
-        {
-            if (clauseMappings.Count == 0)
-            {
-                return originalTree;
-            }
-
-            DbModificationCommandTree result;
-            Debug.Assert(
-                originalTree.CommandTreeKind == DbCommandTreeKind.Insert || originalTree.CommandTreeKind == DbCommandTreeKind.Update,
-                "Set clauses specified for a modification tree that is not an update or insert tree?");
-            if (originalTree.CommandTreeKind
-                == DbCommandTreeKind.Insert)
-            {
-                var insertTree = (DbInsertCommandTree)originalTree;
-                result = new DbInsertCommandTree(
-                    insertTree.MetadataWorkspace, insertTree.DataSpace,
-                    insertTree.Target, ReplaceClauses(insertTree.SetClauses, clauseMappings).AsReadOnly(), insertTree.Returning);
-            }
-            else
-            {
-                var updateTree = (DbUpdateCommandTree)originalTree;
-                result = new DbUpdateCommandTree(
-                    updateTree.MetadataWorkspace, updateTree.DataSpace,
-                    updateTree.Target, updateTree.Predicate, ReplaceClauses(updateTree.SetClauses, clauseMappings).AsReadOnly(),
-                    updateTree.Returning);
-            }
-
-            return result;
-        }
-
-        /// <summary>
-        /// Creates a new list of modification clauses with the specified remapped clauses replaced.
-        /// </summary>
-        private static List<DbModificationClause> ReplaceClauses(
-            IList<DbModificationClause> originalClauses, Dictionary<DbSetClause, DbSetClause> mappings)
-        {
-            var result = new List<DbModificationClause>(originalClauses.Count);
-            for (var idx = 0; idx < originalClauses.Count; idx++)
-            {
-                DbSetClause replacementClause;
-                if (mappings.TryGetValue((DbSetClause)originalClauses[idx], out replacementClause))
-                {
-                    result.Add(replacementClause);
-                }
-                else
-                {
-                    result.Add(originalClauses[idx]);
-                }
-            }
-            return result;
-        }
-
-        internal ModificationOperator Operator
-        {
-            get { return _operator; }
-        }
-
-        internal override EntitySet Table
-        {
-            get { return _processor.Table; }
-        }
-
-        internal override IEnumerable<int> InputIdentifiers
-        {
-            get
-            {
-                if (null == _inputIdentifiers)
-                {
-                    yield break;
-                }
-                else
-                {
-                    foreach (var inputIdentifier in _inputIdentifiers)
-                    {
-                        yield return inputIdentifier.Key;
-                    }
-                }
-            }
-        }
-
-        internal override IEnumerable<int> OutputIdentifiers
-        {
-            get
-            {
-                if (null == _outputIdentifiers)
-                {
-                    return Enumerable.Empty<int>();
-                }
-                return _outputIdentifiers.Keys;
-            }
-        }
-
-        internal override UpdateCommandKind Kind
-        {
-            get { return UpdateCommandKind.Dynamic; }
-        }
-
-        internal override IList<IEntityStateEntry> GetStateEntries(UpdateTranslator translator)
-        {
-            var stateEntries = new List<IEntityStateEntry>(2);
-            if (null != OriginalValues)
-            {
-                foreach (var stateEntry in SourceInterpreter.GetAllStateEntries(
-                    OriginalValues, translator, Table))
-                {
-                    stateEntries.Add(stateEntry);
-                }
-            }
-
-            if (null != CurrentValues)
-            {
-                foreach (var stateEntry in SourceInterpreter.GetAllStateEntries(
-                    CurrentValues, translator, Table))
-                {
-                    stateEntries.Add(stateEntry);
-                }
-            }
-            return stateEntries;
-        }
-
-        internal override int CompareToType(UpdateCommand otherCommand)
-        {
-            Debug.Assert(!ReferenceEquals(this, otherCommand), "caller is supposed to ensure otherCommand is different reference");
-
-            var other = (DynamicUpdateCommand)otherCommand;
-
-            // order by operation type
-            var result = (int)Operator - (int)other.Operator;
-            if (0 != result)
-            {
-                return result;
-            }
-
-            // order by Container.Table
-            result = StringComparer.Ordinal.Compare(_processor.Table.Name, other._processor.Table.Name);
-            if (0 != result)
-            {
-                return result;
-            }
-            result = StringComparer.Ordinal.Compare(_processor.Table.EntityContainer.Name, other._processor.Table.EntityContainer.Name);
-            if (0 != result)
-            {
-                return result;
-            }
-
-            // order by table key
-            var thisResult = (Operator == ModificationOperator.Delete ? OriginalValues : CurrentValues);
-            var otherResult = (other.Operator == ModificationOperator.Delete ? other.OriginalValues : other.CurrentValues);
-            for (var i = 0; i < _processor.KeyOrdinals.Length; i++)
-            {
-                var keyOrdinal = _processor.KeyOrdinals[i];
-                var thisValue = thisResult.GetMemberValue(keyOrdinal).GetSimpleValue();
-                var otherValue = otherResult.GetMemberValue(keyOrdinal).GetSimpleValue();
-                result = ByValueComparer.Default.Compare(thisValue, otherValue);
-                if (0 != result)
-                {
-                    return result;
-                }
-            }
-
-            // If the result is still zero, it means key values are all the same. Switch to synthetic identifiers
-            // to differentiate.
-            for (var i = 0; i < _processor.KeyOrdinals.Length; i++)
-            {
-                var keyOrdinal = _processor.KeyOrdinals[i];
-                var thisValue = thisResult.GetMemberValue(keyOrdinal).Identifier;
-                var otherValue = otherResult.GetMemberValue(keyOrdinal).Identifier;
-                result = thisValue - otherValue;
-                if (0 != result)
-                {
-                    return result;
-                }
-            }
-
-            return result;
-        }
-    }
-}
->>>>>>> b1a13653
+}