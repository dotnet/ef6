--- conflicted
+++ resolved
@@ -1,4 +1,3 @@
-<<<<<<< HEAD
 // Copyright (c) Microsoft Open Technologies, Inc. All rights reserved. See License.txt in the project root for license information.
 
 namespace System.Data.Entity.Core.Mapping.ViewGeneration.Structures
@@ -318,326 +317,4 @@
             }
         }
     }
-}
-=======
-// Copyright (c) Microsoft Open Technologies, Inc. All rights reserved. See License.txt in the project root for license information.
-
-namespace System.Data.Entity.Core.Mapping.ViewGeneration.Structures
-{
-    using System.Collections.Generic;
-    using System.Data.Entity.Core.Common.Utils;
-    using System.Data.Entity.Core.Mapping.ViewGeneration.CqlGeneration;
-    using System.Data.Entity.Core.Mapping.ViewGeneration.QueryRewriting;
-    using System.Data.Entity.Core.Metadata.Edm;
-    using System.Data.Entity.Utilities;
-    using System.Diagnostics;
-    using System.Linq;
-    using System.Text;
-
-    // This class represents the nodes that reside at the leaves of the tree
-    internal class LeafCellTreeNode : CellTreeNode
-    {
-        // effects: Encapsulate the cell wrapper in the node
-        internal LeafCellTreeNode(ViewgenContext context, LeftCellWrapper cellWrapper)
-            : base(context)
-        {
-            m_cellWrapper = cellWrapper;
-            cellWrapper.AssertHasUniqueCell();
-            m_rightFragmentQuery = FragmentQuery.Create(
-                cellWrapper.OriginalCellNumberString,
-                cellWrapper.CreateRoleBoolean(),
-                cellWrapper.RightCellQuery);
-        }
-
-        internal LeafCellTreeNode(ViewgenContext context, LeftCellWrapper cellWrapper, FragmentQuery rightFragmentQuery)
-            : base(context)
-        {
-            m_cellWrapper = cellWrapper;
-            m_rightFragmentQuery = rightFragmentQuery;
-        }
-
-        internal static readonly IEqualityComparer<LeafCellTreeNode> EqualityComparer = new LeafCellTreeNodeComparer();
-
-        // The cell at the leaf level
-        private readonly LeftCellWrapper m_cellWrapper;
-        private readonly FragmentQuery m_rightFragmentQuery;
-
-        internal LeftCellWrapper LeftCellWrapper
-        {
-            get { return m_cellWrapper; }
-        }
-
-        internal override MemberDomainMap RightDomainMap
-        {
-            get { return m_cellWrapper.RightDomainMap; }
-        }
-
-        // effects: See CellTreeNode.FragmentQuery
-        internal override FragmentQuery LeftFragmentQuery
-        {
-            get { return m_cellWrapper.FragmentQuery; }
-        }
-
-        internal override FragmentQuery RightFragmentQuery
-        {
-            get
-            {
-                Debug.Assert(m_rightFragmentQuery != null, "Unassigned right fragment query");
-                return m_rightFragmentQuery;
-            }
-        }
-
-        // effects: See CellTreeNode.Attributes
-        internal override Set<MemberPath> Attributes
-        {
-            get { return m_cellWrapper.Attributes; }
-        }
-
-        // effects: See CellTreeNode.Children
-        internal override List<CellTreeNode> Children
-        {
-            get { return new List<CellTreeNode>(); }
-        }
-
-        // effects: See CellTreeNode.OpType
-        internal override CellTreeOpType OpType
-        {
-            get { return CellTreeOpType.Leaf; }
-        }
-
-        internal override int NumProjectedSlots
-        {
-            get { return LeftCellWrapper.RightCellQuery.NumProjectedSlots; }
-        }
-
-        internal override int NumBoolSlots
-        {
-            get { return LeftCellWrapper.RightCellQuery.NumBoolVars; }
-        }
-
-        internal override TOutput Accept<TInput, TOutput>(CellTreeVisitor<TInput, TOutput> visitor, TInput param)
-        {
-            return visitor.VisitLeaf(this, param);
-        }
-
-        internal override TOutput Accept<TInput, TOutput>(SimpleCellTreeVisitor<TInput, TOutput> visitor, TInput param)
-        {
-            return visitor.VisitLeaf(this, param);
-        }
-
-        internal override bool IsProjectedSlot(int slot)
-        {
-            var cellQuery = LeftCellWrapper.RightCellQuery;
-            if (IsBoolSlot(slot))
-            {
-                return cellQuery.GetBoolVar(SlotToBoolIndex(slot)) != null;
-            }
-            else
-            {
-                return cellQuery.ProjectedSlotAt(slot) != null;
-            }
-        }
-
-        internal override CqlBlock ToCqlBlock(
-            bool[] requiredSlots, CqlIdentifiers identifiers, ref int blockAliasNum, ref List<WithRelationship> withRelationships)
-        {
-            // Get the projected slots and the boolean expressions
-            var totalSlots = requiredSlots.Length;
-            var cellQuery = LeftCellWrapper.RightCellQuery;
-
-            var projectedSlots = new SlotInfo[totalSlots];
-            Debug.Assert(
-                cellQuery.NumProjectedSlots + cellQuery.NumBoolVars == totalSlots,
-                "Wrong number of projected slots in node");
-
-            Debug.Assert(
-                cellQuery.NumProjectedSlots == ProjectedSlotMap.Count,
-                "Different number of slots in cell query and what we have mappings for");
-            // Add the regular fields
-            for (var i = 0; i < cellQuery.NumProjectedSlots; i++)
-            {
-                var slot = cellQuery.ProjectedSlotAt(i);
-                // If the slot is not null, we will project it
-                // For extents, we say that all requiredlots are the only the
-                // ones that are CLR non-null. Recall that "real" nulls are
-                // handled by having a CellConstant.Null in ConstantSlot
-                if (requiredSlots[i]
-                    && slot == null)
-                {
-                    var memberPath = ProjectedSlotMap[i];
-                    var defaultValue =
-                        new ConstantProjectedSlot(Domain.GetDefaultValueForMemberPath(memberPath, GetLeaves(), ViewgenContext.Config));
-                    cellQuery.FixMissingSlotAsDefaultConstant(i, defaultValue);
-                    slot = defaultValue;
-                }
-                var slotInfo = new SlotInfo(
-                    requiredSlots[i], slot != null,
-                    slot, ProjectedSlotMap[i]);
-                projectedSlots[i] = slotInfo;
-            }
-
-            // Add the boolean fields
-            for (var boolNum = 0; boolNum < cellQuery.NumBoolVars; boolNum++)
-            {
-                var expr = cellQuery.GetBoolVar(boolNum);
-                BooleanProjectedSlot boolSlot;
-                if (expr != null)
-                {
-                    boolSlot = new BooleanProjectedSlot(expr, identifiers, boolNum);
-                }
-                else
-                {
-                    boolSlot = new BooleanProjectedSlot(BoolExpression.False, identifiers, boolNum);
-                }
-                var slotIndex = BoolIndexToSlot(boolNum);
-                var slotInfo = new SlotInfo(
-                    requiredSlots[slotIndex], expr != null,
-                    boolSlot, null);
-                projectedSlots[slotIndex] = slotInfo;
-            }
-
-            // See if we are generating a query view and whether there are any colocated foreign keys for which
-            // we have to add With statements.
-            IEnumerable<SlotInfo> totalProjectedSlots = projectedSlots;
-            if ((cellQuery.Extent.EntityContainer.DataSpace == DataSpace.SSpace)
-                && (m_cellWrapper.LeftExtent.BuiltInTypeKind == BuiltInTypeKind.EntitySet))
-            {
-                var associationSetMaps =
-                    ViewgenContext.EntityContainerMapping.GetRelationshipSetMappingsFor(m_cellWrapper.LeftExtent, cellQuery.Extent);
-                var foreignKeySlots = new List<SlotInfo>();
-                foreach (var colocatedAssociationSetMap in associationSetMaps)
-                {
-                    WithRelationship withRelationship;
-                    if (TryGetWithRelationship(
-                        colocatedAssociationSetMap, m_cellWrapper.LeftExtent, cellQuery.SourceExtentMemberPath, ref foreignKeySlots,
-                        out withRelationship))
-                    {
-                        withRelationships.Add(withRelationship);
-                        totalProjectedSlots = projectedSlots.Concat(foreignKeySlots);
-                    }
-                }
-            }
-            var result = new ExtentCqlBlock(
-                cellQuery.Extent, cellQuery.SelectDistinctFlag, totalProjectedSlots.ToArray(),
-                cellQuery.WhereClause, identifiers, ++blockAliasNum);
-            return result;
-        }
-
-        private static bool TryGetWithRelationship(
-            StorageAssociationSetMapping colocatedAssociationSetMap,
-            EntitySetBase thisExtent,
-            MemberPath sRootNode,
-            ref List<SlotInfo> foreignKeySlots,
-            out WithRelationship withRelationship)
-        {
-            DebugCheck.NotNull(foreignKeySlots);
-            withRelationship = null;
-
-            //Get the map for foreign key end
-            var foreignKeyEndMap = GetForeignKeyEndMapFromAssocitionMap(colocatedAssociationSetMap);
-            if (foreignKeyEndMap == null
-                || foreignKeyEndMap.EndMember.RelationshipMultiplicity == RelationshipMultiplicity.Many)
-            {
-                return false;
-            }
-
-            var toEnd = (AssociationEndMember)foreignKeyEndMap.EndMember;
-            var fromEnd = MetadataHelper.GetOtherAssociationEnd(toEnd);
-            var toEndEntityType = (EntityType)((RefType)(toEnd.TypeUsage.EdmType)).ElementType;
-            var fromEndEntityType = (EntityType)(((RefType)fromEnd.TypeUsage.EdmType).ElementType);
-
-            // Get the member path for AssociationSet
-            var associationSet = (AssociationSet)colocatedAssociationSetMap.Set;
-            var prefix = new MemberPath(associationSet, toEnd);
-
-            // Collect the member paths for edm scalar properties that belong to the target entity key.
-            // These will be used as part of WITH RELATIONSHIP.
-            // Get the key properties from edm type since the query parser depends on the order of key members
-            var propertyMaps = foreignKeyEndMap.Properties.Cast<StorageScalarPropertyMapping>();
-            var toEndEntityKeyMemberPaths = new List<MemberPath>();
-            foreach (EdmProperty edmProperty in toEndEntityType.KeyMembers)
-            {
-                var scalarPropertyMaps = propertyMaps.Where(propMap => (propMap.EdmProperty.Equals(edmProperty)));
-                Debug.Assert(scalarPropertyMaps.Count() == 1, "Can't Map the same column multiple times in the same end");
-                var scalarPropertyMap = scalarPropertyMaps.First();
-
-                // Create SlotInfo for Freign Key member that needs to be projected.
-                var sSlot = new MemberProjectedSlot(new MemberPath(sRootNode, scalarPropertyMap.ColumnProperty));
-                var endMemberKeyPath = new MemberPath(prefix, edmProperty);
-                toEndEntityKeyMemberPaths.Add(endMemberKeyPath);
-                foreignKeySlots.Add(new SlotInfo(true, true, sSlot, endMemberKeyPath));
-            }
-
-            // Parent assignable from child: Ensures they are in the same hierarchy.
-            if (thisExtent.ElementType.IsAssignableFrom(fromEndEntityType))
-            {
-                // Now create the WITH RELATIONSHIP with all the needed info.
-                withRelationship = new WithRelationship(
-                    associationSet, fromEnd, fromEndEntityType, toEnd, toEndEntityType, toEndEntityKeyMemberPaths);
-                return true;
-            }
-            else
-            {
-                return false;
-            }
-        }
-
-        //Gets the end that is not mapped to the primary key of the table
-        private static StorageEndPropertyMapping GetForeignKeyEndMapFromAssocitionMap(
-            StorageAssociationSetMapping colocatedAssociationSetMap)
-        {
-            var mapFragment = colocatedAssociationSetMap.TypeMappings.First().MappingFragments.First();
-            var storeEntitySet = (colocatedAssociationSetMap.StoreEntitySet);
-            IEnumerable<EdmMember> keyProperties = storeEntitySet.ElementType.KeyMembers;
-            //Find the end that's mapped to primary key
-            foreach (StorageEndPropertyMapping endMap in mapFragment.Properties)
-            {
-                var endStoreMembers = endMap.StoreProperties;
-                if (endStoreMembers.SequenceEqual(keyProperties, EqualityComparer<EdmMember>.Default))
-                {
-                    //Return the map for the other end since that is the foreign key end
-                    var otherEnds = mapFragment.Properties.OfType<StorageEndPropertyMapping>().Where(eMap => (!eMap.Equals(endMap)));
-                    Debug.Assert(otherEnds.Count() == 1);
-                    return otherEnds.First();
-                }
-            }
-            //This is probably defensive, but there should be no problem in falling back on the 
-            //AssociationSetMap if colocated foreign key is not found for some reason.
-            return null;
-        }
-
-        // effects: See CellTreeNode.ToString
-        internal override void ToCompactString(StringBuilder stringBuilder)
-        {
-            m_cellWrapper.ToCompactString(stringBuilder);
-        }
-
-        // A comparer that equates leaf nodes if the wrapper is the same
-        private class LeafCellTreeNodeComparer : IEqualityComparer<LeafCellTreeNode>
-        {
-            public bool Equals(LeafCellTreeNode left, LeafCellTreeNode right)
-            {
-                // Quick check with references
-                if (ReferenceEquals(left, right))
-                {
-                    // Gets the Null and Undefined case as well
-                    return true;
-                }
-                // One of them is non-null at least
-                if (left == null
-                    || right == null)
-                {
-                    return false;
-                }
-                // Both are non-null at this point
-                return left.m_cellWrapper.Equals(right.m_cellWrapper);
-            }
-
-            public int GetHashCode(LeafCellTreeNode node)
-            {
-                return node.m_cellWrapper.GetHashCode();
-            }
-        }
-    }
-}
->>>>>>> b1a13653
+}