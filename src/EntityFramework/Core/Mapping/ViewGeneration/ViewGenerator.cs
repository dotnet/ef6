--- conflicted
+++ resolved
@@ -1,4 +1,3 @@
-<<<<<<< HEAD
 // Copyright (c) Microsoft Open Technologies, Inc. All rights reserved. See License.txt in the project root for license information.
 
 namespace System.Data.Entity.Core.Mapping.ViewGeneration
@@ -504,512 +503,4 @@
             Cell.CellsToBuilder(builder, m_cellGroup);
         }
     }
-}
-=======
-// Copyright (c) Microsoft Open Technologies, Inc. All rights reserved. See License.txt in the project root for license information.
-
-namespace System.Data.Entity.Core.Mapping.ViewGeneration
-{
-    using System.Collections.Generic;
-    using System.Data.Entity.Core.Common.CommandTrees;
-    using System.Data.Entity.Core.Common.Utils;
-    using System.Data.Entity.Core.Mapping.ViewGeneration.QueryRewriting;
-    using System.Data.Entity.Core.Mapping.ViewGeneration.Structures;
-    using System.Data.Entity.Core.Mapping.ViewGeneration.Validation;
-    using System.Data.Entity.Core.Metadata.Edm;
-    using System.Diagnostics;
-    using System.Linq;
-    using System.Text;
-    using ViewSet = System.Data.Entity.Core.Common.Utils.KeyToListMap<Metadata.Edm.EntitySetBase, GeneratedView>;
-    using CellGroup = System.Data.Entity.Core.Common.Utils.Set<Structures.Cell>;
-    using WrapperBoolExpr = System.Data.Entity.Core.Common.Utils.Boolean.BoolExpr<Structures.LeftCellWrapper>;
-    using WrapperTrueExpr = System.Data.Entity.Core.Common.Utils.Boolean.TrueExpr<Structures.LeftCellWrapper>;
-    using WrapperFalseExpr = System.Data.Entity.Core.Common.Utils.Boolean.FalseExpr<Structures.LeftCellWrapper>;
-    using WrapperNotExpr = System.Data.Entity.Core.Common.Utils.Boolean.NotExpr<Structures.LeftCellWrapper>;
-    using WrapperOrExpr = System.Data.Entity.Core.Common.Utils.Boolean.OrExpr<Structures.LeftCellWrapper>;
-
-    // This class is responsible for generating query or update mapping
-    // views from the initial cells.
-    internal class ViewGenerator : InternalBase
-    {
-        private readonly CellGroup m_cellGroup; // The initial cells from which we produce views
-        private readonly ConfigViewGenerator m_config; // Configuration variables
-        private readonly MemberDomainMap m_queryDomainMap;
-        private readonly MemberDomainMap m_updateDomainMap;
-        private readonly Dictionary<EntitySetBase, QueryRewriter> m_queryRewriterCache;
-        private readonly List<ForeignConstraint> m_foreignKeyConstraints;
-        private readonly StorageEntityContainerMapping m_entityContainerMapping;
-
-        // effects: Creates a ViewGenerator object that is capable of
-        // producing query or update mapping views given the relevant schema
-        // given the "cells"
-        internal ViewGenerator(
-            CellGroup cellGroup, ConfigViewGenerator config,
-            List<ForeignConstraint> foreignKeyConstraints,
-            StorageEntityContainerMapping entityContainerMapping)
-        {
-            m_cellGroup = cellGroup;
-            m_config = config;
-            m_queryRewriterCache = new Dictionary<EntitySetBase, QueryRewriter>();
-            m_foreignKeyConstraints = foreignKeyConstraints;
-            m_entityContainerMapping = entityContainerMapping;
-
-            var inheritanceGraph =
-                MetadataHelper.BuildUndirectedGraphOfTypes(entityContainerMapping.StorageMappingItemCollection.EdmItemCollection);
-            SetConfiguration(entityContainerMapping);
-
-            // We fix all the cells at this point
-            m_queryDomainMap = new MemberDomainMap(
-                ViewTarget.QueryView, m_config.IsValidationEnabled, cellGroup,
-                entityContainerMapping.StorageMappingItemCollection.EdmItemCollection, m_config, inheritanceGraph);
-            m_updateDomainMap = new MemberDomainMap(
-                ViewTarget.UpdateView, m_config.IsValidationEnabled, cellGroup,
-                entityContainerMapping.StorageMappingItemCollection.EdmItemCollection, m_config, inheritanceGraph);
-
-            // We now go and fix the queryDomain map so that it has all the
-            // values from the S-side as well -- this is needed for domain
-            // constraint propagation, i.e., values from the S-side get
-            // propagated to te oneOfConst on the C-side. So we better get
-            // the "possiblveValues" stuff to contain those constants as well
-            MemberDomainMap.PropagateUpdateDomainToQueryDomain(cellGroup, m_queryDomainMap, m_updateDomainMap);
-
-            UpdateWhereClauseForEachCell(cellGroup, m_queryDomainMap, m_updateDomainMap, m_config);
-
-            // We need to simplify cell queries, yet we don't want the conditions to disappear
-            // So, add an extra value to the domain, temporarily
-            var queryOpenDomain = m_queryDomainMap.GetOpenDomain();
-            var updateOpenDomain = m_updateDomainMap.GetOpenDomain();
-
-            // Make sure the WHERE clauses of the cells reflect the changes
-            foreach (var cell in cellGroup)
-            {
-                cell.CQuery.WhereClause.FixDomainMap(queryOpenDomain);
-                cell.SQuery.WhereClause.FixDomainMap(updateOpenDomain);
-                cell.CQuery.WhereClause.ExpensiveSimplify();
-                cell.SQuery.WhereClause.ExpensiveSimplify();
-                cell.CQuery.WhereClause.FixDomainMap(m_queryDomainMap);
-                cell.SQuery.WhereClause.FixDomainMap(m_updateDomainMap);
-            }
-        }
-
-        private void SetConfiguration(StorageEntityContainerMapping entityContainerMapping)
-        {
-            m_config.IsValidationEnabled = entityContainerMapping.Validate;
-            m_config.GenerateUpdateViews = entityContainerMapping.GenerateUpdateViews;
-        }
-
-        // effects: Generates views for the particular cellgroup in this. Returns an
-        // error log describing the errors that were encountered (if none
-        // were encountered, the ErrorLog.Count is 0). Places the generated
-        // views in result
-        internal ErrorLog GenerateAllBidirectionalViews(ViewSet views, CqlIdentifiers identifiers)
-        {
-            // Allow missing attributes for now to make entity splitting run through
-            // we cannot do this for query views in general: need to obtain the exact enumerated domain
-
-            if (m_config.IsNormalTracing)
-            {
-                var builder = new StringBuilder();
-                Cell.CellsToBuilder(builder, m_cellGroup);
-                Helpers.StringTraceLine(builder.ToString());
-            }
-
-            m_config.SetTimeForFinishedActivity(PerfType.CellCreation);
-            // Check if the cellgroup is consistent and all known S constraints are
-            // satisified by the known C constraints
-            var validator = new CellGroupValidator(m_cellGroup, m_config);
-            var errorLog = validator.Validate();
-
-            if (errorLog.Count > 0)
-            {
-                errorLog.PrintTrace();
-                return errorLog;
-            }
-
-            m_config.SetTimeForFinishedActivity(PerfType.KeyConstraint);
-
-            // We generate update views first since they perform the main
-            // validation checks
-            if (m_config.GenerateUpdateViews)
-            {
-                errorLog = GenerateDirectionalViews(ViewTarget.UpdateView, identifiers, views);
-                if (errorLog.Count > 0)
-                {
-                    return errorLog; // If we have discovered errors here, do not generate query views
-                }
-            }
-
-            // Make sure that the foreign key constraints are not violated
-            if (m_config.IsValidationEnabled)
-            {
-                CheckForeignKeyConstraints(errorLog);
-            }
-            m_config.SetTimeForFinishedActivity(PerfType.ForeignConstraint);
-
-            if (errorLog.Count > 0)
-            {
-                errorLog.PrintTrace();
-                return errorLog; // If we have discovered errors here, do not generate query views
-            }
-
-            // Query views - do not allow missing attributes
-            // For the S-side, we add NOT ... for each scalar constant so
-            // that if we have C, P in the mapping but the store has C, P, S,
-            // we can handle it in the query views
-            m_updateDomainMap.ExpandDomainsToIncludeAllPossibleValues();
-
-            errorLog = GenerateDirectionalViews(ViewTarget.QueryView, identifiers, views);
-
-            return errorLog;
-        }
-
-        internal ErrorLog GenerateQueryViewForSingleExtent(
-            ViewSet views, CqlIdentifiers identifiers, EntitySetBase entity, EntityTypeBase type, ViewGenMode mode)
-        {
-            Debug.Assert(mode != ViewGenMode.GenerateAllViews);
-
-            if (m_config.IsNormalTracing)
-            {
-                var builder = new StringBuilder();
-                Cell.CellsToBuilder(builder, m_cellGroup);
-                Helpers.StringTraceLine(builder.ToString());
-            }
-
-            // Check if the cellgroup is consistent and all known S constraints are
-            // satisified by the known C constraints
-            var validator = new CellGroupValidator(m_cellGroup, m_config);
-            var errorLog = validator.Validate();
-            if (errorLog.Count > 0)
-            {
-                errorLog.PrintTrace();
-                return errorLog;
-            }
-
-            // Make sure that the foreign key constraints are not violated
-            if (m_config.IsValidationEnabled)
-            {
-                CheckForeignKeyConstraints(errorLog);
-            }
-
-            if (errorLog.Count > 0)
-            {
-                errorLog.PrintTrace();
-                return errorLog; // If we have discovered errors here, do not generate query views
-            }
-
-            // For the S-side, we add NOT ... for each scalar constant so
-            // that if we have C, P in the mapping but the store has C, P, S,
-            // we can handle it in the query views
-            m_updateDomainMap.ExpandDomainsToIncludeAllPossibleValues();
-
-            foreach (var cell in m_cellGroup)
-            {
-                cell.SQuery.WhereClause.FixDomainMap(m_updateDomainMap);
-            }
-
-            errorLog = GenerateQueryViewForExtentAndType(identifiers, views, entity, type, mode);
-
-            return errorLog;
-        }
-
-        // effects: Given the extent cells and a map for the domains of all
-        // variables in it, fixes the cell constant domains of the where
-        // clauses in the left queries of cells (left is defined using viewTarget)
-        private static void UpdateWhereClauseForEachCell(
-            IEnumerable<Cell> extentCells, MemberDomainMap queryDomainMap,
-            MemberDomainMap updateDomainMap, ConfigViewGenerator config)
-        {
-            foreach (var cell in extentCells)
-            {
-                cell.CQuery.UpdateWhereClause(queryDomainMap);
-                cell.SQuery.UpdateWhereClause(updateDomainMap);
-            }
-
-            // Fix enumerable domains - currently it is only applicable to boolean type. Note that it is 
-            // not applicable to enumerated types since we allow any value of the underlying type of the enum type.
-            queryDomainMap.ReduceEnumerableDomainToEnumeratedValues(config);
-            updateDomainMap.ReduceEnumerableDomainToEnumeratedValues(config);
-        }
-
-        private ErrorLog GenerateQueryViewForExtentAndType(
-            CqlIdentifiers identifiers, ViewSet views, EntitySetBase entity, EntityTypeBase type, ViewGenMode mode)
-        {
-            Debug.Assert(mode != ViewGenMode.GenerateAllViews);
-
-            // Keep track of the mapping exceptions that we have generated
-            var errorLog = new ErrorLog();
-
-            if (m_config.IsViewTracing)
-            {
-                Helpers.StringTraceLine(String.Empty);
-                Helpers.StringTraceLine(String.Empty);
-                Helpers.FormatTraceLine(
-                    "================= Generating {0} Query View for: {1} ===========================",
-                    (mode == ViewGenMode.OfTypeViews) ? "OfType" : "OfTypeOnly",
-                    entity.Name);
-                Helpers.StringTraceLine(String.Empty);
-                Helpers.StringTraceLine(String.Empty);
-            }
-
-            try
-            {
-                // (1) view generation (checks that extents are fully mapped)
-                var context = CreateViewgenContext(entity, ViewTarget.QueryView, identifiers);
-
-                GenerateViewsForExtentAndType(type, context, identifiers, views, mode);
-            }
-            catch (InternalMappingException exception)
-            {
-                // All exceptions have mapping errors in them
-                Debug.Assert(exception.ErrorLog.Count > 0, "Incorrectly created mapping exception");
-                errorLog.Merge(exception.ErrorLog);
-            }
-
-            return errorLog;
-        }
-
-        // requires: schema refers to C-side or S-side schema for the cells
-        // inside this. if schema.IsQueryView is true, the left side of cells refers
-        // to the C side (and vice-versa for the right side)
-        // effects: Generates the relevant views for the schema side and
-        // returns them. If allowMissingAttributes is true and attributes
-        // are missing on the schema side, substitutes them with NULL
-        // Modifies views to contain the generated views for different
-        // extents specified by cells and the the schemaContext
-        private ErrorLog GenerateDirectionalViews(ViewTarget viewTarget, CqlIdentifiers identifiers, ViewSet views)
-        {
-            var isQueryView = viewTarget == ViewTarget.QueryView;
-
-            // Partition cells by extent.
-            var extentCellMap = GroupCellsByExtent(m_cellGroup, viewTarget);
-
-            // Keep track of the mapping exceptions that we have generated
-            var errorLog = new ErrorLog();
-
-            // Generate views for each extent
-            foreach (var extent in extentCellMap.Keys)
-            {
-                if (m_config.IsViewTracing)
-                {
-                    Helpers.StringTraceLine(String.Empty);
-                    Helpers.StringTraceLine(String.Empty);
-                    Helpers.FormatTraceLine(
-                        "================= Generating {0} View for: {1} ===========================",
-                        isQueryView ? "Query" : "Update", extent.Name);
-                    Helpers.StringTraceLine(String.Empty);
-                    Helpers.StringTraceLine(String.Empty);
-                }
-                try
-                {
-                    // (1) view generation (checks that extents are fully mapped)
-                    var queryRewriter = GenerateDirectionalViewsForExtent(viewTarget, extent, identifiers, views);
-
-                    // (2) validation for update views
-                    if (viewTarget == ViewTarget.UpdateView
-                        &&
-                        m_config.IsValidationEnabled)
-                    {
-                        if (m_config.IsViewTracing)
-                        {
-                            Helpers.StringTraceLine(String.Empty);
-                            Helpers.StringTraceLine(String.Empty);
-                            Helpers.FormatTraceLine(
-                                "----------------- Validation for generated update view for: {0} -----------------",
-                                extent.Name);
-                            Helpers.StringTraceLine(String.Empty);
-                            Helpers.StringTraceLine(String.Empty);
-                        }
-
-                        var validator = new RewritingValidator(queryRewriter.ViewgenContext, queryRewriter.BasicView);
-                        validator.Validate();
-                    }
-                }
-                catch (InternalMappingException exception)
-                {
-                    // All exceptions have mapping errors in them
-                    Debug.Assert(
-                        exception.ErrorLog.Count > 0,
-                        "Incorrectly created mapping exception");
-                    errorLog.Merge(exception.ErrorLog);
-                }
-            }
-            return errorLog;
-        }
-
-        // effects: Generates a view for an extent "extent" that belongs to
-        // schema "schema". extentCells are the cells for this extent.
-        // Adds the view corrsponding to the extent to "views"
-        private QueryRewriter GenerateDirectionalViewsForExtent(
-            ViewTarget viewTarget, EntitySetBase extent, CqlIdentifiers identifiers, ViewSet views)
-        {
-            // First normalize the cells in terms of multiconstants, etc
-            // and then generate the view for the extent
-            var context = CreateViewgenContext(extent, viewTarget, identifiers);
-            QueryRewriter queryRewriter = null;
-
-            if (m_config.GenerateViewsForEachType)
-            {
-                // generate views for each OFTYPE(Extent, Type) combination
-                foreach (
-                    var type in
-                        MetadataHelper.GetTypeAndSubtypesOf(
-                            extent.ElementType, m_entityContainerMapping.StorageMappingItemCollection.EdmItemCollection, false
-                            /*includeAbstractTypes*/))
-                {
-                    if (m_config.IsViewTracing
-                        && false == type.Equals(extent.ElementType))
-                    {
-                        Helpers.FormatTraceLine("CQL View for {0} and type {1}", extent.Name, type.Name);
-                    }
-                    queryRewriter = GenerateViewsForExtentAndType(type, context, identifiers, views, ViewGenMode.OfTypeViews);
-                }
-            }
-            else
-            {
-                // generate the view for Extent only
-                queryRewriter = GenerateViewsForExtentAndType(extent.ElementType, context, identifiers, views, ViewGenMode.OfTypeViews);
-            }
-            if (viewTarget == ViewTarget.QueryView)
-            {
-                m_config.SetTimeForFinishedActivity(PerfType.QueryViews);
-            }
-            else
-            {
-                m_config.SetTimeForFinishedActivity(PerfType.UpdateViews);
-            }
-
-            // cache this rewriter (and context inside it) for future use in FK checking
-            m_queryRewriterCache[extent] = queryRewriter;
-            return queryRewriter;
-        }
-
-        // effects: Returns a context corresponding to extent (if one does not exist, creates one)
-        private ViewgenContext CreateViewgenContext(EntitySetBase extent, ViewTarget viewTarget, CqlIdentifiers identifiers)
-        {
-            QueryRewriter queryRewriter;
-            if (!m_queryRewriterCache.TryGetValue(extent, out queryRewriter))
-            {
-                // collect the cells that belong to this extent (just a few of them since we segment the mapping first)
-                var cellsForExtent = m_cellGroup.Where(c => c.GetLeftQuery(viewTarget).Extent == extent).ToList();
-
-                return new ViewgenContext(
-                    viewTarget, extent, cellsForExtent, identifiers, m_config, m_queryDomainMap, m_updateDomainMap, m_entityContainerMapping);
-            }
-            else
-            {
-                return queryRewriter.ViewgenContext;
-            }
-        }
-
-        private QueryRewriter GenerateViewsForExtentAndType(
-            EdmType generatedType, ViewgenContext context, CqlIdentifiers identifiers, ViewSet views, ViewGenMode mode)
-        {
-            Debug.Assert(mode != ViewGenMode.GenerateAllViews, "By definition this method can not handle generating views for all extents");
-
-            var queryRewriter = new QueryRewriter(generatedType, context, mode);
-            queryRewriter.GenerateViewComponents();
-
-            // Get the basic view
-            var basicView = queryRewriter.BasicView;
-
-            if (m_config.IsNormalTracing)
-            {
-                Helpers.StringTrace("Basic View: ");
-                Helpers.StringTraceLine(basicView.ToString());
-            }
-
-            var simplifiedView = GenerateSimplifiedView(basicView, queryRewriter.UsedCells);
-
-            if (m_config.IsNormalTracing)
-            {
-                Helpers.StringTraceLine(String.Empty);
-                Helpers.StringTrace("Simplified View: ");
-                Helpers.StringTraceLine(simplifiedView.ToString());
-            }
-
-            var cqlGen = new CqlGenerator(
-                simplifiedView,
-                queryRewriter.CaseStatements,
-                identifiers,
-                context.MemberMaps.ProjectedSlotMap,
-                queryRewriter.UsedCells.Count,
-                queryRewriter.TopLevelWhereClause,
-                m_entityContainerMapping.StorageMappingItemCollection);
-
-            string eSQLView;
-            DbQueryCommandTree commandTree;
-            if (m_config.GenerateEsql)
-            {
-                eSQLView = cqlGen.GenerateEsql();
-                commandTree = null;
-            }
-            else
-            {
-                eSQLView = null;
-                commandTree = cqlGen.GenerateCqt();
-            }
-
-            var generatedView = GeneratedView.CreateGeneratedView(
-                context.Extent, generatedType, commandTree, eSQLView, m_entityContainerMapping.StorageMappingItemCollection, m_config);
-            views.Add(context.Extent, generatedView);
-
-            return queryRewriter;
-        }
-
-        private static CellTreeNode GenerateSimplifiedView(CellTreeNode basicView, List<LeftCellWrapper> usedCells)
-        {
-            Debug.Assert(false == basicView.IsEmptyRightFragmentQuery, "Basic view is empty?");
-
-            // create 'joined' variables, one for each cell
-            // We know (say) that out of the 10 cells that we were given, only 7 (say) were
-            // needed to construct the view for this extent.
-            var numBoolVars = usedCells.Count;
-            // We need the boolean expressions in Simplify. Precisely ont boolean expression is set to
-            // true in each cell query
-
-            for (var i = 0; i < numBoolVars; i++)
-            {
-                // In the ith cell, set its boolean to be true (i.e., ith boolean)
-                usedCells[i].RightCellQuery.InitializeBoolExpressions(numBoolVars, i);
-            }
-
-            var simplifiedView = CellTreeSimplifier.MergeNodes(basicView);
-            return simplifiedView;
-        }
-
-        private void CheckForeignKeyConstraints(ErrorLog errorLog)
-        {
-            foreach (var constraint in m_foreignKeyConstraints)
-            {
-                QueryRewriter childRewriter = null;
-                QueryRewriter parentRewriter = null;
-                m_queryRewriterCache.TryGetValue(constraint.ChildTable, out childRewriter);
-                m_queryRewriterCache.TryGetValue(constraint.ParentTable, out parentRewriter);
-                constraint.CheckConstraint(m_cellGroup, childRewriter, parentRewriter, errorLog, m_config);
-            }
-        }
-
-        // effects: Given all the cells for a container, groups the cells by
-        // the left query's extent and returns a dictionary for it
-        private static KeyToListMap<EntitySetBase, Cell> GroupCellsByExtent(IEnumerable<Cell> cells, ViewTarget viewTarget)
-        {
-            // Partition cells by extent -- extent is the top node in
-            // the tree. Even for compositions for now? CHANGE_ADYA_FEATURE_COMPOSITION
-            var extentCellMap =
-                new KeyToListMap<EntitySetBase, Cell>(EqualityComparer<EntitySetBase>.Default);
-            foreach (var cell in cells)
-            {
-                // Get the cell query and determine its extent
-                var cellQuery = cell.GetLeftQuery(viewTarget);
-                extentCellMap.Add(cellQuery.Extent, cell);
-            }
-            return extentCellMap;
-        }
-
-        internal override void ToCompactString(StringBuilder builder)
-        {
-            Cell.CellsToBuilder(builder, m_cellGroup);
-        }
-    }
-}
->>>>>>> b1a13653
+}