<<<<<<< HEAD
// Copyright (c) Microsoft Open Technologies, Inc. All rights reserved. See License.txt in the project root for license information.

namespace System.Data.Entity.ModelConfiguration.Configuration
{
    using System.Data.Entity.Core.Mapping;
    using System.Data.Entity.Core.Metadata.Edm;
    using System.Reflection;

    /// <summary>
    /// Base class for performing configuration of a relationship.
    /// This configuration functionality is available via the Code First Fluent API, see <see cref="DbModelBuilder" />.
    /// </summary>
    public abstract class AssociationMappingConfiguration
    {
        internal abstract void Configure(
            AssociationSetMapping associationSetMapping,
            EdmModel database,
            PropertyInfo navigationProperty);

        internal abstract AssociationMappingConfiguration Clone();
    }
}
=======
// Copyright (c) Microsoft Open Technologies, Inc. All rights reserved. See License.txt in the project root for license information.

namespace System.Data.Entity.ModelConfiguration.Configuration
{
    using System.Data.Entity.Core.Mapping;
    using System.Data.Entity.Core.Metadata.Edm;
    using System.Reflection;

    /// <summary>
    /// Base class for performing configuration of a relationship.
    /// This configuration functionality is available via the Code First Fluent API, see <see cref="DbModelBuilder" />.
    /// </summary>
    public abstract class AssociationMappingConfiguration
    {
        internal abstract void Configure(
            StorageAssociationSetMapping associationSetMapping,
            EdmModel database,
            PropertyInfo navigationProperty);

        internal abstract AssociationMappingConfiguration Clone();
    }
}
>>>>>>> b1a13653
<|MERGE_RESOLUTION|>--- conflicted
+++ resolved
@@ -1,4 +1,3 @@
-<<<<<<< HEAD
 // Copyright (c) Microsoft Open Technologies, Inc. All rights reserved. See License.txt in the project root for license information.
 
 namespace System.Data.Entity.ModelConfiguration.Configuration
@@ -20,28 +19,4 @@
 
         internal abstract AssociationMappingConfiguration Clone();
     }
-}
-=======
-// Copyright (c) Microsoft Open Technologies, Inc. All rights reserved. See License.txt in the project root for license information.
-
-namespace System.Data.Entity.ModelConfiguration.Configuration
-{
-    using System.Data.Entity.Core.Mapping;
-    using System.Data.Entity.Core.Metadata.Edm;
-    using System.Reflection;
-
-    /// <summary>
-    /// Base class for performing configuration of a relationship.
-    /// This configuration functionality is available via the Code First Fluent API, see <see cref="DbModelBuilder" />.
-    /// </summary>
-    public abstract class AssociationMappingConfiguration
-    {
-        internal abstract void Configure(
-            StorageAssociationSetMapping associationSetMapping,
-            EdmModel database,
-            PropertyInfo navigationProperty);
-
-        internal abstract AssociationMappingConfiguration Clone();
-    }
-}
->>>>>>> b1a13653
+}