<<<<<<< HEAD
// Copyright (c) Microsoft Open Technologies, Inc. All rights reserved. See License.txt in the project root for license information.

namespace System.Data.Entity.ModelConfiguration.Configuration
{
    using System.ComponentModel;
    using System.Data.Entity.ModelConfiguration.Utilities;
    using System.Data.Entity.Utilities;
    using System.Diagnostics.CodeAnalysis;
    using System.Reflection;

    /// <summary>
    /// Creates a convention that configures stored procedures to be used to delete entities in the database.
    /// </summary>
    public class ConventionDeleteModificationStoredProcedureConfiguration : ConventionModificationStoredProcedureConfiguration
    {
        private readonly Type _type;

        internal ConventionDeleteModificationStoredProcedureConfiguration(Type type)
        {
            DebugCheck.NotNull(type);

            _type = type;
        }

        /// <summary> Configures the name of the stored procedure. </summary>
        /// <returns> The same configuration instance so that multiple calls can be chained. </returns>
        /// <param name="procedureName"> The stored procedure name. </param>
        public ConventionDeleteModificationStoredProcedureConfiguration HasName(string procedureName)
        {
            Check.NotEmpty(procedureName, "procedureName");

            Configuration.HasName(procedureName);

            return this;
        }

        /// <summary>Configures the name of the stored procedure.</summary>
        /// <returns> The same configuration instance so that multiple calls can be chained. </returns>
        /// <param name="procedureName">The stored procedure name.</param>
        /// <param name="schemaName">The schema name.</param>
        public ConventionDeleteModificationStoredProcedureConfiguration HasName(string procedureName, string schemaName)
        {
            Check.NotEmpty(procedureName, "procedureName");
            Check.NotEmpty(schemaName, "schemaName");

            Configuration.HasName(procedureName, schemaName);

            return this;
        }

        /// <summary>Configures a parameter for this stored procedure.</summary>
        /// <returns> The same configuration instance so that multiple calls can be chained. </returns>
        /// <param name="propertyName"> The name of the property to configure the parameter for. </param>
        /// <param name="parameterName">The name of the parameter.</param>
        public ConventionDeleteModificationStoredProcedureConfiguration Parameter(string propertyName, string parameterName)
        {
            Check.NotEmpty(propertyName, "propertyName");
            Check.NotEmpty(parameterName, "parameterName");

            return Parameter(_type.GetAnyProperty(propertyName), parameterName);
        }

        /// <summary>Configures a parameter for this stored procedure.</summary>
        /// <returns> The same configuration instance so that multiple calls can be chained. </returns>
        /// <param name="propertyInfo"> The property to configure the parameter for. </param>
        /// <param name="parameterName">The name of the parameter.</param>
        public ConventionDeleteModificationStoredProcedureConfiguration Parameter(
            PropertyInfo propertyInfo, string parameterName)
        {
            Check.NotEmpty(parameterName, "parameterName");

            if (propertyInfo != null)
            {
                Configuration.Parameter(new PropertyPath(propertyInfo), parameterName);
            }

            return this;
        }

        /// <summary>Configures the output parameter that returns the rows affected by this stored procedure.</summary>
        /// <returns> The same configuration instance so that multiple calls can be chained. </returns>
        /// <param name="parameterName">The name of the parameter.</param>
        public ConventionDeleteModificationStoredProcedureConfiguration RowsAffectedParameter(string parameterName)
        {
            Check.NotEmpty(parameterName, "parameterName");

            Configuration.RowsAffectedParameter(parameterName);

            return this;
        }

        /// <inheritdoc />
        [EditorBrowsable(EditorBrowsableState.Never)]
        public override string ToString()
        {
            return base.ToString();
        }

        /// <inheritdoc />
        [EditorBrowsable(EditorBrowsableState.Never)]
        public override bool Equals(object obj)
        {
            return base.Equals(obj);
        }

        /// <inheritdoc />
        [EditorBrowsable(EditorBrowsableState.Never)]
        public override int GetHashCode()
        {
            return base.GetHashCode();
        }

        /// <inheritdoc />
        [SuppressMessage("Microsoft.Design", "CA1024:UsePropertiesWhereAppropriate")]
        [EditorBrowsable(EditorBrowsableState.Never)]
        public new Type GetType()
        {
            return base.GetType();
        }
    }
}
=======
// Copyright (c) Microsoft Open Technologies, Inc. All rights reserved. See License.txt in the project root for license information.

namespace System.Data.Entity.ModelConfiguration.Configuration
{
    using System.ComponentModel;
    using System.Data.Entity.ModelConfiguration.Utilities;
    using System.Data.Entity.Utilities;
    using System.Diagnostics.CodeAnalysis;
    using System.Reflection;

    /// <summary>
    /// Creates a convention that configures stored procedures to be used to delete entities in the database.
    /// </summary>
    public class ConventionDeleteModificationStoredProcedureConfiguration : ConventionModificationStoredProcedureConfiguration
    {
        private readonly Type _type;

        internal ConventionDeleteModificationStoredProcedureConfiguration(Type type)
        {
            DebugCheck.NotNull(type);

            _type = type;
        }

        /// <summary> Configures the name of the stored procedure. </summary>
        /// <returns> The same configuration instance so that multiple calls can be chained. </returns>
        /// <param name="procedureName"> The stored procedure name. </param>
        public ConventionDeleteModificationStoredProcedureConfiguration HasName(string procedureName)
        {
            Check.NotEmpty(procedureName, "procedureName");

            Configuration.HasName(procedureName);

            return this;
        }

        /// <summary>Configures the name of the stored procedure.</summary>
        /// <returns> The same configuration instance so that multiple calls can be chained. </returns>
        /// <param name="procedureName">The stored procedure name.</param>
        /// <param name="schemaName">The schema name.</param>
        public ConventionDeleteModificationStoredProcedureConfiguration HasName(string procedureName, string schemaName)
        {
            Check.NotEmpty(procedureName, "procedureName");
            Check.NotEmpty(schemaName, "schemaName");

            Configuration.HasName(procedureName, schemaName);

            return this;
        }

        /// <summary>Configures a parameter for this stored procedure.</summary>
        /// <returns> The same configuration instance so that multiple calls can be chained. </returns>
        /// <param name="propertyName"> The name of the property to configure the parameter for. </param>
        /// <param name="parameterName">The name of the parameter.</param>
        public ConventionDeleteModificationStoredProcedureConfiguration Parameter(string propertyName, string parameterName)
        {
            Check.NotEmpty(propertyName, "propertyName");
            Check.NotEmpty(parameterName, "parameterName");

            return Parameter(_type.GetProperty(propertyName), parameterName);
        }

        /// <summary>Configures a parameter for this stored procedure.</summary>
        /// <returns> The same configuration instance so that multiple calls can be chained. </returns>
        /// <param name="propertyInfo"> The property to configure the parameter for. </param>
        /// <param name="parameterName">The name of the parameter.</param>
        public ConventionDeleteModificationStoredProcedureConfiguration Parameter(
            PropertyInfo propertyInfo, string parameterName)
        {
            Check.NotEmpty(parameterName, "parameterName");

            if (propertyInfo != null)
            {
                Configuration.Parameter(new PropertyPath(propertyInfo), parameterName);
            }

            return this;
        }

        /// <summary>Configures the output parameter that returns the rows affected by this stored procedure.</summary>
        /// <returns> The same configuration instance so that multiple calls can be chained. </returns>
        /// <param name="parameterName">The name of the parameter.</param>
        public ConventionDeleteModificationStoredProcedureConfiguration RowsAffectedParameter(string parameterName)
        {
            Check.NotEmpty(parameterName, "parameterName");

            Configuration.RowsAffectedParameter(parameterName);

            return this;
        }

        /// <inheritdoc />
        [EditorBrowsable(EditorBrowsableState.Never)]
        public override string ToString()
        {
            return base.ToString();
        }

        /// <inheritdoc />
        [EditorBrowsable(EditorBrowsableState.Never)]
        public override bool Equals(object obj)
        {
            return base.Equals(obj);
        }

        /// <inheritdoc />
        [EditorBrowsable(EditorBrowsableState.Never)]
        public override int GetHashCode()
        {
            return base.GetHashCode();
        }

        /// <inheritdoc />
        [SuppressMessage("Microsoft.Design", "CA1024:UsePropertiesWhereAppropriate")]
        [EditorBrowsable(EditorBrowsableState.Never)]
        public new Type GetType()
        {
            return base.GetType();
        }
    }
}
>>>>>>> b1a13653
<|MERGE_RESOLUTION|>--- conflicted
+++ resolved
@@ -1,4 +1,3 @@
-<<<<<<< HEAD
 // Copyright (c) Microsoft Open Technologies, Inc. All rights reserved. See License.txt in the project root for license information.
 
 namespace System.Data.Entity.ModelConfiguration.Configuration
@@ -119,127 +118,4 @@
             return base.GetType();
         }
     }
-}
-=======
-// Copyright (c) Microsoft Open Technologies, Inc. All rights reserved. See License.txt in the project root for license information.
-
-namespace System.Data.Entity.ModelConfiguration.Configuration
-{
-    using System.ComponentModel;
-    using System.Data.Entity.ModelConfiguration.Utilities;
-    using System.Data.Entity.Utilities;
-    using System.Diagnostics.CodeAnalysis;
-    using System.Reflection;
-
-    /// <summary>
-    /// Creates a convention that configures stored procedures to be used to delete entities in the database.
-    /// </summary>
-    public class ConventionDeleteModificationStoredProcedureConfiguration : ConventionModificationStoredProcedureConfiguration
-    {
-        private readonly Type _type;
-
-        internal ConventionDeleteModificationStoredProcedureConfiguration(Type type)
-        {
-            DebugCheck.NotNull(type);
-
-            _type = type;
-        }
-
-        /// <summary> Configures the name of the stored procedure. </summary>
-        /// <returns> The same configuration instance so that multiple calls can be chained. </returns>
-        /// <param name="procedureName"> The stored procedure name. </param>
-        public ConventionDeleteModificationStoredProcedureConfiguration HasName(string procedureName)
-        {
-            Check.NotEmpty(procedureName, "procedureName");
-
-            Configuration.HasName(procedureName);
-
-            return this;
-        }
-
-        /// <summary>Configures the name of the stored procedure.</summary>
-        /// <returns> The same configuration instance so that multiple calls can be chained. </returns>
-        /// <param name="procedureName">The stored procedure name.</param>
-        /// <param name="schemaName">The schema name.</param>
-        public ConventionDeleteModificationStoredProcedureConfiguration HasName(string procedureName, string schemaName)
-        {
-            Check.NotEmpty(procedureName, "procedureName");
-            Check.NotEmpty(schemaName, "schemaName");
-
-            Configuration.HasName(procedureName, schemaName);
-
-            return this;
-        }
-
-        /// <summary>Configures a parameter for this stored procedure.</summary>
-        /// <returns> The same configuration instance so that multiple calls can be chained. </returns>
-        /// <param name="propertyName"> The name of the property to configure the parameter for. </param>
-        /// <param name="parameterName">The name of the parameter.</param>
-        public ConventionDeleteModificationStoredProcedureConfiguration Parameter(string propertyName, string parameterName)
-        {
-            Check.NotEmpty(propertyName, "propertyName");
-            Check.NotEmpty(parameterName, "parameterName");
-
-            return Parameter(_type.GetProperty(propertyName), parameterName);
-        }
-
-        /// <summary>Configures a parameter for this stored procedure.</summary>
-        /// <returns> The same configuration instance so that multiple calls can be chained. </returns>
-        /// <param name="propertyInfo"> The property to configure the parameter for. </param>
-        /// <param name="parameterName">The name of the parameter.</param>
-        public ConventionDeleteModificationStoredProcedureConfiguration Parameter(
-            PropertyInfo propertyInfo, string parameterName)
-        {
-            Check.NotEmpty(parameterName, "parameterName");
-
-            if (propertyInfo != null)
-            {
-                Configuration.Parameter(new PropertyPath(propertyInfo), parameterName);
-            }
-
-            return this;
-        }
-
-        /// <summary>Configures the output parameter that returns the rows affected by this stored procedure.</summary>
-        /// <returns> The same configuration instance so that multiple calls can be chained. </returns>
-        /// <param name="parameterName">The name of the parameter.</param>
-        public ConventionDeleteModificationStoredProcedureConfiguration RowsAffectedParameter(string parameterName)
-        {
-            Check.NotEmpty(parameterName, "parameterName");
-
-            Configuration.RowsAffectedParameter(parameterName);
-
-            return this;
-        }
-
-        /// <inheritdoc />
-        [EditorBrowsable(EditorBrowsableState.Never)]
-        public override string ToString()
-        {
-            return base.ToString();
-        }
-
-        /// <inheritdoc />
-        [EditorBrowsable(EditorBrowsableState.Never)]
-        public override bool Equals(object obj)
-        {
-            return base.Equals(obj);
-        }
-
-        /// <inheritdoc />
-        [EditorBrowsable(EditorBrowsableState.Never)]
-        public override int GetHashCode()
-        {
-            return base.GetHashCode();
-        }
-
-        /// <inheritdoc />
-        [SuppressMessage("Microsoft.Design", "CA1024:UsePropertiesWhereAppropriate")]
-        [EditorBrowsable(EditorBrowsableState.Never)]
-        public new Type GetType()
-        {
-            return base.GetType();
-        }
-    }
-}
->>>>>>> b1a13653
+}