--- conflicted
+++ resolved
@@ -1,4 +1,3 @@
-<<<<<<< HEAD
 // Copyright (c) Microsoft Open Technologies, Inc. All rights reserved. See License.txt in the project root for license information.
 
 namespace System.Data.Entity.ModelConfiguration.Configuration.Mapping
@@ -49,57 +48,4 @@
             get { return _isDefaultDiscriminatorCondition; }
         }
     }
-}
-=======
-// Copyright (c) Microsoft Open Technologies, Inc. All rights reserved. See License.txt in the project root for license information.
-
-namespace System.Data.Entity.ModelConfiguration.Configuration.Mapping
-{
-    using System.Collections.Generic;
-    using System.Data.Entity.Core.Mapping;
-    using System.Data.Entity.Core.Metadata.Edm;
-    using System.Data.Entity.Utilities;
-
-    internal class PropertyMappingSpecification
-    {
-        private readonly EntityType _entityType;
-        private readonly IList<EdmProperty> _propertyPath;
-        private readonly IList<StorageConditionPropertyMapping> _conditions;
-        private readonly bool _isDefaultDiscriminatorCondition;
-
-        public PropertyMappingSpecification(
-            EntityType entityType,
-            IList<EdmProperty> propertyPath,
-            IList<StorageConditionPropertyMapping> conditions,
-            bool isDefaultDiscriminatorCondition)
-        {
-            DebugCheck.NotNull(entityType);
-
-            _entityType = entityType;
-            _propertyPath = propertyPath;
-            _conditions = conditions;
-            _isDefaultDiscriminatorCondition = isDefaultDiscriminatorCondition;
-        }
-
-        public EntityType EntityType
-        {
-            get { return _entityType; }
-        }
-
-        public IList<EdmProperty> PropertyPath
-        {
-            get { return _propertyPath; }
-        }
-
-        public IList<StorageConditionPropertyMapping> Conditions
-        {
-            get { return _conditions; }
-        }
-
-        public bool IsDefaultDiscriminatorCondition
-        {
-            get { return _isDefaultDiscriminatorCondition; }
-        }
-    }
-}
->>>>>>> b1a13653
+}