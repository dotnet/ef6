<<<<<<< HEAD
﻿// Copyright (c) Microsoft Open Technologies, Inc. All rights reserved. See License.txt in the project root for license information.

namespace System.Data.Entity.ModelConfiguration.Configuration.Mapping
{
    using System.Collections.Generic;
    using System.Data.Entity.Core.Mapping;
    using System.Data.Entity.Core.Metadata.Edm;
    using System.Data.Entity.ModelConfiguration.Configuration.Properties.Primitive;
    using System.Data.Entity.ModelConfiguration.Edm;
    using System.Data.Entity.Utilities;
    using System.Diagnostics.CodeAnalysis;
    using System.Globalization;
    using System.Linq;

    internal class TablePrimitiveOperations
    {
        public static void AddColumn(EntityType table, EdmProperty column)
        {
            DebugCheck.NotNull(table);
            DebugCheck.NotNull(column);

            if (!table.Properties.Contains(column))
            {
                var configuration = column.GetConfiguration() as PrimitivePropertyConfiguration;

                if ((configuration == null)
                    || string.IsNullOrWhiteSpace(configuration.ColumnName))
                {
                    var preferredName = column.GetPreferredName() ?? column.Name;
                    column.SetUnpreferredUniqueName(column.Name);
                    column.Name = table.Properties.UniquifyName(preferredName);
                }

                table.AddMember(column);
            }
        }

        public static EdmProperty RemoveColumn(EntityType table, EdmProperty column)
        {
            DebugCheck.NotNull(table);
            DebugCheck.NotNull(column);

            if (!column.IsPrimaryKeyColumn)
            {
                table.RemoveMember(column);
            }

            return column;
        }

        public static EdmProperty IncludeColumn(
            EntityType table, EdmProperty templateColumn, bool useExisting)
        {
            DebugCheck.NotNull(table);
            DebugCheck.NotNull(templateColumn);

            var existingColumn =
                table.Properties.SingleOrDefault(c => string.Equals(c.Name, templateColumn.Name, StringComparison.Ordinal));

            if (existingColumn == null)
            {
                templateColumn = templateColumn.Clone();
            }
            else if (!useExisting
                     && !existingColumn.IsPrimaryKeyColumn)
            {
                templateColumn = templateColumn.Clone();
            }
            else
            {
                templateColumn = existingColumn;
            }

            AddColumn(table, templateColumn);

            return templateColumn;
        }
    }

    internal class ForeignKeyPrimitiveOperations
    {
        public static void UpdatePrincipalTables(
            DbDatabaseMapping databaseMapping,
            EntityType entityType,
            EntityType fromTable,
            EntityType toTable,
            bool isMappingAnyInheritedProperty)
        {
            DebugCheck.NotNull(databaseMapping);
            DebugCheck.NotNull(fromTable);
            DebugCheck.NotNull(toTable);

            if (fromTable != toTable)
            {
                // Update the principal tables for associations/fks defined on the exact given entity type
                // In this case they need to be moved to the appropriate table, but not removed
                UpdatePrincipalTables(databaseMapping, toTable, entityType, removeFks: false);

                if (isMappingAnyInheritedProperty)
                {
                    // if mapping inherited properties, remove FKs that have the base type as the principal
                    UpdatePrincipalTables(databaseMapping, toTable, (EntityType)entityType.BaseType, removeFks: true);
                }
            }
        }

        private static void UpdatePrincipalTables(
            DbDatabaseMapping databaseMapping, EntityType toTable, EntityType entityType, bool removeFks)
        {
            foreach (var associationType in databaseMapping.Model.AssociationTypes
                                                           .Where(
                                                               at =>
                                                               at.SourceEnd.GetEntityType().Equals(entityType)
                                                               || at.TargetEnd.GetEntityType().Equals(entityType)))
            {
                UpdatePrincipalTables(databaseMapping, toTable, removeFks, associationType, entityType);
            }
        }

        [SuppressMessage("Microsoft.Maintainability", "CA1506:AvoidExcessiveClassCoupling")]
        [SuppressMessage("Microsoft.Maintainability", "CA1502:AvoidExcessiveComplexity")]
        private static void UpdatePrincipalTables(
            DbDatabaseMapping databaseMapping, EntityType toTable, bool removeFks,
            AssociationType associationType, EntityType et)
        {
            AssociationEndMember principalEnd, dependentEnd;
            var endsToCheck = new List<AssociationEndMember>();
            if (associationType.TryGuessPrincipalAndDependentEnds(out principalEnd, out dependentEnd))
            {
                endsToCheck.Add(principalEnd);
            }
            else if (associationType.SourceEnd.RelationshipMultiplicity == RelationshipMultiplicity.Many
                     && associationType.TargetEnd.RelationshipMultiplicity == RelationshipMultiplicity.Many)
            {
                // many to many consider both ends
                endsToCheck.Add(associationType.SourceEnd);
                endsToCheck.Add(associationType.TargetEnd);
            }
            else
            {
                // 1:1 and 0..1:0..1
                endsToCheck.Add(associationType.SourceEnd);
            }

            foreach (var end in endsToCheck)
            {
                if (end.GetEntityType() == et)
                {
                    IEnumerable<KeyValuePair<EntityType, IEnumerable<EdmProperty>>> dependentTableInfos;
                    if (associationType.Constraint != null)
                    {
                        var originalDependentType = associationType.GetOtherEnd(end).GetEntityType();
                        var allDependentTypes = databaseMapping.Model.GetSelfAndAllDerivedTypes(originalDependentType);

                        dependentTableInfos =
                            allDependentTypes.Select(t => databaseMapping.GetEntityTypeMapping(t)).Where(
                                dm => dm != null)
                                             .SelectMany(
                                                 dm => dm.MappingFragments
                                                         .Where(
                                                             tmf => associationType.Constraint.ToProperties
                                                                                   .All(
                                                                                       p =>
                                                                                       tmf.ColumnMappings.Any(
                                                                                           pm => pm.PropertyPath.First() == p))))
                                             .Distinct((f1, f2) => f1.Table == f2.Table)
                                             .Select(
                                                 df =>
                                                 new KeyValuePair<EntityType, IEnumerable<EdmProperty>>(
                                                     df.Table,
                                                     df.ColumnMappings.Where(
                                                         pm =>
                                                         associationType.Constraint.ToProperties.Contains(
                                                             pm.PropertyPath.First())).Select(
                                                                 pm => pm.ColumnProperty)));
                    }
                    else
                    {
                        // IA
                        var associationSetMapping =
                            databaseMapping.EntityContainerMappings
                                           .Single().AssociationSetMappings
                                           .Single(asm => asm.AssociationSet.ElementType == associationType);

                        var dependentTable = associationSetMapping.Table;
                        var propertyMappings = associationSetMapping.SourceEndMapping.EndMember == end
                                                   ? associationSetMapping.SourceEndMapping.PropertyMappings
                                                   : associationSetMapping.TargetEndMapping.PropertyMappings;
                        var dependentColumns = propertyMappings.Select(pm => pm.ColumnProperty);

                        dependentTableInfos = new[]
                            {
                                new KeyValuePair
                                    <EntityType, IEnumerable<EdmProperty>>(
                                    dependentTable, dependentColumns)
                            };
                    }

                    foreach (var tableInfo in dependentTableInfos)
                    {
                        foreach (
                            var fk in
                                tableInfo.Key.ForeignKeyBuilders.Where(
                                    fk => fk.DependentColumns.SequenceEqual(tableInfo.Value)).ToArray(
                                    ))
                        {
                            if (removeFks)
                            {
                                tableInfo.Key.RemoveForeignKey(fk);
                            }
                            else if (fk.GetAssociationType() == null || fk.GetAssociationType() == associationType)
                            {
                                fk.PrincipalTable = toTable;
                            }
                        }
                    }
                }
            }
        }

        /// <summary>
        /// Moves a foreign key constraint from oldTable to newTable and updates column references
        /// </summary>
        private static void MoveForeignKeyConstraint(
            EntityType fromTable, EntityType toTable, ForeignKeyBuilder fk)
        {
            DebugCheck.NotNull(fromTable);
            DebugCheck.NotNull(toTable);
            DebugCheck.NotNull(fk);

            fromTable.RemoveForeignKey(fk);

            // Only move it to the new table if the destination is not the principal table or if all dependent columns are not FKs
            // Otherwise you end up with an FK from the PKs to the PKs of the same table
            if (fk.PrincipalTable != toTable
                || !fk.DependentColumns.All(c => c.IsPrimaryKeyColumn))
            {
                // Make sure all the dependent columns refer to columns in the newTable
                var oldColumns = fk.DependentColumns.ToArray();

                var dependentColumns
                    = GetDependentColumns(oldColumns, toTable.Properties);

                if (!ContainsEquivalentForeignKey(toTable, fk.PrincipalTable, dependentColumns))
                {
                    toTable.AddForeignKey(fk);

                    fk.DependentColumns = dependentColumns;
                }
            }
        }

        private static void CopyForeignKeyConstraint(EdmModel database, EntityType toTable, ForeignKeyBuilder fk, 
            Func<EdmProperty, EdmProperty> selector = null)
        {
            DebugCheck.NotNull(toTable);
            DebugCheck.NotNull(fk);

            var newFk
                = new ForeignKeyBuilder(
                    database,
                    database.EntityTypes.SelectMany(t => t.ForeignKeyBuilders).UniquifyName(fk.Name))
                    {
                        PrincipalTable = fk.PrincipalTable,
                        DeleteAction = fk.DeleteAction
                    };

            var dependentColumns = 
                GetDependentColumns(
                    selector != null
                        ? fk.DependentColumns.Select(selector)
                        : fk.DependentColumns,
                    toTable.Properties);

            if (!ContainsEquivalentForeignKey(toTable, newFk.PrincipalTable, dependentColumns))
            {
                toTable.AddForeignKey(newFk);

                newFk.DependentColumns = dependentColumns;
            }
        }

        private static bool ContainsEquivalentForeignKey(
            EntityType dependentTable, EntityType principalTable, IEnumerable<EdmProperty> columns)
        {
            return dependentTable.ForeignKeyBuilders
                                 .Any(
                                     fk => fk.PrincipalTable == principalTable
                                           && fk.DependentColumns.SequenceEqual(columns));
        }

        private static IList<EdmProperty> GetDependentColumns(
            IEnumerable<EdmProperty> sourceColumns,
            IEnumerable<EdmProperty> destinationColumns)
        {
            return sourceColumns
                .Select(
                    sc =>
                    destinationColumns.SingleOrDefault(
                        dc => string.Equals(dc.Name, sc.Name, StringComparison.Ordinal))
                    ??
                    destinationColumns.Single(
                        dc => string.Equals(dc.GetUnpreferredUniqueName(), sc.Name, StringComparison.Ordinal))
                )
                .ToList();
        }

        private static IEnumerable<ForeignKeyBuilder> FindAllForeignKeyConstraintsForColumn(
            EntityType fromTable, EntityType toTable, EdmProperty column)
        {
            return fromTable
                .ForeignKeyBuilders
                .Where(
                    fk => fk.DependentColumns.Contains(column) &&
                          fk.DependentColumns.All(
                              c => toTable.Properties.Any(
                                  nc =>
                                  string.Equals(nc.Name, c.Name, StringComparison.Ordinal)
                                  || string.Equals(nc.GetUnpreferredUniqueName(), c.Name, StringComparison.Ordinal))));
        }

        public static void CopyAllForeignKeyConstraintsForColumn(
            EdmModel database, EntityType fromTable, EntityType toTable,
            EdmProperty column, EdmProperty movedColumn)
        {
            DebugCheck.NotNull(fromTable);
            DebugCheck.NotNull(toTable);
            DebugCheck.NotNull(column);

            FindAllForeignKeyConstraintsForColumn(fromTable, toTable, column)
                .ToArray()
                .Each(fk => CopyForeignKeyConstraint(database, toTable, fk, 
                                c => c == column ? movedColumn : c));
        }

        public static void MoveAllDeclaredForeignKeyConstraintsForPrimaryKeyColumns(
            EntityType entityType, EntityType fromTable, EntityType toTable)
        {
            DebugCheck.NotNull(fromTable);
            DebugCheck.NotNull(toTable);

            foreach (var column in fromTable.KeyProperties)
            {
                FindAllForeignKeyConstraintsForColumn(fromTable, toTable, column)
                    .ToArray()
                    .Each(
                        fk =>
                            {
                                var at = fk.GetAssociationType();
                                if (at != null
                                    && at.Constraint.ToRole.GetEntityType() == entityType
                                    && !fk.GetIsTypeConstraint())
                                {
                                    MoveForeignKeyConstraint(fromTable, toTable, fk);
                                }
                            });
            }
        }

        public static void CopyAllForeignKeyConstraintsForPrimaryKeyColumns(
            EdmModel database, EntityType fromTable, EntityType toTable)
        {
            DebugCheck.NotNull(fromTable);
            DebugCheck.NotNull(toTable);

            foreach (var column in fromTable.KeyProperties)
            {
                FindAllForeignKeyConstraintsForColumn(fromTable, toTable, column)
                    .ToArray()
                    .Each(
                        fk =>
                            {
                                if (!fk.GetIsTypeConstraint())
                                {
                                    CopyForeignKeyConstraint(database, toTable, fk);
                                }
                            });
            }
        }

        /// <summary>
        /// Move any FK constraints that are now completely in newTable and used to refer to oldColumn
        /// </summary>
        public static void MoveAllForeignKeyConstraintsForColumn(
            EntityType fromTable, EntityType toTable, EdmProperty column)
        {
            DebugCheck.NotNull(fromTable);
            DebugCheck.NotNull(toTable);
            DebugCheck.NotNull(column);

            FindAllForeignKeyConstraintsForColumn(fromTable, toTable, column)
                .ToArray()
                .Each(fk => { MoveForeignKeyConstraint(fromTable, toTable, fk); });
        }

        public static void RemoveAllForeignKeyConstraintsForColumn(EntityType table, EdmProperty column)
        {
            DebugCheck.NotNull(table);
            DebugCheck.NotNull(column);

            table.ForeignKeyBuilders
                 .Where(fk => fk.DependentColumns.Contains(column))
                 .ToArray()
                 .Each(table.RemoveForeignKey);
        }
    }

    internal static class TableOperations
    {
        public static EdmProperty CopyColumnAndAnyConstraints(
            EdmModel database,
            EntityType fromTable,
            EntityType toTable,
            EdmProperty column,
            bool useExisting,
            bool allowPkConstraintCopy)
        {
            DebugCheck.NotNull(fromTable);
            DebugCheck.NotNull(toTable);
            DebugCheck.NotNull(column);

            var movedColumn = column;

            if (fromTable != toTable)
            {
                movedColumn = TablePrimitiveOperations.IncludeColumn(toTable, column, useExisting);
                if (allowPkConstraintCopy || !movedColumn.IsPrimaryKeyColumn)
                {
                    ForeignKeyPrimitiveOperations.CopyAllForeignKeyConstraintsForColumn(
                        database, fromTable, toTable, column, movedColumn);
                }
            }

            return movedColumn;
        }

        public static EdmProperty MoveColumnAndAnyConstraints(
            EntityType fromTable, EntityType toTable, EdmProperty column, bool useExisting)
        {
            DebugCheck.NotNull(fromTable);
            DebugCheck.NotNull(toTable);
            DebugCheck.NotNull(column);

            var movedColumn = column;

            if (fromTable != toTable)
            {
                movedColumn = TablePrimitiveOperations.IncludeColumn(toTable, column, useExisting);
                TablePrimitiveOperations.RemoveColumn(fromTable, column);
                ForeignKeyPrimitiveOperations.MoveAllForeignKeyConstraintsForColumn(fromTable, toTable, column);
            }

            return movedColumn;
        }
    }

    internal class EntityMappingOperations
    {
        public static MappingFragment CreateTypeMappingFragment(
            EntityTypeMapping entityTypeMapping, MappingFragment templateFragment, EntitySet tableSet)
        {
            var fragment = new MappingFragment(tableSet, entityTypeMapping, false);

            entityTypeMapping.AddFragment(fragment);

            // Move all PK mappings to the extra fragment
            foreach (
                var pkPropertyMapping in templateFragment.ColumnMappings.Where(pm => pm.ColumnProperty.IsPrimaryKeyColumn))
            {
                CopyPropertyMappingToFragment(pkPropertyMapping, fragment, true);
            }
            return fragment;
        }

        private static void UpdatePropertyMapping(
            EdmModel database,
            ColumnMappingBuilder propertyMappingBuilder,
            EntityType fromTable,
            EntityType toTable,
            bool useExisting)
        {
            propertyMappingBuilder.ColumnProperty
                = TableOperations.CopyColumnAndAnyConstraints(
                    database, fromTable, toTable, propertyMappingBuilder.ColumnProperty, useExisting, false);

            propertyMappingBuilder.SyncNullabilityCSSpace();
        }

        public static void UpdatePropertyMappings(
            EdmModel database,
            EntityType fromTable,
            MappingFragment fragment,
            bool useExisting)
        {
            // move the column from the formTable to the table in fragment
            if (fromTable != fragment.Table)
            {
                fragment.ColumnMappings.Each(
                    pm => UpdatePropertyMapping(database, pm, fromTable, fragment.Table, useExisting));
            }
        }

        public static void MovePropertyMapping(
            EdmModel database,
            MappingFragment fromFragment,
            MappingFragment toFragment,
            ColumnMappingBuilder propertyMappingBuilder,
            bool requiresUpdate,
            bool useExisting)
        {
            // move the column from the formTable to the table in fragment
            if (requiresUpdate && fromFragment.Table != toFragment.Table)
            {
                UpdatePropertyMapping(database, propertyMappingBuilder, fromFragment.Table, toFragment.Table, useExisting);
            }

            // move the propertyMapping
            fromFragment.RemoveColumnMapping(propertyMappingBuilder);
            toFragment.AddColumnMapping(propertyMappingBuilder);
        }

        public static void CopyPropertyMappingToFragment(
            ColumnMappingBuilder propertyMappingBuilder, MappingFragment fragment, bool useExisting)
        {
            // Ensure column is in the fragment's table
            var column = TablePrimitiveOperations.IncludeColumn(fragment.Table, propertyMappingBuilder.ColumnProperty, useExisting);

            // Add the property mapping
            fragment.AddColumnMapping(
                new ColumnMappingBuilder(column, propertyMappingBuilder.PropertyPath));
        }

        public static void UpdateConditions(
            EdmModel database, EntityType fromTable, MappingFragment fragment)
        {
            // move the condition's column from the formTable to the table in fragment
            if (fromTable != fragment.Table)
            {
                fragment.ColumnConditions.Each(
                    cc =>
                        {
                            cc.ColumnProperty
                                = TableOperations.CopyColumnAndAnyConstraints(
                                    database, fromTable, fragment.Table, cc.ColumnProperty, true, false);
                        });
            }
        }
    }

    internal class AssociationMappingOperations
    {
        private static void MoveAssociationSetMappingDependents(
            AssociationSetMapping associationSetMapping,
            EndPropertyMapping dependentMapping,
            EntitySet toSet,
            bool useExistingColumns)
        {
            DebugCheck.NotNull(associationSetMapping);
            DebugCheck.NotNull(dependentMapping);
            DebugCheck.NotNull(toSet);

            var toTable = toSet.ElementType;

            dependentMapping.PropertyMappings.Each(
                pm =>
                    {
                        var oldColumn = pm.ColumnProperty;

                        pm.ColumnProperty
                            = TableOperations.MoveColumnAndAnyConstraints(
                                associationSetMapping.Table, toTable, oldColumn, useExistingColumns);

                        associationSetMapping.ColumnConditions
                                             .Where(cc => cc.ColumnProperty == oldColumn)
                                             .Each(cc => cc.ColumnProperty = pm.ColumnProperty);
                    });

            associationSetMapping.StoreEntitySet = toSet;
        }

        public static void MoveAllDeclaredAssociationSetMappings(
            DbDatabaseMapping databaseMapping,
            EntityType entityType,
            EntityType fromTable,
            EntityType toTable,
            bool useExistingColumns)
        {
            DebugCheck.NotNull(databaseMapping);
            DebugCheck.NotNull(entityType);
            DebugCheck.NotNull(fromTable);
            DebugCheck.NotNull(toTable);

            foreach (
                var associationSetMapping in
                    databaseMapping.EntityContainerMappings.SelectMany(asm => asm.AssociationSetMappings)
                                   .Where(
                                       a =>
                                       a.Table == fromTable &&
                                       (a.AssociationSet.ElementType.SourceEnd.GetEntityType() == entityType ||
                                        a.AssociationSet.ElementType.TargetEnd.GetEntityType() == entityType)).ToArray())
            {
                AssociationEndMember _, dependentEnd;
                if (!associationSetMapping.AssociationSet.ElementType.TryGuessPrincipalAndDependentEnds(
                        out _, out dependentEnd))
                {
                    dependentEnd = associationSetMapping.AssociationSet.ElementType.TargetEnd;
                }

                if (dependentEnd.GetEntityType() == entityType)
                {
                    var dependentMapping
                        = dependentEnd == associationSetMapping.TargetEndMapping.EndMember
                              ? associationSetMapping.SourceEndMapping
                              : associationSetMapping.TargetEndMapping;

                    MoveAssociationSetMappingDependents(
                        associationSetMapping,
                        dependentMapping,
                        databaseMapping.Database.GetEntitySet(toTable),
                        useExistingColumns);
                
                    var principalMapping
                        = dependentMapping == associationSetMapping.TargetEndMapping
                              ? associationSetMapping.SourceEndMapping
                              : associationSetMapping.TargetEndMapping;

                    principalMapping.PropertyMappings.Each(
                        pm =>
                            {
                                if (pm.ColumnProperty.DeclaringType != toTable)
                                {
                                    pm.ColumnProperty
                                        = toTable.Properties.Single(
                                            p => string.Equals(
                                                p.GetPreferredName(),
                                                pm.ColumnProperty.GetPreferredName(),
                                                StringComparison.Ordinal));
                                }
                            });
                }
            }
        }
    }

    internal class DatabaseOperations
    {
        public static void AddTypeConstraint(
            EdmModel database,
            EntityType entityType,
            EntityType principalTable,
            EntityType dependentTable,
            bool isSplitting)
        {
            DebugCheck.NotNull(principalTable);
            DebugCheck.NotNull(dependentTable);
            DebugCheck.NotNull(entityType);

            var foreignKeyConstraintMetadata
                = new ForeignKeyBuilder(
                    database, String.Format(
                        CultureInfo.InvariantCulture,
                        "{0}_TypeConstraint_From_{1}_To_{2}",
                        entityType.Name,
                        principalTable.Name,
                        dependentTable.Name))
                    {
                        PrincipalTable = principalTable
                    };

            dependentTable.AddForeignKey(foreignKeyConstraintMetadata);

            if (isSplitting)
            {
                foreignKeyConstraintMetadata.SetIsSplitConstraint();
            }
            else
            {
                foreignKeyConstraintMetadata.SetIsTypeConstraint();
            }

            foreignKeyConstraintMetadata.DependentColumns = dependentTable.Properties.Where(c => c.IsPrimaryKeyColumn);

            //If "DbStoreGeneratedPattern.Identity" was copied from the parent table, it should be removed
            dependentTable.Properties.Where(c => c.IsPrimaryKeyColumn).Each(c => c.RemoveStoreGeneratedIdentityPattern());
        }
    }
}
=======
﻿// Copyright (c) Microsoft Open Technologies, Inc. All rights reserved. See License.txt in the project root for license information.

namespace System.Data.Entity.ModelConfiguration.Configuration.Mapping
{
    using System.Collections.Generic;
    using System.Data.Entity.Core.Mapping;
    using System.Data.Entity.Core.Metadata.Edm;
    using System.Data.Entity.ModelConfiguration.Configuration.Properties.Primitive;
    using System.Data.Entity.ModelConfiguration.Edm;
    using System.Data.Entity.Utilities;
    using System.Diagnostics.CodeAnalysis;
    using System.Globalization;
    using System.Linq;

    internal class TablePrimitiveOperations
    {
        public static void AddColumn(EntityType table, EdmProperty column)
        {
            DebugCheck.NotNull(table);
            DebugCheck.NotNull(column);

            if (!table.Properties.Contains(column))
            {
                var configuration = column.GetConfiguration() as PrimitivePropertyConfiguration;

                if ((configuration == null)
                    || string.IsNullOrWhiteSpace(configuration.ColumnName))
                {
                    var preferredName = column.GetPreferredName() ?? column.Name;
                    column.SetUnpreferredUniqueName(column.Name);
                    column.Name = table.Properties.UniquifyName(preferredName);
                }

                table.AddMember(column);
            }
        }

        public static EdmProperty RemoveColumn(EntityType table, EdmProperty column)
        {
            DebugCheck.NotNull(table);
            DebugCheck.NotNull(column);

            if (!column.IsPrimaryKeyColumn)
            {
                table.RemoveMember(column);
            }

            return column;
        }

        public static EdmProperty IncludeColumn(
            EntityType table, EdmProperty templateColumn, bool useExisting)
        {
            DebugCheck.NotNull(table);
            DebugCheck.NotNull(templateColumn);

            var existingColumn =
                table.Properties.SingleOrDefault(c => string.Equals(c.Name, templateColumn.Name, StringComparison.Ordinal));

            if (existingColumn == null)
            {
                templateColumn = templateColumn.Clone();
            }
            else if (!useExisting
                     && !existingColumn.IsPrimaryKeyColumn)
            {
                templateColumn = templateColumn.Clone();
            }
            else
            {
                templateColumn = existingColumn;
            }

            AddColumn(table, templateColumn);

            return templateColumn;
        }
    }

    internal class ForeignKeyPrimitiveOperations
    {
        public static void UpdatePrincipalTables(
            DbDatabaseMapping databaseMapping,
            EntityType entityType,
            EntityType fromTable,
            EntityType toTable,
            bool isMappingAnyInheritedProperty)
        {
            DebugCheck.NotNull(databaseMapping);
            DebugCheck.NotNull(fromTable);
            DebugCheck.NotNull(toTable);

            if (fromTable != toTable)
            {
                // Update the principal tables for associations/fks defined on the exact given entity type
                // In this case they need to be moved to the appropriate table, but not removed
                UpdatePrincipalTables(databaseMapping, toTable, entityType, removeFks: false);

                if (isMappingAnyInheritedProperty)
                {
                    // if mapping inherited properties, remove FKs that have the base type as the principal
                    UpdatePrincipalTables(databaseMapping, toTable, (EntityType)entityType.BaseType, removeFks: true);
                }
            }
        }

        private static void UpdatePrincipalTables(
            DbDatabaseMapping databaseMapping, EntityType toTable, EntityType entityType, bool removeFks)
        {
            foreach (var associationType in databaseMapping.Model.AssociationTypes
                                                           .Where(
                                                               at =>
                                                               at.SourceEnd.GetEntityType().Equals(entityType)
                                                               || at.TargetEnd.GetEntityType().Equals(entityType)))
            {
                UpdatePrincipalTables(databaseMapping, toTable, removeFks, associationType, entityType);
            }
        }

        [SuppressMessage("Microsoft.Maintainability", "CA1506:AvoidExcessiveClassCoupling")]
        [SuppressMessage("Microsoft.Maintainability", "CA1502:AvoidExcessiveComplexity")]
        private static void UpdatePrincipalTables(
            DbDatabaseMapping databaseMapping, EntityType toTable, bool removeFks,
            AssociationType associationType, EntityType et)
        {
            AssociationEndMember principalEnd, dependentEnd;
            var endsToCheck = new List<AssociationEndMember>();
            if (associationType.TryGuessPrincipalAndDependentEnds(out principalEnd, out dependentEnd))
            {
                endsToCheck.Add(principalEnd);
            }
            else if (associationType.SourceEnd.RelationshipMultiplicity == RelationshipMultiplicity.Many
                     && associationType.TargetEnd.RelationshipMultiplicity == RelationshipMultiplicity.Many)
            {
                // many to many consider both ends
                endsToCheck.Add(associationType.SourceEnd);
                endsToCheck.Add(associationType.TargetEnd);
            }
            else
            {
                // 1:1 and 0..1:0..1
                endsToCheck.Add(associationType.SourceEnd);
            }

            foreach (var end in endsToCheck)
            {
                if (end.GetEntityType() == et)
                {
                    IEnumerable<KeyValuePair<EntityType, IEnumerable<EdmProperty>>> dependentTableInfos;
                    if (associationType.Constraint != null)
                    {
                        var originalDependentType = associationType.GetOtherEnd(end).GetEntityType();
                        var allDependentTypes = databaseMapping.Model.GetSelfAndAllDerivedTypes(originalDependentType);

                        dependentTableInfos =
                            allDependentTypes.Select(t => databaseMapping.GetEntityTypeMapping(t)).Where(
                                dm => dm != null)
                                             .SelectMany(
                                                 dm => dm.MappingFragments
                                                         .Where(
                                                             tmf => associationType.Constraint.ToProperties
                                                                                   .All(
                                                                                       p =>
                                                                                       tmf.ColumnMappings.Any(
                                                                                           pm => pm.PropertyPath.First() == p))))
                                             .Distinct((f1, f2) => f1.Table == f2.Table)
                                             .Select(
                                                 df =>
                                                 new KeyValuePair<EntityType, IEnumerable<EdmProperty>>(
                                                     df.Table,
                                                     df.ColumnMappings.Where(
                                                         pm =>
                                                         associationType.Constraint.ToProperties.Contains(
                                                             pm.PropertyPath.First())).Select(
                                                                 pm => pm.ColumnProperty)));
                    }
                    else
                    {
                        // IA
                        var associationSetMapping =
                            databaseMapping.EntityContainerMappings
                                           .Single().AssociationSetMappings
                                           .Single(asm => asm.AssociationSet.ElementType == associationType);

                        var dependentTable = associationSetMapping.Table;
                        var propertyMappings = associationSetMapping.SourceEndMapping.EndMember == end
                                                   ? associationSetMapping.SourceEndMapping.PropertyMappings
                                                   : associationSetMapping.TargetEndMapping.PropertyMappings;
                        var dependentColumns = propertyMappings.Select(pm => pm.ColumnProperty);

                        dependentTableInfos = new[]
                            {
                                new KeyValuePair
                                    <EntityType, IEnumerable<EdmProperty>>(
                                    dependentTable, dependentColumns)
                            };
                    }

                    foreach (var tableInfo in dependentTableInfos)
                    {
                        foreach (
                            var fk in
                                tableInfo.Key.ForeignKeyBuilders.Where(
                                    fk => fk.DependentColumns.SequenceEqual(tableInfo.Value)).ToArray(
                                    ))
                        {
                            if (removeFks)
                            {
                                tableInfo.Key.RemoveForeignKey(fk);
                            }
                            else if (fk.GetAssociationType() == null || fk.GetAssociationType() == associationType)
                            {
                                fk.PrincipalTable = toTable;
                            }
                        }
                    }
                }
            }
        }

        /// <summary>
        /// Moves a foreign key constraint from oldTable to newTable and updates column references
        /// </summary>
        private static void MoveForeignKeyConstraint(
            EntityType fromTable, EntityType toTable, ForeignKeyBuilder fk)
        {
            DebugCheck.NotNull(fromTable);
            DebugCheck.NotNull(toTable);
            DebugCheck.NotNull(fk);

            fromTable.RemoveForeignKey(fk);

            // Only move it to the new table if the destination is not the principal table or if all dependent columns are not FKs
            // Otherwise you end up with an FK from the PKs to the PKs of the same table
            if (fk.PrincipalTable != toTable
                || !fk.DependentColumns.All(c => c.IsPrimaryKeyColumn))
            {
                // Make sure all the dependent columns refer to columns in the newTable
                var oldColumns = fk.DependentColumns.ToArray();

                var dependentColumns
                    = GetDependentColumns(oldColumns, toTable.Properties);

                if (!ContainsEquivalentForeignKey(toTable, fk.PrincipalTable, dependentColumns))
                {
                    toTable.AddForeignKey(fk);

                    fk.DependentColumns = dependentColumns;
                }
            }
        }

        private static void CopyForeignKeyConstraint(EdmModel database, EntityType toTable, ForeignKeyBuilder fk, 
            Func<EdmProperty, EdmProperty> selector = null)
        {
            DebugCheck.NotNull(toTable);
            DebugCheck.NotNull(fk);

            var newFk
                = new ForeignKeyBuilder(
                    database,
                    database.EntityTypes.SelectMany(t => t.ForeignKeyBuilders).UniquifyName(fk.Name))
                    {
                        PrincipalTable = fk.PrincipalTable,
                        DeleteAction = fk.DeleteAction
                    };

            var dependentColumns = 
                GetDependentColumns(
                    selector != null
                        ? fk.DependentColumns.Select(selector)
                        : fk.DependentColumns,
                    toTable.Properties);

            if (!ContainsEquivalentForeignKey(toTable, newFk.PrincipalTable, dependentColumns))
            {
                toTable.AddForeignKey(newFk);

                newFk.DependentColumns = dependentColumns;
            }
        }

        private static bool ContainsEquivalentForeignKey(
            EntityType dependentTable, EntityType principalTable, IEnumerable<EdmProperty> columns)
        {
            return dependentTable.ForeignKeyBuilders
                                 .Any(
                                     fk => fk.PrincipalTable == principalTable
                                           && fk.DependentColumns.SequenceEqual(columns));
        }

        private static IList<EdmProperty> GetDependentColumns(
            IEnumerable<EdmProperty> sourceColumns,
            IEnumerable<EdmProperty> destinationColumns)
        {
            return sourceColumns
                .Select(
                    sc =>
                    destinationColumns.SingleOrDefault(
                        dc => string.Equals(dc.Name, sc.Name, StringComparison.Ordinal))
                    ??
                    destinationColumns.Single(
                        dc => string.Equals(dc.GetUnpreferredUniqueName(), sc.Name, StringComparison.Ordinal))
                )
                .ToList();
        }

        private static IEnumerable<ForeignKeyBuilder> FindAllForeignKeyConstraintsForColumn(
            EntityType fromTable, EntityType toTable, EdmProperty column)
        {
            return fromTable
                .ForeignKeyBuilders
                .Where(
                    fk => fk.DependentColumns.Contains(column) &&
                          fk.DependentColumns.All(
                              c => toTable.Properties.Any(
                                  nc =>
                                  string.Equals(nc.Name, c.Name, StringComparison.Ordinal)
                                  || string.Equals(nc.GetUnpreferredUniqueName(), c.Name, StringComparison.Ordinal))));
        }

        public static void CopyAllForeignKeyConstraintsForColumn(
            EdmModel database, EntityType fromTable, EntityType toTable,
            EdmProperty column, EdmProperty movedColumn)
        {
            DebugCheck.NotNull(fromTable);
            DebugCheck.NotNull(toTable);
            DebugCheck.NotNull(column);

            FindAllForeignKeyConstraintsForColumn(fromTable, toTable, column)
                .ToArray()
                .Each(fk => CopyForeignKeyConstraint(database, toTable, fk, 
                                c => c == column ? movedColumn : c));
        }

        public static void MoveAllDeclaredForeignKeyConstraintsForPrimaryKeyColumns(
            EntityType entityType, EntityType fromTable, EntityType toTable)
        {
            DebugCheck.NotNull(fromTable);
            DebugCheck.NotNull(toTable);

            foreach (var column in fromTable.KeyProperties)
            {
                FindAllForeignKeyConstraintsForColumn(fromTable, toTable, column)
                    .ToArray()
                    .Each(
                        fk =>
                            {
                                var at = fk.GetAssociationType();
                                if (at != null
                                    && at.Constraint.ToRole.GetEntityType() == entityType
                                    && !fk.GetIsTypeConstraint())
                                {
                                    MoveForeignKeyConstraint(fromTable, toTable, fk);
                                }
                            });
            }
        }

        public static void CopyAllForeignKeyConstraintsForPrimaryKeyColumns(
            EdmModel database, EntityType fromTable, EntityType toTable)
        {
            DebugCheck.NotNull(fromTable);
            DebugCheck.NotNull(toTable);

            foreach (var column in fromTable.KeyProperties)
            {
                FindAllForeignKeyConstraintsForColumn(fromTable, toTable, column)
                    .ToArray()
                    .Each(
                        fk =>
                            {
                                if (!fk.GetIsTypeConstraint())
                                {
                                    CopyForeignKeyConstraint(database, toTable, fk);
                                }
                            });
            }
        }

        /// <summary>
        /// Move any FK constraints that are now completely in newTable and used to refer to oldColumn
        /// </summary>
        public static void MoveAllForeignKeyConstraintsForColumn(
            EntityType fromTable, EntityType toTable, EdmProperty column)
        {
            DebugCheck.NotNull(fromTable);
            DebugCheck.NotNull(toTable);
            DebugCheck.NotNull(column);

            FindAllForeignKeyConstraintsForColumn(fromTable, toTable, column)
                .ToArray()
                .Each(fk => { MoveForeignKeyConstraint(fromTable, toTable, fk); });
        }

        public static void RemoveAllForeignKeyConstraintsForColumn(EntityType table, EdmProperty column)
        {
            DebugCheck.NotNull(table);
            DebugCheck.NotNull(column);

            table.ForeignKeyBuilders
                 .Where(fk => fk.DependentColumns.Contains(column))
                 .ToArray()
                 .Each(table.RemoveForeignKey);
        }
    }

    internal static class TableOperations
    {
        public static EdmProperty CopyColumnAndAnyConstraints(
            EdmModel database,
            EntityType fromTable,
            EntityType toTable,
            EdmProperty column,
            bool useExisting,
            bool allowPkConstraintCopy)
        {
            DebugCheck.NotNull(fromTable);
            DebugCheck.NotNull(toTable);
            DebugCheck.NotNull(column);

            var movedColumn = column;

            if (fromTable != toTable)
            {
                movedColumn = TablePrimitiveOperations.IncludeColumn(toTable, column, useExisting);
                if (allowPkConstraintCopy || !movedColumn.IsPrimaryKeyColumn)
                {
                    ForeignKeyPrimitiveOperations.CopyAllForeignKeyConstraintsForColumn(
                        database, fromTable, toTable, column, movedColumn);
                }
            }

            return movedColumn;
        }

        public static EdmProperty MoveColumnAndAnyConstraints(
            EntityType fromTable, EntityType toTable, EdmProperty column, bool useExisting)
        {
            DebugCheck.NotNull(fromTable);
            DebugCheck.NotNull(toTable);
            DebugCheck.NotNull(column);

            var movedColumn = column;

            if (fromTable != toTable)
            {
                movedColumn = TablePrimitiveOperations.IncludeColumn(toTable, column, useExisting);
                TablePrimitiveOperations.RemoveColumn(fromTable, column);
                ForeignKeyPrimitiveOperations.MoveAllForeignKeyConstraintsForColumn(fromTable, toTable, column);
            }

            return movedColumn;
        }
    }

    internal class EntityMappingOperations
    {
        public static StorageMappingFragment CreateTypeMappingFragment(
            StorageEntityTypeMapping entityTypeMapping, StorageMappingFragment templateFragment, EntitySet tableSet)
        {
            var fragment = new StorageMappingFragment(tableSet, entityTypeMapping, false);

            entityTypeMapping.AddFragment(fragment);

            // Move all PK mappings to the extra fragment
            foreach (
                var pkPropertyMapping in templateFragment.ColumnMappings.Where(pm => pm.ColumnProperty.IsPrimaryKeyColumn))
            {
                CopyPropertyMappingToFragment(pkPropertyMapping, fragment, true);
            }
            return fragment;
        }

        private static void UpdatePropertyMapping(
            EdmModel database,
            ColumnMappingBuilder propertyMappingBuilder,
            EntityType fromTable,
            EntityType toTable,
            bool useExisting)
        {
            propertyMappingBuilder.ColumnProperty
                = TableOperations.CopyColumnAndAnyConstraints(
                    database, fromTable, toTable, propertyMappingBuilder.ColumnProperty, useExisting, false);

            propertyMappingBuilder.SyncNullabilityCSSpace();
        }

        public static void UpdatePropertyMappings(
            EdmModel database,
            EntityType fromTable,
            StorageMappingFragment fragment,
            bool useExisting)
        {
            // move the column from the formTable to the table in fragment
            if (fromTable != fragment.Table)
            {
                fragment.ColumnMappings.Each(
                    pm => UpdatePropertyMapping(database, pm, fromTable, fragment.Table, useExisting));
            }
        }

        public static void MovePropertyMapping(
            EdmModel database,
            StorageMappingFragment fromFragment,
            StorageMappingFragment toFragment,
            ColumnMappingBuilder propertyMappingBuilder,
            bool requiresUpdate,
            bool useExisting)
        {
            // move the column from the formTable to the table in fragment
            if (requiresUpdate && fromFragment.Table != toFragment.Table)
            {
                UpdatePropertyMapping(database, propertyMappingBuilder, fromFragment.Table, toFragment.Table, useExisting);
            }

            // move the propertyMapping
            fromFragment.RemoveColumnMapping(propertyMappingBuilder);
            toFragment.AddColumnMapping(propertyMappingBuilder);
        }

        public static void CopyPropertyMappingToFragment(
            ColumnMappingBuilder propertyMappingBuilder, StorageMappingFragment fragment, bool useExisting)
        {
            // Ensure column is in the fragment's table
            var column = TablePrimitiveOperations.IncludeColumn(fragment.Table, propertyMappingBuilder.ColumnProperty, useExisting);

            // Add the property mapping
            fragment.AddColumnMapping(
                new ColumnMappingBuilder(column, propertyMappingBuilder.PropertyPath));
        }

        public static void UpdateConditions(
            EdmModel database, EntityType fromTable, StorageMappingFragment fragment)
        {
            // move the condition's column from the formTable to the table in fragment
            if (fromTable != fragment.Table)
            {
                fragment.ColumnConditions.Each(
                    cc =>
                        {
                            cc.ColumnProperty
                                = TableOperations.CopyColumnAndAnyConstraints(
                                    database, fromTable, fragment.Table, cc.ColumnProperty, true, false);
                        });
            }
        }
    }

    internal class AssociationMappingOperations
    {
        private static void MoveAssociationSetMappingDependents(
            StorageAssociationSetMapping associationSetMapping,
            StorageEndPropertyMapping dependentMapping,
            EntitySet toSet,
            bool useExistingColumns)
        {
            DebugCheck.NotNull(associationSetMapping);
            DebugCheck.NotNull(dependentMapping);
            DebugCheck.NotNull(toSet);

            var toTable = toSet.ElementType;

            dependentMapping.PropertyMappings.Each(
                pm =>
                    {
                        var oldColumn = pm.ColumnProperty;

                        pm.ColumnProperty
                            = TableOperations.MoveColumnAndAnyConstraints(
                                associationSetMapping.Table, toTable, oldColumn, useExistingColumns);

                        associationSetMapping.ColumnConditions
                                             .Where(cc => cc.ColumnProperty == oldColumn)
                                             .Each(cc => cc.ColumnProperty = pm.ColumnProperty);
                    });

            associationSetMapping.StoreEntitySet = toSet;
        }

        public static void MoveAllDeclaredAssociationSetMappings(
            DbDatabaseMapping databaseMapping,
            EntityType entityType,
            EntityType fromTable,
            EntityType toTable,
            bool useExistingColumns)
        {
            DebugCheck.NotNull(databaseMapping);
            DebugCheck.NotNull(entityType);
            DebugCheck.NotNull(fromTable);
            DebugCheck.NotNull(toTable);

            foreach (
                var associationSetMapping in
                    databaseMapping.EntityContainerMappings.SelectMany(asm => asm.AssociationSetMappings)
                                   .Where(
                                       a =>
                                       a.Table == fromTable &&
                                       (a.AssociationSet.ElementType.SourceEnd.GetEntityType() == entityType ||
                                        a.AssociationSet.ElementType.TargetEnd.GetEntityType() == entityType)).ToArray())
            {
                AssociationEndMember _, dependentEnd;
                if (!associationSetMapping.AssociationSet.ElementType.TryGuessPrincipalAndDependentEnds(
                        out _, out dependentEnd))
                {
                    dependentEnd = associationSetMapping.AssociationSet.ElementType.TargetEnd;
                }

                if (dependentEnd.GetEntityType() == entityType)
                {
                    var dependentMapping
                        = dependentEnd == associationSetMapping.TargetEndMapping.EndMember
                              ? associationSetMapping.SourceEndMapping
                              : associationSetMapping.TargetEndMapping;

                    MoveAssociationSetMappingDependents(
                        associationSetMapping,
                        dependentMapping,
                        databaseMapping.Database.GetEntitySet(toTable),
                        useExistingColumns);
                
                    var principalMapping
                        = dependentMapping == associationSetMapping.TargetEndMapping
                              ? associationSetMapping.SourceEndMapping
                              : associationSetMapping.TargetEndMapping;

                    principalMapping.PropertyMappings.Each(
                        pm =>
                            {
                                if (pm.ColumnProperty.DeclaringType != toTable)
                                {
                                    pm.ColumnProperty
                                        = toTable.Properties.Single(
                                            p => string.Equals(
                                                p.GetPreferredName(),
                                                pm.ColumnProperty.GetPreferredName(),
                                                StringComparison.Ordinal));
                                }
                            });
                }
            }
        }
    }

    internal class DatabaseOperations
    {
        public static void AddTypeConstraint(
            EdmModel database,
            EntityType entityType,
            EntityType principalTable,
            EntityType dependentTable,
            bool isSplitting)
        {
            DebugCheck.NotNull(principalTable);
            DebugCheck.NotNull(dependentTable);
            DebugCheck.NotNull(entityType);

            var foreignKeyConstraintMetadata
                = new ForeignKeyBuilder(
                    database, String.Format(
                        CultureInfo.InvariantCulture,
                        "{0}_TypeConstraint_From_{1}_To_{2}",
                        entityType.Name,
                        principalTable.Name,
                        dependentTable.Name))
                    {
                        PrincipalTable = principalTable
                    };

            dependentTable.AddForeignKey(foreignKeyConstraintMetadata);

            if (isSplitting)
            {
                foreignKeyConstraintMetadata.SetIsSplitConstraint();
            }
            else
            {
                foreignKeyConstraintMetadata.SetIsTypeConstraint();
            }

            foreignKeyConstraintMetadata.DependentColumns = dependentTable.Properties.Where(c => c.IsPrimaryKeyColumn);

            //If "DbStoreGeneratedPattern.Identity" was copied from the parent table, it should be removed
            dependentTable.Properties.Where(c => c.IsPrimaryKeyColumn).Each(c => c.RemoveStoreGeneratedIdentityPattern());
        }
    }
}
>>>>>>> b1a13653
<|MERGE_RESOLUTION|>--- conflicted
+++ resolved
@@ -1,4 +1,3 @@
-<<<<<<< HEAD
 ﻿// Copyright (c) Microsoft Open Technologies, Inc. All rights reserved. See License.txt in the project root for license information.
 
 namespace System.Data.Entity.ModelConfiguration.Configuration.Mapping
@@ -685,693 +684,4 @@
             dependentTable.Properties.Where(c => c.IsPrimaryKeyColumn).Each(c => c.RemoveStoreGeneratedIdentityPattern());
         }
     }
-}
-=======
-﻿// Copyright (c) Microsoft Open Technologies, Inc. All rights reserved. See License.txt in the project root for license information.
-
-namespace System.Data.Entity.ModelConfiguration.Configuration.Mapping
-{
-    using System.Collections.Generic;
-    using System.Data.Entity.Core.Mapping;
-    using System.Data.Entity.Core.Metadata.Edm;
-    using System.Data.Entity.ModelConfiguration.Configuration.Properties.Primitive;
-    using System.Data.Entity.ModelConfiguration.Edm;
-    using System.Data.Entity.Utilities;
-    using System.Diagnostics.CodeAnalysis;
-    using System.Globalization;
-    using System.Linq;
-
-    internal class TablePrimitiveOperations
-    {
-        public static void AddColumn(EntityType table, EdmProperty column)
-        {
-            DebugCheck.NotNull(table);
-            DebugCheck.NotNull(column);
-
-            if (!table.Properties.Contains(column))
-            {
-                var configuration = column.GetConfiguration() as PrimitivePropertyConfiguration;
-
-                if ((configuration == null)
-                    || string.IsNullOrWhiteSpace(configuration.ColumnName))
-                {
-                    var preferredName = column.GetPreferredName() ?? column.Name;
-                    column.SetUnpreferredUniqueName(column.Name);
-                    column.Name = table.Properties.UniquifyName(preferredName);
-                }
-
-                table.AddMember(column);
-            }
-        }
-
-        public static EdmProperty RemoveColumn(EntityType table, EdmProperty column)
-        {
-            DebugCheck.NotNull(table);
-            DebugCheck.NotNull(column);
-
-            if (!column.IsPrimaryKeyColumn)
-            {
-                table.RemoveMember(column);
-            }
-
-            return column;
-        }
-
-        public static EdmProperty IncludeColumn(
-            EntityType table, EdmProperty templateColumn, bool useExisting)
-        {
-            DebugCheck.NotNull(table);
-            DebugCheck.NotNull(templateColumn);
-
-            var existingColumn =
-                table.Properties.SingleOrDefault(c => string.Equals(c.Name, templateColumn.Name, StringComparison.Ordinal));
-
-            if (existingColumn == null)
-            {
-                templateColumn = templateColumn.Clone();
-            }
-            else if (!useExisting
-                     && !existingColumn.IsPrimaryKeyColumn)
-            {
-                templateColumn = templateColumn.Clone();
-            }
-            else
-            {
-                templateColumn = existingColumn;
-            }
-
-            AddColumn(table, templateColumn);
-
-            return templateColumn;
-        }
-    }
-
-    internal class ForeignKeyPrimitiveOperations
-    {
-        public static void UpdatePrincipalTables(
-            DbDatabaseMapping databaseMapping,
-            EntityType entityType,
-            EntityType fromTable,
-            EntityType toTable,
-            bool isMappingAnyInheritedProperty)
-        {
-            DebugCheck.NotNull(databaseMapping);
-            DebugCheck.NotNull(fromTable);
-            DebugCheck.NotNull(toTable);
-
-            if (fromTable != toTable)
-            {
-                // Update the principal tables for associations/fks defined on the exact given entity type
-                // In this case they need to be moved to the appropriate table, but not removed
-                UpdatePrincipalTables(databaseMapping, toTable, entityType, removeFks: false);
-
-                if (isMappingAnyInheritedProperty)
-                {
-                    // if mapping inherited properties, remove FKs that have the base type as the principal
-                    UpdatePrincipalTables(databaseMapping, toTable, (EntityType)entityType.BaseType, removeFks: true);
-                }
-            }
-        }
-
-        private static void UpdatePrincipalTables(
-            DbDatabaseMapping databaseMapping, EntityType toTable, EntityType entityType, bool removeFks)
-        {
-            foreach (var associationType in databaseMapping.Model.AssociationTypes
-                                                           .Where(
-                                                               at =>
-                                                               at.SourceEnd.GetEntityType().Equals(entityType)
-                                                               || at.TargetEnd.GetEntityType().Equals(entityType)))
-            {
-                UpdatePrincipalTables(databaseMapping, toTable, removeFks, associationType, entityType);
-            }
-        }
-
-        [SuppressMessage("Microsoft.Maintainability", "CA1506:AvoidExcessiveClassCoupling")]
-        [SuppressMessage("Microsoft.Maintainability", "CA1502:AvoidExcessiveComplexity")]
-        private static void UpdatePrincipalTables(
-            DbDatabaseMapping databaseMapping, EntityType toTable, bool removeFks,
-            AssociationType associationType, EntityType et)
-        {
-            AssociationEndMember principalEnd, dependentEnd;
-            var endsToCheck = new List<AssociationEndMember>();
-            if (associationType.TryGuessPrincipalAndDependentEnds(out principalEnd, out dependentEnd))
-            {
-                endsToCheck.Add(principalEnd);
-            }
-            else if (associationType.SourceEnd.RelationshipMultiplicity == RelationshipMultiplicity.Many
-                     && associationType.TargetEnd.RelationshipMultiplicity == RelationshipMultiplicity.Many)
-            {
-                // many to many consider both ends
-                endsToCheck.Add(associationType.SourceEnd);
-                endsToCheck.Add(associationType.TargetEnd);
-            }
-            else
-            {
-                // 1:1 and 0..1:0..1
-                endsToCheck.Add(associationType.SourceEnd);
-            }
-
-            foreach (var end in endsToCheck)
-            {
-                if (end.GetEntityType() == et)
-                {
-                    IEnumerable<KeyValuePair<EntityType, IEnumerable<EdmProperty>>> dependentTableInfos;
-                    if (associationType.Constraint != null)
-                    {
-                        var originalDependentType = associationType.GetOtherEnd(end).GetEntityType();
-                        var allDependentTypes = databaseMapping.Model.GetSelfAndAllDerivedTypes(originalDependentType);
-
-                        dependentTableInfos =
-                            allDependentTypes.Select(t => databaseMapping.GetEntityTypeMapping(t)).Where(
-                                dm => dm != null)
-                                             .SelectMany(
-                                                 dm => dm.MappingFragments
-                                                         .Where(
-                                                             tmf => associationType.Constraint.ToProperties
-                                                                                   .All(
-                                                                                       p =>
-                                                                                       tmf.ColumnMappings.Any(
-                                                                                           pm => pm.PropertyPath.First() == p))))
-                                             .Distinct((f1, f2) => f1.Table == f2.Table)
-                                             .Select(
-                                                 df =>
-                                                 new KeyValuePair<EntityType, IEnumerable<EdmProperty>>(
-                                                     df.Table,
-                                                     df.ColumnMappings.Where(
-                                                         pm =>
-                                                         associationType.Constraint.ToProperties.Contains(
-                                                             pm.PropertyPath.First())).Select(
-                                                                 pm => pm.ColumnProperty)));
-                    }
-                    else
-                    {
-                        // IA
-                        var associationSetMapping =
-                            databaseMapping.EntityContainerMappings
-                                           .Single().AssociationSetMappings
-                                           .Single(asm => asm.AssociationSet.ElementType == associationType);
-
-                        var dependentTable = associationSetMapping.Table;
-                        var propertyMappings = associationSetMapping.SourceEndMapping.EndMember == end
-                                                   ? associationSetMapping.SourceEndMapping.PropertyMappings
-                                                   : associationSetMapping.TargetEndMapping.PropertyMappings;
-                        var dependentColumns = propertyMappings.Select(pm => pm.ColumnProperty);
-
-                        dependentTableInfos = new[]
-                            {
-                                new KeyValuePair
-                                    <EntityType, IEnumerable<EdmProperty>>(
-                                    dependentTable, dependentColumns)
-                            };
-                    }
-
-                    foreach (var tableInfo in dependentTableInfos)
-                    {
-                        foreach (
-                            var fk in
-                                tableInfo.Key.ForeignKeyBuilders.Where(
-                                    fk => fk.DependentColumns.SequenceEqual(tableInfo.Value)).ToArray(
-                                    ))
-                        {
-                            if (removeFks)
-                            {
-                                tableInfo.Key.RemoveForeignKey(fk);
-                            }
-                            else if (fk.GetAssociationType() == null || fk.GetAssociationType() == associationType)
-                            {
-                                fk.PrincipalTable = toTable;
-                            }
-                        }
-                    }
-                }
-            }
-        }
-
-        /// <summary>
-        /// Moves a foreign key constraint from oldTable to newTable and updates column references
-        /// </summary>
-        private static void MoveForeignKeyConstraint(
-            EntityType fromTable, EntityType toTable, ForeignKeyBuilder fk)
-        {
-            DebugCheck.NotNull(fromTable);
-            DebugCheck.NotNull(toTable);
-            DebugCheck.NotNull(fk);
-
-            fromTable.RemoveForeignKey(fk);
-
-            // Only move it to the new table if the destination is not the principal table or if all dependent columns are not FKs
-            // Otherwise you end up with an FK from the PKs to the PKs of the same table
-            if (fk.PrincipalTable != toTable
-                || !fk.DependentColumns.All(c => c.IsPrimaryKeyColumn))
-            {
-                // Make sure all the dependent columns refer to columns in the newTable
-                var oldColumns = fk.DependentColumns.ToArray();
-
-                var dependentColumns
-                    = GetDependentColumns(oldColumns, toTable.Properties);
-
-                if (!ContainsEquivalentForeignKey(toTable, fk.PrincipalTable, dependentColumns))
-                {
-                    toTable.AddForeignKey(fk);
-
-                    fk.DependentColumns = dependentColumns;
-                }
-            }
-        }
-
-        private static void CopyForeignKeyConstraint(EdmModel database, EntityType toTable, ForeignKeyBuilder fk, 
-            Func<EdmProperty, EdmProperty> selector = null)
-        {
-            DebugCheck.NotNull(toTable);
-            DebugCheck.NotNull(fk);
-
-            var newFk
-                = new ForeignKeyBuilder(
-                    database,
-                    database.EntityTypes.SelectMany(t => t.ForeignKeyBuilders).UniquifyName(fk.Name))
-                    {
-                        PrincipalTable = fk.PrincipalTable,
-                        DeleteAction = fk.DeleteAction
-                    };
-
-            var dependentColumns = 
-                GetDependentColumns(
-                    selector != null
-                        ? fk.DependentColumns.Select(selector)
-                        : fk.DependentColumns,
-                    toTable.Properties);
-
-            if (!ContainsEquivalentForeignKey(toTable, newFk.PrincipalTable, dependentColumns))
-            {
-                toTable.AddForeignKey(newFk);
-
-                newFk.DependentColumns = dependentColumns;
-            }
-        }
-
-        private static bool ContainsEquivalentForeignKey(
-            EntityType dependentTable, EntityType principalTable, IEnumerable<EdmProperty> columns)
-        {
-            return dependentTable.ForeignKeyBuilders
-                                 .Any(
-                                     fk => fk.PrincipalTable == principalTable
-                                           && fk.DependentColumns.SequenceEqual(columns));
-        }
-
-        private static IList<EdmProperty> GetDependentColumns(
-            IEnumerable<EdmProperty> sourceColumns,
-            IEnumerable<EdmProperty> destinationColumns)
-        {
-            return sourceColumns
-                .Select(
-                    sc =>
-                    destinationColumns.SingleOrDefault(
-                        dc => string.Equals(dc.Name, sc.Name, StringComparison.Ordinal))
-                    ??
-                    destinationColumns.Single(
-                        dc => string.Equals(dc.GetUnpreferredUniqueName(), sc.Name, StringComparison.Ordinal))
-                )
-                .ToList();
-        }
-
-        private static IEnumerable<ForeignKeyBuilder> FindAllForeignKeyConstraintsForColumn(
-            EntityType fromTable, EntityType toTable, EdmProperty column)
-        {
-            return fromTable
-                .ForeignKeyBuilders
-                .Where(
-                    fk => fk.DependentColumns.Contains(column) &&
-                          fk.DependentColumns.All(
-                              c => toTable.Properties.Any(
-                                  nc =>
-                                  string.Equals(nc.Name, c.Name, StringComparison.Ordinal)
-                                  || string.Equals(nc.GetUnpreferredUniqueName(), c.Name, StringComparison.Ordinal))));
-        }
-
-        public static void CopyAllForeignKeyConstraintsForColumn(
-            EdmModel database, EntityType fromTable, EntityType toTable,
-            EdmProperty column, EdmProperty movedColumn)
-        {
-            DebugCheck.NotNull(fromTable);
-            DebugCheck.NotNull(toTable);
-            DebugCheck.NotNull(column);
-
-            FindAllForeignKeyConstraintsForColumn(fromTable, toTable, column)
-                .ToArray()
-                .Each(fk => CopyForeignKeyConstraint(database, toTable, fk, 
-                                c => c == column ? movedColumn : c));
-        }
-
-        public static void MoveAllDeclaredForeignKeyConstraintsForPrimaryKeyColumns(
-            EntityType entityType, EntityType fromTable, EntityType toTable)
-        {
-            DebugCheck.NotNull(fromTable);
-            DebugCheck.NotNull(toTable);
-
-            foreach (var column in fromTable.KeyProperties)
-            {
-                FindAllForeignKeyConstraintsForColumn(fromTable, toTable, column)
-                    .ToArray()
-                    .Each(
-                        fk =>
-                            {
-                                var at = fk.GetAssociationType();
-                                if (at != null
-                                    && at.Constraint.ToRole.GetEntityType() == entityType
-                                    && !fk.GetIsTypeConstraint())
-                                {
-                                    MoveForeignKeyConstraint(fromTable, toTable, fk);
-                                }
-                            });
-            }
-        }
-
-        public static void CopyAllForeignKeyConstraintsForPrimaryKeyColumns(
-            EdmModel database, EntityType fromTable, EntityType toTable)
-        {
-            DebugCheck.NotNull(fromTable);
-            DebugCheck.NotNull(toTable);
-
-            foreach (var column in fromTable.KeyProperties)
-            {
-                FindAllForeignKeyConstraintsForColumn(fromTable, toTable, column)
-                    .ToArray()
-                    .Each(
-                        fk =>
-                            {
-                                if (!fk.GetIsTypeConstraint())
-                                {
-                                    CopyForeignKeyConstraint(database, toTable, fk);
-                                }
-                            });
-            }
-        }
-
-        /// <summary>
-        /// Move any FK constraints that are now completely in newTable and used to refer to oldColumn
-        /// </summary>
-        public static void MoveAllForeignKeyConstraintsForColumn(
-            EntityType fromTable, EntityType toTable, EdmProperty column)
-        {
-            DebugCheck.NotNull(fromTable);
-            DebugCheck.NotNull(toTable);
-            DebugCheck.NotNull(column);
-
-            FindAllForeignKeyConstraintsForColumn(fromTable, toTable, column)
-                .ToArray()
-                .Each(fk => { MoveForeignKeyConstraint(fromTable, toTable, fk); });
-        }
-
-        public static void RemoveAllForeignKeyConstraintsForColumn(EntityType table, EdmProperty column)
-        {
-            DebugCheck.NotNull(table);
-            DebugCheck.NotNull(column);
-
-            table.ForeignKeyBuilders
-                 .Where(fk => fk.DependentColumns.Contains(column))
-                 .ToArray()
-                 .Each(table.RemoveForeignKey);
-        }
-    }
-
-    internal static class TableOperations
-    {
-        public static EdmProperty CopyColumnAndAnyConstraints(
-            EdmModel database,
-            EntityType fromTable,
-            EntityType toTable,
-            EdmProperty column,
-            bool useExisting,
-            bool allowPkConstraintCopy)
-        {
-            DebugCheck.NotNull(fromTable);
-            DebugCheck.NotNull(toTable);
-            DebugCheck.NotNull(column);
-
-            var movedColumn = column;
-
-            if (fromTable != toTable)
-            {
-                movedColumn = TablePrimitiveOperations.IncludeColumn(toTable, column, useExisting);
-                if (allowPkConstraintCopy || !movedColumn.IsPrimaryKeyColumn)
-                {
-                    ForeignKeyPrimitiveOperations.CopyAllForeignKeyConstraintsForColumn(
-                        database, fromTable, toTable, column, movedColumn);
-                }
-            }
-
-            return movedColumn;
-        }
-
-        public static EdmProperty MoveColumnAndAnyConstraints(
-            EntityType fromTable, EntityType toTable, EdmProperty column, bool useExisting)
-        {
-            DebugCheck.NotNull(fromTable);
-            DebugCheck.NotNull(toTable);
-            DebugCheck.NotNull(column);
-
-            var movedColumn = column;
-
-            if (fromTable != toTable)
-            {
-                movedColumn = TablePrimitiveOperations.IncludeColumn(toTable, column, useExisting);
-                TablePrimitiveOperations.RemoveColumn(fromTable, column);
-                ForeignKeyPrimitiveOperations.MoveAllForeignKeyConstraintsForColumn(fromTable, toTable, column);
-            }
-
-            return movedColumn;
-        }
-    }
-
-    internal class EntityMappingOperations
-    {
-        public static StorageMappingFragment CreateTypeMappingFragment(
-            StorageEntityTypeMapping entityTypeMapping, StorageMappingFragment templateFragment, EntitySet tableSet)
-        {
-            var fragment = new StorageMappingFragment(tableSet, entityTypeMapping, false);
-
-            entityTypeMapping.AddFragment(fragment);
-
-            // Move all PK mappings to the extra fragment
-            foreach (
-                var pkPropertyMapping in templateFragment.ColumnMappings.Where(pm => pm.ColumnProperty.IsPrimaryKeyColumn))
-            {
-                CopyPropertyMappingToFragment(pkPropertyMapping, fragment, true);
-            }
-            return fragment;
-        }
-
-        private static void UpdatePropertyMapping(
-            EdmModel database,
-            ColumnMappingBuilder propertyMappingBuilder,
-            EntityType fromTable,
-            EntityType toTable,
-            bool useExisting)
-        {
-            propertyMappingBuilder.ColumnProperty
-                = TableOperations.CopyColumnAndAnyConstraints(
-                    database, fromTable, toTable, propertyMappingBuilder.ColumnProperty, useExisting, false);
-
-            propertyMappingBuilder.SyncNullabilityCSSpace();
-        }
-
-        public static void UpdatePropertyMappings(
-            EdmModel database,
-            EntityType fromTable,
-            StorageMappingFragment fragment,
-            bool useExisting)
-        {
-            // move the column from the formTable to the table in fragment
-            if (fromTable != fragment.Table)
-            {
-                fragment.ColumnMappings.Each(
-                    pm => UpdatePropertyMapping(database, pm, fromTable, fragment.Table, useExisting));
-            }
-        }
-
-        public static void MovePropertyMapping(
-            EdmModel database,
-            StorageMappingFragment fromFragment,
-            StorageMappingFragment toFragment,
-            ColumnMappingBuilder propertyMappingBuilder,
-            bool requiresUpdate,
-            bool useExisting)
-        {
-            // move the column from the formTable to the table in fragment
-            if (requiresUpdate && fromFragment.Table != toFragment.Table)
-            {
-                UpdatePropertyMapping(database, propertyMappingBuilder, fromFragment.Table, toFragment.Table, useExisting);
-            }
-
-            // move the propertyMapping
-            fromFragment.RemoveColumnMapping(propertyMappingBuilder);
-            toFragment.AddColumnMapping(propertyMappingBuilder);
-        }
-
-        public static void CopyPropertyMappingToFragment(
-            ColumnMappingBuilder propertyMappingBuilder, StorageMappingFragment fragment, bool useExisting)
-        {
-            // Ensure column is in the fragment's table
-            var column = TablePrimitiveOperations.IncludeColumn(fragment.Table, propertyMappingBuilder.ColumnProperty, useExisting);
-
-            // Add the property mapping
-            fragment.AddColumnMapping(
-                new ColumnMappingBuilder(column, propertyMappingBuilder.PropertyPath));
-        }
-
-        public static void UpdateConditions(
-            EdmModel database, EntityType fromTable, StorageMappingFragment fragment)
-        {
-            // move the condition's column from the formTable to the table in fragment
-            if (fromTable != fragment.Table)
-            {
-                fragment.ColumnConditions.Each(
-                    cc =>
-                        {
-                            cc.ColumnProperty
-                                = TableOperations.CopyColumnAndAnyConstraints(
-                                    database, fromTable, fragment.Table, cc.ColumnProperty, true, false);
-                        });
-            }
-        }
-    }
-
-    internal class AssociationMappingOperations
-    {
-        private static void MoveAssociationSetMappingDependents(
-            StorageAssociationSetMapping associationSetMapping,
-            StorageEndPropertyMapping dependentMapping,
-            EntitySet toSet,
-            bool useExistingColumns)
-        {
-            DebugCheck.NotNull(associationSetMapping);
-            DebugCheck.NotNull(dependentMapping);
-            DebugCheck.NotNull(toSet);
-
-            var toTable = toSet.ElementType;
-
-            dependentMapping.PropertyMappings.Each(
-                pm =>
-                    {
-                        var oldColumn = pm.ColumnProperty;
-
-                        pm.ColumnProperty
-                            = TableOperations.MoveColumnAndAnyConstraints(
-                                associationSetMapping.Table, toTable, oldColumn, useExistingColumns);
-
-                        associationSetMapping.ColumnConditions
-                                             .Where(cc => cc.ColumnProperty == oldColumn)
-                                             .Each(cc => cc.ColumnProperty = pm.ColumnProperty);
-                    });
-
-            associationSetMapping.StoreEntitySet = toSet;
-        }
-
-        public static void MoveAllDeclaredAssociationSetMappings(
-            DbDatabaseMapping databaseMapping,
-            EntityType entityType,
-            EntityType fromTable,
-            EntityType toTable,
-            bool useExistingColumns)
-        {
-            DebugCheck.NotNull(databaseMapping);
-            DebugCheck.NotNull(entityType);
-            DebugCheck.NotNull(fromTable);
-            DebugCheck.NotNull(toTable);
-
-            foreach (
-                var associationSetMapping in
-                    databaseMapping.EntityContainerMappings.SelectMany(asm => asm.AssociationSetMappings)
-                                   .Where(
-                                       a =>
-                                       a.Table == fromTable &&
-                                       (a.AssociationSet.ElementType.SourceEnd.GetEntityType() == entityType ||
-                                        a.AssociationSet.ElementType.TargetEnd.GetEntityType() == entityType)).ToArray())
-            {
-                AssociationEndMember _, dependentEnd;
-                if (!associationSetMapping.AssociationSet.ElementType.TryGuessPrincipalAndDependentEnds(
-                        out _, out dependentEnd))
-                {
-                    dependentEnd = associationSetMapping.AssociationSet.ElementType.TargetEnd;
-                }
-
-                if (dependentEnd.GetEntityType() == entityType)
-                {
-                    var dependentMapping
-                        = dependentEnd == associationSetMapping.TargetEndMapping.EndMember
-                              ? associationSetMapping.SourceEndMapping
-                              : associationSetMapping.TargetEndMapping;
-
-                    MoveAssociationSetMappingDependents(
-                        associationSetMapping,
-                        dependentMapping,
-                        databaseMapping.Database.GetEntitySet(toTable),
-                        useExistingColumns);
-                
-                    var principalMapping
-                        = dependentMapping == associationSetMapping.TargetEndMapping
-                              ? associationSetMapping.SourceEndMapping
-                              : associationSetMapping.TargetEndMapping;
-
-                    principalMapping.PropertyMappings.Each(
-                        pm =>
-                            {
-                                if (pm.ColumnProperty.DeclaringType != toTable)
-                                {
-                                    pm.ColumnProperty
-                                        = toTable.Properties.Single(
-                                            p => string.Equals(
-                                                p.GetPreferredName(),
-                                                pm.ColumnProperty.GetPreferredName(),
-                                                StringComparison.Ordinal));
-                                }
-                            });
-                }
-            }
-        }
-    }
-
-    internal class DatabaseOperations
-    {
-        public static void AddTypeConstraint(
-            EdmModel database,
-            EntityType entityType,
-            EntityType principalTable,
-            EntityType dependentTable,
-            bool isSplitting)
-        {
-            DebugCheck.NotNull(principalTable);
-            DebugCheck.NotNull(dependentTable);
-            DebugCheck.NotNull(entityType);
-
-            var foreignKeyConstraintMetadata
-                = new ForeignKeyBuilder(
-                    database, String.Format(
-                        CultureInfo.InvariantCulture,
-                        "{0}_TypeConstraint_From_{1}_To_{2}",
-                        entityType.Name,
-                        principalTable.Name,
-                        dependentTable.Name))
-                    {
-                        PrincipalTable = principalTable
-                    };
-
-            dependentTable.AddForeignKey(foreignKeyConstraintMetadata);
-
-            if (isSplitting)
-            {
-                foreignKeyConstraintMetadata.SetIsSplitConstraint();
-            }
-            else
-            {
-                foreignKeyConstraintMetadata.SetIsTypeConstraint();
-            }
-
-            foreignKeyConstraintMetadata.DependentColumns = dependentTable.Properties.Where(c => c.IsPrimaryKeyColumn);
-
-            //If "DbStoreGeneratedPattern.Identity" was copied from the parent table, it should be removed
-            dependentTable.Properties.Where(c => c.IsPrimaryKeyColumn).Each(c => c.RemoveStoreGeneratedIdentityPattern());
-        }
-    }
-}
->>>>>>> b1a13653
+}