--- conflicted
+++ resolved
@@ -1,4 +1,3 @@
-<<<<<<< HEAD
 // Copyright (c) Microsoft Open Technologies, Inc. All rights reserved. See License.txt in the project root for license information.
 
 namespace System.Data.Entity.ModelConfiguration.Edm
@@ -180,188 +179,4 @@
             }
         }
     }
-}
-=======
-// Copyright (c) Microsoft Open Technologies, Inc. All rights reserved. See License.txt in the project root for license information.
-
-namespace System.Data.Entity.ModelConfiguration.Edm
-{
-    using System.Data.Entity.Core.Mapping;
-    using System.Data.Entity.Core.Metadata.Edm;
-    using System.Data.Entity.Utilities;
-    using System.Diagnostics;
-    using System.Linq;
-
-    internal static class StorageMappingFragmentExtensions
-    {
-        private const string DefaultDiscriminatorAnnotation = "DefaultDiscriminator";
-        private const string ConditionOnlyFragmentAnnotation = "ConditionOnlyFragment";
-        private const string UnmappedPropertiesFragmentAnnotation = "UnmappedPropertiesFragment";
-
-        public static EdmProperty GetDefaultDiscriminator(
-            this StorageMappingFragment entityTypeMapppingFragment)
-        {
-            DebugCheck.NotNull(entityTypeMapppingFragment);
-
-            return
-                (EdmProperty)
-                entityTypeMapppingFragment.Annotations.GetAnnotation(DefaultDiscriminatorAnnotation);
-        }
-
-        public static void SetDefaultDiscriminator(
-            this StorageMappingFragment entityTypeMappingFragment, EdmProperty discriminator)
-        {
-            DebugCheck.NotNull(entityTypeMappingFragment);
-
-            entityTypeMappingFragment.Annotations.SetAnnotation(DefaultDiscriminatorAnnotation, discriminator);
-        }
-
-        public static void RemoveDefaultDiscriminatorAnnotation(
-            this StorageMappingFragment entityTypeMappingFragment)
-        {
-            DebugCheck.NotNull(entityTypeMappingFragment);
-
-            entityTypeMappingFragment.Annotations.RemoveAnnotation(DefaultDiscriminatorAnnotation);
-        }
-
-        public static void RemoveDefaultDiscriminator(
-            this StorageMappingFragment entityTypeMappingFragment, StorageEntitySetMapping entitySetMapping)
-        {
-            DebugCheck.NotNull(entityTypeMappingFragment);
-
-            var discriminatorColumn = entityTypeMappingFragment.RemoveDefaultDiscriminatorCondition();
-            if (discriminatorColumn != null)
-            {
-                var table = entityTypeMappingFragment.Table;
-
-                table.Properties
-                     .Where(c => c.Name.Equals(discriminatorColumn.Name, StringComparison.Ordinal))
-                     .ToList()
-                     .Each(table.RemoveMember);
-            }
-
-            if (entitySetMapping != null
-                && entityTypeMappingFragment.IsConditionOnlyFragment()
-                &&
-                !entityTypeMappingFragment.ColumnConditions.Any())
-            {
-                var entityTypeMapping =
-                    entitySetMapping.EntityTypeMappings.Single(
-                        etm => etm.MappingFragments.Contains(entityTypeMappingFragment));
-
-                entityTypeMapping.RemoveFragment(entityTypeMappingFragment);
-
-                if (entityTypeMapping.MappingFragments.Count == 0)
-                {
-                    entitySetMapping.RemoveTypeMapping(entityTypeMapping);
-                }
-            }
-        }
-
-        public static EdmProperty RemoveDefaultDiscriminatorCondition(
-            this StorageMappingFragment entityTypeMappingFragment)
-        {
-            DebugCheck.NotNull(entityTypeMappingFragment);
-
-            var discriminatorColumn = entityTypeMappingFragment.GetDefaultDiscriminator();
-
-            if (discriminatorColumn != null
-                && entityTypeMappingFragment.ColumnConditions.Any())
-            {
-                Debug.Assert(entityTypeMappingFragment.ColumnConditions.Count() == 1);
-
-                entityTypeMappingFragment.ClearConditions();
-            }
-
-            entityTypeMappingFragment.RemoveDefaultDiscriminatorAnnotation();
-
-            return discriminatorColumn;
-        }
-
-        public static void AddDiscriminatorCondition(
-            this StorageMappingFragment entityTypeMapppingFragment,
-            EdmProperty discriminatorColumn,
-            object value)
-        {
-            DebugCheck.NotNull(entityTypeMapppingFragment);
-            DebugCheck.NotNull(discriminatorColumn);
-            DebugCheck.NotNull(value);
-
-            entityTypeMapppingFragment
-                .AddConditionProperty(
-                    new StorageConditionPropertyMapping(null, discriminatorColumn, value, null));
-        }
-
-        public static void AddNullabilityCondition(
-            this StorageMappingFragment entityTypeMapppingFragment,
-            EdmProperty column,
-            bool isNull)
-        {
-            DebugCheck.NotNull(entityTypeMapppingFragment);
-            DebugCheck.NotNull(column);
-
-            entityTypeMapppingFragment
-                .AddConditionProperty(
-                    new StorageConditionPropertyMapping(null, column, null, isNull));
-        }
-
-        public static bool IsConditionOnlyFragment(this StorageMappingFragment entityTypeMapppingFragment)
-        {
-            DebugCheck.NotNull(entityTypeMapppingFragment);
-
-            var isConditionOnlyFragment =
-                entityTypeMapppingFragment.Annotations.GetAnnotation(ConditionOnlyFragmentAnnotation);
-            if (isConditionOnlyFragment != null)
-            {
-                return (bool)isConditionOnlyFragment;
-            }
-            return false;
-        }
-
-        public static void SetIsConditionOnlyFragment(
-            this StorageMappingFragment entityTypeMapppingFragment, bool isConditionOnlyFragment)
-        {
-            DebugCheck.NotNull(entityTypeMapppingFragment);
-
-            if (isConditionOnlyFragment)
-            {
-                entityTypeMapppingFragment.Annotations.SetAnnotation(
-                    ConditionOnlyFragmentAnnotation, isConditionOnlyFragment);
-            }
-            else
-            {
-                entityTypeMapppingFragment.Annotations.RemoveAnnotation(ConditionOnlyFragmentAnnotation);
-            }
-        }
-
-        public static bool IsUnmappedPropertiesFragment(this StorageMappingFragment entityTypeMapppingFragment)
-        {
-            DebugCheck.NotNull(entityTypeMapppingFragment);
-
-            var isUnmappedPropertiesFragment =
-                entityTypeMapppingFragment.Annotations.GetAnnotation(UnmappedPropertiesFragmentAnnotation);
-            if (isUnmappedPropertiesFragment != null)
-            {
-                return (bool)isUnmappedPropertiesFragment;
-            }
-            return false;
-        }
-
-        public static void SetIsUnmappedPropertiesFragment(
-            this StorageMappingFragment entityTypeMapppingFragment, bool isUnmappedPropertiesFragment)
-        {
-            DebugCheck.NotNull(entityTypeMapppingFragment);
-
-            if (isUnmappedPropertiesFragment)
-            {
-                entityTypeMapppingFragment.Annotations.SetAnnotation(
-                    UnmappedPropertiesFragmentAnnotation, isUnmappedPropertiesFragment);
-            }
-            else
-            {
-                entityTypeMapppingFragment.Annotations.RemoveAnnotation(UnmappedPropertiesFragmentAnnotation);
-            }
-        }
-    }
-}
->>>>>>> b1a13653
+}