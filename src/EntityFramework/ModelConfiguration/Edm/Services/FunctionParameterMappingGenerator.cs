<<<<<<< HEAD
﻿// Copyright (c) Microsoft Open Technologies, Inc. All rights reserved. See License.txt in the project root for license information.

namespace System.Data.Entity.ModelConfiguration.Edm.Services
{
    using System.Collections.Generic;
    using System.Data.Entity.Core.Common;
    using System.Data.Entity.Core.Mapping;
    using System.Data.Entity.Core.Mapping.Update.Internal;
    using System.Data.Entity.Core.Metadata.Edm;
    using System.Data.Entity.Resources;
    using System.Data.Entity.Utilities;
    using System.Diagnostics.CodeAnalysis;
    using System.Linq;

    internal class FunctionParameterMappingGenerator : StructuralTypeMappingGenerator
    {
        public FunctionParameterMappingGenerator(DbProviderManifest providerManifest)
            : base(providerManifest)
        {
        }

        public IEnumerable<ModificationFunctionParameterBinding> Generate(
            ModificationOperator modificationOperator,
            IEnumerable<EdmProperty> properties,
            IList<ColumnMappingBuilder> columnMappings,
            IList<EdmProperty> propertyPath,
            bool useOriginalValues = false)
        {
            DebugCheck.NotNull(properties);
            DebugCheck.NotNull(columnMappings);
            DebugCheck.NotNull(propertyPath);

            foreach (var property in properties)
            {
                if (property.IsComplexType
                    && propertyPath.Any(
                        p => p.IsComplexType
                             && (p.ComplexType == property.ComplexType)))
                {
                    throw Error.CircularComplexTypeHierarchy();
                }

                propertyPath.Add(property);

                if (property.IsComplexType)
                {
                    foreach (var parameterBinding
                        in Generate(modificationOperator, property.ComplexType.Properties, columnMappings, propertyPath, useOriginalValues))
                    {
                        yield return parameterBinding;
                    }
                }
                else
                {
                    if ((property.GetStoreGeneratedPattern() != StoreGeneratedPattern.Identity)
                        || (modificationOperator != ModificationOperator.Insert))
                    {
                        var columnProperty
                            = columnMappings.First(cm => cm.PropertyPath.SequenceEqual(propertyPath)).ColumnProperty;

                        if ((property.GetStoreGeneratedPattern() != StoreGeneratedPattern.Computed)
                            && ((modificationOperator != ModificationOperator.Delete) || property.IsKeyMember))
                        {
                            yield return
                                new ModificationFunctionParameterBinding(
                                    new FunctionParameter(columnProperty.Name, columnProperty.TypeUsage, ParameterMode.In),
                                    new ModificationFunctionMemberPath(propertyPath, null),
                                    isCurrent: !useOriginalValues);
                        }

                        if (modificationOperator != ModificationOperator.Insert
                            && property.ConcurrencyMode == ConcurrencyMode.Fixed)
                        {
                            yield return
                                new ModificationFunctionParameterBinding(
                                    new FunctionParameter(columnProperty.Name + "_Original", columnProperty.TypeUsage, ParameterMode.In),
                                    new ModificationFunctionMemberPath(propertyPath, null),
                                    isCurrent: false);
                        }
                    }
                }

                propertyPath.Remove(property);
            }
        }

        [SuppressMessage("Microsoft.Performance", "CA1822:MarkMembersAsStatic")]
        public IEnumerable<ModificationFunctionParameterBinding> Generate(
            IEnumerable<Tuple<ModificationFunctionMemberPath, EdmProperty>> iaFkProperties,
            bool useOriginalValues = false)
        {
            DebugCheck.NotNull(iaFkProperties);

            return from iaFkProperty in iaFkProperties
                   let functionParameter
                       = new FunctionParameter(
                       iaFkProperty.Item2.Name,
                       iaFkProperty.Item2.TypeUsage,
                       ParameterMode.In)
                   select new ModificationFunctionParameterBinding(
                       functionParameter,
                       iaFkProperty.Item1,
                       isCurrent: !useOriginalValues);
        }
    }
}
=======
﻿// Copyright (c) Microsoft Open Technologies, Inc. All rights reserved. See License.txt in the project root for license information.

namespace System.Data.Entity.ModelConfiguration.Edm.Services
{
    using System.Collections.Generic;
    using System.Data.Entity.Core.Common;
    using System.Data.Entity.Core.Mapping;
    using System.Data.Entity.Core.Mapping.Update.Internal;
    using System.Data.Entity.Core.Metadata.Edm;
    using System.Data.Entity.Resources;
    using System.Data.Entity.Utilities;
    using System.Diagnostics.CodeAnalysis;
    using System.Linq;

    internal class FunctionParameterMappingGenerator : StructuralTypeMappingGenerator
    {
        public FunctionParameterMappingGenerator(DbProviderManifest providerManifest)
            : base(providerManifest)
        {
        }

        public IEnumerable<StorageModificationFunctionParameterBinding> Generate(
            ModificationOperator modificationOperator,
            IEnumerable<EdmProperty> properties,
            IList<ColumnMappingBuilder> columnMappings,
            IList<EdmProperty> propertyPath,
            bool useOriginalValues = false)
        {
            DebugCheck.NotNull(properties);
            DebugCheck.NotNull(columnMappings);
            DebugCheck.NotNull(propertyPath);

            foreach (var property in properties)
            {
                if (property.IsComplexType
                    && propertyPath.Any(
                        p => p.IsComplexType
                             && (p.ComplexType == property.ComplexType)))
                {
                    throw Error.CircularComplexTypeHierarchy();
                }

                propertyPath.Add(property);

                if (property.IsComplexType)
                {
                    foreach (var parameterBinding
                        in Generate(modificationOperator, property.ComplexType.Properties, columnMappings, propertyPath, useOriginalValues))
                    {
                        yield return parameterBinding;
                    }
                }
                else
                {
                    if ((property.GetStoreGeneratedPattern() != StoreGeneratedPattern.Identity)
                        || (modificationOperator != ModificationOperator.Insert))
                    {
                        var columnProperty
                            = columnMappings.First(cm => cm.PropertyPath.SequenceEqual(propertyPath)).ColumnProperty;

                        if ((property.GetStoreGeneratedPattern() != StoreGeneratedPattern.Computed)
                            && ((modificationOperator != ModificationOperator.Delete) || property.IsKeyMember))
                        {
                            yield return
                                new StorageModificationFunctionParameterBinding(
                                    new FunctionParameter(columnProperty.Name, columnProperty.TypeUsage, ParameterMode.In),
                                    new StorageModificationFunctionMemberPath(propertyPath, null),
                                    isCurrent: !useOriginalValues);
                        }

                        if (modificationOperator != ModificationOperator.Insert
                            && property.ConcurrencyMode == ConcurrencyMode.Fixed)
                        {
                            yield return
                                new StorageModificationFunctionParameterBinding(
                                    new FunctionParameter(columnProperty.Name + "_Original", columnProperty.TypeUsage, ParameterMode.In),
                                    new StorageModificationFunctionMemberPath(propertyPath, null),
                                    isCurrent: false);
                        }
                    }
                }

                propertyPath.Remove(property);
            }
        }

        [SuppressMessage("Microsoft.Performance", "CA1822:MarkMembersAsStatic")]
        public IEnumerable<StorageModificationFunctionParameterBinding> Generate(
            IEnumerable<Tuple<StorageModificationFunctionMemberPath, EdmProperty>> iaFkProperties,
            bool useOriginalValues = false)
        {
            DebugCheck.NotNull(iaFkProperties);

            return from iaFkProperty in iaFkProperties
                   let functionParameter
                       = new FunctionParameter(
                       iaFkProperty.Item2.Name,
                       iaFkProperty.Item2.TypeUsage,
                       ParameterMode.In)
                   select new StorageModificationFunctionParameterBinding(
                       functionParameter,
                       iaFkProperty.Item1,
                       isCurrent: !useOriginalValues);
        }
    }
}
>>>>>>> b1a13653
<|MERGE_RESOLUTION|>--- conflicted
+++ resolved
@@ -1,4 +1,3 @@
-<<<<<<< HEAD
 ﻿// Copyright (c) Microsoft Open Technologies, Inc. All rights reserved. See License.txt in the project root for license information.
 
 namespace System.Data.Entity.ModelConfiguration.Edm.Services
@@ -104,112 +103,4 @@
                        isCurrent: !useOriginalValues);
         }
     }
-}
-=======
-﻿// Copyright (c) Microsoft Open Technologies, Inc. All rights reserved. See License.txt in the project root for license information.
-
-namespace System.Data.Entity.ModelConfiguration.Edm.Services
-{
-    using System.Collections.Generic;
-    using System.Data.Entity.Core.Common;
-    using System.Data.Entity.Core.Mapping;
-    using System.Data.Entity.Core.Mapping.Update.Internal;
-    using System.Data.Entity.Core.Metadata.Edm;
-    using System.Data.Entity.Resources;
-    using System.Data.Entity.Utilities;
-    using System.Diagnostics.CodeAnalysis;
-    using System.Linq;
-
-    internal class FunctionParameterMappingGenerator : StructuralTypeMappingGenerator
-    {
-        public FunctionParameterMappingGenerator(DbProviderManifest providerManifest)
-            : base(providerManifest)
-        {
-        }
-
-        public IEnumerable<StorageModificationFunctionParameterBinding> Generate(
-            ModificationOperator modificationOperator,
-            IEnumerable<EdmProperty> properties,
-            IList<ColumnMappingBuilder> columnMappings,
-            IList<EdmProperty> propertyPath,
-            bool useOriginalValues = false)
-        {
-            DebugCheck.NotNull(properties);
-            DebugCheck.NotNull(columnMappings);
-            DebugCheck.NotNull(propertyPath);
-
-            foreach (var property in properties)
-            {
-                if (property.IsComplexType
-                    && propertyPath.Any(
-                        p => p.IsComplexType
-                             && (p.ComplexType == property.ComplexType)))
-                {
-                    throw Error.CircularComplexTypeHierarchy();
-                }
-
-                propertyPath.Add(property);
-
-                if (property.IsComplexType)
-                {
-                    foreach (var parameterBinding
-                        in Generate(modificationOperator, property.ComplexType.Properties, columnMappings, propertyPath, useOriginalValues))
-                    {
-                        yield return parameterBinding;
-                    }
-                }
-                else
-                {
-                    if ((property.GetStoreGeneratedPattern() != StoreGeneratedPattern.Identity)
-                        || (modificationOperator != ModificationOperator.Insert))
-                    {
-                        var columnProperty
-                            = columnMappings.First(cm => cm.PropertyPath.SequenceEqual(propertyPath)).ColumnProperty;
-
-                        if ((property.GetStoreGeneratedPattern() != StoreGeneratedPattern.Computed)
-                            && ((modificationOperator != ModificationOperator.Delete) || property.IsKeyMember))
-                        {
-                            yield return
-                                new StorageModificationFunctionParameterBinding(
-                                    new FunctionParameter(columnProperty.Name, columnProperty.TypeUsage, ParameterMode.In),
-                                    new StorageModificationFunctionMemberPath(propertyPath, null),
-                                    isCurrent: !useOriginalValues);
-                        }
-
-                        if (modificationOperator != ModificationOperator.Insert
-                            && property.ConcurrencyMode == ConcurrencyMode.Fixed)
-                        {
-                            yield return
-                                new StorageModificationFunctionParameterBinding(
-                                    new FunctionParameter(columnProperty.Name + "_Original", columnProperty.TypeUsage, ParameterMode.In),
-                                    new StorageModificationFunctionMemberPath(propertyPath, null),
-                                    isCurrent: false);
-                        }
-                    }
-                }
-
-                propertyPath.Remove(property);
-            }
-        }
-
-        [SuppressMessage("Microsoft.Performance", "CA1822:MarkMembersAsStatic")]
-        public IEnumerable<StorageModificationFunctionParameterBinding> Generate(
-            IEnumerable<Tuple<StorageModificationFunctionMemberPath, EdmProperty>> iaFkProperties,
-            bool useOriginalValues = false)
-        {
-            DebugCheck.NotNull(iaFkProperties);
-
-            return from iaFkProperty in iaFkProperties
-                   let functionParameter
-                       = new FunctionParameter(
-                       iaFkProperty.Item2.Name,
-                       iaFkProperty.Item2.TypeUsage,
-                       ParameterMode.In)
-                   select new StorageModificationFunctionParameterBinding(
-                       functionParameter,
-                       iaFkProperty.Item1,
-                       isCurrent: !useOriginalValues);
-        }
-    }
-}
->>>>>>> b1a13653
+}