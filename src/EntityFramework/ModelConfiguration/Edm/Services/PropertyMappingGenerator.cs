--- conflicted
+++ resolved
@@ -1,4 +1,3 @@
-<<<<<<< HEAD
 // Copyright (c) Microsoft Open Technologies, Inc. All rights reserved. See License.txt in the project root for license information.
 
 namespace System.Data.Entity.ModelConfiguration.Edm.Services
@@ -92,100 +91,4 @@
             }
         }
     }
-}
-=======
-// Copyright (c) Microsoft Open Technologies, Inc. All rights reserved. See License.txt in the project root for license information.
-
-namespace System.Data.Entity.ModelConfiguration.Edm.Services
-{
-    using System.Collections.Generic;
-    using System.Data.Entity.Core.Common;
-    using System.Data.Entity.Core.Mapping;
-    using System.Data.Entity.Core.Metadata.Edm;
-    using System.Data.Entity.Resources;
-    using System.Data.Entity.Utilities;
-    using System.Linq;
-
-    internal class PropertyMappingGenerator : StructuralTypeMappingGenerator
-    {
-        public PropertyMappingGenerator(DbProviderManifest providerManifest)
-            : base(providerManifest)
-        {
-        }
-
-        public void Generate(
-            EntityType entityType,
-            IEnumerable<EdmProperty> properties,
-            StorageEntitySetMapping entitySetMapping,
-            StorageMappingFragment entityTypeMappingFragment,
-            IList<EdmProperty> propertyPath,
-            bool createNewColumn)
-        {
-            DebugCheck.NotNull(entityType);
-            DebugCheck.NotNull(properties);
-            DebugCheck.NotNull(entityTypeMappingFragment);
-            DebugCheck.NotNull(propertyPath);
-
-            var rootDeclaredProperties = entityType.GetRootType().DeclaredProperties;
-
-            foreach (var property in properties)
-            {
-                if (property.IsComplexType
-                    && propertyPath.Any(
-                        p => p.IsComplexType
-                             && (p.ComplexType == property.ComplexType)))
-                {
-                    throw Error.CircularComplexTypeHierarchy();
-                }
-
-                propertyPath.Add(property);
-
-                if (property.IsComplexType)
-                {
-                    Generate(
-                        entityType,
-                        property.ComplexType.Properties,
-                        entitySetMapping,
-                        entityTypeMappingFragment,
-                        propertyPath,
-                        createNewColumn);
-                }
-                else
-                {
-                    var tableColumn
-                        = entitySetMapping.EntityTypeMappings
-                                          .SelectMany(etm => etm.MappingFragments)
-                                          .SelectMany(etmf => etmf.ColumnMappings)
-                                          .Where(pm => pm.PropertyPath.SequenceEqual(propertyPath))
-                                          .Select(pm => pm.ColumnProperty)
-                                          .FirstOrDefault();
-
-                    if (tableColumn == null || createNewColumn)
-                    {
-                        var columnName
-                            = string.Join("_", propertyPath.Select(p => p.Name));
-
-                        tableColumn
-                            = MapTableColumn(
-                                property,
-                                columnName,
-                                !rootDeclaredProperties.Contains(propertyPath.First()));
-
-                        entityTypeMappingFragment.Table.AddColumn(tableColumn);
-
-                        if (entityType.KeyProperties().Contains(property))
-                        {
-                            entityTypeMappingFragment.Table.AddKeyMember(tableColumn);
-                        }
-                    }
-
-                    entityTypeMappingFragment.AddColumnMapping(
-                        new ColumnMappingBuilder(tableColumn, propertyPath.ToList()));
-                }
-
-                propertyPath.Remove(property);
-            }
-        }
-    }
-}
->>>>>>> b1a13653
+}