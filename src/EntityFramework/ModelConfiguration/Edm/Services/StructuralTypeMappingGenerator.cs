--- conflicted
+++ resolved
@@ -1,4 +1,3 @@
-<<<<<<< HEAD
 // Copyright (c) Microsoft Open Technologies, Inc. All rights reserved. See License.txt in the project root for license information.
 
 namespace System.Data.Entity.ModelConfiguration.Edm.Services
@@ -142,150 +141,4 @@
             return entityTypeMapping;
         }
     }
-}
-=======
-// Copyright (c) Microsoft Open Technologies, Inc. All rights reserved. See License.txt in the project root for license information.
-
-namespace System.Data.Entity.ModelConfiguration.Edm.Services
-{
-    using System.Data.Entity.Core.Common;
-    using System.Data.Entity.Core.Mapping;
-    using System.Data.Entity.Core.Metadata.Edm;
-    using System.Data.Entity.Resources;
-    using System.Data.Entity.Utilities;
-    using System.Linq;
-
-    internal abstract class StructuralTypeMappingGenerator
-    {
-        protected readonly DbProviderManifest _providerManifest;
-
-        protected StructuralTypeMappingGenerator(DbProviderManifest providerManifest)
-        {
-            DebugCheck.NotNull(providerManifest);
-
-            _providerManifest = providerManifest;
-        }
-
-        protected EdmProperty MapTableColumn(
-            EdmProperty property,
-            string columnName,
-            bool isInstancePropertyOnDerivedType)
-        {
-            DebugCheck.NotNull(property);
-            DebugCheck.NotEmpty(columnName);
-
-            var underlyingTypeUsage
-                = TypeUsage.Create(property.UnderlyingPrimitiveType, property.TypeUsage.Facets);
-
-            var storeTypeUsage = _providerManifest.GetStoreType(underlyingTypeUsage);
-
-            var tableColumnMetadata
-                = new EdmProperty(columnName, storeTypeUsage)
-                    {
-                        Nullable = isInstancePropertyOnDerivedType || property.Nullable
-                    };
-
-            if (tableColumnMetadata.IsPrimaryKeyColumn)
-            {
-                tableColumnMetadata.Nullable = false;
-            }
-
-            var storeGeneratedPattern = property.GetStoreGeneratedPattern();
-
-            if (storeGeneratedPattern != null)
-            {
-                tableColumnMetadata.StoreGeneratedPattern = storeGeneratedPattern.Value;
-            }
-
-            MapPrimitivePropertyFacets(property, tableColumnMetadata, storeTypeUsage);
-
-            return tableColumnMetadata;
-        }
-
-        internal static void MapPrimitivePropertyFacets(
-            EdmProperty property, EdmProperty column, TypeUsage typeUsage)
-        {
-            DebugCheck.NotNull(property);
-            DebugCheck.NotNull(column);
-            DebugCheck.NotNull(typeUsage);
-
-            if (IsValidFacet(typeUsage, XmlConstants.FixedLengthElement)
-                && property.IsFixedLength != null)
-            {
-                column.IsFixedLength = property.IsFixedLength;
-            }
-
-            if (IsValidFacet(typeUsage, XmlConstants.MaxLengthElement))
-            {
-                column.IsMaxLength = property.IsMaxLength;
-
-                if (!column.IsMaxLength || property.MaxLength != null)
-                {
-                    column.MaxLength = property.MaxLength;
-                }
-            }
-
-            if (IsValidFacet(typeUsage, XmlConstants.UnicodeElement)
-                && property.IsUnicode != null)
-            {
-                column.IsUnicode = property.IsUnicode;
-            }
-
-            if (IsValidFacet(typeUsage, XmlConstants.PrecisionElement)
-                && property.Precision != null)
-            {
-                column.Precision = property.Precision;
-            }
-
-            if (IsValidFacet(typeUsage, XmlConstants.ScaleElement)
-                && property.Scale != null)
-            {
-                column.Scale = property.Scale;
-            }
-        }
-
-        private static bool IsValidFacet(TypeUsage typeUsage, string name)
-        {
-            DebugCheck.NotNull(typeUsage);
-            DebugCheck.NotEmpty(name);
-
-            Facet facet;
-
-            return typeUsage.Facets.TryGetValue(name, false, out facet)
-                   && !facet.Description.IsConstant;
-        }
-
-        protected static StorageEntityTypeMapping GetEntityTypeMappingInHierarchy(
-            DbDatabaseMapping databaseMapping, EntityType entityType)
-        {
-            DebugCheck.NotNull(databaseMapping);
-            DebugCheck.NotNull(entityType);
-
-            var entityTypeMapping = databaseMapping.GetEntityTypeMapping(entityType);
-
-            if (entityTypeMapping == null)
-            {
-                var entitySetMapping =
-                    databaseMapping.GetEntitySetMapping(databaseMapping.Model.GetEntitySet(entityType));
-
-                if (entitySetMapping != null)
-                {
-                    entityTypeMapping = entitySetMapping
-                        .EntityTypeMappings
-                        .First(
-                            etm => entityType.DeclaredProperties.All(
-                                dp => etm.MappingFragments.First()
-                                         .ColumnMappings.Select(pm => pm.PropertyPath.First()).Contains(dp)));
-                }
-            }
-
-            if (entityTypeMapping == null)
-            {
-                throw Error.UnmappedAbstractType(entityType.GetClrType());
-            }
-
-            return entityTypeMapping;
-        }
-    }
-}
->>>>>>> b1a13653
+}