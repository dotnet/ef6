--- conflicted
+++ resolved
@@ -1,4 +1,3 @@
-<<<<<<< HEAD
 ﻿// Copyright (c) Microsoft Open Technologies, Inc. All rights reserved. See License.txt in the project root for license information.
 
 namespace System.Data.Entity.Internal
@@ -600,609 +599,4 @@
 
         #endregion
     }
-}
-=======
-﻿// Copyright (c) Microsoft Open Technologies, Inc. All rights reserved. See License.txt in the project root for license information.
-
-namespace System.Data.Entity.Internal
-{
-    using System.Collections.Concurrent;
-    using System.Collections.Generic;
-    using System.ComponentModel.DataAnnotations;
-    using System.Data.Entity.Core.Objects;
-    using System.Data.Entity.ModelConfiguration.Mappers;
-    using System.Data.Entity.Resources;
-    using System.Data.Entity.Utilities;
-    using System.Data.Entity.Validation;
-    using System.Diagnostics;
-    using System.Linq;
-    using System.Linq.Expressions;
-    using System.Reflection;
-
-    /// <summary>
-    /// Static helper methods only.
-    /// </summary>
-    internal static class DbHelpers
-    {
-        #region Binary key values
-
-        /// <summary>
-        /// Given two key values that may or may not be byte arrays, this method determines
-        /// whether or not they are equal.  For non-binary key values, this is equivalent
-        /// to Object.Equals.  For binary keys, it is by comparison of every byte in the
-        /// arrays.
-        /// </summary>
-        public static bool KeyValuesEqual(object x, object y)
-        {
-            if (x is DBNull)
-            {
-                x = null;
-            }
-
-            if (y is DBNull)
-            {
-                y = null;
-            }
-
-            if (Equals(x, y))
-            {
-                return true;
-            }
-
-            var xBytes = x as byte[];
-            var yBytes = y as byte[];
-            if (xBytes == null
-                || yBytes == null
-                || xBytes.Length != yBytes.Length)
-            {
-                return false;
-            }
-
-            for (var i = 0; i < xBytes.Length; i++)
-            {
-                if (xBytes[i]
-                    != yBytes[i])
-                {
-                    return false;
-                }
-            }
-
-            return true;
-        }
-
-        /// <summary>
-        /// Given two property values this method determines whether the scalar property values are equal
-        /// and whether the complex property values are the same.
-        /// </summary>
-        public static bool PropertyValuesEqual(object x, object y)
-        {
-            if (x is DBNull)
-            {
-                x = null;
-            }
-
-            if (y is DBNull)
-            {
-                y = null;
-            }
-
-            if (x == null)
-            {
-                return y == null;
-            }
-
-            if (x.GetType().IsValueType
-                && Equals(x, y))
-            {
-                return true;
-            }
-
-            var xString = x as string;
-            if (xString != null)
-            {
-                return xString.Equals(y as string, StringComparison.Ordinal);
-            }
-
-            var xBytes = x as byte[];
-            if (xBytes == null)
-            {
-                return ReferenceEquals(x, y);
-            }
-
-            var yBytes = y as byte[];
-            if (yBytes == null
-                || xBytes.Length != yBytes.Length)
-            {
-                return false;
-            }
-
-            for (var i = 0; i < xBytes.Length; i++)
-            {
-                if (xBytes[i] != yBytes[i])
-                {
-                    return false;
-                }
-            }
-
-            return true;
-        }
-
-        #endregion
-
-        #region Identifier quoting
-
-        /// <summary>
-        /// Provides a standard helper method for quoting identifiers
-        /// </summary>
-        /// <param name="identifier"> Identifier to be quoted. Does not validate that this identifier is valid. </param>
-        /// <returns> Quoted string </returns>
-        public static string QuoteIdentifier(string identifier)
-        {
-            DebugCheck.NotNull(identifier);
-
-            return "[" + identifier.Replace("]", "]]") + "]";
-        }
-
-        #endregion
-
-        #region Connection string detection
-
-        /// <summary>
-        /// Checks the given string which might be a database name or a connection string and determines
-        /// whether it should be treated as a name or connection string.  Currently, the test is simply
-        /// whether or not the string contains an '=' character--if it does, then it should be treated
-        /// as a connection string.
-        /// </summary>
-        /// <param name="nameOrConnectionString"> The name or connection string. </param>
-        /// <returns>
-        /// <c>true</c> if the string should be treated as a connection string; <c>false</c> if it should be treated as a name.
-        /// </returns>
-        public static bool TreatAsConnectionString(string nameOrConnectionString)
-        {
-            DebugCheck.NotNull(nameOrConnectionString);
-
-            return nameOrConnectionString.IndexOf('=') >= 0;
-        }
-
-        /// <summary>
-        /// Determines whether the given string should be treated as a database name directly (it contains no '='),
-        /// is in the form name=foo, or is some other connection string.  If it is a direct name or has name=, then
-        /// the name is extracted and the method returns true.
-        /// </summary>
-        /// <param name="nameOrConnectionString"> The name or connection string. </param>
-        /// <param name="name"> The name. </param>
-        /// <returns> True if a name is found; false otherwise. </returns>
-        public static bool TryGetConnectionName(string nameOrConnectionString, out string name)
-        {
-            DebugCheck.NotNull(nameOrConnectionString);
-
-            // No '=' at all means just treat the whole string as a name
-            var firstEquals = nameOrConnectionString.IndexOf('=');
-            if (firstEquals < 0)
-            {
-                name = nameOrConnectionString;
-                return true;
-            }
-
-            // More than one equals means treat the whole thing as a connection string
-            if (nameOrConnectionString.IndexOf('=', firstEquals + 1) >= 0)
-            {
-                name = null;
-                return false;
-            }
-
-            // If the keyword before the single '=' is "name" then return the name value
-            if (nameOrConnectionString.Substring(0, firstEquals).Trim().Equals(
-                "name", StringComparison.OrdinalIgnoreCase))
-            {
-                name = nameOrConnectionString.Substring(firstEquals + 1).Trim();
-                return true;
-            }
-
-            // Otherwise it is just a connection string.
-            name = null;
-            return false;
-        }
-
-        /// <summary>
-        /// Determines whether the given string is a full EF connection string with provider, provider connection string,
-        /// and metadata parts, or is is instead some other form of connection string.
-        /// </summary>
-        /// <param name="nameOrConnectionString"> The name or connection string. </param>
-        /// <returns>
-        /// <c>true</c> if the given string is an EF connection string; otherwise, <c>false</c> .
-        /// </returns>
-        public static bool IsFullEFConnectionString(string nameOrConnectionString)
-        {
-            DebugCheck.NotNull(nameOrConnectionString);
-
-            var tokens = nameOrConnectionString.ToUpperInvariant().Split('=', ';').Select(t => t.Trim());
-            return tokens.Contains("PROVIDER") && tokens.Contains("PROVIDER CONNECTION STRING")
-                   && tokens.Contains("METADATA");
-        }
-
-        #endregion
-
-        #region Parsing selector expressions
-
-        /// <summary>
-        /// Parses a property selector expression used for the expression-based versions of the Property, Collection, Reference,
-        /// etc methods on <see cref="System.Data.Entity.Infrastructure.DbEntityEntry" /> and
-        /// <see cref="System.Data.Entity.Infrastructure.DbEntityEntry{T}" /> classes.
-        /// </summary>
-        /// <typeparam name="TEntity"> The type of the entity. </typeparam>
-        /// <typeparam name="TProperty"> The type of the property. </typeparam>
-        /// <param name="property"> The property. </param>
-        /// <param name="methodName"> Name of the method. </param>
-        /// <param name="paramName"> Name of the param. </param>
-        /// <returns> The property name. </returns>
-        public static string ParsePropertySelector<TEntity, TProperty>(
-            Expression<Func<TEntity, TProperty>> property, string methodName, string paramName)
-        {
-            DebugCheck.NotNull(property);
-
-            string path;
-            if (!TryParsePath(property.Body, out path)
-                || path == null)
-            {
-                throw new ArgumentException(
-                    Strings.DbEntityEntry_BadPropertyExpression(methodName, typeof(TEntity).Name), paramName);
-            }
-            return path;
-        }
-
-        /// <summary>
-        /// Called recursively to parse an expression tree representing a property path such
-        /// as can be passed to Include or the Reference/Collection/Property methods of <see cref="InternalEntityEntry" />.
-        /// This involves parsing simple property accesses like o =&gt; o.Products as well as calls to Select like
-        /// o =&gt; o.Products.Select(p =&gt; p.OrderLines).
-        /// </summary>
-        /// <param name="expression"> The expression to parse. </param>
-        /// <param name="path"> The expression parsed into an include path, or null if the expression did not match. </param>
-        /// <returns> True if matching succeeded; false if the expression could not be parsed. </returns>
-        public static bool TryParsePath(Expression expression, out string path)
-        {
-            DebugCheck.NotNull(expression);
-
-            path = null;
-            var withoutConvert = expression.RemoveConvert(); // Removes boxing
-            var memberExpression = withoutConvert as MemberExpression;
-            var callExpression = withoutConvert as MethodCallExpression;
-
-            if (memberExpression != null)
-            {
-                var thisPart = memberExpression.Member.Name;
-                string parentPart;
-                if (!TryParsePath(memberExpression.Expression, out parentPart))
-                {
-                    return false;
-                }
-                path = parentPart == null ? thisPart : (parentPart + "." + thisPart);
-            }
-            else if (callExpression != null)
-            {
-                if (callExpression.Method.Name == "Select"
-                    && callExpression.Arguments.Count == 2)
-                {
-                    string parentPart;
-                    if (!TryParsePath(callExpression.Arguments[0], out parentPart))
-                    {
-                        return false;
-                    }
-                    if (parentPart != null)
-                    {
-                        var subExpression = callExpression.Arguments[1] as LambdaExpression;
-                        if (subExpression != null)
-                        {
-                            string thisPart;
-                            if (!TryParsePath(subExpression.Body, out thisPart))
-                            {
-                                return false;
-                            }
-                            if (thisPart != null)
-                            {
-                                path = parentPart + "." + thisPart;
-                                return true;
-                            }
-                        }
-                    }
-                }
-                return false;
-            }
-
-            return true;
-        }
-
-        #endregion
-
-        #region Compiled delegates for accessing property getters and setters
-
-        private static readonly MethodInfo _convertAndSetMethod = typeof(DbHelpers).GetMethod(
-            "ConvertAndSet", BindingFlags.Static | BindingFlags.NonPublic);
-
-        private static readonly ConcurrentDictionary<Type, IDictionary<string, Type>> _propertyTypes =
-            new ConcurrentDictionary<Type, IDictionary<string, Type>>();
-
-        private static readonly ConcurrentDictionary<Type, IDictionary<string, Action<object, object>>> _propertySetters
-            =
-            new ConcurrentDictionary<Type, IDictionary<string, Action<object, object>>>();
-
-        private static readonly ConcurrentDictionary<Type, IDictionary<string, Func<object, object>>> _propertyGetters =
-            new ConcurrentDictionary<Type, IDictionary<string, Func<object, object>>>();
-
-        /// <summary>
-        /// Gets a cached dictionary mapping property names to property types for all the properties
-        /// in the given type.
-        /// </summary>
-        public static IDictionary<string, Type> GetPropertyTypes(Type type)
-        {
-            DebugCheck.NotNull(type);
-
-            IDictionary<string, Type> types;
-            if (!_propertyTypes.TryGetValue(type, out types))
-            {
-                var properties = type.GetProperties(PropertyFilter.DefaultBindingFlags).Where(p => p.GetIndexParameters().Length == 0);
-                types = new Dictionary<string, Type>(properties.Count());
-                foreach (var property in properties)
-                {
-                    types[property.Name] = property.PropertyType;
-                }
-                _propertyTypes.TryAdd(type, types);
-            }
-            return types;
-        }
-
-        /// <summary>
-        /// Gets a dictionary of compiled property setter delegates for the underlying types.
-        /// The dictionary is cached for the type in the app domain.
-        /// </summary>
-        public static IDictionary<string, Action<object, object>> GetPropertySetters(Type type)
-        {
-            DebugCheck.NotNull(type);
-
-            IDictionary<string, Action<object, object>> setters;
-            if (!_propertySetters.TryGetValue(type, out setters))
-            {
-                var properties = type.GetProperties(PropertyFilter.DefaultBindingFlags).Where(p => p.GetIndexParameters().Length == 0);
-                setters = new Dictionary<string, Action<object, object>>(properties.Count());
-                foreach (var property in properties.Select(p => p.GetPropertyInfoForSet()))
-                {
-                    // Only create delegates for properties that are found and have a setter.
-                    var setMethod = property.GetSetMethod(nonPublic: true);
-                    if (setMethod != null)
-                    {
-                        // First create a dynamic delegate that will call the setter on the object instance.
-                        // This does not access anything internal to us so it will only throw in partial trust
-                        // if the caller doesn't have access to the actual property setter itself.
-                        var valueParam = Expression.Parameter(typeof(object), "value");
-                        var instanceParam = Expression.Parameter(typeof(object), "instance");
-                        var setterExpression = Expression.Call(
-                            Expression.Convert(instanceParam, type), setMethod,
-                            Expression.Convert(valueParam, property.PropertyType));
-                        var setter =
-                            Expression.Lambda<Action<object, object>>(setterExpression, instanceParam, valueParam).
-                                       Compile();
-
-                        // Next create a delegate with CreateDelegate that calls the internal ConvertAndSet method below.
-                        // This works in partial trust because it is using CreateDelegate to avoid creating any dynamic code.
-                        var convertMethod = _convertAndSetMethod.MakeGenericMethod(property.PropertyType);
-                        var convertAndSet = (Action<object, object, Action<object, object>, string, string>)
-                                            Delegate.CreateDelegate(
-                                                typeof(Action<object, object, Action<object, object>, string, string>),
-                                                convertMethod);
-
-                        // Finally create a closure around the ConvertAndSet call to pass in things specific to this property
-                        // instance, including the actual dynamic setter delegate that we created above.
-                        var propertyName = property.Name;
-                        setters[property.Name] = (i, v) => convertAndSet(i, v, setter, propertyName, type.Name);
-                    }
-                }
-                _propertySetters.TryAdd(type, setters);
-            }
-            return setters;
-        }
-
-        /// <summary>
-        /// Used by the property setter delegates to throw for attempts to set null onto
-        /// non-nullable properties or otherwise go ahead and set the property.
-        /// </summary>
-        private static void ConvertAndSet<T>(
-            object instance, object value, Action<object, object> setter, string propertyName, string typeName)
-        {
-            if (value == null
-                && typeof(T).IsValueType
-                && Nullable.GetUnderlyingType(typeof(T)) == null)
-            {
-                throw Error.DbPropertyValues_CannotSetNullValue(propertyName, typeof(T).Name, typeName);
-            }
-            setter(instance, (T)value);
-        }
-
-        /// <summary>
-        /// Gets a dictionary of compiled property getter delegates for the underlying types.
-        /// The dictionary is cached for the type in the app domain.
-        /// </summary>
-        public static IDictionary<string, Func<object, object>> GetPropertyGetters(Type type)
-        {
-            DebugCheck.NotNull(type);
-
-            IDictionary<string, Func<object, object>> getters;
-            if (!_propertyGetters.TryGetValue(type, out getters))
-            {
-                var properties = type.GetProperties(PropertyFilter.DefaultBindingFlags).Where(p => p.GetIndexParameters().Length == 0);
-                getters = new Dictionary<string, Func<object, object>>(properties.Count());
-                foreach (var property in properties)
-                {
-                    var getMethod = property.GetGetMethod(nonPublic: true);
-                    if (getMethod != null)
-                    {
-                        var instanceParam = Expression.Parameter(typeof(object), "instance");
-                        var getterExpression = Expression.Convert(
-                            Expression.Call(Expression.Convert(instanceParam, type), getMethod), typeof(object));
-                        getters[property.Name] =
-                            Expression.Lambda<Func<object, object>>(getterExpression, instanceParam).Compile();
-                    }
-                }
-                _propertyGetters.TryAdd(type, getters);
-            }
-            return getters;
-        }
-
-        #endregion
-
-        #region ObjectQuery helpers
-
-        /// <summary>
-        /// Creates a new <see cref="ObjectQuery" /> with the NoTracking merge option applied.
-        /// The query object passed in is not changed.
-        /// </summary>
-        /// <param name="query"> The query. </param>
-        /// <returns> A new query with NoTracking applied. </returns>
-        public static IQueryable CreateNoTrackingQuery(ObjectQuery query)
-        {
-            DebugCheck.NotNull(query);
-
-            var asIQueryable = (IQueryable)query;
-            var newQuery = (ObjectQuery)asIQueryable.Provider.CreateQuery(asIQueryable.Expression);
-            newQuery.MergeOption = MergeOption.NoTracking;
-            return newQuery;
-        }
-
-        /// <summary>
-        /// Returns a new query that will stream the results instead of buffering.
-        /// The query object passed in is not changed.
-        /// </summary>
-        /// <param name="query"> The query. </param>
-        /// <returns> A new query with AsStreaming applied. </returns>
-        public static IQueryable CreateStreamingQuery(ObjectQuery query)
-        {
-            DebugCheck.NotNull(query);
-
-            var asIQueryable = (IQueryable)query;
-            var newQuery = (ObjectQuery)asIQueryable.Provider.CreateQuery(asIQueryable.Expression);
-            newQuery.Streaming = true;
-            return newQuery;
-        }
-
-        #endregion
-
-        #region Splitting ValidationResult to multiple DbValidationErrors
-
-        /// <summary>
-        /// Converts <see cref="IEnumerable{ValidationResult}" /> to <see cref="IEnumerable{DbValidationError}" />
-        /// </summary>
-        /// <param name="propertyName"> Name of the property being validated with ValidationAttributes. Null for type-level validation. </param>
-        /// <param name="validationResults">
-        /// ValidationResults instances to be converted to <see cref="DbValidationError" /> instances.
-        /// </param>
-        /// <returns>
-        /// An <see cref="IEnumerable{DbValidationError}" /> created based on the <paramref name="validationResults" /> .
-        /// </returns>
-        /// <remarks>
-        /// <see cref="ValidationResult" /> class contains a property with names of properties the error applies to.
-        /// On the other hand each <see cref="DbValidationError" /> applies at most to a single property. As a result for
-        /// each name in ValidationResult.MemberNames one <see cref="DbValidationError" /> will be created (with some
-        /// exceptions for special cases like null or empty .MemberNames or null names in the .MemberNames).
-        /// </remarks>
-        public static IEnumerable<DbValidationError> SplitValidationResults(
-            string propertyName, IEnumerable<ValidationResult> validationResults)
-        {
-            DebugCheck.NotNull(validationResults);
-
-            foreach (var validationResult in validationResults)
-            {
-                if (validationResult == null)
-                {
-                    continue;
-                }
-                // let's treat null or empty .MemberNames the same way as one undefined (null) memberName
-                var memberNames = validationResult.MemberNames == null || !validationResult.MemberNames.Any()
-                                      ? new string[] { null }
-                                      : validationResult.MemberNames;
-
-                foreach (var memberName in memberNames)
-                {
-                    yield return new DbValidationError(memberName ?? propertyName, validationResult.ErrorMessage);
-                }
-            }
-        }
-
-        #endregion
-
-        #region Calculating a dot separated "path" to a property
-
-        /// <summary>
-        /// Calculates a "path" to a property. For primitive properties on an entity type it is just the
-        /// name of the property. Otherwise it is a dot separated list of names of the property and all
-        /// its ancestor properties starting from the entity.
-        /// </summary>
-        /// <param name="property"> Property for which to calculate the path. </param>
-        /// <returns> Dot separated path to the property. </returns>
-        public static string GetPropertyPath(InternalMemberEntry property)
-        {
-            DebugCheck.NotNull(property);
-
-            return string.Join(".", GetPropertyPathSegments(property).Reverse());
-        }
-
-        /// <summary>
-        /// Gets names of the property and its ancestor properties as enumerable walking "bottom-up".
-        /// </summary>
-        /// <param name="property"> Property for which to get the segments. </param>
-        /// <returns> Names of the property and its ancestor properties. </returns>
-        private static IEnumerable<string> GetPropertyPathSegments(InternalMemberEntry property)
-        {
-            DebugCheck.NotNull(property);
-
-            do
-            {
-                yield return property.Name;
-                property = (property is InternalNestedPropertyEntry)
-                               ? ((InternalNestedPropertyEntry)property).ParentPropertyEntry
-                               : null;
-            }
-            while (property != null);
-        }
-
-        #endregion
-
-        #region Collection types for element types
-
-        private static readonly ConcurrentDictionary<Type, Type> _collectionTypes =
-            new ConcurrentDictionary<Type, Type>();
-
-        /// <summary>
-        /// Gets an <see cref="ICollection{T}" /> type for the given element type.
-        /// </summary>
-        /// <param name="elementType"> Type of the element. </param>
-        /// <returns> The collection type. </returns>
-        public static Type CollectionType(Type elementType)
-        {
-            return _collectionTypes.GetOrAdd(elementType, t => typeof(ICollection<>).MakeGenericType(t));
-        }
-
-        #endregion
-
-        #region Creating a database name from a context name
-
-        /// <summary>
-        /// Creates a database name given a type derived from DbContext.  This handles nested and
-        /// generic classes.  No attempt is made to ensure that the name is not too long since this
-        /// is provider specific.  If a too long name is generated then the provider will throw and
-        /// the user must correct by specifying their own name in the DbContext constructor.
-        /// </summary>
-        /// <param name="contextType"> Type of the context. </param>
-        /// <returns> The database name to use. </returns>
-        public static string DatabaseName(this Type contextType)
-        {
-            DebugCheck.NotNull(contextType);
-            Debug.Assert(typeof(DbContext).IsAssignableFrom(contextType));
-
-            // ToString seems to give us what we need.
-            return contextType.ToString();
-        }
-
-        #endregion
-    }
-}
->>>>>>> b1a13653
+}