--- conflicted
+++ resolved
@@ -1,4 +1,3 @@
-<<<<<<< HEAD
 ﻿// Copyright (c) Microsoft Open Technologies, Inc. All rights reserved. See License.txt in the project root for license information.
 
 namespace System.Data.Entity.Internal.Validation
@@ -321,327 +320,4 @@
                        attribute, existingAttributes.OfType<DisplayAttribute>().SingleOrDefault());
         }
     }
-}
-=======
-﻿// Copyright (c) Microsoft Open Technologies, Inc. All rights reserved. See License.txt in the project root for license information.
-
-namespace System.Data.Entity.Internal.Validation
-{
-    using System.Collections.Generic;
-    using System.ComponentModel.DataAnnotations;
-    using System.Data.Entity.Core.Metadata.Edm;
-    using System.Data.Entity.ModelConfiguration.Utilities;
-    using System.Data.Entity.Utilities;
-    using System.Diagnostics;
-    using System.Linq;
-    using System.Reflection;
-
-    /// <summary>
-    /// Builds validators based on <see cref="ValidationAttribute" />s specified on entity CLR types and properties
-    /// as well as based on presence of <see cref="IValidatableObject" /> implementation on entity and complex
-    /// type CLR types. It's not sealed and not static for mocking purposes.
-    /// </summary>
-    internal class EntityValidatorBuilder
-    {
-        private readonly AttributeProvider _attributeProvider;
-
-        public EntityValidatorBuilder(AttributeProvider attributeProvider)
-        {
-            DebugCheck.NotNull(attributeProvider);
-
-            _attributeProvider = attributeProvider;
-        }
-
-        /// <summary>
-        /// Builds an <see cref="EntityValidator" /> for the given <paramref name="entityEntry" />.
-        /// </summary>
-        /// <param name="entityEntry"> The entity entry to build the validator for. </param>
-        /// <returns>
-        /// <see cref="EntityValidator" /> for the given <paramref name="entityEntry" /> . Possibly null if no validation has been specified for this entity type.
-        /// </returns>
-        public virtual EntityValidator BuildEntityValidator(InternalEntityEntry entityEntry)
-        {
-            DebugCheck.NotNull(entityEntry);
-
-            return BuildTypeValidator(
-                entityEntry.EntityType,
-                entityEntry.EdmEntityType.Properties,
-                entityEntry.EdmEntityType.NavigationProperties,
-                (propertyValidators, typeLevelValidators) =>
-                new EntityValidator(propertyValidators, typeLevelValidators));
-        }
-
-        /// <summary>
-        /// Builds the validator for a given <paramref name="complexType" /> and the corresponding
-        /// <paramref name="clrType" />.
-        /// </summary>
-        /// <param name="clrType"> The CLR type that corresponds to the EDM complex type. </param>
-        /// <param name="complexType"> The EDM complex type that type level validation is built for. </param>
-        /// <returns>
-        /// A <see cref="ComplexTypeValidator" /> for the given complex type. May be null if no validation specified.
-        /// </returns>
-        protected virtual ComplexTypeValidator BuildComplexTypeValidator(Type clrType, ComplexType complexType)
-        {
-            DebugCheck.NotNull(complexType);
-            DebugCheck.NotNull(clrType);
-            Debug.Assert(complexType.Name == clrType.Name);
-
-            return BuildTypeValidator(
-                clrType,
-                complexType.Properties,
-                Enumerable.Empty<NavigationProperty>(),
-                (propertyValidators, typeLevelValidators) =>
-                new ComplexTypeValidator(propertyValidators, typeLevelValidators));
-        }
-
-        /// <summary>
-        /// Extracted method from BuildEntityValidator and BuildComplexTypeValidator
-        /// </summary>
-        private T BuildTypeValidator<T>(
-            Type clrType,
-            IEnumerable<EdmProperty> edmProperties,
-            IEnumerable<NavigationProperty> navigationProperties,
-            Func<IEnumerable<PropertyValidator>, IEnumerable<IValidator>, T> validatorFactoryFunc)
-            where T : TypeValidator
-        {
-            var propertyValidators = BuildValidatorsForProperties(
-                GetPublicInstanceProperties(clrType), edmProperties, navigationProperties);
-
-            var attributes = _attributeProvider.GetAttributes(clrType);
-
-            var typeLevelValidators = BuildValidationAttributeValidators(attributes);
-
-            if (typeof(IValidatableObject).IsAssignableFrom(clrType))
-            {
-                typeLevelValidators.Add(
-                    new ValidatableObjectValidator(attributes.OfType<DisplayAttribute>().SingleOrDefault()));
-            }
-
-            return propertyValidators.Any() || typeLevelValidators.Any()
-                       ? validatorFactoryFunc(propertyValidators, typeLevelValidators)
-                       : null;
-        }
-
-        /// <summary>
-        /// Build validators for the <paramref name="clrProperties" /> and the corresponding <paramref name="edmProperties" />
-        /// or <paramref name="navigationProperties" />.
-        /// </summary>
-        /// <param name="clrProperties"> Properties to build validators for. </param>
-        /// <param name="edmProperties"> Non-navigation EDM properties. </param>
-        /// <param name="navigationProperties"> Navigation EDM properties. </param>
-        /// <returns> A list of validators. Possibly empty, never null. </returns>
-        protected virtual IList<PropertyValidator> BuildValidatorsForProperties(
-            IEnumerable<PropertyInfo> clrProperties,
-            IEnumerable<EdmProperty> edmProperties,
-            IEnumerable<NavigationProperty> navigationProperties)
-        {
-            DebugCheck.NotNull(edmProperties);
-            DebugCheck.NotNull(navigationProperties);
-            DebugCheck.NotNull(clrProperties);
-
-            var validators = new List<PropertyValidator>();
-
-            foreach (var property in clrProperties)
-            {
-                PropertyValidator propertyValidator = null;
-
-                var edmProperty = edmProperties
-                    .Where(p => p.Name == property.Name)
-                    .SingleOrDefault();
-
-                if (edmProperty != null)
-                {
-                    var referencingAssociations = from navigationProperty in navigationProperties
-                                                  let associationType =
-                                                      navigationProperty.RelationshipType as AssociationType
-                                                  where associationType != null
-                                                  from constraint in associationType.ReferentialConstraints
-                                                  where constraint.ToProperties.Contains(edmProperty)
-                                                  select constraint;
-
-                    propertyValidator = BuildPropertyValidator(
-                        property, edmProperty, buildFacetValidators: !referencingAssociations.Any());
-                }
-                else
-                {
-                    // Currently we don't use facets to build validators for navigation properties,
-                    // if this changes in the future we would need to implement and call a different overload
-                    // of BuildPropertyValidator here
-
-                    propertyValidator = BuildPropertyValidator(property);
-                }
-
-                if (propertyValidator != null)
-                {
-                    validators.Add(propertyValidator);
-                }
-            }
-
-            return validators;
-        }
-
-        /// <summary>
-        /// Builds a <see cref="PropertyValidator" /> for the given <paramref name="edmProperty" /> and the corresponding
-        /// <paramref name="clrProperty" />. If the property is a complex type, type level validators will be built here as
-        /// well.
-        /// </summary>
-        /// <param name="clrProperty"> The CLR property to build the validator for. </param>
-        /// <param name="edmProperty"> The EDM property to build the validator for. </param>
-        /// <returns>
-        /// <see cref="PropertyValidator" /> for the given <paramref name="edmProperty" /> . Possibly null if no validation has been specified for this property.
-        /// </returns>
-        protected virtual PropertyValidator BuildPropertyValidator(
-            PropertyInfo clrProperty, EdmProperty edmProperty, bool buildFacetValidators)
-        {
-            DebugCheck.NotNull(clrProperty);
-            DebugCheck.NotNull(edmProperty);
-            Debug.Assert(clrProperty.Name == edmProperty.Name);
-
-            var propertyAttributeValidators = new List<IValidator>();
-
-            var attributes = _attributeProvider.GetAttributes(clrProperty);
-
-            propertyAttributeValidators.AddRange(BuildValidationAttributeValidators(attributes));
-
-            if (edmProperty.TypeUsage.EdmType.BuiltInTypeKind
-                == BuiltInTypeKind.ComplexType)
-            {
-                // this is a complex type so build validators for child properties
-                var complexType = (ComplexType)edmProperty.TypeUsage.EdmType;
-
-                // finally build validators for type level validation mechanisms defined for this complex type
-                var complexTypeValidator = BuildComplexTypeValidator(clrProperty.PropertyType, complexType);
-                return propertyAttributeValidators.Any() || complexTypeValidator != null
-                           ? new ComplexPropertyValidator(
-                                 clrProperty.Name, propertyAttributeValidators, complexTypeValidator)
-                           : null;
-            }
-            else if (buildFacetValidators)
-            {
-                propertyAttributeValidators.AddRange(BuildFacetValidators(clrProperty, edmProperty, attributes));
-            }
-
-            return propertyAttributeValidators.Any()
-                       ? new PropertyValidator(clrProperty.Name, propertyAttributeValidators)
-                       : null;
-        }
-
-        /// <summary>
-        /// Builds a <see cref="PropertyValidator" /> for the given transient <paramref name="clrProperty" />.
-        /// </summary>
-        /// <param name="clrProperty"> The CLR property to build the validator for. </param>
-        /// <returns>
-        /// <see cref="PropertyValidator" /> for the given <paramref name="clrProperty" /> . Possibly null if no validation has been specified for this property.
-        /// </returns>
-        protected virtual PropertyValidator BuildPropertyValidator(PropertyInfo clrProperty)
-        {
-            DebugCheck.NotNull(clrProperty);
-
-            var propertyValidators = BuildValidationAttributeValidators(_attributeProvider.GetAttributes(clrProperty));
-
-            return propertyValidators.Count > 0
-                       ? new PropertyValidator(clrProperty.Name, propertyValidators)
-                       : null;
-        }
-
-        /// <summary>
-        /// Builds <see cref="ValidationAttributeValidator" />s for given <paramref name="attributes" /> that derive from
-        /// <see cref="ValidationAttribute" />.
-        /// </summary>
-        /// <param name="attributes"> Attributes used to build validators. </param>
-        /// <returns>
-        /// A list of <see cref="ValidationAttributeValidator" /> s built from <paramref name="attributes" /> . Possibly empty, never null.
-        /// </returns>
-        protected virtual IList<IValidator> BuildValidationAttributeValidators(IEnumerable<Attribute> attributes)
-        {
-            DebugCheck.NotNull(attributes);
-
-            return (from validationAttribute in attributes
-                    where validationAttribute is ValidationAttribute
-                    select new ValidationAttributeValidator(
-                        (ValidationAttribute)validationAttribute,
-                        attributes.OfType<DisplayAttribute>().SingleOrDefault()))
-                .ToList<IValidator>();
-        }
-
-        /// <summary>
-        /// Returns all non-static non-indexed CLR properties from the <paramref name="type" />.
-        /// </summary>
-        /// <param name="type">
-        /// The CLR <see cref="Type" /> to get the properties from.
-        /// </param>
-        /// <returns> A collection of CLR properties. Possibly empty, never null. </returns>
-        protected virtual IEnumerable<PropertyInfo> GetPublicInstanceProperties(Type type)
-        {
-            DebugCheck.NotNull(type);
-
-            return type.GetProperties(BindingFlags.Public | BindingFlags.Instance)
-                       .Where(p => p.GetIndexParameters().Length == 0 && p.GetGetMethod() != null);
-        }
-
-        /// <summary>
-        /// Builds validators based on the facets of <paramref name="edmProperty" />:
-        /// * If .Nullable facet set to false adds a validator equivalent to the RequiredAttribute
-        /// * If the .MaxLength facet is specified adds a validator equivalent to the MaxLengthAttribute.
-        /// However the validator isn't added if .IsMaxLength has been set to true.
-        /// </summary>
-        /// <param name="clrProperty"> The CLR property to build the facet validators for. </param>
-        /// <param name="edmProperty"> The property for which facet validators will be created </param>
-        /// <returns> A collection of validators. </returns>
-        protected virtual IEnumerable<IValidator> BuildFacetValidators(
-            PropertyInfo clrProperty, EdmMember edmProperty, IEnumerable<Attribute> existingAttributes)
-        {
-            DebugCheck.NotNull(clrProperty);
-            DebugCheck.NotNull(edmProperty);
-            DebugCheck.NotNull(existingAttributes);
-
-            var facetDerivedAttributes = new List<ValidationAttribute>();
-
-            MetadataProperty storeGeneratedItem;
-
-            edmProperty.MetadataProperties.TryGetValue(
-                XmlConstants.AnnotationNamespace + ":" + XmlConstants.StoreGeneratedPattern,
-                false,
-                out storeGeneratedItem);
-
-            var propertyIsStoreGenerated = storeGeneratedItem != null && storeGeneratedItem.Value != null;
-
-            Facet nullable;
-            edmProperty.TypeUsage.Facets.TryGetValue(EdmConstants.Nullable, false, out nullable);
-
-            var nullableFacetIsFalse = nullable != null && nullable.Value != null && !(bool)nullable.Value;
-
-            if (nullableFacetIsFalse
-                && !propertyIsStoreGenerated
-                && clrProperty.PropertyType.IsNullable()
-                &&
-                !existingAttributes.Any(a => a is RequiredAttribute))
-            {
-                facetDerivedAttributes.Add(
-                    new RequiredAttribute
-                        {
-                            AllowEmptyStrings = true
-                        });
-            }
-
-            Facet MaxLength;
-            edmProperty.TypeUsage.Facets.TryGetValue(XmlConstants.MaxLengthElement, false, out MaxLength);
-            if (MaxLength != null
-                && MaxLength.Value != null
-                && MaxLength.Value is int
-                &&
-                !existingAttributes.Any(a => a is MaxLengthAttribute)
-                &&
-                !existingAttributes.Any(a => a is StringLengthAttribute))
-            {
-                facetDerivedAttributes.Add(new MaxLengthAttribute((int)MaxLength.Value));
-            }
-
-            return from attribute in facetDerivedAttributes
-                   select
-                       new ValidationAttributeValidator(
-                       attribute, existingAttributes.OfType<DisplayAttribute>().SingleOrDefault());
-        }
-    }
-}
->>>>>>> b1a13653
+}