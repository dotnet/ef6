// Copyright (c) Microsoft Open Technologies, Inc. All rights reserved. See License.txt in the project root for license information.

namespace System.Data.Entity.SqlServer.SqlGen
{
    using System.Collections.Generic;
    using System.Data.Entity.Core.Common;
    using System.Data.Entity.Core.Common.CommandTrees;
    using System.Data.Entity.Core.Common.CommandTrees.ExpressionBuilder;
    using System.Data.Entity.Core.Common.CommandTrees.ExpressionBuilder.Spatial;
    using System.Data.Entity.Core.Metadata.Edm;
    using System.Data.Entity.Hierarchy;
    using System.Data.Entity.Spatial;
    using System.Data.Entity.SqlServer.Resources;
    using System.Data.Entity.SqlServer.Utilities;
    using System.Data.SqlClient;
    using System.Diagnostics;
    using System.Diagnostics.CodeAnalysis;
    using System.Globalization;
    using System.Linq;
    using System.Text;

    // <summary>
    // Translates the command object into a SQL string that can be executed on
    // SQL Server 2000 and SQL Server 2005.
    // </summary>
    // <remarks>
    // The translation is implemented as a visitor <see cref="DbExpressionVisitor{TResultType}" />
    // over the query tree.  It makes a single pass over the tree, collecting the sql
    // fragments for the various nodes in the tree <see cref="ISqlFragment" />.
    // The major operations are
    // <list type="bullet">
    //     <item>
    //         Select statement minimization.  Multiple nodes in the query tree
    //         that can be part of a single SQL select statement are merged. e.g. a
    //         Filter node that is the input of a Project node can typically share the
    //         same SQL statement.
    //     </item>
    //     <item>
    //         Alpha-renaming.  As a result of the statement minimization above, there
    //         could be name collisions when using correlated subqueries
    //         <example>
    //             <code>Filter(
    //                 b = Project( c.x
    //                 c = Extent(xyz)
    //                 )
    //                 exists (
    //                 Filter(
    //                 c = Extent(xyz)
    //                 b.x = c.x
    //                 )
    //                 )
    //                 )</code>
    //             The first Filter, Project and Extent will share the same SQL select statement.
    //             The alias for the Project i.e. b, will be replaced with c.
    //             If the alias c for the Filter within the exists clause is not renamed,
    //             we will get <c>c.x = c.x</c>, which is incorrect.
    //             Instead, the alias c within the second filter should be renamed to c1, to give
    //             <c>c.x = c1.x</c> i.e. b is renamed to c, and c is renamed to c1.
    //         </example>
    //     </item>
    //     <item>
    //         Join flattening.  In the query tree, a list of join nodes is typically
    //         represented as a tree of Join nodes, each with 2 children. e.g.
    //         <example>
    //             <code>a = Join(InnerJoin
    //                 b = Join(CrossJoin
    //                 c = Extent(xyz)
    //                 d = Extent(xyz)
    //                 )
    //                 e = Extent(xyz)
    //                 on b.c.x = e.x
    //                 )</code>
    //             If translated directly, this will be translated to
    //             <code>FROM ( SELECT c.*, d.*
    //                 FROM xyz as c
    //                 CROSS JOIN xyz as d) as b
    //                 INNER JOIN xyz as e on b.x' = e.x</code>
    //             It would be better to translate this as
    //             <code>FROM xyz as c
    //                 CROSS JOIN xyz as d
    //                 INNER JOIN xyz as e on c.x = e.x</code>
    //             This allows the optimizer to choose an appropriate join ordering for evaluation.
    //         </example>
    //     </item>
    //     <item>
    //         Select * and column renaming.  In the example above, we noticed that
    //         in some cases we add
    //         <c>SELECT * FROM ...</c>
    //         to complete the SQL
    //         statement. i.e. there is no explicit PROJECT list.
    //         In this case, we enumerate all the columns available in the FROM clause
    //         This is particularly problematic in the case of Join trees, since the columns
    //         from the extents joined might have the same name - this is illegal.  To solve
    //         this problem, we will have to rename columns if they are part of a SELECT *
    //         for a JOIN node - we do not need renaming in any other situation.
    //         <see cref="SqlGenerator.AddDefaultColumns" />
    //         .
    //     </item>
    // </list>
    // <para> Renaming issues. When rows or columns are renamed, we produce names that are unique globally with respect to the query. The names are derived from the original names, with an integer as a suffix. e.g. CustomerId will be renamed to CustomerId1, CustomerId2 etc. Since the names generated are globally unique, they will not conflict when the columns of a JOIN SELECT statement are joined with another JOIN. </para>
    // <para>
    //     Record flattening. SQL server does not have the concept of records. However, a join statement produces records. We have to flatten the record accesses into a simple <c>alias.column</c> form.
    //     <see
    //         cref="SqlGenerator.Visit(DbPropertyExpression)" />
    // </para>
    // <para>
    //     Building the SQL. There are 2 phases
    //     <list type="numbered">
    //         <item>
    //             Traverse the tree, producing a sql builder
    //             <see cref="SqlBuilder" />
    //         </item>
    //         <item>
    //             Write the SqlBuilder into a string, renaming the aliases and columns
    //             as needed.
    //         </item>
    //     </list>
    //     In the first phase, we traverse the tree. We cannot generate the SQL string right away, since
    //     <list
    //         type="bullet">
    //         <item>The WHERE clause has to be visited before the from clause.</item>
    //         <item>
    //             extent aliases and column aliases need to be renamed.  To minimize
    //             renaming collisions, all the names used must be known, before any renaming
    //             choice is made.
    //         </item>
    //     </list>
    //     To defer the renaming choices, we use symbols
    //     <see
    //         cref="Symbol" />
    //     . These are renamed in the second phase. Since visitor methods cannot transfer information to child nodes through parameters, we use some global stacks,
    //     <list
    //         type="bullet">
    //         <item>
    //             A stack for the current SQL select statement.  This is needed by
    //             <see cref="SqlGenerator.Visit(DbVariableReferenceExpression)" />
    //             to create a
    //             list of free variables used by a select statement.  This is needed for
    //             alias renaming.
    //         </item>
    //         <item>
    //             A stack for the join context.  When visiting an extent,
    //             we need to know whether we are inside a join or not.  If we are inside
    //             a join, we do not create a new SELECT statement.
    //         </item>
    //     </list>
    // </para>
    // <para>
    //     Global state. To enable renaming, we maintain
    //     <list type="bullet">
    //         <item>The set of all extent aliases used.</item>
    //         <item>The set of all parameter names.</item>
    //         <item>The set of all column names that may need to be renamed.</item>
    //     </list>
    //     Finally, we have a symbol table to lookup variable references. All references to the same extent have the same symbol.
    // </para>
    // <para>
    //     Sql select statement sharing. Each of the relational operator nodes
    //     <list type="bullet">
    //         <item>Project</item>
    //         <item>Filter</item>
    //         <item>GroupBy</item>
    //         <item>Sort/OrderBy</item>
    //     </list>
    //     can add its non-input (e.g. project, predicate, sort order etc.) to the SQL statement for the input, or create a new SQL statement. If it chooses to reuse the input's SQL statement, we play the following symbol table trick to accomplish renaming. The symbol table entry for the alias of the current node points to the symbol for the input in the input's SQL statement.
    //     <example>
    //         <code>Project(b.x
    //             b = Filter(
    //             c = Extent(xyz)
    //             c.x = 5)
    //             )</code>
    //         The Extent node creates a new SqlSelectStatement.  This is added to the
    //         symbol table by the Filter as {c, Symbol(c)}.  Thus, <c>c.x</c> is resolved to
    //         <c>Symbol(c).x</c>.
    //         Looking at the project node, we add {b, Symbol(c)} to the symbol table if the
    //         SQL statement is reused, and {b, Symbol(b)}, if there is no reuse.
    //         Thus, <c>b.x</c> is resolved to <c>Symbol(c).x</c> if there is reuse, and to
    //         <c>Symbol(b).x</c> if there is no reuse.
    //     </example>
    // </para>
    // </remarks>
    [SuppressMessage("Microsoft.Maintainability", "CA1506:AvoidExcessiveClassCoupling")]
    internal class SqlGenerator : DbExpressionVisitor<ISqlFragment>
    {
        // <summary>
        // Every relational node has to pass its SELECT statement to its children
        // This allows them (DbVariableReferenceExpression eventually) to update the list of
        // outer extents (free variables) used by this select statement.
        // </summary>
        private Stack<SqlSelectStatement> selectStatementStack;

        // <summary>
        // The top of the stack
        // </summary>
        private SqlSelectStatement CurrentSelectStatement
        {
            // There is always something on the stack, so we can always Peek.
            get { return selectStatementStack.Peek(); }
        }

        // <summary>
        // Nested joins and extents need to know whether they should create
        // a new Select statement, or reuse the parent's.  This flag
        // indicates whether the parent is a join or not.
        // </summary>
        private Stack<bool> isParentAJoinStack;

        // <summary>
        // Determine if the parent is a join.
        // </summary>
        private bool IsParentAJoin
        {
            // There might be no entry on the stack if a Join node has never
            // been seen, so we return false in that case.
            get { return isParentAJoinStack.Count != 0 && isParentAJoinStack.Peek(); }
        }

        private Dictionary<string, int> allExtentNames;

        internal Dictionary<string, int> AllExtentNames
        {
            get { return allExtentNames; }
        }

        // For each column name, we store the last integer suffix that
        // was added to produce a unique column name.  This speeds up
        // the creation of the next unique name for this column name.
        private Dictionary<string, int> allColumnNames;

        internal Dictionary<string, int> AllColumnNames
        {
            get { return allColumnNames; }
        }

        private readonly SymbolTable symbolTable = new SymbolTable();

        // <summary>
        // VariableReferenceExpressions are allowed only as children of DbPropertyExpression
        // or MethodExpression.  The cheapest way to ensure this is to set the following
        // property in DbVariableReferenceExpression and reset it in the allowed parent expressions.
        // </summary>
        private bool isVarRefSingle;

        private readonly SymbolUsageManager optionalColumnUsageManager = new SymbolUsageManager();

        // <summary>
        // Maintain the list of (string) DbParameterReferenceExpressions that should be compensated, viz.
        // forced to non-unicode format. A parameter is added to the list if it is being compared to a
        // non-unicode store column and none of its other usages in the query tree, disqualify it
        // (For example - if the parameter is also being projected or compared to a unicode column)
        // The goal of the compensation is to have the store index picked up by the server.
        // String constants are also compensated and the decision is local, unlike parameters.
        // </summary>
        private readonly Dictionary<string, bool> _candidateParametersToForceNonUnicode = new Dictionary<string, bool>();

        // <summary>
        // Set and reset in DbComparisonExpression and DbLikeExpression visit methods. Maintains
        // global state information that the children of these nodes are candidates for compensation.
        // </summary>
        private bool _forceNonUnicode;

        // <summary>
        // Set when it is safe to ignore the unicode/non-unicode aspect. See <see cref="VisitIsNullExpression" /> for an example.
        // </summary>
        private bool _ignoreForceNonUnicodeFlag;

        private const byte DefaultDecimalPrecision = 18;
        private static readonly char[] _hexDigits = { '0', '1', '2', '3', '4', '5', '6', '7', '8', '9', 'A', 'B', 'C', 'D', 'E', 'F' };

        private List<string> _targets;

        public List<string> Targets
        {
            get { return _targets; }
        }

        // Define lists of functions that take string arguments and return strings.
        private static readonly ISet<string> _canonicalAndStoreStringFunctionsOneArg =
            new HashSet<string>(StringComparer.Ordinal)
                {
                    "Edm.Trim",
                    "Edm.RTrim",
                    "Edm.LTrim",
                    "Edm.Left",
                    "Edm.Right",
                    "Edm.Substring",
                    "Edm.ToLower",
                    "Edm.ToUpper",
                    "Edm.Reverse",
                    "SqlServer.RTRIM",
                    "SqlServer.LTRIM",
                    "SqlServer.LEFT",
                    "SqlServer.RIGHT",
                    "SqlServer.SUBSTRING",
                    "SqlServer.LOWER",
                    "SqlServer.UPPER",
                    "SqlServer.REVERSE"
                };

        // <summary>
        // The current SQL Server version
        // </summary>
        private readonly SqlVersion _sqlVersion;

        internal SqlVersion SqlVersion
        {
            get { return _sqlVersion; }
        }

        internal bool IsPreKatmai
        {
            get { return SqlVersionUtils.IsPreKatmai(SqlVersion); }
        }

        private TypeUsage _integerType;

        internal TypeUsage IntegerType
        {
            get
            {
                return _integerType
                       ?? (_integerType = TypeUsage.CreateDefaultTypeUsage(
                           StoreItemCollection.GetPrimitiveTypes().First(t => t.PrimitiveTypeKind == PrimitiveTypeKind.Int64)));
            }
        }

        private StoreItemCollection _storeItemCollection;

        internal virtual StoreItemCollection StoreItemCollection
        {
            get { return _storeItemCollection; }
        }

        internal SqlGenerator()
        {
            // Testing only

            _sqlVersion = SqlVersion.Sql11;
        }

        // <summary>
        // Basic constructor.
        // </summary>
        // <param name="sqlVersion"> server version </param>
        internal SqlGenerator(SqlVersion sqlVersion)
        {
            _sqlVersion = sqlVersion;
        }

        // <summary>
        // General purpose static function that can be called from System.Data assembly
        // </summary>
        // <param name="tree"> command tree </param>
        // <param name="sqlVersion"> Server version </param>
        // <param name="parameters"> Parameters to add to the command tree corresponding to constants in the command tree. Used only in ModificationCommandTrees. </param>
        // <param name="commandType"> CommandType for generated command. </param>
        // <returns> The string representing the SQL to be executed. </returns>
        internal static string GenerateSql(
            DbCommandTree tree, SqlVersion sqlVersion, out List<SqlParameter> parameters, out CommandType commandType,
            out HashSet<string> paramsToForceNonUnicode)
        {
            commandType = CommandType.Text;
            parameters = null;
            paramsToForceNonUnicode = null;

            var sqlGenerator = new SqlGenerator(sqlVersion);

            switch (tree.CommandTreeKind)
            {
                case DbCommandTreeKind.Query:
                    return sqlGenerator.GenerateSql((DbQueryCommandTree)tree, out paramsToForceNonUnicode);

                case DbCommandTreeKind.Insert:
                    return DmlSqlGenerator.GenerateInsertSql((DbInsertCommandTree)tree, sqlGenerator, out parameters);

                case DbCommandTreeKind.Delete:
                    return DmlSqlGenerator.GenerateDeleteSql((DbDeleteCommandTree)tree, sqlGenerator, out parameters);

                case DbCommandTreeKind.Update:
                    return DmlSqlGenerator.GenerateUpdateSql((DbUpdateCommandTree)tree, sqlGenerator, out parameters);

                case DbCommandTreeKind.Function:
                    return GenerateFunctionSql((DbFunctionCommandTree)tree, out commandType);

                default:
                    //We have covered all command tree kinds
                    Debug.Assert(false, "Unknown command tree kind");
                    return null;
            }
        }

        private static string GenerateFunctionSql(DbFunctionCommandTree tree, out CommandType commandType)
        {
            DebugCheck.NotNull(tree.EdmFunction);

            var function = tree.EdmFunction;

            if (String.IsNullOrEmpty(function.CommandTextAttribute))
            {
                // build a quoted description of the function
                commandType = CommandType.StoredProcedure;

                // if the schema name is not explicitly given, it is assumed to be the metadata namespace
                var schemaName = String.IsNullOrEmpty(function.Schema)
                                     ? function.NamespaceName
                                     : function.Schema;

                // if the function store name is not explicitly given, it is assumed to be the metadata name
                var functionName = String.IsNullOrEmpty(function.StoreFunctionNameAttribute)
                                       ? function.Name
                                       : function.StoreFunctionNameAttribute;

                // quote elements of function text
                var quotedSchemaName = QuoteIdentifier(schemaName);
                var quotedFunctionName = QuoteIdentifier(functionName);

                // separator
                const string schemaSeparator = ".";

                // concatenate elements of function text
                var quotedFunctionText = quotedSchemaName + schemaSeparator + quotedFunctionName;

                return quotedFunctionText;
            }
            else
            {
                // if the user has specified the command text, pass it through verbatim and choose CommandType.Text
                commandType = CommandType.Text;
                return function.CommandTextAttribute;
            }
        }

        // <summary>
        // Translate a command tree to a SQL string.
        // The input tree could be translated to either a SQL SELECT statement
        // or a SELECT expression.  This choice is made based on the return type
        // of the expression
        // CollectionType => select statement
        // non collection type => select expression
        // </summary>
        // <returns> The string representing the SQL to be executed. </returns>
        internal string GenerateSql(DbQueryCommandTree tree, out HashSet<string> paramsToForceNonUnicode)
        {
            DebugCheck.NotNull(tree.Query);

            _targets = new List<string>();

            var targetTree = tree;

            //If we are on Sql 8.0 rewrite the tree if needed
            if (SqlVersion == SqlVersion.Sql8)
            {
                if (Sql8ConformanceChecker.NeedsRewrite(tree.Query))
                {
                    targetTree = Sql8ExpressionRewriter.Rewrite(tree);
                }
            }

            // needed in Private Type Helpers section bellow
            _storeItemCollection = (StoreItemCollection)targetTree.MetadataWorkspace.GetItemCollection(DataSpace.SSpace);

            selectStatementStack = new Stack<SqlSelectStatement>();
            isParentAJoinStack = new Stack<bool>();

            allExtentNames = new Dictionary<string, int>(StringComparer.OrdinalIgnoreCase);
            allColumnNames = new Dictionary<string, int>(StringComparer.OrdinalIgnoreCase);

            // Literals will not be converted to parameters.

            ISqlFragment result;

            if (BuiltInTypeKind.CollectionType == targetTree.Query.ResultType.EdmType.BuiltInTypeKind)
            {
                var sqlStatement = VisitExpressionEnsureSqlStatement(targetTree.Query);

                Debug.Assert(sqlStatement != null, "The outer most sql statement is null");

                sqlStatement.IsTopMost = true;
                result = sqlStatement;
            }
            else
            {
                var sqlBuilder = new SqlBuilder();

                sqlBuilder.Append("SELECT ");
                sqlBuilder.Append(targetTree.Query.Accept(this));

                result = sqlBuilder;
            }

            if (isVarRefSingle)
            {
                throw new NotSupportedException();
                // A DbVariableReferenceExpression has to be a child of DbPropertyExpression or MethodExpression
            }

            // Check that the parameter stacks are not leaking.
            Debug.Assert(selectStatementStack.Count == 0);
            Debug.Assert(isParentAJoinStack.Count == 0);

            paramsToForceNonUnicode =
                new HashSet<string>(_candidateParametersToForceNonUnicode.Where(p => p.Value).Select(q => q.Key));

            var builder = new StringBuilder(1024);
            using (var writer = new SqlWriter(builder))
            {
                WriteSql(writer, result);
            }

            return builder.ToString();
        }

        // <summary>
        // Convert the SQL fragments to a string. Writes a string representing the SQL to be executed
        // into the specified writer.
        // </summary>
        // <param name="sqlStatement">The fragment to be emitted</param>
        // <returns>The writer specified for fluent continuations. </returns>
        internal SqlWriter WriteSql(SqlWriter writer, ISqlFragment sqlStatement)
        {
            sqlStatement.WriteSql(writer, this);
            return writer;
        }

        // <summary>
        // Translate(left) AND Translate(right)
        // </summary>
        // <returns>
        // A <see cref="SqlBuilder" /> .
        // </returns>
        public override ISqlFragment Visit(DbAndExpression e)
        {
            Check.NotNull(e, "e");

            return VisitBinaryExpression(" AND ", DbExpressionKind.And, e.Left, e.Right);
        }

        // <summary>
        // An apply is just like a join, so it shares the common join processing
        // in <see cref="VisitJoinExpression" />
        // </summary>
        // <returns>
        // A <see cref="SqlSelectStatement" /> .
        // </returns>
        public override ISqlFragment Visit(DbApplyExpression e)
        {
            Check.NotNull(e, "e");

            Debug.Assert(SqlVersion != SqlVersion.Sql8, "DbApplyExpression when translating for SQL Server 2000.");

            var inputs = new List<DbExpressionBinding>();
            inputs.Add(e.Input);
            inputs.Add(e.Apply);

            string joinString;
            switch (e.ExpressionKind)
            {
                case DbExpressionKind.CrossApply:
                    joinString = "CROSS APPLY";
                    break;

                case DbExpressionKind.OuterApply:
                    joinString = "OUTER APPLY";
                    break;

                default:
                    Debug.Assert(false);
                    throw new InvalidOperationException(String.Empty);
            }

            // The join condition does not exist in this case, so we use null.
            // WE do not have a on clause, so we use JoinType.CrossJoin.
            return VisitJoinExpression(inputs, DbExpressionKind.CrossJoin, joinString, null);
        }

        // <summary>
        // For binary expressions, we delegate to <see cref="VisitBinaryExpression" />.
        // We handle the other expressions directly.
        // </summary>
        // <returns>
        // A <see cref="SqlBuilder" />
        // </returns>
        public override ISqlFragment Visit(DbArithmeticExpression e)
        {
            Check.NotNull(e, "e");

            SqlBuilder result;

            switch (e.ExpressionKind)
            {
                case DbExpressionKind.Divide:
                    result = VisitBinaryExpression(" / ", e.ExpressionKind, e.Arguments[0], e.Arguments[1]);
                    break;
                case DbExpressionKind.Minus:
                    result = VisitBinaryExpression(" - ", e.ExpressionKind, e.Arguments[0], e.Arguments[1]);
                    break;
                case DbExpressionKind.Modulo:
                    result = VisitBinaryExpression(" % ", e.ExpressionKind, e.Arguments[0], e.Arguments[1]);
                    break;
                case DbExpressionKind.Multiply:
                    result = VisitBinaryExpression(" * ", e.ExpressionKind, e.Arguments[0], e.Arguments[1]);
                    break;
                case DbExpressionKind.Plus:
                    result = VisitBinaryExpression(" + ", e.ExpressionKind, e.Arguments[0], e.Arguments[1]);
                    break;

                case DbExpressionKind.UnaryMinus:
                    result = new SqlBuilder();
                    result.Append(" -(");
                    result.Append(e.Arguments[0].Accept(this));
                    result.Append(")");
                    break;

                default:
                    Debug.Assert(false);
                    throw new InvalidOperationException(String.Empty);
            }

            return result;
        }

        // <summary>
        // If the ELSE clause is null, we do not write it out.
        // </summary>
        // <returns>
        // A <see cref="SqlBuilder" />
        // </returns>
        public override ISqlFragment Visit(DbCaseExpression e)
        {
            Check.NotNull(e, "e");

            var result = new SqlBuilder();

            Debug.Assert(e.When.Count == e.Then.Count);

            result.Append("CASE");
            for (var i = 0; i < e.When.Count; ++i)
            {
                result.Append(" WHEN (");
                result.Append(e.When[i].Accept(this));
                result.Append(") THEN ");
                result.Append(e.Then[i].Accept(this));
            }
            // REVIEW: e.Else = DbNullExpression is added by the parser if there is
            // no else clause.  So, we do not add an ELSE clause here.
            if (e.Else != null
                && !(e.Else is DbNullExpression))
            {
                result.Append(" ELSE ");
                result.Append(e.Else.Accept(this));
            }

            result.Append(" END");

            return result;
        }

        public override ISqlFragment Visit(DbCastExpression e)
        {
            Check.NotNull(e, "e");

            if (e.ResultType.IsSpatialType())
            {
                return e.Argument.Accept(this);
            }
            else
            {
                var result = new SqlBuilder();
                result.Append(" CAST( ");
                result.Append(e.Argument.Accept(this));
                result.Append(" AS ");
                result.Append(GetSqlPrimitiveType(e.ResultType));
                result.Append(")");

                return result;
            }
        }

        // <summary>
        // The parser generates Not(Equals(...)) for &lt;&gt;.
        // </summary>
        // <returns>
        // A <see cref="SqlBuilder" /> .
        // </returns>
        public override ISqlFragment Visit(DbComparisonExpression e)
        {
            Check.NotNull(e, "e");

            SqlBuilder result;

            // Don't try to optimize the comparison, if one of the sides isn't of type string.
            if (e.Left.ResultType.IsPrimitiveType(PrimitiveTypeKind.String))
            {
                // Check if the Comparison expression is a candidate for compensation in order to optimize store performance.
                _forceNonUnicode = CheckIfForceNonUnicodeRequired(e);
            }

            switch (e.ExpressionKind)
            {
                case DbExpressionKind.Equals:
                    result = VisitComparisonExpression(" = ", e.Left, e.Right);
                    break;
                case DbExpressionKind.LessThan:
                    result = VisitComparisonExpression(" < ", e.Left, e.Right);
                    break;
                case DbExpressionKind.LessThanOrEquals:
                    result = VisitComparisonExpression(" <= ", e.Left, e.Right);
                    break;
                case DbExpressionKind.GreaterThan:
                    result = VisitComparisonExpression(" > ", e.Left, e.Right);
                    break;
                case DbExpressionKind.GreaterThanOrEquals:
                    result = VisitComparisonExpression(" >= ", e.Left, e.Right);
                    break;
                // The parser does not generate the expression kind below.
                case DbExpressionKind.NotEquals:
                    result = VisitComparisonExpression(" <> ", e.Left, e.Right);
                    break;

                default:
                    Debug.Assert(false); // The constructor should have prevented this
                    throw new InvalidOperationException(String.Empty);
            }

            // Reset the force non-unicode, global state variable if it was set by CheckIfForceNonUnicodeRequired().
            _forceNonUnicode = false;

            return result;
        }

        // <summary>
        // Checks if the arguments of the input Comparison or Like expression are candidates
        // for compensation. If yes, sets global state variable - _forceNonUnicode.
        // </summary>
        // <param name="e"> DBComparisonExpression or DbLikeExpression </param>
        private bool CheckIfForceNonUnicodeRequired(DbExpression e)
        {
            if (_forceNonUnicode)
            {
                Debug.Assert(false);
                throw new NotSupportedException();
            }
            return MatchPatternForForcingNonUnicode(e);
        }

        // <summary>
        // The grammar for the pattern that we are looking for is -
        // Pattern := Target OP Source | Source OP Target
        // OP := Like | In | Comparison
        // Source := Non-unicode DbPropertyExpression
        // Target := Target FUNC Target | DbConstantExpression | DBParameterExpression
        // FUNC := CONCAT | RTRIM | LTRIM | TRIM | SUBSTRING | TOLOWER | TOUPPER | REVERSE | REPLACE
        // </summary>
        private bool MatchPatternForForcingNonUnicode(DbExpression e)
        {
            switch (e.ExpressionKind)
            {
                case DbExpressionKind.Like:
                    var likeExpr = (DbLikeExpression)e;
                    return MatchSourcePatternForForcingNonUnicode(likeExpr.Argument) &&
                           MatchTargetPatternForForcingNonUnicode(likeExpr.Pattern) &&
                           MatchTargetPatternForForcingNonUnicode(likeExpr.Escape);

                case DbExpressionKind.In:
                    var inExpr = (DbInExpression)e;
                    return MatchSourcePatternForForcingNonUnicode(inExpr.Item);

                default:
                    // DBExpressionKind is any of (Equals, LessThan, LessThanOrEquals, GreaterThan, GreaterThanOrEquals, NotEquals)
                    var compareExpr = (DbComparisonExpression)e;
                    var left = compareExpr.Left;
                    var right = compareExpr.Right;

                    return (MatchSourcePatternForForcingNonUnicode(left) && MatchTargetPatternForForcingNonUnicode(right)) ||
                           (MatchSourcePatternForForcingNonUnicode(right) && MatchTargetPatternForForcingNonUnicode(left));
            }
        }

        // <summary>
        // Matches the non-terminal symbol "target" in above grammar.
        // </summary>
        internal bool MatchTargetPatternForForcingNonUnicode(DbExpression expr)
        {
            if (IsConstParamOrNullExpressionUnicodeNotSpecified(expr))
            {
                return true;
            }

            if (expr.ExpressionKind
                == DbExpressionKind.Function)
            {
                var functionExpr = (DbFunctionExpression)expr;
                var function = functionExpr.Function;

                if (!function.IsCanonicalFunction()
                    && !SqlFunctionCallHandler.IsStoreFunction(function))
                {
                    return false;
                }

                // All string arguments to the function must be candidates to match target pattern.
                var functionFullName = function.FullName;

                if (_canonicalAndStoreStringFunctionsOneArg.Contains(functionFullName))
                {
                    return MatchTargetPatternForForcingNonUnicode(functionExpr.Arguments[0]);
                }

                if ("Edm.Concat".Equals(functionFullName, StringComparison.Ordinal))
                {
                    return (MatchTargetPatternForForcingNonUnicode(functionExpr.Arguments[0]) &&
                            MatchTargetPatternForForcingNonUnicode(functionExpr.Arguments[1]));
                }

                if ("Edm.Replace".Equals(functionFullName, StringComparison.Ordinal)
                    || "SqlServer.REPLACE".Equals(functionFullName, StringComparison.Ordinal))
                {
                    return (MatchTargetPatternForForcingNonUnicode(functionExpr.Arguments[0]) &&
                            MatchTargetPatternForForcingNonUnicode(functionExpr.Arguments[1]) &&
                            MatchTargetPatternForForcingNonUnicode(functionExpr.Arguments[2]));
                }
            }

            return false;
        }

        // <summary>
        // Determines if the expression represents a non-unicode string column(char/varchar store type)
        // </summary>
        private static bool MatchSourcePatternForForcingNonUnicode(DbExpression argument)
        {
            bool isUnicode;
            return argument.ExpressionKind == DbExpressionKind.Property &&
                   argument.ResultType.TryGetIsUnicode(out isUnicode) &&
                   !isUnicode;
        }

        // <summary>
        // Determines if the expression represents a string constant or parameter with the facet, unicode=null.
        // </summary>
        internal static bool IsConstParamOrNullExpressionUnicodeNotSpecified(DbExpression argument)
        {
            bool isUnicode;
            var expressionKind = argument.ExpressionKind;
            var type = argument.ResultType;

            if (!type.IsPrimitiveType(PrimitiveTypeKind.String))
            {
                return false;
            }

            return (expressionKind == DbExpressionKind.Constant ||
                    expressionKind == DbExpressionKind.ParameterReference ||
                    expressionKind == DbExpressionKind.Null) &&
                   !type.TryGetFacetValue(DbProviderManifest.UnicodeFacetName, out isUnicode);
        }

        // <summary>
        // Generate tsql for a constant. Avoid the explicit cast (if possible) when
        // the isCastOptional parameter is set
        // </summary>
        // <param name="e"> the constant expression </param>
        // <param name="isCastOptional"> can we avoid the CAST </param>
        // <returns> the tsql fragment </returns>
        private ISqlFragment VisitConstant(DbConstantExpression e, bool isCastOptional)
        {
            // Constants will be sent to the store as part of the generated TSQL, not as parameters
            var result = new SqlBuilder();

            var resultType = e.ResultType;
            // Model Types can be (at the time of this implementation):
            //      Binary, Boolean, Byte, Date, DateTime, DateTimeOffset, Decimal, Double, Guid, Int16, Int32, Int64, Single, String, Time
            if (resultType.IsPrimitiveType())
            {
                var typeKind = resultType.GetPrimitiveTypeKind();
                switch (typeKind)
                {
                    case PrimitiveTypeKind.Int32:
                        // default sql server type for integral values.
                        result.Append(e.Value.ToString());
                        break;

                    case PrimitiveTypeKind.Binary:
                        result.Append(" 0x");
                        result.Append(ByteArrayToBinaryString((Byte[])e.Value));
                        result.Append(" ");
                        break;

                    case PrimitiveTypeKind.Boolean:
                        // Bugs 450277, 430294: Need to preserve the boolean type-ness of
                        // this value for round-trippability
                        WrapWithCastIfNeeded(!isCastOptional, (bool)e.Value ? "1" : "0", "bit", result);
                        break;

                    case PrimitiveTypeKind.Byte:
                        WrapWithCastIfNeeded(!isCastOptional, e.Value.ToString(), "tinyint", result);
                        break;

                    case PrimitiveTypeKind.DateTime:
                        result.Append("convert(");
                        result.Append(IsPreKatmai ? "datetime" : "datetime2");
                        result.Append(", ");
                        result.Append(
                            EscapeSingleQuote(
                                ((DateTime)e.Value).ToString(
                                    IsPreKatmai ? "yyyy-MM-dd HH:mm:ss.fff" : "yyyy-MM-dd HH:mm:ss.fffffff", CultureInfo.InvariantCulture),
                                false /* IsUnicode */));
                        result.Append(", 121)");
                        break;

                    case PrimitiveTypeKind.Time:
                        AssertKatmaiOrNewer(typeKind);
                        result.Append("convert(");
                        result.Append(e.ResultType.EdmType.Name);
                        result.Append(", ");
                        result.Append(EscapeSingleQuote(e.Value.ToString(), false /* IsUnicode */));
                        result.Append(", 121)");
                        break;

                    case PrimitiveTypeKind.DateTimeOffset:
                        AssertKatmaiOrNewer(typeKind);
                        result.Append("convert(");
                        result.Append(e.ResultType.EdmType.Name);
                        result.Append(", ");
                        result.Append(
                            EscapeSingleQuote(
                                ((DateTimeOffset)e.Value).ToString("yyyy-MM-dd HH:mm:ss.fffffff zzz", CultureInfo.InvariantCulture), false
                            /* IsUnicode */));
                        result.Append(", 121)");
                        break;

                    case PrimitiveTypeKind.Decimal:
                        var strDecimal = ((Decimal)e.Value).ToString(CultureInfo.InvariantCulture);
                        // if the decimal value has no decimal part, cast as decimal to preserve type
                        // if the number has precision > int64 max precision, it will be handled as decimal by sql server
                        // and does not need cast. if precision is lest then 20, then cast using Max(literal precision, sql default precision)
                        var needsCast = -1 == strDecimal.IndexOf('.') && (strDecimal.TrimStart(new[] { '-' }).Length < 20);

                        var precision = Math.Max((Byte)strDecimal.Length, DefaultDecimalPrecision);
                        Debug.Assert(precision > 0, "Precision must be greater than zero");

                        var decimalType = "decimal(" + precision.ToString(CultureInfo.InvariantCulture) + ")";

                        WrapWithCastIfNeeded(needsCast, strDecimal, decimalType, result);
                        break;

                    case PrimitiveTypeKind.Double:
                        {
                            var doubleValue = (Double)e.Value;
                            AssertValidDouble(doubleValue);
                            WrapWithCastIfNeeded(true, doubleValue.ToString("R", CultureInfo.InvariantCulture), "float(53)", result);
                        }
                        break;

                    case PrimitiveTypeKind.Geography:
                        AppendSpatialConstant(result, ((DbGeography)e.Value).AsSpatialValue());
                        break;

                    case PrimitiveTypeKind.Geometry:
                        AppendSpatialConstant(result, ((DbGeometry)e.Value).AsSpatialValue());
                        break;

                    case PrimitiveTypeKind.Guid:
                        WrapWithCastIfNeeded(true, EscapeSingleQuote(e.Value.ToString(), false /* IsUnicode */), "uniqueidentifier", result);
                        break;

                    case PrimitiveTypeKind.HierarchyId:
                        AppendHierarchyConstant(result, (HierarchyId)e.Value);
                        break;

                    case PrimitiveTypeKind.Int16:
                        WrapWithCastIfNeeded(!isCastOptional, e.Value.ToString(), "smallint", result);
                        break;

                    case PrimitiveTypeKind.Int64:
                        WrapWithCastIfNeeded(!isCastOptional, e.Value.ToString(), "bigint", result);
                        break;

                    case PrimitiveTypeKind.Single:
                        {
                            var singleValue = (float)e.Value;
                            AssertValidSingle(singleValue);
                            WrapWithCastIfNeeded(true, singleValue.ToString("R", CultureInfo.InvariantCulture), "real", result);
                        }
                        break;

                    case PrimitiveTypeKind.String:
                        bool isUnicode;

                        if (!e.ResultType.TryGetIsUnicode(out isUnicode))
                        {
                            // If the unicode facet is not specified, if needed force non-unicode, otherwise default to unicode.
                            isUnicode = !_forceNonUnicode;
                        }
                        result.Append(EscapeSingleQuote(e.Value as string, isUnicode));
                        break;

                    default:
                        // all known scalar types should been handled already.
                        throw new NotSupportedException(
                            Strings.NoStoreTypeForEdmType(resultType.EdmType.Name, ((PrimitiveType)(resultType.EdmType)).PrimitiveTypeKind));
                }
            }
            else
            {
                throw new NotSupportedException();
                //if/when Enum types are supported, then handle appropriately, for now is not a valid type for constants.
                //result.Append(e.Value.ToString());
            }

            return result;
        }

        private static void AppendHierarchyConstant(SqlBuilder result, HierarchyId hierarchyId)
        {
            DebugCheck.NotNull(result);
            DebugCheck.NotNull(hierarchyId);

            result.Append("cast(");
            result.Append(EscapeSingleQuote(hierarchyId.ToString(), false /* IsUnicode */));
            result.Append(" as hierarchyid)");
        }

        private void AppendSpatialConstant(SqlBuilder result, IDbSpatialValue spatialValue)
        {
            DebugCheck.NotNull(result);
            DebugCheck.NotNull(spatialValue);

            // Spatial constants are represented by calls to a static constructor function. The attempt is made to extract an
            // appropriate representation from the value (which may not implement the required methods). If an SRID value and
            // a text, binary or GML representation of the spatial value can be extracted, the corresponding function call
            // expression is built and processed.
            DbFunctionExpression functionExpression = null;
            var srid = spatialValue.CoordinateSystemId;
            if (srid.HasValue)
            {
                var wellKnownText = spatialValue.WellKnownText;
                if (wellKnownText != null)
                {
                    functionExpression = (spatialValue.IsGeography
                                              ? SpatialEdmFunctions.GeographyFromText(wellKnownText, srid.Value)
                                              : SpatialEdmFunctions.GeometryFromText(wellKnownText, srid.Value));
                }
                else
                {
                    var wellKnownBinary = spatialValue.WellKnownBinary;
                    if (wellKnownBinary != null)
                    {
                        functionExpression = (spatialValue.IsGeography
                                                  ? SpatialEdmFunctions.GeographyFromBinary(wellKnownBinary, srid.Value)
                                                  : SpatialEdmFunctions.GeometryFromBinary(wellKnownBinary, srid.Value));
                    }
                    else
                    {
                        var gmlString = spatialValue.GmlString;
                        if (gmlString != null)
                        {
                            functionExpression = (spatialValue.IsGeography
                                                      ? SpatialEdmFunctions.GeographyFromGml(gmlString, srid.Value)
                                                      : SpatialEdmFunctions.GeometryFromGml(gmlString, srid.Value));
                        }
                    }
                }
            }

            if (functionExpression != null)
            {
                result.Append(SqlFunctionCallHandler.GenerateFunctionCallSql(this, functionExpression));
            }
            else
            {
                throw spatialValue.NotSqlCompatible();
            }
        }

        // <summary>
        // Helper method for <see cref="VisitConstant" />
        // </summary>
        // <param name="value"> A double value </param>
        // <exception cref="NotSupportedException">
        // If a value of positive or negative infinity, or
        // <see cref="double.NaN" />
        // is specified
        // </exception>
        private static void AssertValidDouble(double value)
        {
            if (double.IsNaN(value))
            {
                throw new NotSupportedException(
                    Strings.SqlGen_TypedNaNNotSupported(Enum.GetName(typeof(PrimitiveTypeKind), PrimitiveTypeKind.Double)));
            }
            else if (double.IsPositiveInfinity(value))
            {
                throw new NotSupportedException(
                    Strings.SqlGen_TypedPositiveInfinityNotSupported(
                        Enum.GetName(typeof(PrimitiveTypeKind), PrimitiveTypeKind.Double), typeof(Double).Name));
            }
            else if (double.IsNegativeInfinity(value))
            {
                throw new NotSupportedException(
                    Strings.SqlGen_TypedNegativeInfinityNotSupported(
                        Enum.GetName(typeof(PrimitiveTypeKind), PrimitiveTypeKind.Double), typeof(Double).Name));
            }
        }

        // <summary>
        // Helper method for <see cref="VisitConstant" />
        // </summary>
        // <param name="value"> A single value </param>
        // <exception cref="NotSupportedException">
        // If a value of positive or negative infinity, or
        // <see cref="float.NaN" />
        // is specified
        // </exception>
        private static void AssertValidSingle(float value)
        {
            if (float.IsNaN(value))
            {
                throw new NotSupportedException(
                    Strings.SqlGen_TypedNaNNotSupported(Enum.GetName(typeof(PrimitiveTypeKind), PrimitiveTypeKind.Single)));
            }
            else if (float.IsPositiveInfinity(value))
            {
                throw new NotSupportedException(
                    Strings.SqlGen_TypedPositiveInfinityNotSupported(
                        Enum.GetName(typeof(PrimitiveTypeKind), PrimitiveTypeKind.Single), typeof(Single).Name));
            }
            else if (float.IsNegativeInfinity(value))
            {
                throw new NotSupportedException(
                    Strings.SqlGen_TypedNegativeInfinityNotSupported(
                        Enum.GetName(typeof(PrimitiveTypeKind), PrimitiveTypeKind.Single), typeof(Single).Name));
            }
        }

        // <summary>
        // Helper function for <see cref="VisitConstant" />
        // Appends the given constant value to the result either 'as is' or wrapped with a cast to the given type.
        // </summary>
        private static void WrapWithCastIfNeeded(bool cast, string value, string typeName, SqlBuilder result)
        {
            if (!cast)
            {
                result.Append(value);
            }
            else
            {
                result.Append("cast(");
                result.Append(value);
                result.Append(" as ");
                result.Append(typeName);
                result.Append(")");
            }
        }

        // <summary>
        // We do not pass constants as parameters.
        // </summary>
        // <returns>
        // A <see cref="SqlBuilder" /> . Strings are wrapped in single quotes and escaped. Numbers are written literally.
        // </returns>
        public override ISqlFragment Visit(DbConstantExpression e)
        {
            Check.NotNull(e, "e");

            return VisitConstant(e, false /* isCastOptional */);
        }

        public override ISqlFragment Visit(DbDerefExpression e)
        {
            Check.NotNull(e, "e");

            throw new NotSupportedException();
        }

        // <summary>
        // The DISTINCT has to be added to the beginning of SqlSelectStatement.Select,
        // but it might be too late for that.  So, we use a flag on SqlSelectStatement
        // instead, and add the "DISTINCT" in the second phase.
        // </summary>
        // <returns>
        // A <see cref="SqlSelectStatement" />
        // </returns>
        public override ISqlFragment Visit(DbDistinctExpression e)
        {
            Check.NotNull(e, "e");

            var result = VisitExpressionEnsureSqlStatement(e.Argument);

            if (!IsCompatible(result, e.ExpressionKind))
            {
                Symbol fromSymbol;
                var inputType = e.Argument.ResultType.GetElementTypeUsage();
                result = CreateNewSelectStatement(result, "distinct", inputType, out fromSymbol);
                AddFromSymbol(result, "distinct", fromSymbol, false);
            }

            result.Select.IsDistinct = true;
            return result;
        }

        // <summary>
        // An element expression returns a scalar - so it is translated to
        // ( Select ... )
        // </summary>
        public override ISqlFragment Visit(DbElementExpression e)
        {
            Check.NotNull(e, "e");

            // ISSUE: What happens if the DbElementExpression is used as an input expression?
            // i.e. adding the '('  might not be right in all cases.
            var result = new SqlBuilder();
            result.Append("(");
            result.Append(VisitExpressionEnsureSqlStatement(e.Argument));
            result.Append(")");

            return result;
        }

        // <summary>
        // <see cref="Visit(DbUnionAllExpression)" />
        // </summary>
        public override ISqlFragment Visit(DbExceptExpression e)
        {
            Check.NotNull(e, "e");

            Debug.Assert(SqlVersion != SqlVersion.Sql8, "DbExceptExpression when translating for SQL Server 2000.");

            return VisitSetOpExpression(e, "EXCEPT");
        }

        // <summary>
        // Only concrete expression types will be visited.
        // </summary>
        public override ISqlFragment Visit(DbExpression e)
        {
            Check.NotNull(e, "e");

            throw new InvalidOperationException(String.Empty);
        }

        // <returns>
        // If we are in a Join context, returns a <see cref="SqlBuilder" /> with the extent name, otherwise, a new
        // <see
        //     cref="SqlSelectStatement" />
        // with the From field set.
        // </returns>
        public override ISqlFragment Visit(DbScanExpression e)
        {
            Check.NotNull(e, "e");

            var target = e.Target;

            // ISSUE: Should we just return a string all the time, and let
            // VisitInputExpression create the SqlSelectStatement?

            var targetTSql = GetTargetTSql(target);

            if (_targets != null)
            {
                _targets.Add(targetTSql);
            }

            if (IsParentAJoin)
            {
                var result = new SqlBuilder();
                result.Append(targetTSql);

                return result;
            }
            else
            {
                var result = new SqlSelectStatement();
                result.From.Append(targetTSql);

                return result;
            }
        }

        // <summary>
        // Gets escaped TSql identifier describing this entity set.
        // </summary>
        internal static string GetTargetTSql(EntitySetBase entitySetBase)
        {
            var definingQuery = entitySetBase.GetMetadataPropertyValue<string>("DefiningQuery");
            if (definingQuery != null)
            {
                return "(" + definingQuery + ")";
            }
            // construct escaped T-SQL referencing entity set
            var builder = new StringBuilder(50);

            var schema = entitySetBase.GetMetadataPropertyValue<string>("Schema");
            if (!string.IsNullOrEmpty(schema))
            {
                builder.Append(QuoteIdentifier(schema));
                builder.Append(".");
            }
            else
            {
                builder.Append(QuoteIdentifier(entitySetBase.EntityContainer.Name));
                builder.Append(".");
            }

            var table = entitySetBase.GetMetadataPropertyValue<string>("Table");
            builder.Append(
                string.IsNullOrEmpty(table)
                    ? QuoteIdentifier(entitySetBase.Name)
                    : QuoteIdentifier(table));

            return builder.ToString();
        }

        // <summary>
        // The bodies of <see cref="Visit(DbFilterExpression)" />, <see cref="Visit(DbGroupByExpression)" />,
        // <see cref="Visit(DbProjectExpression)" />, <see cref="Visit(DbSortExpression)" /> are similar.
        // Each does the following.
        // <list type="number">
        //     <item>Visit the input expression</item>
        //     <item>
        //         Determine if the input's SQL statement can be reused, or a new
        //         one must be created.
        //     </item>
        //     <item>Create a new symbol table scope</item>
        //     <item>
        //         Push the Sql statement onto a stack, so that children can
        //         update the free variable list.
        //     </item>
        //     <item>Visit the non-input expression.</item>
        //     <item>Cleanup</item>
        // </list>
        // </summary>
        // <returns>
        // A <see cref="SqlSelectStatement" />
        // </returns>
        public override ISqlFragment Visit(DbFilterExpression e)
        {
            Check.NotNull(e, "e");

            return VisitFilterExpression(e.Input, e.Predicate, false);
        }

        // <summary>
        // Lambda functions are not supported.
        // The functions supported are:
        // <list type="number">
        //     <item>Canonical Functions - We recognize these by their dataspace, it is DataSpace.CSpace</item>
        //     <item>Store Functions - We recognize these by the BuiltInAttribute and not being Canonical</item>
        //     <item>User-defined Functions - All the rest</item>
        // </list>
        // We handle Canonical and Store functions the same way: If they are in the list of functions
        // that need special handling, we invoke the appropriate handler, otherwise we translate them to
        // FunctionName(arg1, arg2, ..., argn).
        // We translate user-defined functions to NamespaceName.FunctionName(arg1, arg2, ..., argn).
        // </summary>
        // <returns>
        // A <see cref="SqlBuilder" />
        // </returns>
        public override ISqlFragment Visit(DbFunctionExpression e)
        {
            Check.NotNull(e, "e");

            return SqlFunctionCallHandler.GenerateFunctionCallSql(this, e);
        }

        public override ISqlFragment Visit(DbLambdaExpression expression)
        {
            Check.NotNull(expression, "expression");

            throw new NotSupportedException();
        }

        public override ISqlFragment Visit(DbEntityRefExpression e)
        {
            Check.NotNull(e, "e");

            throw new NotSupportedException();
        }

        public override ISqlFragment Visit(DbRefKeyExpression e)
        {
            Check.NotNull(e, "e");

            throw new NotSupportedException();
        }

        // <summary>
        // <see cref="Visit(DbFilterExpression)" /> for general details.
        // We modify both the GroupBy and the Select fields of the SqlSelectStatement.
        // GroupBy gets just the keys without aliases,
        // and Select gets the keys and the aggregates with aliases.
        // Sql Server does not support arbitrarily complex expressions inside aggregates,
        // and requires keys to have reference to the input scope,
        // so in some cases we create a nested query in which we alias the arguments to the aggregates.
        // The exact limitations of Sql Server are:
        // <list type="number">
        //     <item>
        //         If an expression being aggregated contains an outer reference, then that outer
        //         reference must be the only column referenced in the expression (SQLBUDT #488741)
        //     </item>
        //     <item>
        //         Sql Server cannot perform an aggregate function on an expression containing
        //         an aggregate or a subquery. (SQLBUDT #504600)
        //     </item>
        //     <item>
        //         Sql Server requires each GROUP BY expression (key) to contain at least one column
        //         that is not an outer reference. (SQLBUDT #616523)
        //     </item>
        //     <item>
        //         Aggregates on the right side of an APPLY cannot reference columns from the left side.
        //         (SQLBUDT #617683)
        //     </item>
        // </list>
        // The default translation, without inner query is:
        // SELECT
        // kexp1 AS key1, kexp2 AS key2,... kexpn AS keyn,
        // aggf1(aexpr1) AS agg1, .. aggfn(aexprn) AS aggn
        // FROM input AS a
        // GROUP BY kexp1, kexp2, .. kexpn
        // When we inject an inner query, the equivalent translation is:
        // SELECT
        // key1 AS key1, key2 AS key2, .. keyn AS keys,
        // aggf1(agg1) AS agg1, aggfn(aggn) AS aggn
        // FROM (
        // SELECT
        // kexp1 AS key1, kexp2 AS key2,... kexpn AS keyn,
        // aexpr1 AS agg1, .. aexprn AS aggn
        // FROM input AS a
        // ) as a
        // GROUP BY key1, key2, keyn
        // </summary>
        // <returns>
        // A <see cref="SqlSelectStatement" />
        // </returns>
        public override ISqlFragment Visit(DbGroupByExpression e)
        {
            Check.NotNull(e, "e");

            Symbol fromSymbol;
            var innerQuery = VisitInputExpression(
                e.Input.Expression,
                e.Input.VariableName, e.Input.VariableType, out fromSymbol);

            // GroupBy is compatible with Filter and OrderBy
            // but not with Project, GroupBy
            if (!IsCompatible(innerQuery, e.ExpressionKind))
            {
                innerQuery = CreateNewSelectStatement(innerQuery, e.Input.VariableName, e.Input.VariableType, out fromSymbol);
            }

            selectStatementStack.Push(innerQuery);
            symbolTable.EnterScope();

            AddFromSymbol(innerQuery, e.Input.VariableName, fromSymbol);
            // This line is not present for other relational nodes.
            symbolTable.Add(e.Input.GroupVariableName, fromSymbol);

            // The enumerator is shared by both the keys and the aggregates,
            // so, we do not close it in between.
            var groupByType = (RowType)((CollectionType)e.ResultType.EdmType).TypeUsage.EdmType;

            //SQL Server does not support arbitrarily complex expressions inside aggregates, 
            // and requires keys to have reference to the input scope, 
            // so we check for the specific restrictions and if need we inject an inner query.
            var needsInnerQuery = GroupByAggregatesNeedInnerQuery(e.Aggregates, e.Input.GroupVariableName)
                                  || GroupByKeysNeedInnerQuery(e.Keys, e.Input.VariableName);

            SqlSelectStatement result;
            if (needsInnerQuery)
            {
                //Create the inner query
                result = CreateNewSelectStatement(innerQuery, e.Input.VariableName, e.Input.VariableType, false, out fromSymbol);
                AddFromSymbol(result, e.Input.VariableName, fromSymbol, false);
            }
            else
            {
                result = innerQuery;
            }

            using (IEnumerator<EdmProperty> members = groupByType.Properties.GetEnumerator())
            {
                members.MoveNext();
                Debug.Assert(result.Select.IsEmpty);

                var separator = "";

                foreach (var key in e.Keys)
                {
                    var member = members.Current;
                    var alias = QuoteIdentifier(member.Name);

                    result.GroupBy.Append(separator);

                    var keySql = key.Accept(this);

                    if (!needsInnerQuery)
                    {
                        //Default translation: Key AS Alias
                        result.Select.Append(separator);
                        result.Select.AppendLine();
                        result.Select.Append(keySql);
                        result.Select.Append(" AS ");
                        result.Select.Append(alias);

                        result.GroupBy.Append(keySql);
                    }
                    else
                    {
                        // The inner query contains the default translation Key AS Alias
                        innerQuery.Select.Append(separator);
                        innerQuery.Select.AppendLine();
                        innerQuery.Select.Append(keySql);
                        innerQuery.Select.Append(" AS ");
                        innerQuery.Select.Append(alias);

                        //The outer resulting query projects over the key aliased in the inner query: 
                        //  fromSymbol.Alias AS Alias
                        result.Select.Append(separator);
                        result.Select.AppendLine();
                        result.Select.Append(fromSymbol);
                        result.Select.Append(".");
                        result.Select.Append(alias);
                        result.Select.Append(" AS ");
                        result.Select.Append(alias);

                        result.GroupBy.Append(alias);
                    }

                    separator = ", ";
                    members.MoveNext();
                }

                foreach (var aggregate in e.Aggregates)
                {
                    var member = members.Current;
                    var alias = QuoteIdentifier(member.Name);

                    var finalArgs = new List<object>();

                    for (var childIndex = 0; childIndex < aggregate.Arguments.Count; childIndex++)
                    {
<<<<<<< HEAD
                        var argument = aggregate.Arguments[childIndex];
                        var translatedAggregateArgument = argument.Accept(this);
=======
                        //In this case the argument to the aggregate is reference to the one projected out by the
                        // inner query
                        var wrappingAggregateArgument = new SqlBuilder();
                        wrappingAggregateArgument.Append(fromSymbol);
                        wrappingAggregateArgument.Append(".");
                        wrappingAggregateArgument.Append(alias);
                        aggregateArgument = wrappingAggregateArgument;
>>>>>>> 39086741

                        object aggregateArgument;

                        if (needsInnerQuery)
                        {
                            var argAlias = QuoteIdentifier(member.Name + "_" + childIndex);

                            //In this case the argument to the aggratete is reference to the one projected out by the
                            // inner query
                            var wrappingAggregateArgument = new SqlBuilder();
                            wrappingAggregateArgument.Append(fromSymbol);
                            wrappingAggregateArgument.Append(".");
                            wrappingAggregateArgument.Append(argAlias);
                            aggregateArgument = wrappingAggregateArgument;

                            innerQuery.Select.Append(separator);
                            innerQuery.Select.AppendLine();
                            innerQuery.Select.Append(translatedAggregateArgument);
                            innerQuery.Select.Append(" AS ");
                            innerQuery.Select.Append(argAlias);
                        }
                        else
                        {
                            aggregateArgument = translatedAggregateArgument;
                        }

                        finalArgs.Add(aggregateArgument);
                    }

                    ISqlFragment aggregateResult = VisitAggregate(aggregate, finalArgs);

                    result.Select.Append(separator);
                    result.Select.AppendLine();
                    result.Select.Append(aggregateResult);
                    result.Select.Append(" AS ");
                    result.Select.Append(alias);

                    separator = ", ";
                    members.MoveNext();
                }
            }

            symbolTable.ExitScope();
            selectStatementStack.Pop();

            return result;
        }

        // <summary>
        // <see cref="Visit(DbUnionAllExpression)" />
        // </summary>
        public override ISqlFragment Visit(DbIntersectExpression e)
        {
            Check.NotNull(e, "e");

            Debug.Assert(SqlVersion != SqlVersion.Sql8, "DbIntersectExpression when translating for SQL Server 2000.");

            return VisitSetOpExpression(e, "INTERSECT");
        }

        // <summary>
        // Not(IsEmpty) has to be handled specially, so we delegate to
        // <see cref="VisitIsEmptyExpression" />.
        // </summary>
        // <returns>
        // A <see cref="SqlBuilder" /> . <code>[NOT] EXISTS( ... )</code>
        // </returns>
        public override ISqlFragment Visit(DbIsEmptyExpression e)
        {
            Check.NotNull(e, "e");

            return VisitIsEmptyExpression(e, false);
        }

        // <summary>
        // Not(IsNull) is handled specially, so we delegate to
        // <see cref="VisitIsNullExpression" />
        // </summary>
        // <returns>
        // A <see cref="SqlBuilder" /> <code>IS [NOT] NULL</code>
        // </returns>
        public override ISqlFragment Visit(DbIsNullExpression e)
        {
            Check.NotNull(e, "e");

            return VisitIsNullExpression(e, false);
        }

        // <summary>
        // No error is raised if the store cannot support this.
        // </summary>
        // <returns>
        // A <see cref="SqlBuilder" />
        // </returns>
        public override ISqlFragment Visit(DbIsOfExpression e)
        {
            Check.NotNull(e, "e");

            throw new NotSupportedException();
        }

        // <summary>
        // <see cref="VisitJoinExpression" />
        // </summary>
        // <returns>
        // A <see cref="SqlSelectStatement" /> .
        // </returns>
        public override ISqlFragment Visit(DbCrossJoinExpression e)
        {
            Check.NotNull(e, "e");

            return VisitJoinExpression(e.Inputs, e.ExpressionKind, "CROSS JOIN", null);
        }

        // <summary>
        // <see cref="VisitJoinExpression" />
        // </summary>
        // <returns>
        // A <see cref="SqlSelectStatement" /> .
        // </returns>
        public override ISqlFragment Visit(DbJoinExpression e)
        {
            Check.NotNull(e, "e");

            #region Map join type to a string

            string joinString;
            switch (e.ExpressionKind)
            {
                case DbExpressionKind.FullOuterJoin:
                    joinString = "FULL OUTER JOIN";
                    break;

                case DbExpressionKind.InnerJoin:
                    joinString = "INNER JOIN";
                    break;

                case DbExpressionKind.LeftOuterJoin:
                    joinString = "LEFT OUTER JOIN";
                    break;

                default:
                    Debug.Assert(false);
                    joinString = null;
                    break;
            }

            #endregion

            var inputs = new List<DbExpressionBinding>(2);
            inputs.Add(e.Left);
            inputs.Add(e.Right);

            return VisitJoinExpression(inputs, e.ExpressionKind, joinString, e.JoinCondition);
        }

        // <returns>
        // A <see cref="SqlBuilder" />
        // </returns>
        public override ISqlFragment Visit(DbLikeExpression e)
        {
            Check.NotNull(e, "e");

            // Check if the LIKE expression is a candidate for compensation in order to optimize store performance.
            _forceNonUnicode = CheckIfForceNonUnicodeRequired(e);

            var result = new SqlBuilder();
            result.Append(e.Argument.Accept(this));
            result.Append(" LIKE ");
            result.Append(e.Pattern.Accept(this));

            // if the ESCAPE expression is a DbNullExpression, then that's tantamount to 
            // not having an ESCAPE at all
            if (e.Escape.ExpressionKind
                != DbExpressionKind.Null)
            {
                result.Append(" ESCAPE ");
                result.Append(e.Escape.Accept(this));
            }

            // Reset the force non-unicode, global state variable if it was set by CheckIfForceNonUnicodeRequired().
            _forceNonUnicode = false;

            return result;
        }

        // <summary>
        // Translates to TOP expression. For Sql8, limit can only be a constant expression
        // </summary>
        // <returns>
        // A <see cref="SqlBuilder" />
        // </returns>
        public override ISqlFragment Visit(DbLimitExpression e)
        {
            Check.NotNull(e, "e");

            Debug.Assert(
                e.Limit is DbConstantExpression || e.Limit is DbParameterReferenceExpression,
                "DbLimitExpression.Limit is of invalid expression type");
            Debug.Assert(
                !((SqlVersion == SqlVersion.Sql8) && (e.Limit is DbParameterReferenceExpression)),
                "DbLimitExpression.Limit is DbParameterReferenceExpression for SQL Server 2000.");

            var result = VisitExpressionEnsureSqlStatement(e.Argument, false, false);

            if (!IsCompatible(result, e.ExpressionKind))
            {
                var inputType = e.Argument.ResultType.GetElementTypeUsage();

                Symbol fromSymbol;
                result = CreateNewSelectStatement(result, "top", inputType, out fromSymbol);
                AddFromSymbol(result, "top", fromSymbol, false);
            }

            var topCount = HandleCountExpression(e.Limit);

            result.Select.Top = new TopClause(topCount, e.WithTies);
            return result;
        }

        // <summary>
        // DbNewInstanceExpression is allowed as a child of DbProjectExpression only.
        // If anyone else is the parent, we throw.
        // We also perform special casing for collections - where we could convert
        // them into Unions
        // <see cref="VisitNewInstanceExpression" /> for the actual implementation.
        // </summary>
        public override ISqlFragment Visit(DbNewInstanceExpression e)
        {
            Check.NotNull(e, "e");

            if (BuiltInTypeKind.CollectionType
                == e.ResultType.EdmType.BuiltInTypeKind)
            {
                return VisitCollectionConstructor(e);
            }
            throw new NotSupportedException();
        }

        // <summary>
        // The Not expression may cause the translation of its child to change.
        // These children are
        // <list type="bullet">
        //     <item>
        //         <see cref="DbNotExpression" />
        //         NOT(Not(x)) becomes x
        //     </item>
        //     <item>
        //         <see cref="DbIsEmptyExpression" />
        //         NOT EXISTS becomes EXISTS
        //     </item>
        //     <item>
        //         <see cref="DbIsNullExpression" />
        //         IS NULL becomes IS NOT NULL
        //     </item>
        //     <item>
        //         <see cref="DbComparisonExpression" />
        //         = becomes &lt;&gt;
        //     </item>
        // </list>
        // </summary>
        // <returns>
        // A <see cref="SqlBuilder" />
        // </returns>
        public override ISqlFragment Visit(DbNotExpression e)
        {
            Check.NotNull(e, "e");

            // Flatten Not(Not(x)) to x.
            var notExpression = e.Argument as DbNotExpression;
            if (notExpression != null)
            {
                return notExpression.Argument.Accept(this);
            }

            var isEmptyExpression = e.Argument as DbIsEmptyExpression;
            if (isEmptyExpression != null)
            {
                return VisitIsEmptyExpression(isEmptyExpression, true);
            }

            var isNullExpression = e.Argument as DbIsNullExpression;
            if (isNullExpression != null)
            {
                return VisitIsNullExpression(isNullExpression, true);
            }

            var comparisonExpression = e.Argument as DbComparisonExpression;
            if (comparisonExpression != null)
            {
                if (comparisonExpression.ExpressionKind == DbExpressionKind.Equals)
                {
                    var forceNonUnicodeLocal = _forceNonUnicode; // Save flag
                    // Don't try to optimize the comparison, if one of the sides isn't of type string.
                    if (comparisonExpression.Left.ResultType.IsPrimitiveType(PrimitiveTypeKind.String))
                    {
                        _forceNonUnicode = CheckIfForceNonUnicodeRequired(comparisonExpression);
                    }

                    var binaryResult = VisitComparisonExpression(" <> ", comparisonExpression.Left, comparisonExpression.Right);
                    
                    _forceNonUnicode = forceNonUnicodeLocal; // Reset flag
                    return binaryResult;
                }
            }

            var result = new SqlBuilder();
            result.Append(" NOT (");
            result.Append(e.Argument.Accept(this));
            result.Append(")");

            return result;
        }

        // <returns>
        // <see cref="SqlBuilder" />
        // </returns>
        public override ISqlFragment Visit(DbNullExpression e)
        {
            Check.NotNull(e, "e");

            var result = new SqlBuilder();

            // always cast nulls - sqlserver doesn't like case expressions where the "then" clause is null
            result.Append("CAST(NULL AS ");
            var type = e.ResultType;

            //
            // Use the narrowest type possible - especially for strings where we don't want 
            // to produce unicode strings always.
            //
            Debug.Assert(BuiltInTypeKind.PrimitiveType == type.EdmType.BuiltInTypeKind, "Type must be primitive type");
            var primitiveType = type.EdmType as PrimitiveType;
            switch (primitiveType.PrimitiveTypeKind)
            {
                case PrimitiveTypeKind.String:
                    result.Append("varchar(1)");
                    break;
                case PrimitiveTypeKind.Binary:
                    result.Append("varbinary(1)");
                    break;
                default:
                    result.Append(GetSqlPrimitiveType(type));
                    break;
            }

            result.Append(")");
            return result;
        }

        // <returns>
        // A <see cref="SqlBuilder" />
        // </returns>
        public override ISqlFragment Visit(DbOfTypeExpression e)
        {
            Check.NotNull(e, "e");

            throw new NotSupportedException();
        }

        // <summary>
        // Visit a DbOrExpression and consider the subexpressions
        // for whether to generate OR conditions or an IN clause.
        // </summary>
        // <param name="e"> DbOrExpression to be visited </param>
        // <returns>
        // A <see cref="SqlBuilder" /> fragment of SQL generated
        // </returns>
        // <seealso cref="Visit(DbAndExpression)" />
        public override ISqlFragment Visit(DbOrExpression e)
        {
            Check.NotNull(e, "e");

            ISqlFragment result = null;
            if (TryTranslateIntoIn(e, out result))
            {
                return result;
            }

            return VisitBinaryExpression(" OR ", e.ExpressionKind, e.Left, e.Right);
        }

        // <summary>
        // Visits a DbInExpression and generates the corresponding SQL fragment.
        // </summary>
        // <param name="e">
        // A <see cref="DbInExpression" /> that specifies the expression to be visited.
        // </param>
        // <returns>
        // A <see cref="SqlBuilder" /> that specifies the generated SQL fragment.
        // </returns>
        public override ISqlFragment Visit(DbInExpression e)
        {
            Check.NotNull(e, "e");

            if (e.List.Count == 0)
            {
                return Visit(DbExpressionBuilder.False);
            }

            var result = new SqlBuilder();

            // Do not optimize the comparison, if the item to be matched is not of type string.
            if (e.Item.ResultType.IsPrimitiveType(PrimitiveTypeKind.String))
            {
                // Check if the expression is a candidate for compensation in order to optimize store performance.
                _forceNonUnicode = CheckIfForceNonUnicodeRequired(e);
            }

            result.Append(e.Item.Accept(this));
            result.Append(" IN (");

            var first = true;
            foreach (var item in e.List)
            {
                if (first)
                {
                    first = false;
                }
                else
                {
                    result.Append(", ");
                }

                result.Append(item.Accept(this));
            }

            result.Append(")");

            _forceNonUnicode = false;

            return result;
        }

        internal static IDictionary<DbExpression, IList<DbExpression>> HasBuiltMapForIn(DbOrExpression expression)
        {
            var map = new Dictionary<DbExpression, IList<DbExpression>>(new KeyFieldExpressionComparer());

            // Note that map may not be empty even if HasBuiltMapForIn below returns false, but if
            // it does return true then map is known to be not empty.
            return HasBuiltMapForIn(expression, map) ? map : null;
        }

        // <summary>
        // Determine if a DbOrExpression can be optimized into one or more IN clauses
        // and generate an ISqlFragment if it is possible.
        // </summary>
        // <param name="e"> DbOrExpression to attempt translation upon </param>
        // <param name="sqlFragment"> Fragment of SQL generated </param>
        // <returns> True if an IN clause is possible and sqlFragment has been generated, false otherwise </returns>
        private bool TryTranslateIntoIn(DbOrExpression e, out ISqlFragment sqlFragment)
        {
            var map = HasBuiltMapForIn(e);
            if (map == null)
            {
                sqlFragment = null;
                return false;
            }

            var sqlBuilder = new SqlBuilder();
            var firstKey = true;
            foreach (var key in map.Keys)
            {
                var values = map[key];
                if (!firstKey)
                {
                    sqlBuilder.Append(" OR ");
                }
                else
                {
                    firstKey = false;
                }

                var realValues = values.Where(v => v.ExpressionKind != DbExpressionKind.IsNull);
                var realValueCount = realValues.Count();

                // 
                // Should non-unicode be forced over the key or any of the values
                // If the key qualifies as a source, we force it over the values that qualify as targets
                // If all the values qualify as sources, we force it over the key
                //
                var forceNonUnicodeOnQualifyingValues = false;
                var forceNonUnicodeOnKey = false;
                if (key.ResultType.IsPrimitiveType(PrimitiveTypeKind.String))
                {
                    forceNonUnicodeOnQualifyingValues = MatchSourcePatternForForcingNonUnicode(key);
                    forceNonUnicodeOnKey = !forceNonUnicodeOnQualifyingValues && MatchTargetPatternForForcingNonUnicode(key)
                                           && realValues.All(MatchSourcePatternForForcingNonUnicode);
                }

                if (realValueCount == 1)
                {
                    // When only one value we leave it as an equality test
                    HandleInKey(sqlBuilder, key, forceNonUnicodeOnKey);
                    sqlBuilder.Append(" = ");
                    var value = realValues.First();

                    HandleInValue(sqlBuilder, value, key.ResultType.EdmType == value.ResultType.EdmType, forceNonUnicodeOnQualifyingValues);
                }

                if (realValueCount > 1)
                {
                    // More than one value becomes an IN
                    HandleInKey(sqlBuilder, key, forceNonUnicodeOnKey);
                    sqlBuilder.Append(" IN (");

                    var firstValue = true;
                    foreach (var value in realValues)
                    {
                        if (!firstValue)
                        {
                            sqlBuilder.Append(",");
                        }
                        else
                        {
                            firstValue = false;
                        }
                        HandleInValue(
                            sqlBuilder, value, key.ResultType.EdmType == value.ResultType.EdmType, forceNonUnicodeOnQualifyingValues);
                    }
                    sqlBuilder.Append(")");
                }

                // Deal with a null for this key
                var isNullExpression = values.FirstOrDefault(v => v.ExpressionKind == DbExpressionKind.IsNull) as DbIsNullExpression;
                if (isNullExpression != null)
                {
                    if (realValueCount > 0)
                    {
                        sqlBuilder.Append(" OR ");
                    }
                    sqlBuilder.Append(VisitIsNullExpression(isNullExpression, false)); // We never try to build IN with a NOT in the tree
                }
            }

            sqlFragment = sqlBuilder;
            return true;
        }

        private void HandleInValue(SqlBuilder sqlBuilder, DbExpression value, bool isSameEdmType, bool forceNonUnicodeOnQualifyingValues)
        {
            ForcingNonUnicode(
                () => ParenthesizeExpressionWithoutRedundantConstantCasts(value, sqlBuilder, isSameEdmType),
                forceNonUnicodeOnQualifyingValues && MatchTargetPatternForForcingNonUnicode(value));
        }

        private void HandleInKey(SqlBuilder sqlBuilder, DbExpression key, bool forceNonUnicodeOnKey)
        {
            ForcingNonUnicode(() => ParenthesizeExpressionIfNeeded(key, sqlBuilder), forceNonUnicodeOnKey);
        }

        private void ForcingNonUnicode(Action action, bool forceNonUnicode)
        {
            var reset = false;
            if (forceNonUnicode && !_forceNonUnicode)
            {
                _forceNonUnicode = true;
                reset = true;
            }
            action();
            if (reset)
            {
                _forceNonUnicode = false;
            }
        }

        private void ParenthesizeExpressionWithoutRedundantConstantCasts(DbExpression value, SqlBuilder sqlBuilder, Boolean isSameEdmType)
        {
            switch (value.ExpressionKind)
            {
                case DbExpressionKind.Constant:
                    {
                        // We don't want unnecessary casts
                        sqlBuilder.Append(VisitConstant((DbConstantExpression)value, isSameEdmType));
                        break;
                    }
                default:
                    {
                        ParenthesizeExpressionIfNeeded(value, sqlBuilder);
                        break;
                    }
            }
        }

        // <summary>
        // Required by the KeyToListMap to allow certain DbExpression subclasses to be used as a key
        // which is not normally possible given their lack of Equals and GetHashCode implementations
        // for testing object value equality.
        // </summary>
        internal class KeyFieldExpressionComparer : IEqualityComparer<DbExpression>
        {
            // <summary>
            // Compare two DbExpressions to see if they are equal for the purposes of
            // our key management. We only support DbPropertyExpression, DbParameterReferenceExpression,
            // VariableReferenceExpression and DbCastExpression types. Everything else will fail to
            // be considered equal.
            // </summary>
            // <param name="x"> First DbExpression to consider for equality </param>
            // <param name="y"> Second DbExpression to consider for equality </param>
            // <returns> True if the types are allowed and equal, false otherwise </returns>
            public bool Equals(DbExpression x, DbExpression y)
            {
                if (x.ExpressionKind
                    != y.ExpressionKind)
                {
                    return false;
                }

                switch (x.ExpressionKind)
                {
                    case DbExpressionKind.Property:
                        {
                            var first = (DbPropertyExpression)x;
                            var second = (DbPropertyExpression)y;
                            return first.Property == second.Property && Equals(first.Instance, second.Instance);
                        }
                    case DbExpressionKind.ParameterReference:
                        return ((DbParameterReferenceExpression)x).ParameterName == ((DbParameterReferenceExpression)y).ParameterName;

                    case DbExpressionKind.VariableReference:
                        return ReferenceEquals(x, y);

                    case DbExpressionKind.Cast:
                        {
                            var first = (DbCastExpression)x;
                            var second = (DbCastExpression)y;
                            return first.ResultType == second.ResultType && Equals(first.Argument, second.Argument);
                        }
                }

                return false;
            }

            // <summary>
            // Calculates a hashcode for a given number of DbExpression subclasses to allow the KeyToListMap
            // to efficiently and reliably locate existing keys.
            // </summary>
            // <param name="obj"> DbExpression to calculate a hashcode for </param>
            // <returns> Integer containing the hashcode </returns>
            public int GetHashCode(DbExpression obj)
            {
                switch (obj.ExpressionKind)
                {
                    case DbExpressionKind.Property:
                        return ((DbPropertyExpression)obj).Property.GetHashCode();

                    case DbExpressionKind.ParameterReference:
                        return ((DbParameterReferenceExpression)obj).ParameterName.GetHashCode() ^ Int32.MaxValue;

                    case DbExpressionKind.VariableReference:
                        return ((DbVariableReferenceExpression)obj).VariableName.GetHashCode();

                    case DbExpressionKind.Cast:
                        return GetHashCode(((DbCastExpression)obj).Argument);

                    default:
                        return obj.GetHashCode();
                }
            }
        }

        // <summary>
        // Determines if a DbExpression is a valid key for the purposes of generating an In clause optimization.
        // </summary>
        // <param name="e"> DbExpression to consider </param>
        // <returns> True if the expression can be used as a key, false otherwise </returns>
        internal static bool IsKeyForIn(DbExpression e)
        {
            return (e.ExpressionKind == DbExpressionKind.Property
                    || e.ExpressionKind == DbExpressionKind.VariableReference
                    || e.ExpressionKind == DbExpressionKind.ParameterReference);
        }

        // <summary>
        // Looks at both sides of a DbBinaryExpression to consider if either side is a valid candidate to
        // be a key and if so adds it to the KeyToListMap as a key with the other side as the value.
        // </summary>
        // <param name="e"> DbBinaryExpression to consider </param>
        // <param name="values"> KeyToListMap to add the sides of the binary expression to </param>
        // <returns> True if the expression was added, false otherwise </returns>
        internal static bool TryAddExpressionForIn(DbBinaryExpression e, IDictionary<DbExpression, IList<DbExpression>> values)
        {
            if (IsKeyForIn(e.Left))
            {
                values.Add(e.Left, e.Right);
                return true;
            }

            if (IsKeyForIn(e.Right))
            {
                values.Add(e.Right, e.Left);
                return true;
            }

            return false;
        }

        // <summary>
        // Attempts to build a KeyToListMap containing valid references and the appropriate value equality
        // tests associated with each so that they can be optimized into IN clauses. Calls itself recursively
        // to consider additional OR branches.
        // </summary>
        // <param name="e"> DbExpression representing the branch to evaluate </param>
        // <param name="values"> KeyToListMap to which to add references and value equality tests encountered </param>
        // <returns> True if this branch contained just equality tests or further OR branches, false otherwise </returns>
        [SuppressMessage("Microsoft.Performance", "CA1800:DoNotCastUnnecessarily")]
        internal static bool HasBuiltMapForIn(DbExpression e, IDictionary<DbExpression, IList<DbExpression>> values)
        {
            switch (e.ExpressionKind)
            {
                case DbExpressionKind.Equals:
                    return TryAddExpressionForIn((DbBinaryExpression)e, values);

                case DbExpressionKind.IsNull:
                    {
                        var potentialKey = ((DbIsNullExpression)e).Argument;
                        if (IsKeyForIn(potentialKey))
                        {
                            values.Add(potentialKey, e);
                            return true;
                        }
                        return false;
                    }
                case DbExpressionKind.Or:
                    {
                        var comparisonExpression = (DbBinaryExpression)e;
                        return HasBuiltMapForIn(comparisonExpression.Left, values) && HasBuiltMapForIn(comparisonExpression.Right, values);
                    }
                default:
                    return false;
            }
        }

        // <summary>
        // This method handles the DBParameterReference expressions. If the parameter is in
        // a part of the tree, which matches our criteria for forcing to non-unicode, then
        // we add it to the list of candidate parameters. If the parameter occurs in a different
        // usage scenario, then disqualify it from being forced to non-unicode.
        // </summary>
        // <returns>
        // A <see cref="SqlBuilder" />
        // </returns>
        public override ISqlFragment Visit(DbParameterReferenceExpression e)
        {
            Check.NotNull(e, "e");

            // Update the dictionary value only if we are not inside a DbIsNullExpression.
            if (!_ignoreForceNonUnicodeFlag)
            {
                if (!_forceNonUnicode)
                {
                    //This parameter is being used in a different way than in the force non-unicode pattern. So disqualify it.
                    _candidateParametersToForceNonUnicode[e.ParameterName] = false;
                }
                else if (!_candidateParametersToForceNonUnicode.ContainsKey(e.ParameterName))
                {
                    //This parameter matches our criteria for forcing to non-unicode. So add to dictionary
                    _candidateParametersToForceNonUnicode[e.ParameterName] = true;
                }
            }

            var result = new SqlBuilder();

            // Do not quote this name.
            // ISSUE: We are not checking that e.Name has no illegal characters. e.g. space
            result.Append("@" + e.ParameterName);

            return result;
        }

        // <summary>
        // <see cref="Visit(DbFilterExpression)" /> for the general ideas.
        // </summary>
        // <returns>
        // A <see cref="SqlSelectStatement" />
        // </returns>
        // <seealso cref="Visit(DbFilterExpression)" />
        public override ISqlFragment Visit(DbProjectExpression e)
        {
            Check.NotNull(e, "e");

            Symbol fromSymbol;
            var result = VisitInputExpression(e.Input.Expression, e.Input.VariableName, e.Input.VariableType, out fromSymbol);

            //#444002 Aliases need renaming only for Sql8 when there is Order By 
            var aliasesNeedRenaming = false;

            // Project is compatible with Filter
            // but not with Project, GroupBy
            if (!IsCompatible(result, e.ExpressionKind))
            {
                result = CreateNewSelectStatement(result, e.Input.VariableName, e.Input.VariableType, out fromSymbol);
            }
            else if ((SqlVersion == SqlVersion.Sql8)
                     && !result.OrderBy.IsEmpty)
            {
                aliasesNeedRenaming = true;
            }

            selectStatementStack.Push(result);
            symbolTable.EnterScope();

            AddFromSymbol(result, e.Input.VariableName, fromSymbol);

            // Project is the only node that can have DbNewInstanceExpression as a child
            // so we have to check it here.
            // We call VisitNewInstanceExpression instead of Visit(DbNewInstanceExpression), since
            // the latter throws.
            var newInstanceExpression = e.Projection as DbNewInstanceExpression;
            if (newInstanceExpression != null)
            {
                Dictionary<string, Symbol> newColumns;
                result.Select.Append(VisitNewInstanceExpression(newInstanceExpression, aliasesNeedRenaming, out newColumns));
                if (aliasesNeedRenaming)
                {
                    result.OutputColumnsRenamed = true;
                }
                result.OutputColumns = newColumns;
            }
            else
            {
                result.Select.Append(e.Projection.Accept(this));
            }

            symbolTable.ExitScope();
            selectStatementStack.Pop();

            return result;
        }

        // <summary>
        // This method handles record flattening, which works as follows.
        // consider an expression <c>Prop(y, Prop(x, Prop(d, Prop(c, Prop(b, Var(a)))))</c>
        // where a,b,c are joins, d is an extent and x and y are fields.
        // b has been flattened into a, and has its own SELECT statement.
        // c has been flattened into b.
        // d has been flattened into c.
        // We visit the instance, so we reach Var(a) first.  This gives us a (join)symbol.
        // Symbol(a).b gives us a join symbol, with a SELECT statement i.e. Symbol(b).
        // From this point on , we need to remember Symbol(b) as the source alias,
        // and then try to find the column.  So, we use a SymbolPair.
        // We have reached the end when the symbol no longer points to a join symbol.
        // </summary>
        // <returns>
        // A <see cref="JoinSymbol" /> if we have not reached the first Join node that has a SELECT statement. A
        // <see
        //     cref="SymbolPair" />
        // if we have seen the JoinNode, and it has a SELECT statement. A <see cref="SqlBuilder" /> with {Input}.propertyName otherwise.
        // </returns>
        public override ISqlFragment Visit(DbPropertyExpression e)
        {
            Check.NotNull(e, "e");

            SqlBuilder result;

            var instanceSql = e.Instance.Accept(this);

            // Since the DbVariableReferenceExpression is a proper child of ours, we can reset
            // isVarSingle.
            var VariableReferenceExpression = e.Instance as DbVariableReferenceExpression;
            if (VariableReferenceExpression != null)
            {
                isVarRefSingle = false;
            }

            // We need to flatten, and have not yet seen the first nested SELECT statement.
            var joinSymbol = instanceSql as JoinSymbol;
            if (joinSymbol != null)
            {
                Debug.Assert(joinSymbol.NameToExtent.ContainsKey(e.Property.Name));
                if (joinSymbol.IsNestedJoin)
                {
                    return new SymbolPair(joinSymbol, joinSymbol.NameToExtent[e.Property.Name]);
                }
                else
                {
                    return joinSymbol.NameToExtent[e.Property.Name];
                }
            }

            // ---------------------------------------
            // We have seen the first nested SELECT statement, but not the column.
            var symbolPair = instanceSql as SymbolPair;
            if (symbolPair != null)
            {
                var columnJoinSymbol = symbolPair.Column as JoinSymbol;
                if (columnJoinSymbol != null)
                {
                    symbolPair.Column = columnJoinSymbol.NameToExtent[e.Property.Name];
                    return symbolPair;
                }
                else
                {
                    // symbolPair.Column has the base extent.
                    // we need the symbol for the column, since it might have been renamed
                    // when handling a JOIN.
                    if (symbolPair.Column.Columns.ContainsKey(e.Property.Name))
                    {
                        result = new SqlBuilder();
                        result.Append(symbolPair.Source);
                        result.Append(".");
                        var columnSymbol = symbolPair.Column.Columns[e.Property.Name];
                        optionalColumnUsageManager.MarkAsUsed(columnSymbol);
                        result.Append(columnSymbol);
                        return result;
                    }
                }
            }
            // ---------------------------------------

            result = new SqlBuilder();
            result.Append(instanceSql);
            result.Append(".");

            var symbol = instanceSql as Symbol;
            Symbol colSymbol;
            if (symbol != null
                && symbol.OutputColumns.TryGetValue(e.Property.Name, out colSymbol))
            {
                optionalColumnUsageManager.MarkAsUsed(colSymbol);
                if (symbol.OutputColumnsRenamed)
                {
                    result.Append(colSymbol);
                }
                else
                {
                    result.Append(QuoteIdentifier(e.Property.Name));
                }
            }
            else
            {
                // At this point the column name cannot be renamed, so we do
                // not use a symbol.
                result.Append(QuoteIdentifier(e.Property.Name));
            }
            return result;
        }

        // <summary>
        // Any(input, x) => Exists(Filter(input,x))
        // All(input, x) => Not Exists(Filter(input, not(x))
        // </summary>
        public override ISqlFragment Visit(DbQuantifierExpression e)
        {
            Check.NotNull(e, "e");

            var result = new SqlBuilder();

            var negatePredicate = (e.ExpressionKind == DbExpressionKind.All);
            if (e.ExpressionKind
                == DbExpressionKind.Any)
            {
                result.Append("EXISTS (");
            }
            else
            {
                Debug.Assert(e.ExpressionKind == DbExpressionKind.All);
                result.Append("NOT EXISTS (");
            }

            var filter = VisitFilterExpression(e.Input, e.Predicate, negatePredicate);
            if (filter.Select.IsEmpty)
            {
                AddDefaultColumns(filter);
            }

            result.Append(filter);
            result.Append(")");

            return result;
        }

        public override ISqlFragment Visit(DbRefExpression e)
        {
            Check.NotNull(e, "e");

            throw new NotSupportedException();
        }

        public override ISqlFragment Visit(DbRelationshipNavigationExpression e)
        {
            Check.NotNull(e, "e");

            throw new NotSupportedException();
        }

        // <summary>
        // For Sql9 it translates to:
        // SELECT Y.x1, Y.x2, ..., Y.xn
        // FROM (
        // SELECT X.x1, X.x2, ..., X.xn, row_number() OVER (ORDER BY sk1, sk2, ...) AS [row_number]
        // FROM input as X
        // ) as Y
        // WHERE Y.[row_number] > count
        // ORDER BY sk1, sk2, ...
        //
        // For Sql11 it translates to:
        // SELECT X.x1, X.x2, ..., X.xn
        // FROM input as X
        // ORDER BY sk1, sk2, ...
        // OFFSET s ROWS FETCH NEXT n ROWS ONLY
        // </summary>
        // <returns>
        // A <see cref="SqlBuilder" />
        // </returns>
        public override ISqlFragment Visit(DbSkipExpression e)
        {
            Check.NotNull(e, "e");

            Debug.Assert(SqlVersion != SqlVersion.Sql8, "DbSkipExpression when translating for SQL Server 2000.");

            Debug.Assert(
                e.Count is DbConstantExpression || e.Count is DbParameterReferenceExpression,
                "DbSkipExpression.Count is of invalid expression type");

            //Visit the input
            Symbol fromSymbol;
            var input = VisitInputExpression(e.Input.Expression, e.Input.VariableName, e.Input.VariableType, out fromSymbol);

            // Skip is not compatible with anything that OrderBy is not compatible with, as well as with distinct
            if (!IsCompatible(input, e.ExpressionKind))
            {
                input = CreateNewSelectStatement(input, e.Input.VariableName, e.Input.VariableType, out fromSymbol);
            }

            selectStatementStack.Push(input);
            symbolTable.EnterScope();

            AddFromSymbol(input, e.Input.VariableName, fromSymbol);

            if (SqlVersion >= SqlVersion.Sql11)
            {
                input.Select.Skip = new SkipClause(HandleCountExpression(e.Count));

                // Add the ORDER BY part.
                if (SqlProviderServices.UseRowNumberOrderingInOffsetQueries)
                {
                    input.OrderBy.Append("row_number() OVER (ORDER BY ");
                    AddSortKeys(input.OrderBy, e.SortOrder);
                    input.OrderBy.Append(")");
                }
                else
                {
                    AddSortKeys(input.OrderBy, e.SortOrder);
                }

                symbolTable.ExitScope();
                selectStatementStack.Pop();

                return input;
            }

            //Add the default columns
            Debug.Assert(input.Select.IsEmpty);
            var inputColumns = AddDefaultColumns(input);

            input.Select.Append("row_number() OVER (ORDER BY ");
            AddSortKeys(input.Select, e.SortOrder);
            input.Select.Append(") AS ");

            var row_numberName = "row_number";
            var row_numberSymbol = new Symbol(row_numberName, IntegerType);
            if (inputColumns.Any(c => String.Equals(c.Name, row_numberName, StringComparison.OrdinalIgnoreCase)))
            {
                row_numberSymbol.NeedsRenaming = true;
            }

            input.Select.Append(row_numberSymbol);

            //The inner statement is complete, its scopes need not be valid any longer
            symbolTable.ExitScope();
            selectStatementStack.Pop();

            //Create the resulting statement 
            //See CreateNewSelectStatement, it is very similar
            //Future Enhancement (katicad): Refactor to avoid duplication with CreateNewSelectStatement if we 
            // don't switch to using ExtensionExpression here
            var result = new SqlSelectStatement();
            result.From.Append("( ");
            result.From.Append(input);
            result.From.AppendLine();
            result.From.Append(") ");

            //Create a symbol for the input
            Symbol resultFromSymbol = null;

            if (input.FromExtents.Count == 1)
            {
                var oldJoinSymbol = input.FromExtents[0] as JoinSymbol;
                if (oldJoinSymbol != null)
                {
                    // Note: input.FromExtents will not do, since it might
                    // just be an alias of joinSymbol, and we want an actual JoinSymbol.
                    var newJoinSymbol = new JoinSymbol(e.Input.VariableName, e.Input.VariableType, oldJoinSymbol.ExtentList);
                    // This indicates that the oldStatement is a blocking scope
                    // i.e. it hides/renames extent columns
                    newJoinSymbol.IsNestedJoin = true;
                    newJoinSymbol.ColumnList = inputColumns;
                    newJoinSymbol.FlattenedExtentList = oldJoinSymbol.FlattenedExtentList;

                    resultFromSymbol = newJoinSymbol;
                }
            }

            if (resultFromSymbol == null)
            {
                // This is just a simple extent/SqlSelectStatement,
                // and we can get the column list from the type.
                resultFromSymbol = new Symbol(e.Input.VariableName, e.Input.VariableType, input.OutputColumns, false);
            }
            //Add the ORDER BY part
            selectStatementStack.Push(result);
            symbolTable.EnterScope();

            AddFromSymbol(result, e.Input.VariableName, resultFromSymbol);

            //Add the predicate 
            result.Where.Append(resultFromSymbol);
            result.Where.Append(".");
            result.Where.Append(row_numberSymbol);
            result.Where.Append(" > ");
            result.Where.Append(HandleCountExpression(e.Count));

            AddSortKeys(result.OrderBy, e.SortOrder);

            symbolTable.ExitScope();
            selectStatementStack.Pop();

            return result;
        }

        // <summary>
        // <see cref="Visit(DbFilterExpression)" />
        // </summary>
        // <returns>
        // A <see cref="SqlSelectStatement" />
        // </returns>
        // <seealso cref="Visit(DbFilterExpression)" />
        public override ISqlFragment Visit(DbSortExpression e)
        {
            Check.NotNull(e, "e");

            Symbol fromSymbol;
            var result = VisitInputExpression(e.Input.Expression, e.Input.VariableName, e.Input.VariableType, out fromSymbol);

            // OrderBy is compatible with Filter
            // and nothing else
            if (!IsCompatible(result, e.ExpressionKind))
            {
                result = CreateNewSelectStatement(result, e.Input.VariableName, e.Input.VariableType, out fromSymbol);
            }

            selectStatementStack.Push(result);
            symbolTable.EnterScope();

            AddFromSymbol(result, e.Input.VariableName, fromSymbol);

            AddSortKeys(result.OrderBy, e.SortOrder);

            symbolTable.ExitScope();
            selectStatementStack.Pop();

            return result;
        }

        // <returns>
        // A <see cref="SqlBuilder" />
        // </returns>
        public override ISqlFragment Visit(DbTreatExpression e)
        {
            Check.NotNull(e, "e");

            throw new NotSupportedException();
        }

        // <summary>
        // This code is shared by <see cref="Visit(DbExceptExpression)" />
        // and <see cref="Visit(DbIntersectExpression)" />
        // <see cref="VisitSetOpExpression" />
        // Since the left and right expression may not be Sql select statements,
        // we must wrap them up to look like SQL select statements.
        // </summary>
        public override ISqlFragment Visit(DbUnionAllExpression e)
        {
            Check.NotNull(e, "e");

            return VisitSetOpExpression(e, "UNION ALL");
        }

        // <summary>
        // This method determines whether an extent from an outer scope(free variable)
        // is used in the CurrentSelectStatement.
        // An extent in an outer scope, if its symbol is not in the FromExtents
        // of the CurrentSelectStatement.
        // </summary>
        // <returns>
        // A <see cref="Symbol" /> .
        // </returns>
        public override ISqlFragment Visit(DbVariableReferenceExpression e)
        {
            Check.NotNull(e, "e");

            if (isVarRefSingle)
            {
                throw new NotSupportedException();
                // A DbVariableReferenceExpression has to be a child of DbPropertyExpression or MethodExpression
                // This is also checked in GenerateSql(...) at the end of the visiting.
            }
            isVarRefSingle = true; // This will be reset by DbPropertyExpression or MethodExpression

            var result = symbolTable.Lookup(e.VariableName);
            optionalColumnUsageManager.MarkAsUsed(result);
            if (!CurrentSelectStatement.FromExtents.Contains(result))
            {
                CurrentSelectStatement.OuterExtents[result] = true;
            }

            return result;
        }

        // <summary>
        // Aggregates are not visited by the normal visitor walk.
        // </summary>
        // <param name="aggregate"> The aggregate go be translated </param>
        // <param name="aggregateArguments"> The translated aggregate arguments </param>
        private static SqlBuilder VisitAggregate(DbAggregate aggregate, IList<object> aggregateArguments)
        {
            var aggregateResult = new SqlBuilder();
            var functionAggregate = aggregate as DbFunctionAggregate;

            if (functionAggregate == null)
            {
                throw new NotSupportedException();
            }

            //The only aggregate function with different name is Big_Count
            //Note: If another such function is to be added, a dictionary should be created
            if (functionAggregate.Function.IsCanonicalFunction()
                && String.Equals(functionAggregate.Function.Name, "BigCount", StringComparison.Ordinal))
            {
                aggregateResult.Append("COUNT_BIG");
            }
            else
            {
                SqlFunctionCallHandler.WriteFunctionName(aggregateResult, functionAggregate.Function);
            }

            aggregateResult.Append("(");

            var fnAggr = functionAggregate;
            if ((null != fnAggr)
                && (fnAggr.Distinct))
            {
                aggregateResult.Append("DISTINCT ");
            }

            string separator = String.Empty;
            foreach (var arg in aggregateArguments)
            {
                aggregateResult.Append(separator);
                aggregateResult.Append(arg);
                separator = ", ";
            }

            aggregateResult.Append(")");
            return aggregateResult;
        }

        // <summary>
        // Dump out an expression - optionally wrap it with parantheses if possible
        // </summary>
        internal void ParenthesizeExpressionIfNeeded(DbExpression e, SqlBuilder result)
        {
            if (IsComplexExpression(e))
            {
                result.Append("(");
                result.Append(e.Accept(this));
                result.Append(")");
            }
            else
            {
                result.Append(e.Accept(this));
            }
        }

        // <summary>
        // Handler for inline binary expressions.
        // Produces left op right.
        // For associative operations does flattening.
        // Puts parenthesis around the arguments if needed.
        // </summary>
        private SqlBuilder VisitBinaryExpression(string op, DbExpressionKind expressionKind, DbExpression left, DbExpression right)
        {
            RemoveUnnecessaryCasts(ref left, ref right);

            var result = new SqlBuilder();

            var isFirst = true;
            foreach (var argument in FlattenAssociativeExpression(expressionKind, left, right))
            {
                if (isFirst)
                {
                    isFirst = false;
                }
                else
                {
                    result.Append(op);
                }
                ParenthesizeExpressionIfNeeded(argument, result);
            }
            return result;
        }

        // <summary>
        // Creates a flat list of the associative arguments.
        // For example, for ((A1 + (A2 - A3)) + A4) it will create A1, (A2 - A3), A4
        // Only 'unfolds' the given arguments that are of the given expression kind.
        // </summary>
        private static IEnumerable<DbExpression> FlattenAssociativeExpression(DbExpressionKind kind, DbExpression left, DbExpression right)
        {
            if (kind != DbExpressionKind.Or
                &&
                kind != DbExpressionKind.And
                &&
                kind != DbExpressionKind.Plus
                &&
                kind != DbExpressionKind.Multiply)
            {
                return new[] { left, right };
            }

            var argumentList = new List<DbExpression>();
            ExtractAssociativeArguments(kind, argumentList, left);
            ExtractAssociativeArguments(kind, argumentList, right);

            return argumentList;
        }

        // <summary>
        // Helper method for FlattenAssociativeExpression.
        // Creates a flat list of the associative arguments and appends to the given argument list.
        // For example, for ((A1 + (A2 - A3)) + A4) it will add A1, (A2 - A3), A4 to the list.
        // Only 'unfolds' the given expression if it is of the given expression kind.
        // </summary>
        private static void ExtractAssociativeArguments(
            DbExpressionKind expressionKind, List<DbExpression> argumentList, DbExpression expression)
        {
            var result =
                expression.GetLeafNodes(
                    expressionKind,
                    exp =>
                    {
                        //All associative expressions are binary, thus we must be dealing with a DbBinaryExpresson or 
                        // a DbArithmeticExpression with 2 arguments.
                        var binaryExpression = exp as DbBinaryExpression;
                        if (binaryExpression != null)
                        {
                            return new[] { binaryExpression.Left, binaryExpression.Right };
                        }
                        var arithmeticExpression = (DbArithmeticExpression)exp;
                        return arithmeticExpression.Arguments;
                    }
                    );

            argumentList.AddRange(result);
        }

        // <summary>
        // Private handler for comparison expressions - almost identical to VisitBinaryExpression.
        // We special case constants, so that we don't emit unnecessary casts
        // </summary>
        // <param name="op"> the comparison op </param>
        // <param name="left"> the left-side expression </param>
        // <param name="right"> the right-side expression </param>
        private SqlBuilder VisitComparisonExpression(string op, DbExpression left, DbExpression right)
        {
            RemoveUnnecessaryCasts(ref left, ref right);

            var result = new SqlBuilder();

            var isCastOptional = left.ResultType.EdmType == right.ResultType.EdmType;

            if (left.ExpressionKind
                == DbExpressionKind.Constant)
            {
                result.Append(VisitConstant((DbConstantExpression)left, isCastOptional));
            }
            else
            {
                ParenthesizeExpressionIfNeeded(left, result);
            }

            result.Append(op);

            if (right.ExpressionKind
                == DbExpressionKind.Constant)
            {
                result.Append(VisitConstant((DbConstantExpression)right, isCastOptional));
            }
            else
            {
                ParenthesizeExpressionIfNeeded(right, result);
            }

            return result;
        }

        private static void RemoveUnnecessaryCasts(ref DbExpression left, ref DbExpression right)
        {
            if (left.ResultType.EdmType != right.ResultType.EdmType)
            {
                return;
            }

            var leftCast = left as DbCastExpression;
            if (leftCast != null
                && leftCast.Argument.ResultType.EdmType == left.ResultType.EdmType)
            {
                left = leftCast.Argument;
            }

            var rightCast = right as DbCastExpression;
            if (rightCast != null
                && rightCast.Argument.ResultType.EdmType == left.ResultType.EdmType)
            {
                right = rightCast.Argument;
            }
        }

        // <summary>
        // This is called by the relational nodes.  It does the following
        // <list>
        //     <item>
        //         If the input is not a SqlSelectStatement, it assumes that the input
        //         is a collection expression, and creates a new SqlSelectStatement
        //     </item>
        // </list>
        // </summary>
        // <returns>
        // A <see cref="SqlSelectStatement" /> and the main fromSymbol for this select statement.
        // </returns>
        private SqlSelectStatement VisitInputExpression(
            DbExpression inputExpression,
            string inputVarName, TypeUsage inputVarType, out Symbol fromSymbol)
        {
            SqlSelectStatement result;
            var sqlFragment = inputExpression.Accept(this);
            result = sqlFragment as SqlSelectStatement;

            if (result == null)
            {
                result = new SqlSelectStatement();
                WrapNonQueryExtent(result, sqlFragment, inputExpression.ExpressionKind);
            }

            if (result.FromExtents.Count == 0)
            {
                // input was an extent
                fromSymbol = new Symbol(inputVarName, inputVarType);
            }
            else if (result.FromExtents.Count == 1)
            {
                // input was Filter/GroupBy/Project/OrderBy
                // we are likely to reuse this statement.
                fromSymbol = result.FromExtents[0];
            }
            else
            {
                // input was a join.
                // we are reusing the select statement produced by a Join node
                // we need to remove the original extents, and replace them with a
                // new extent with just the Join symbol.
                var joinSymbol = new JoinSymbol(inputVarName, inputVarType, result.FromExtents);
                joinSymbol.FlattenedExtentList = result.AllJoinExtents;

                fromSymbol = joinSymbol;
                result.FromExtents.Clear();
                result.FromExtents.Add(fromSymbol);
            }

            return result;
        }

        // <summary>
        // <see cref="Visit(DbIsEmptyExpression)" />
        // </summary>
        // <param name="negate"> Was the parent a DbNotExpression? </param>
        private SqlBuilder VisitIsEmptyExpression(DbIsEmptyExpression e, bool negate)
        {
            var result = new SqlBuilder();
            if (!negate)
            {
                result.Append(" NOT");
            }
            result.Append(" EXISTS (");
            result.Append(VisitExpressionEnsureSqlStatement(e.Argument));
            result.AppendLine();
            result.Append(")");

            return result;
        }

        // <summary>
        // Translate a NewInstance(Element(X)) expression into
        // "select top(1) * from X"
        // </summary>
        private ISqlFragment VisitCollectionConstructor(DbNewInstanceExpression e)
        {
            Debug.Assert(e.Arguments.Count <= 1);

            if (e.Arguments.Count == 1
                && e.Arguments[0].ExpressionKind == DbExpressionKind.Element)
            {
                var elementExpr = e.Arguments[0] as DbElementExpression;
                var result = VisitExpressionEnsureSqlStatement(elementExpr.Argument);

                if (!IsCompatible(result, DbExpressionKind.Element))
                {
                    Symbol fromSymbol;
                    var inputType = elementExpr.Argument.ResultType.GetElementTypeUsage();

                    result = CreateNewSelectStatement(result, "element", inputType, out fromSymbol);
                    AddFromSymbol(result, "element", fromSymbol, false);
                }
                result.Select.Top = new TopClause(1, false);
                return result;
            }

            // Otherwise simply build this out as a union-all ladder
            var collectionType = (CollectionType)e.ResultType.EdmType;
            Debug.Assert(collectionType != null);
            var isScalarElement = BuiltInTypeKind.PrimitiveType == collectionType.TypeUsage.EdmType.BuiltInTypeKind;

            var resultSql = new SqlBuilder();
            var separator = "";

            // handle empty table
            if (e.Arguments.Count == 0)
            {
                Debug.Assert(isScalarElement);
                resultSql.Append(" SELECT CAST(null as ");
                resultSql.Append(GetSqlPrimitiveType(collectionType.TypeUsage));
                resultSql.Append(") AS X FROM (SELECT 1) AS Y WHERE 1=0");
            }

            foreach (var arg in e.Arguments)
            {
                resultSql.Append(separator);
                resultSql.Append(" SELECT ");
                resultSql.Append(arg.Accept(this));
                // For scalar elements, no alias is appended yet. Add this.
                if (isScalarElement)
                {
                    resultSql.Append(" AS X ");
                }
                separator = " UNION ALL ";
            }

            return resultSql;
        }

        // <summary>
        // <see cref="Visit(DbIsNullExpression)" />
        // </summary>
        // <param name="negate"> Was the parent a DbNotExpression? </param>
        private SqlBuilder VisitIsNullExpression(DbIsNullExpression e, bool negate)
        {
            var result = new SqlBuilder();
            if (e.Argument.ExpressionKind
                == DbExpressionKind.ParameterReference)
            {
                _ignoreForceNonUnicodeFlag = true;
            }
            result.Append(e.Argument.Accept(this));
            // reset flag, it is not possible to reach this function with this flag set to true.
            _ignoreForceNonUnicodeFlag = false;
            if (!negate)
            {
                result.Append(" IS NULL");
            }
            else
            {
                result.Append(" IS NOT NULL");
            }

            return result;
        }

        // <summary>
        // This handles the processing of join expressions.
        // The extents on a left spine are flattened, while joins
        // not on the left spine give rise to new nested sub queries.
        // Joins work differently from the rest of the visiting, in that
        // the parent (i.e. the join node) creates the SqlSelectStatement
        // for the children to use.
        // The "parameter" IsInJoinContext indicates whether a child extent should
        // add its stuff to the existing SqlSelectStatement, or create a new SqlSelectStatement
        // By passing true, we ask the children to add themselves to the parent join,
        // by passing false, we ask the children to create new Select statements for
        // themselves.
        // This method is called from <see cref="Visit(DbApplyExpression)" /> and
        // <see cref="Visit(DbJoinExpression)" />.
        // </summary>
        // <returns>
        // A <see cref="SqlSelectStatement" />
        // </returns>
        private ISqlFragment VisitJoinExpression(
            IList<DbExpressionBinding> inputs, DbExpressionKind joinKind,
            string joinString, DbExpression joinCondition)
        {
            SqlSelectStatement result;
            // If the parent is not a join( or says that it is not),
            // we should create a new SqlSelectStatement.
            // otherwise, we add our child extents to the parent's FROM clause.
            if (!IsParentAJoin)
            {
                result = new SqlSelectStatement();
                result.AllJoinExtents = new List<Symbol>();
                selectStatementStack.Push(result);
            }
            else
            {
                result = CurrentSelectStatement;
            }

            // Process each of the inputs, and then the joinCondition if it exists.
            // It would be nice if we could call VisitInputExpression - that would
            // avoid some code duplication
            // but the Join postprocessing is messy and prevents this reuse.
            symbolTable.EnterScope();

            var separator = "";
            var isLeftMostInput = true;
            var inputCount = inputs.Count;
            for (var idx = 0; idx < inputCount; idx++)
            {
                var input = inputs[idx];

                if (separator.Length != 0)
                {
                    result.From.AppendLine();
                }
                result.From.Append(separator + " ");
                // Change this if other conditions are required
                // to force the child to produce a nested SqlStatement.
                var needsJoinContext = (input.Expression.ExpressionKind == DbExpressionKind.Scan)
                                       || (isLeftMostInput &&
                                           (IsJoinExpression(input.Expression)
                                            || IsApplyExpression(input.Expression)))
                    ;

                isParentAJoinStack.Push(needsJoinContext ? true : false);
                // if the child reuses our select statement, it will append the from
                // symbols to our FromExtents list.  So, we need to remember the
                // start of the child's entries.
                var fromSymbolStart = result.FromExtents.Count;

                var fromExtentFragment = input.Expression.Accept(this);

                isParentAJoinStack.Pop();

                ProcessJoinInputResult(fromExtentFragment, result, input, fromSymbolStart);
                separator = joinString;

                isLeftMostInput = false;
            }

            // Visit the on clause/join condition.
            switch (joinKind)
            {
                case DbExpressionKind.FullOuterJoin:
                case DbExpressionKind.InnerJoin:
                case DbExpressionKind.LeftOuterJoin:
                    result.From.Append(" ON ");
                    isParentAJoinStack.Push(false);
                    result.From.Append(joinCondition.Accept(this));
                    isParentAJoinStack.Pop();
                    break;
            }

            symbolTable.ExitScope();

            if (!IsParentAJoin)
            {
                selectStatementStack.Pop();
            }

            return result;
        }

        // <summary>
        // This is called from <see cref="VisitJoinExpression" />.
        // This is responsible for maintaining the symbol table after visiting
        // a child of a join expression.
        // The child's sql statement may need to be completed.
        // The child's result could be one of
        // <list type="number">
        //     <item>The same as the parent's - this is treated specially.</item>
        //     <item>A sql select statement, which may need to be completed</item>
        //     <item>An extent - just copy it to the from clause</item>
        //     <item>
        //         Anything else (from a collection-valued expression) -
        //         unnest and copy it.
        //     </item>
        // </list>
        // If the input was a Join, we need to create a new join symbol,
        // otherwise, we create a normal symbol.
        // We then call AddFromSymbol to add the AS clause, and update the symbol table.
        // If the child's result was the same as the parent's, we have to clean up
        // the list of symbols in the FromExtents list, since this contains symbols from
        // the children of both the parent and the child.
        // The happens when the child visited is a Join, and is the leftmost child of
        // the parent.
        // </summary>
        private void ProcessJoinInputResult(
            ISqlFragment fromExtentFragment, SqlSelectStatement result,
            DbExpressionBinding input, int fromSymbolStart)
        {
            Symbol fromSymbol = null;

            if (result != fromExtentFragment)
            {
                // The child has its own select statement, and is not reusing
                // our select statement.
                // This should look a lot like VisitInputExpression().
                var sqlSelectStatement = fromExtentFragment as SqlSelectStatement;
                if (sqlSelectStatement != null)
                {
                    if (sqlSelectStatement.Select.IsEmpty)
                    {
                        var columns = AddDefaultColumns(sqlSelectStatement);

                        if (IsJoinExpression(input.Expression)
                            || IsApplyExpression(input.Expression))
                        {
                            var extents = sqlSelectStatement.FromExtents;
                            var newJoinSymbol = new JoinSymbol(input.VariableName, input.VariableType, extents);
                            newJoinSymbol.IsNestedJoin = true;
                            newJoinSymbol.ColumnList = columns;

                            fromSymbol = newJoinSymbol;
                        }
                        else
                        {
                            // this is a copy of the code in CreateNewSelectStatement.

                            // if the oldStatement has a join as its input, ...
                            // clone the join symbol, so that we "reuse" the
                            // join symbol.  Normally, we create a new symbol - see the next block
                            // of code.
                            var oldJoinSymbol = sqlSelectStatement.FromExtents[0] as JoinSymbol;
                            if (oldJoinSymbol != null)
                            {
                                // Note: sqlSelectStatement.FromExtents will not do, since it might
                                // just be an alias of joinSymbol, and we want an actual JoinSymbol.
                                var newJoinSymbol = new JoinSymbol(input.VariableName, input.VariableType, oldJoinSymbol.ExtentList);
                                // This indicates that the sqlSelectStatement is a blocking scope
                                // i.e. it hides/renames extent columns
                                newJoinSymbol.IsNestedJoin = true;
                                newJoinSymbol.ColumnList = columns;
                                newJoinSymbol.FlattenedExtentList = oldJoinSymbol.FlattenedExtentList;

                                fromSymbol = newJoinSymbol;
                            }
                            else
                            {
                                fromSymbol = new Symbol(
                                    input.VariableName, input.VariableType, sqlSelectStatement.OutputColumns,
                                    sqlSelectStatement.OutputColumnsRenamed);
                            }
                        }
                    }
                    else
                    {
                        fromSymbol = new Symbol(
                            input.VariableName, input.VariableType, sqlSelectStatement.OutputColumns,
                            sqlSelectStatement.OutputColumnsRenamed);
                    }
                    result.From.Append(" (");
                    result.From.Append(sqlSelectStatement);
                    result.From.Append(" )");
                }
                else if (input.Expression is DbScanExpression)
                {
                    result.From.Append(fromExtentFragment);
                }
                else // bracket it
                {
                    WrapNonQueryExtent(result, fromExtentFragment, input.Expression.ExpressionKind);
                }

                if (fromSymbol == null) // i.e. not a join symbol
                {
                    fromSymbol = new Symbol(input.VariableName, input.VariableType);
                }

                AddFromSymbol(result, input.VariableName, fromSymbol);
                result.AllJoinExtents.Add(fromSymbol);
            }
            else // result == fromExtentFragment.  The child extents have been merged into the parent's.
            {
                // we are adding extents to the current sql statement via flattening.
                // We are replacing the child's extents with a single Join symbol.
                // The child's extents are all those following the index fromSymbolStart.
                //
                var extents = new List<Symbol>();

                // We cannot call extents.AddRange, since the is no simple way to
                // get the range of symbols fromSymbolStart..result.FromExtents.Count
                // from result.FromExtents.
                // We copy these symbols to create the JoinSymbol later.
                for (var i = fromSymbolStart; i < result.FromExtents.Count; ++i)
                {
                    extents.Add(result.FromExtents[i]);
                }
                result.FromExtents.RemoveRange(fromSymbolStart, result.FromExtents.Count - fromSymbolStart);
                fromSymbol = new JoinSymbol(input.VariableName, input.VariableType, extents);
                result.FromExtents.Add(fromSymbol);
                // this Join Symbol does not have its own select statement, so we
                // do not set IsNestedJoin

                // We do not call AddFromSymbol(), since we do not want to add
                // "AS alias" to the FROM clause- it has been done when the extent was added earlier.
                symbolTable.Add(input.VariableName, fromSymbol);
            }
        }

        // <summary>
        // We assume that this is only called as a child of a Project.
        // This replaces <see cref="Visit(DbNewInstanceExpression)" />, since
        // we do not allow DbNewInstanceExpression as a child of any node other than
        // DbProjectExpression.
        // We write out the translation of each of the columns in the record.
        // </summary>
        // <returns>
        // A <see cref="SqlBuilder" />
        // </returns>
        private ISqlFragment VisitNewInstanceExpression(
            DbNewInstanceExpression e, bool aliasesNeedRenaming, out Dictionary<string, Symbol> newColumns)
        {
            var result = new SqlBuilder();
            var rowType = e.ResultType.EdmType as RowType;

            if (null != rowType)
            {
                newColumns = new Dictionary<string, Symbol>(e.Arguments.Count);

                var members = rowType.Properties;
                var separator = "";
                for (var i = 0; i < e.Arguments.Count; ++i)
                {
                    var argument = e.Arguments[i];
                    if (BuiltInTypeKind.RowType
                        == argument.ResultType.EdmType.BuiltInTypeKind)
                    {
                        // We do not support nested records or other complex objects.
                        throw new NotSupportedException();
                    }

                    var member = members[i];
                    result.Append(separator);
                    result.AppendLine();
                    result.Append(argument.Accept(this));
                    result.Append(" AS ");
                    if (aliasesNeedRenaming)
                    {
                        var column = new Symbol(member.Name, member.TypeUsage);
                        column.NeedsRenaming = true;
                        column.NewName = String.Concat("Internal_", member.Name);
                        result.Append(column);
                        newColumns.Add(member.Name, column);
                    }
                    else
                    {
                        result.Append(QuoteIdentifier(member.Name));
                    }
                    separator = ", ";
                }
            }
            else
            {
                //
                // CONSIDER revisiting other possible expressions such as NominalTypes. for the time being
                // types other then RowType (such as UDTs for instance) are not supported.
                //
                throw new NotSupportedException();
            }

            return result;
        }

        // <summary>
        // Handler for set operations
        // It generates left separator right.
        // Only for SQL 8.0 it may need to create a new select statement
        // above the set operation if the left child's output columns got renamed
        // </summary>
        private ISqlFragment VisitSetOpExpression(DbBinaryExpression setOpExpression, string separator)
        {
            var leafSelectStatements = new List<SqlSelectStatement>();
            VisitAndGatherSetOpLeafExpressions(setOpExpression.ExpressionKind, setOpExpression.Left, leafSelectStatements);
            VisitAndGatherSetOpLeafExpressions(setOpExpression.ExpressionKind, setOpExpression.Right, leafSelectStatements);

            var setStatement = new SqlBuilder();

            for (var i = 0; i < leafSelectStatements.Count; ++i)
            {
                if (i > 0)
                {
                    setStatement.AppendLine();
                    setStatement.Append(separator); // e.g. UNION ALL
                    setStatement.AppendLine();
                }
                setStatement.Append(leafSelectStatements[i]);  
            }

            //This is the common scenario
            if (!leafSelectStatements[0].OutputColumnsRenamed)
            {
                return setStatement;
            }
            else
            {
                // This is case only for SQL 8.0 when the left child has order by in it
                // If the output columns of the left child got renamed, 
                // then the output of the union all is renamed
                // All this currently only happens for UNION ALL, because INTERSECT and
                // EXCEPT get translated for SQL 8.0 before SqlGen.
                var selectStatement = new SqlSelectStatement();
                selectStatement.From.Append("( ");
                selectStatement.From.Append(setStatement);
                selectStatement.From.AppendLine();
                selectStatement.From.Append(") ");

                var fromSymbol = new Symbol("X", setOpExpression.Left.ResultType.GetElementTypeUsage(), leafSelectStatements[0].OutputColumns, true);
                AddFromSymbol(selectStatement, null, fromSymbol, false);

                return selectStatement;
            }
        }

        // <summary>
        // Visits the given expression, expanding nodes of type kind and collecting all visited leaf nodes in leafSelectStatements.
        // The purpose of this is to flatten UNION ALL and INTERSECT statements to avoid deep nesting.
        // </summary>
        // <param name="kind">the kind of expression matching the tree we're visiting</param>
        // <param name="expression">the expression to visit</param>
        // <param name="leafSelectStatements">accumulator for the collected leaf select statements</param>
        private void VisitAndGatherSetOpLeafExpressions(DbExpressionKind kind, DbExpression expression, List<SqlSelectStatement> leafSelectStatements)
        {
            // only allow deep flattening of set op trees when
            // (1) we are newer than Sql 8.0 (since it needs special handling for set ops anyway... see VisitSetOpExpression)
            if (this.SqlVersion > SqlVersion.Sql8
                // (2) we are UNION ALL or INTERSECT (EXCEPT is not safe to flatten since it is order-dependent)
                && (kind == DbExpressionKind.UnionAll || kind == DbExpressionKind.Intersect)
                // (3) the given expression is another instance of the given kind
                && expression.ExpressionKind == kind)
            {
                var binary = (DbBinaryExpression)expression;
                VisitAndGatherSetOpLeafExpressions(kind, binary.Left, leafSelectStatements);
                VisitAndGatherSetOpLeafExpressions(kind, binary.Right, leafSelectStatements);
            }
            else
            {
                leafSelectStatements.Add(VisitExpressionEnsureSqlStatement(expression, true, true));
            }
        }

        // <summary>
        // <see cref="AddDefaultColumns" />
        // Add the column names from the referenced extent/join to the
        // select statement.
        // If the symbol is a JoinSymbol, we recursively visit all the extents,
        // halting at real extents and JoinSymbols that have an associated SqlSelectStatement.
        // The column names for a real extent can be derived from its type.
        // The column names for a Join Select statement can be got from the
        // list of columns that was created when the Join's select statement
        // was created.
        // We do the following for each column.
        // <list type="number">
        //     <item>Add the SQL string for each column to the SELECT clause</item>
        //     <item>
        //         Add the column to the list of columns - so that it can
        //         become part of the "type" of a JoinSymbol
        //     </item>
        //     <item>
        //         Check if the column name collides with a previous column added
        //         to the same select statement.  Flag both the columns for renaming if true.
        //     </item>
        //     <item>Add the column to a name lookup dictionary for collision detection.</item>
        // </list>
        // </summary>
        // <param name="selectStatement"> The select statement that started off as SELECT * </param>
        // <param name="symbol"> The symbol containing the type information for the columns to be added. </param>
        // <param name="columnList">
        // Columns that have been added to the Select statement. This is created in
        // <see
        //     cref="AddDefaultColumns" />
        // .
        // </param>
        // <param name="columnDictionary"> A dictionary of the columns above. </param>
        private void AddColumns(
            SqlSelectStatement selectStatement, Symbol symbol,
            List<Symbol> columnList, Dictionary<string, Symbol> columnDictionary)
        {
            var joinSymbol = symbol as JoinSymbol;
            if (joinSymbol != null)
            {
                if (!joinSymbol.IsNestedJoin)
                {
                    // Recurse if the join symbol is a collection of flattened extents
                    foreach (var sym in joinSymbol.ExtentList)
                    {
                        // if sym is ScalarType means we are at base case in the
                        // recursion and there are not columns to add, just skip
                        if ((sym.Type == null)
                            || BuiltInTypeKind.PrimitiveType == sym.Type.EdmType.BuiltInTypeKind)
                        {
                            continue;
                        }

                        AddColumns(selectStatement, sym, columnList, columnDictionary);
                    }
                }
                else
                {
                    foreach (var joinColumn in joinSymbol.ColumnList)
                    {
                        // we write tableName.columnName
                        // rather than tableName.columnName as alias
                        // since the column name is unique (by the way we generate new column names)
                        //
                        // We use the symbols for both the table and the column,
                        // since they are subject to renaming.

                        //This is called from AddDefaultColumns. To avoid adding columns that may not be used later,
                        // we add an optional column, that will only be added if needed.
                        var optionalColumn = CreateOptionalColumn(null, joinColumn);

                        optionalColumn.Append(symbol);
                        optionalColumn.Append(".");
                        optionalColumn.Append(joinColumn);

                        selectStatement.Select.AddOptionalColumn(optionalColumn);

                        // check for name collisions.  If there is,
                        // flag both the colliding symbols.
                        if (columnDictionary.ContainsKey(joinColumn.Name))
                        {
                            columnDictionary[joinColumn.Name].NeedsRenaming = true; // the original symbol
                            joinColumn.NeedsRenaming = true; // the current symbol.
                        }
                        else
                        {
                            columnDictionary[joinColumn.Name] = joinColumn;
                        }

                        columnList.Add(joinColumn);
                    }
                }
            }
            else
            {
                // This is a non-join extent/select statement, and the CQT type has
                // the relevant column information.

                // The type could be a record type(e.g. Project(...),
                // or an entity type ( e.g. EntityExpression(...)
                // so, we check whether it is a structuralType.

                // Consider an expression of the form J(a, b=P(E))
                // The inner P(E) would have been translated to a SQL statement
                // We should not use the raw names from the type, but the equivalent
                // symbols (they are present in symbol.Columns) if they exist.
                //
                // We add the new columns to the symbol's columns if they do
                // not already exist.
                //
                // If the symbol represents a SqlStatement with renamed output columns,
                // we should use these instead of the rawnames and we should also mark
                // this selectStatement as one with renamed columns

                if (symbol.OutputColumnsRenamed)
                {
                    selectStatement.OutputColumnsRenamed = true;
                }

                if (selectStatement.OutputColumns == null)
                {
                    selectStatement.OutputColumns = new Dictionary<string, Symbol>();
                }

                if ((symbol.Type == null)
                    || BuiltInTypeKind.PrimitiveType == symbol.Type.EdmType.BuiltInTypeKind)
                {
                    AddColumn(selectStatement, symbol, columnList, columnDictionary, "X");
                }
                else
                {
                    foreach (var property in symbol.Type.GetProperties())
                    {
                        AddColumn(selectStatement, symbol, columnList, columnDictionary, property.Name);
                    }
                }
            }
        }

        // <summary>
        // Creates an optional column and registers the corresponding symbol with
        // the optionalColumnUsageManager it has not already been registered.
        // </summary>
        private OptionalColumn CreateOptionalColumn(Symbol inputColumnSymbol, Symbol column)
        {
            if (!optionalColumnUsageManager.ContainsKey(column))
            {
                optionalColumnUsageManager.Add(inputColumnSymbol, column);
            }
            return new OptionalColumn(optionalColumnUsageManager, column);
        }

        // <summary>
        // Helper method for AddColumns. Adds a column with the given column name
        // to the Select list of the given select statement.
        // </summary>
        // <param name="selectStatement"> The select statement to whose SELECT part the column should be added </param>
        // <param name="symbol"> The symbol from which the column to be added originated </param>
        // <param name="columnList">
        // Columns that have been added to the Select statement. This is created in
        // <see
        //     cref="AddDefaultColumns" />
        // .
        // </param>
        // <param name="columnDictionary"> A dictionary of the columns above. </param>
        // <param name="columnName"> The name of the column to be added. </param>
        private void AddColumn(
            SqlSelectStatement selectStatement, Symbol symbol,
            List<Symbol> columnList, Dictionary<string, Symbol> columnDictionary, string columnName)
        {
            // Since all renaming happens in the second phase
            // we lose nothing by setting the next column name index to 0
            // many times.
            allColumnNames[columnName] = 0;

            Symbol inputSymbol = null;
            symbol.OutputColumns.TryGetValue(columnName, out inputSymbol);

            // Create a new symbol/reuse existing symbol for the column
            Symbol columnSymbol;
            if (!symbol.Columns.TryGetValue(columnName, out columnSymbol))
            {
                // we do not care about the types of columns, so we pass null
                // when construction the symbol.
                columnSymbol = ((inputSymbol != null) && symbol.OutputColumnsRenamed) ? inputSymbol : new Symbol(columnName, null);
                symbol.Columns.Add(columnName, columnSymbol);
            }

            var optionalColumn = CreateOptionalColumn(inputSymbol, columnSymbol);

            optionalColumn.Append(symbol);
            optionalColumn.Append(".");

            if (symbol.OutputColumnsRenamed)
            {
                optionalColumn.Append(inputSymbol);
            }
            else
            {
                optionalColumn.Append(QuoteIdentifier(columnName));
            }

            optionalColumn.Append(" AS ");
            optionalColumn.Append(columnSymbol);

            selectStatement.Select.AddOptionalColumn(optionalColumn);

            //If the columnName is already in the output columns, it means it is being tracked
            // via the join symbol mechanism
            if (!selectStatement.OutputColumns.ContainsKey(columnName))
            {
                selectStatement.OutputColumns.Add(columnName, columnSymbol);
            }

            // Check for column name collisions.
            if (columnDictionary.ContainsKey(columnName))
            {
                columnDictionary[columnName].NeedsRenaming = true;
                columnSymbol.NeedsRenaming = true;
            }
            else
            {
                columnDictionary[columnName] = symbol.Columns[columnName];
            }

            columnList.Add(columnSymbol);
        }

        // <summary>
        // Expands Select * to "select the_list_of_columns"
        // If the columns are taken from an extent, they are written as
        // {original_column_name AS Symbol(original_column)} to allow renaming.
        // If the columns are taken from a Join, they are written as just
        // {original_column_name}, since there cannot be a name collision.
        // We concatenate the columns from each of the inputs to the select statement.
        // Since the inputs may be joins that are flattened, we need to recurse.
        // The inputs are inferred from the symbols in FromExtents.
        // </summary>
        private List<Symbol> AddDefaultColumns(SqlSelectStatement selectStatement)
        {
            // This is the list of columns added in this select statement
            // This forms the "type" of the Select statement, if it has to
            // be expanded in another SELECT *
            var columnList = new List<Symbol>();

            // A lookup for the previous set of columns to aid column name
            // collision detection.
            var columnDictionary = new Dictionary<string, Symbol>(StringComparer.OrdinalIgnoreCase);

            foreach (var symbol in selectStatement.FromExtents)
            {
                AddColumns(selectStatement, symbol, columnList, columnDictionary);
            }

            return columnList;
        }

        // <summary>
        // <see cref="AddFromSymbol(SqlSelectStatement, string, Symbol, bool)" />
        // </summary>
        private void AddFromSymbol(SqlSelectStatement selectStatement, string inputVarName, Symbol fromSymbol)
        {
            AddFromSymbol(selectStatement, inputVarName, fromSymbol, true);
        }

        // <summary>
        // This method is called after the input to a relational node is visited.
        // <see cref="Visit(DbProjectExpression)" /> and <see cref="ProcessJoinInputResult" />
        // There are 2 scenarios
        // <list type="number">
        //     <item>
        //         The fromSymbol is new i.e. the select statement has just been
        //         created, or a join extent has been added.
        //     </item>
        //     <item>The fromSymbol is old i.e. we are reusing a select statement.</item>
        // </list>
        // If we are not reusing the select statement, we have to complete the
        // FROM clause with the alias
        // <code>-- if the input was an extent
        //     FROM = [SchemaName].[TableName]
        //     -- if the input was a Project
        //     FROM = (SELECT ... FROM ... WHERE ...)</code>
        // These become
        // <code>-- if the input was an extent
        //     FROM = [SchemaName].[TableName] AS alias
        //     -- if the input was a Project
        //     FROM = (SELECT ... FROM ... WHERE ...) AS alias</code>
        // and look like valid FROM clauses.
        // Finally, we have to add the alias to the global list of aliases used,
        // and also to the current symbol table.
        // </summary>
        // <param name="inputVarName"> The alias to be used. </param>
        private void AddFromSymbol(SqlSelectStatement selectStatement, string inputVarName, Symbol fromSymbol, bool addToSymbolTable)
        {
            // the first check is true if this is a new statement
            // the second check is true if we are in a join - we do not
            // check if we are in a join context.
            // We do not want to add "AS alias" if it has been done already
            // e.g. when we are reusing the Sql statement.
            if (selectStatement.FromExtents.Count == 0
                || fromSymbol != selectStatement.FromExtents[0])
            {
                selectStatement.FromExtents.Add(fromSymbol);
                selectStatement.From.Append(" AS ");
                selectStatement.From.Append(fromSymbol);

                // We have this inside the if statement, since
                // we only want to add extents that are actually used.
                allExtentNames[fromSymbol.Name] = 0;
            }

            if (addToSymbolTable)
            {
                symbolTable.Add(inputVarName, fromSymbol);
            }
        }

        // <summary>
        // Translates a list of SortClauses.
        // Used in the translation of OrderBy
        // </summary>
        // <param name="orderByClause"> The SqlBuilder to which the sort keys should be appended </param>
        private void AddSortKeys(SqlBuilder orderByClause, IList<DbSortClause> sortKeys)
        {
            var separator = "";
            foreach (var sortClause in sortKeys)
            {
                orderByClause.Append(separator);
                orderByClause.Append(sortClause.Expression.Accept(this));
                // Bug 431021: COLLATE clause must precede ASC/DESC
                Debug.Assert(sortClause.Collation != null);
                if (!String.IsNullOrEmpty(sortClause.Collation))
                {
                    orderByClause.Append(" COLLATE ");
                    orderByClause.Append(sortClause.Collation);
                }

                orderByClause.Append(sortClause.Ascending ? " ASC" : " DESC");

                separator = ", ";
            }
        }

        // <summary>
        // <see cref="CreateNewSelectStatement(SqlSelectStatement, string, TypeUsage, bool, out Symbol)" />
        // </summary>
        private SqlSelectStatement CreateNewSelectStatement(
            SqlSelectStatement oldStatement,
            string inputVarName, TypeUsage inputVarType, out Symbol fromSymbol)
        {
            return CreateNewSelectStatement(oldStatement, inputVarName, inputVarType, true, out fromSymbol);
        }

        // <summary>
        // This is called after a relational node's input has been visited, and the
        // input's sql statement cannot be reused.  <see cref="Visit(DbProjectExpression)" />
        // When the input's sql statement cannot be reused, we create a new sql
        // statement, with the old one as the from clause of the new statement.
        // The old statement must be completed i.e. if it has an empty select list,
        // the list of columns must be projected out.
        // If the old statement being completed has a join symbol as its from extent,
        // the new statement must have a clone of the join symbol as its extent.
        // We cannot reuse the old symbol, but the new select statement must behave
        // as though it is working over the "join" record.
        // </summary>
        // <returns> A new select statement, with the old one as the from clause. </returns>
        private SqlSelectStatement CreateNewSelectStatement(
            SqlSelectStatement oldStatement,
            string inputVarName, TypeUsage inputVarType, bool finalizeOldStatement, out Symbol fromSymbol)
        {
            fromSymbol = null;

            // Finalize the old statement
            if (finalizeOldStatement && oldStatement.Select.IsEmpty)
            {
                var columns = AddDefaultColumns(oldStatement);

                // This could not have been called from a join node.
                Debug.Assert(oldStatement.FromExtents.Count == 1);

                // if the oldStatement has a join as its input, ...
                // clone the join symbol, so that we "reuse" the
                // join symbol.  Normally, we create a new symbol - see the next block
                // of code.
                var oldJoinSymbol = oldStatement.FromExtents[0] as JoinSymbol;
                if (oldJoinSymbol != null)
                {
                    // Note: oldStatement.FromExtents will not do, since it might
                    // just be an alias of joinSymbol, and we want an actual JoinSymbol.
                    var newJoinSymbol = new JoinSymbol(inputVarName, inputVarType, oldJoinSymbol.ExtentList);
                    // This indicates that the oldStatement is a blocking scope
                    // i.e. it hides/renames extent columns
                    newJoinSymbol.IsNestedJoin = true;
                    newJoinSymbol.ColumnList = columns;
                    newJoinSymbol.FlattenedExtentList = oldJoinSymbol.FlattenedExtentList;

                    fromSymbol = newJoinSymbol;
                }
            }

            if (fromSymbol == null)
            {
                fromSymbol = new Symbol(inputVarName, inputVarType, oldStatement.OutputColumns, oldStatement.OutputColumnsRenamed);
            }

            // Observe that the following looks like the body of Visit(ExtentExpression).
            var selectStatement = new SqlSelectStatement();
            selectStatement.From.Append("( ");
            selectStatement.From.Append(oldStatement);
            selectStatement.From.AppendLine();
            selectStatement.From.Append(") ");

            return selectStatement;
        }

        // <summary>
        // Before we embed a string literal in a SQL string, we should
        // convert all ' to '', and enclose the whole string in single quotes.
        // </summary>
        // <returns> The escaped sql string. </returns>
        private static string EscapeSingleQuote(string s, bool isUnicode)
        {
            return (isUnicode ? "N'" : "'") + s.Replace("'", "''") + "'";
        }

        // <summary>
        // Returns the sql primitive/native type name.
        // It will include size, precision or scale depending on type information present in the
        // type facets
        // </summary>
        private string GetSqlPrimitiveType(TypeUsage type)
        {
            Debug.Assert(type.EdmType.GetMetadataPropertyValue<DataSpace>("DataSpace") == DataSpace.CSpace);

            var storeTypeUsage = _storeItemCollection.ProviderManifest.GetStoreType(type);
            return GenerateSqlForStoreType(_sqlVersion, storeTypeUsage);
        }

        internal static string GenerateSqlForStoreType(SqlVersion sqlVersion, TypeUsage storeTypeUsage)
        {
            Debug.Assert(BuiltInTypeKind.PrimitiveType == storeTypeUsage.EdmType.BuiltInTypeKind, "Type must be primitive type");

            var typeName = storeTypeUsage.EdmType.Name;
            var hasFacet = false;
            var maxLength = 0;
            byte decimalPrecision = 0;
            byte decimalScale = 0;

            var primitiveTypeKind = ((PrimitiveType)storeTypeUsage.EdmType).PrimitiveTypeKind;

            switch (primitiveTypeKind)
            {
                case PrimitiveTypeKind.Binary:
                    if (!storeTypeUsage.MustFacetBeConstant(DbProviderManifest.MaxLengthFacetName))
                    {
                        hasFacet = storeTypeUsage.TryGetMaxLength(out maxLength);
                        Debug.Assert(hasFacet, "Binary type did not have MaxLength facet");
                        typeName = typeName + "(" + maxLength.ToString(CultureInfo.InvariantCulture) + ")";
                    }
                    break;

                case PrimitiveTypeKind.String:
                    if (!storeTypeUsage.MustFacetBeConstant(DbProviderManifest.MaxLengthFacetName))
                    {
                        hasFacet = storeTypeUsage.TryGetMaxLength(out maxLength);
                        Debug.Assert(hasFacet, "String type did not have MaxLength facet");
                        typeName = typeName + "(" + maxLength.ToString(CultureInfo.InvariantCulture) + ")";
                    }
                    break;

                case PrimitiveTypeKind.DateTime:
                    typeName = SqlVersionUtils.IsPreKatmai(sqlVersion) ? "datetime" : "datetime2";
                    break;
                case PrimitiveTypeKind.Time:
                    AssertKatmaiOrNewer(sqlVersion, primitiveTypeKind);
                    typeName = "time";
                    break;
                case PrimitiveTypeKind.DateTimeOffset:
                    AssertKatmaiOrNewer(sqlVersion, primitiveTypeKind);
                    typeName = "datetimeoffset";
                    break;

                case PrimitiveTypeKind.Decimal:
                    if (!storeTypeUsage.MustFacetBeConstant(DbProviderManifest.PrecisionFacetName))
                    {
                        hasFacet = storeTypeUsage.TryGetPrecision(out decimalPrecision);
                        Debug.Assert(hasFacet, "decimal must have precision facet");
                        Debug.Assert(decimalPrecision > 0, "decimal precision must be greater than zero");
                        hasFacet = storeTypeUsage.TryGetScale(out decimalScale);
                        Debug.Assert(hasFacet, "decimal must have scale facet");
                        Debug.Assert(decimalPrecision >= decimalScale, "decimalPrecision must be greater or equal to decimalScale");
                        typeName = typeName + "(" + decimalPrecision + "," + decimalScale + ")";
                    }
                    break;

                default:
                    break;
            }

            return typeName;
        }

        // <summary>
        // Handles the expression represending DbLimitExpression.Limit and DbSkipExpression.Count.
        // If it is a constant expression, it simply does to string thus avoiding casting it to the specific value
        // (which would be done if <see cref="Visit(DbConstantExpression)" /> is called)
        // </summary>
        private ISqlFragment HandleCountExpression(DbExpression e)
        {
            ISqlFragment result;

            if (e.ExpressionKind
                == DbExpressionKind.Constant)
            {
                //For constant expression we should not cast the value, 
                // thus we don't go through the default DbConstantExpression handling
                var sqlBuilder = new SqlBuilder();
                sqlBuilder.Append(((DbConstantExpression)e).Value.ToString());
                result = sqlBuilder;
            }
            else
            {
                result = e.Accept(this);
            }

            return result;
        }

        // <summary>
        // This is used to determine if a particular expression is an Apply operation.
        // This is only the case when the DbExpressionKind is CrossApply or OuterApply.
        // </summary>
        private static bool IsApplyExpression(DbExpression e)
        {
            return (DbExpressionKind.CrossApply == e.ExpressionKind || DbExpressionKind.OuterApply == e.ExpressionKind);
        }

        // <summary>
        // This is used to determine if a particular expression is a Join operation.
        // This is true for DbCrossJoinExpression and DbJoinExpression, the
        // latter of which may have one of several different ExpressionKinds.
        // </summary>
        private static bool IsJoinExpression(DbExpression e)
        {
            return (DbExpressionKind.CrossJoin == e.ExpressionKind ||
                    DbExpressionKind.FullOuterJoin == e.ExpressionKind ||
                    DbExpressionKind.InnerJoin == e.ExpressionKind ||
                    DbExpressionKind.LeftOuterJoin == e.ExpressionKind);
        }

        // <summary>
        // This is used to determine if a calling expression needs to place
        // round brackets around the translation of the expression e.
        // Constants, parameters and properties do not require brackets,
        // everything else does.
        // </summary>
        // <returns> true, if the expression needs brackets </returns>
        private static bool IsComplexExpression(DbExpression e)
        {
            switch (e.ExpressionKind)
            {
                case DbExpressionKind.Constant:
                case DbExpressionKind.ParameterReference:
                case DbExpressionKind.Property:
                case DbExpressionKind.Cast:
                    return false;

                default:
                    return true;
            }
        }

        // <summary>
        // Determine if the owner expression can add its unique sql to the input's
        // SqlSelectStatement
        // </summary>
        // <param name="result"> The SqlSelectStatement of the input to the relational node. </param>
        // <param name="expressionKind"> The kind of the expression node(not the input's) </param>
        [SuppressMessage("Microsoft.Maintainability", "CA1502:AvoidExcessiveComplexity")]
        private static bool IsCompatible(SqlSelectStatement result, DbExpressionKind expressionKind)
        {
            switch (expressionKind)
            {
                case DbExpressionKind.Distinct:
                    return result.Select.Top == null
                           && result.Select.Skip == null
                        // #494803: The projection after distinct may not project all 
                        // columns used in the Order By
                        // Improvement: Consider getting rid of the Order By instead
                           && result.OrderBy.IsEmpty;

                case DbExpressionKind.Filter:
                    return result.Select.IsEmpty
                           && result.Where.IsEmpty
                           && result.GroupBy.IsEmpty
                           && result.Select.Top == null
                           && result.Select.Skip == null;

                case DbExpressionKind.GroupBy:
                    return result.Select.IsEmpty
                           && result.GroupBy.IsEmpty
                           && result.OrderBy.IsEmpty
                           && result.Select.Top == null
                           && result.Select.Skip == null
                           && !result.Select.IsDistinct;

                case DbExpressionKind.Limit:
                case DbExpressionKind.Element:
                    return result.Select.Top == null;

                case DbExpressionKind.Project:
                    // SQLBUDT #427998: Allow a Project to be compatible with an OrderBy
                    // Otherwise we won't be able to sort an input, and project out only
                    // a subset of the input columns
                    return result.Select.IsEmpty
                           && result.GroupBy.IsEmpty
                        // SQLBUDT #513640 - If distinct is specified, the projection may affect
                        // the cardinality of the results, thus a new statement must be started.
                           && !result.Select.IsDistinct;

                case DbExpressionKind.Skip:
                    return result.Select.IsEmpty
                           && result.Select.Skip == null
                           && result.GroupBy.IsEmpty
                           && result.OrderBy.IsEmpty
                           && !result.Select.IsDistinct;

                case DbExpressionKind.Sort:
                    return result.Select.IsEmpty
                           && result.GroupBy.IsEmpty
                           && result.OrderBy.IsEmpty
                        // SQLBUDT #513640 - A Project may be on the top of the Sort, and if so, it would need
                        // to be in the same statement as the Sort (see comment above for the Project case).
                        // A Distinct in the same statement would prevent that, and therefore if Distinct is present,
                        // we need to start a new statement. 
                           && !result.Select.IsDistinct;

                default:
                    Debug.Assert(false);
                    throw new InvalidOperationException(String.Empty);
            }
        }

        // <summary>
        // We use the normal box quotes for SQL server.  We do not deal with ANSI quotes
        // i.e. double quotes.
        // </summary>
        internal static string QuoteIdentifier(string name)
        {
            DebugCheck.NotEmpty(name);
            // We assume that the names are not quoted to begin with.
            return "[" + name.Replace("]", "]]") + "]";
        }

        // <summary>
        // Simply calls <see cref="VisitExpressionEnsureSqlStatement(DbExpression, bool, bool)" />
        // with addDefaultColumns set to true and markAllDefaultColumnsAsUsed set to false.
        // </summary>
        private SqlSelectStatement VisitExpressionEnsureSqlStatement(DbExpression e)
        {
            return VisitExpressionEnsureSqlStatement(e, true, false);
        }

        // <summary>
        // This is called from <see cref="GenerateSql(DbQueryCommandTree, out HashSet{string})" />
        // and nodes which require a select statement as an argument e.g. <see cref="Visit(DbIsEmptyExpression)" />,
        // <see cref="Visit(DbUnionAllExpression)" />.
        // SqlGenerator needs its child to have a proper alias if the child is
        // just an extent or a join.
        // The normal relational nodes result in complete valid SQL statements.
        // For the rest, we need to treat them as there was a dummy
        // <code>-- originally {expression}
        //                                 -- change that to
        //                                 SELECT *
        //                                 FROM {expression} as c</code>
        // DbLimitExpression needs to start the statement but not add the default columns
        // </summary>
        private SqlSelectStatement VisitExpressionEnsureSqlStatement(
            DbExpression e, bool addDefaultColumns, bool markAllDefaultColumnsAsUsed)
        {
            Debug.Assert(BuiltInTypeKind.CollectionType == e.ResultType.EdmType.BuiltInTypeKind);

            SqlSelectStatement result;
            switch (e.ExpressionKind)
            {
                case DbExpressionKind.Project:
                case DbExpressionKind.Filter:
                case DbExpressionKind.GroupBy:
                case DbExpressionKind.Sort:
                    result = e.Accept(this) as SqlSelectStatement;
                    break;

                default:
                    Symbol fromSymbol;
                    var inputVarName = "c"; // any name will do - this is my random choice.
                    symbolTable.EnterScope();

                    TypeUsage type = null;
                    switch (e.ExpressionKind)
                    {
                        case DbExpressionKind.Scan:
                        case DbExpressionKind.CrossJoin:
                        case DbExpressionKind.FullOuterJoin:
                        case DbExpressionKind.InnerJoin:
                        case DbExpressionKind.LeftOuterJoin:
                        case DbExpressionKind.CrossApply:
                        case DbExpressionKind.OuterApply:
                            // #490026: It used to be type = e.ResultType. 
                            type = e.ResultType.GetElementTypeUsage();
                            break;

                        default:
                            Debug.Assert(BuiltInTypeKind.CollectionType == e.ResultType.EdmType.BuiltInTypeKind);
                            type = ((CollectionType)e.ResultType.EdmType).TypeUsage;
                            break;
                    }

                    result = VisitInputExpression(e, inputVarName, type, out fromSymbol);
                    AddFromSymbol(result, inputVarName, fromSymbol);
                    symbolTable.ExitScope();
                    break;
            }

            if (addDefaultColumns && result.Select.IsEmpty)
            {
                var defaultColumns = AddDefaultColumns(result);
                if (markAllDefaultColumnsAsUsed)
                {
                    foreach (var symbol in defaultColumns)
                    {
                        optionalColumnUsageManager.MarkAsUsed(symbol);
                    }
                }
            }

            return result;
        }

        // <summary>
        // This method is called by <see cref="Visit(DbFilterExpression)" /> and
        // <see cref="Visit(DbQuantifierExpression)" />
        // </summary>
        // <param name="negatePredicate">
        // This is passed from <see cref="Visit(DbQuantifierExpression)" /> in the All(...) case.
        // </param>
        private SqlSelectStatement VisitFilterExpression(DbExpressionBinding input, DbExpression predicate, bool negatePredicate)
        {
            Symbol fromSymbol;
            var result = VisitInputExpression(
                input.Expression,
                input.VariableName, input.VariableType, out fromSymbol);

            // Filter is compatible with OrderBy
            // but not with Project, another Filter or GroupBy
            if (!IsCompatible(result, DbExpressionKind.Filter))
            {
                result = CreateNewSelectStatement(result, input.VariableName, input.VariableType, out fromSymbol);
            }

            selectStatementStack.Push(result);
            symbolTable.EnterScope();

            AddFromSymbol(result, input.VariableName, fromSymbol);

            if (negatePredicate)
            {
                result.Where.Append("NOT (");
            }
            result.Where.Append(predicate.Accept(this));
            if (negatePredicate)
            {
                result.Where.Append(")");
            }

            symbolTable.ExitScope();
            selectStatementStack.Pop();

            return result;
        }

        // <summary>
        // If the sql fragment for an input expression is not a SqlSelect statement
        // or other acceptable form (e.g. an extent as a SqlBuilder), we need
        // to wrap it in a form acceptable in a FROM clause.  These are
        // primarily the
        // <list type="bullet">
        //     <item>The set operation expressions - union all, intersect, except</item>
        //     <item>TVFs, which are conceptually similar to tables</item>
        // </list>
        // </summary>
        private static void WrapNonQueryExtent(SqlSelectStatement result, ISqlFragment sqlFragment, DbExpressionKind expressionKind)
        {
            switch (expressionKind)
            {
                case DbExpressionKind.Function:
                    // TVF
                    result.From.Append(sqlFragment);
                    break;

                default:
                    result.From.Append(" (");
                    result.From.Append(sqlFragment);
                    result.From.Append(")");
                    break;
            }
        }

        private static string ByteArrayToBinaryString(Byte[] binaryArray)
        {
            var sb = new StringBuilder(binaryArray.Length * 2);
            for (var i = 0; i < binaryArray.Length; i++)
            {
                sb.Append(_hexDigits[(binaryArray[i] & 0xF0) >> 4]).Append(_hexDigits[binaryArray[i] & 0x0F]);
            }
            return sb.ToString();
        }

        // <summary>
        // Helper method for the Group By visitor
        // Returns true if at least one of the aggregates in the given list
        // has an argument that is not a <see cref="DbConstantExpression" /> and is not
        // a <see cref="DbPropertyExpression" /> over <see cref="DbVariableReferenceExpression" />,
        // either potentially capped with a <see cref="DbCastExpression" />
        // This is really due to the following two limitations of Sql Server:
        // <list type="number">
        //     <item>
        //         If an expression being aggregated contains an outer reference, then that outer
        //         reference must be the only column referenced in the expression (SQLBUDT #488741)
        //     </item>
        //     <item>
        //         Sql Server cannot perform an aggregate function on an expression containing
        //         an aggregate or a subquery. (SQLBUDT #504600)
        //     </item>
        // </list>
        // Potentially, we could further optimize this.
        // </summary>
        private static bool GroupByAggregatesNeedInnerQuery(IList<DbAggregate> aggregates, string inputVarRefName)
        {
            foreach (var aggregate in aggregates)
            {
                Debug.Assert(aggregate.Arguments.Count >= 1);
                if (GroupByAggregateNeedsInnerQuery(aggregate.Arguments[0], inputVarRefName))
                {
                    return true;
                }
            }
            return false;
        }

        // <summary>
        // Returns true if the given expression is not a <see cref="DbConstantExpression" /> or a
        // <see cref="DbPropertyExpression" /> over  a <see cref="DbVariableReferenceExpression" />
        // referencing the given inputVarRefName, either
        // potentially capped with a <see cref="DbCastExpression" />.
        // </summary>
        private static bool GroupByAggregateNeedsInnerQuery(DbExpression expression, string inputVarRefName)
        {
            return GroupByExpressionNeedsInnerQuery(expression, inputVarRefName, true);
        }

        // <summary>
        // Helper method for the Group By visitor
        // Returns true if at least one of the expressions in the given list
        // is not <see cref="DbPropertyExpression" /> over <see cref="DbVariableReferenceExpression" />
        // referencing the given inputVarRefName potentially capped with a <see cref="DbCastExpression" />.
        // This is really due to the following limitation: Sql Server requires each GROUP BY expression
        // (key) to contain at least one column that is not an outer reference. (SQLBUDT #616523)
        // Potentially, we could further optimize this.
        // </summary>
        private static bool GroupByKeysNeedInnerQuery(IList<DbExpression> keys, string inputVarRefName)
        {
            foreach (var key in keys)
            {
                if (GroupByKeyNeedsInnerQuery(key, inputVarRefName))
                {
                    return true;
                }
            }
            return false;
        }

        // <summary>
        // Returns true if the given expression is not <see cref="DbPropertyExpression" /> over
        // <see cref="DbVariableReferenceExpression" /> referencing the given inputVarRefName
        // potentially capped with a <see cref="DbCastExpression" />.
        // This is really due to the following limitation: Sql Server requires each GROUP BY expression
        // (key) to contain at least one column that is not an outer reference. (SQLBUDT #616523)
        // Potentially, we could further optimize this.
        // </summary>
        private static bool GroupByKeyNeedsInnerQuery(DbExpression expression, string inputVarRefName)
        {
            return GroupByExpressionNeedsInnerQuery(expression, inputVarRefName, false);
        }

        // <summary>
        // Helper method for processing Group By keys and aggregates.
        // Returns true if the given expression is not a <see cref="DbConstantExpression" />
        // (and allowConstants is specified)or a <see cref="DbPropertyExpression" /> over
        // a <see cref="DbVariableReferenceExpression" /> referencing the given inputVarRefName,
        // either potentially capped with a <see cref="DbCastExpression" />.
        // </summary>
        private static bool GroupByExpressionNeedsInnerQuery(DbExpression expression, string inputVarRefName, bool allowConstants)
        {
            //Skip a constant if constants are allowed
            if (allowConstants && (expression.ExpressionKind == DbExpressionKind.Constant))
            {
                return false;
            }

            //Skip a cast expression
            if (expression.ExpressionKind
                == DbExpressionKind.Cast)
            {
                var castExpression = (DbCastExpression)expression;
                return GroupByExpressionNeedsInnerQuery(castExpression.Argument, inputVarRefName, allowConstants);
            }

            //Allow Property(Property(...)), needed when the input is a join
            if (expression.ExpressionKind
                == DbExpressionKind.Property)
            {
                var propertyExpression = (DbPropertyExpression)expression;
                return GroupByExpressionNeedsInnerQuery(propertyExpression.Instance, inputVarRefName, allowConstants);
            }

            if (expression.ExpressionKind
                == DbExpressionKind.VariableReference)
            {
                var varRefExpression = expression as DbVariableReferenceExpression;
                return !varRefExpression.VariableName.Equals(inputVarRefName);
            }

            return true;
        }

        // <summary>
        // Throws not supported exception if the server is pre-katmai
        // </summary>
        private void AssertKatmaiOrNewer(PrimitiveTypeKind primitiveTypeKind)
        {
            AssertKatmaiOrNewer(_sqlVersion, primitiveTypeKind);
        }

        private static void AssertKatmaiOrNewer(SqlVersion sqlVersion, PrimitiveTypeKind primitiveTypeKind)
        {
            if (SqlVersionUtils.IsPreKatmai(sqlVersion))
            {
                throw new NotSupportedException(Strings.SqlGen_PrimitiveTypeNotSupportedPriorSql10(primitiveTypeKind));
            }
        }

        // <summary>
        // Throws not supported exception if the server is pre-katmai
        // </summary>
        internal void AssertKatmaiOrNewer(DbFunctionExpression e)
        {
            if (IsPreKatmai)
            {
                throw new NotSupportedException(Strings.SqlGen_CanonicalFunctionNotSupportedPriorSql10(e.Function.Name));
            }
        }
    }
}<|MERGE_RESOLUTION|>--- conflicted
+++ resolved
@@ -1539,18 +1539,8 @@
 
                     for (var childIndex = 0; childIndex < aggregate.Arguments.Count; childIndex++)
                     {
-<<<<<<< HEAD
                         var argument = aggregate.Arguments[childIndex];
                         var translatedAggregateArgument = argument.Accept(this);
-=======
-                        //In this case the argument to the aggregate is reference to the one projected out by the
-                        // inner query
-                        var wrappingAggregateArgument = new SqlBuilder();
-                        wrappingAggregateArgument.Append(fromSymbol);
-                        wrappingAggregateArgument.Append(".");
-                        wrappingAggregateArgument.Append(alias);
-                        aggregateArgument = wrappingAggregateArgument;
->>>>>>> 39086741
 
                         object aggregateArgument;
 
