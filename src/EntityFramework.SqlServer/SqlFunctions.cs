<<<<<<< HEAD
// Copyright (c) Microsoft Open Technologies, Inc. All rights reserved. See License.txt in the project root for license information.

namespace System.Data.Entity.SqlServer
{
    using System.Collections.Generic;
    using System.Data.Entity.SqlServer.Resources;
    using System.Diagnostics.CodeAnalysis;
    using System.Linq;
    using System.Linq.Expressions;

    /// <summary>
    /// Contains function stubs that expose SqlServer methods in Linq to Entities.
    /// </summary>
    public static class SqlFunctions
    {
        /// <summary>Returns the checksum of the values in a collection. Null values are ignored.</summary>
        /// <returns>The checksum computed from the input collection.</returns>
        /// <param name="arg">The collection of values over which the checksum is computed.</param>
        [DbFunction("SqlServer", "CHECKSUM_AGG")]
        public static Int32? ChecksumAggregate(IEnumerable<Int32> arg)
        {
            return BootstrapFunction(a => ChecksumAggregate(a), arg);
        }

        /// <summary>Returns the checksum of the values in a collection. Null values are ignored.</summary>
        /// <returns>The checksum computed from the input collection.</returns>
        /// <param name="arg">The collection of values over which the checksum is computed.</param>
        [SuppressMessage("Microsoft.Design", "CA1006:DoNotNestGenericTypesInMemberSignatures")]
        [DbFunction("SqlServer", "CHECKSUM_AGG")]
        public static Int32? ChecksumAggregate(IEnumerable<Int32?> arg)
        {
            return BootstrapFunction(a => ChecksumAggregate(a), arg);
        }

        private static TOut BootstrapFunction<TIn, TOut>(Expression<Func<IEnumerable<TIn>, TOut>> methodExpression, IEnumerable<TIn> arg)
        {
            var asQueryable = arg as IQueryable;
            if (asQueryable != null)
            {
                // We could use methodExpression directly here, but it seems marginally better (and consistent with
                // previous versions) to use a constant expression for the parameter.
                return asQueryable.Provider.Execute<TOut>(
                    Expression.Call(((MethodCallExpression)methodExpression.Body).Method, Expression.Constant(arg)));
            }

            throw new NotSupportedException(Strings.ELinq_DbFunctionDirectCall);
        }

        /// <summary>Returns the ASCII code value of the left-most character of a character expression.</summary>
        /// <returns>The ASCII code of the first character in the input string.</returns>
        /// <param name="arg">A valid string.</param>
        [SuppressMessage("Microsoft.Naming", "CA1704:IdentifiersShouldBeSpelledCorrectly", MessageId = "Ascii")]
        [SuppressMessage("Microsoft.Usage", "CA1801:ReviewUnusedParameters", MessageId = "arg")]
        [DbFunction("SqlServer", "ASCII")]
        public static Int32? Ascii(String arg)
        {
            throw new NotSupportedException(Strings.ELinq_DbFunctionDirectCall);
        }

        /// <summary>Returns the character that corresponds to the specified integer ASCII value.</summary>
        /// <returns>The character that corresponds to the specified ASCII value.</returns>
        /// <param name="arg">An ASCII code.</param>
        [SuppressMessage("Microsoft.Usage", "CA1801:ReviewUnusedParameters", MessageId = "arg")]
        [DbFunction("SqlServer", "CHAR")]
        public static String Char(Int32? arg)
        {
            throw new NotSupportedException(Strings.ELinq_DbFunctionDirectCall);
        }

        /// <summary>Returns the starting position of one expression found within another expression.</summary>
        /// <returns>The starting position of  target  if it is found in  toSearch .</returns>
        /// <param name="toSearch">The string expression to be searched.</param>
        /// <param name="target">The string expression to be found.</param>
        [SuppressMessage("Microsoft.Usage", "CA1801:ReviewUnusedParameters", MessageId = "target")]
        [SuppressMessage("Microsoft.Usage", "CA1801:ReviewUnusedParameters", MessageId = "toSearch")]
        [DbFunction("SqlServer", "CHARINDEX")]
        public static Int32? CharIndex(String toSearch, String target)
        {
            throw new NotSupportedException(Strings.ELinq_DbFunctionDirectCall);
        }

        /// <summary>Returns the starting position of one expression found within another expression.</summary>
        /// <returns>The starting position of  target  if it is found in  toSearch .</returns>
        /// <param name="toSearch">The string expression to be searched.</param>
        /// <param name="target">The string expression to be found.</param>
        [SuppressMessage("Microsoft.Usage", "CA1801:ReviewUnusedParameters", MessageId = "toSearch")]
        [SuppressMessage("Microsoft.Usage", "CA1801:ReviewUnusedParameters", MessageId = "target")]
        [DbFunction("SqlServer", "CHARINDEX")]
        public static Int32? CharIndex(Byte[] toSearch, Byte[] target)
        {
            throw new NotSupportedException(Strings.ELinq_DbFunctionDirectCall);
        }

        /// <summary>Returns the starting position of one expression found within another expression.</summary>
        /// <returns>The starting position of  target  if it is found in  toSearch .</returns>
        /// <param name="toSearch">The string expression to be searched.</param>
        /// <param name="target">The string expression to be found.</param>
        /// <param name="startLocation">The character position in  toSearch  where searching begins.</param>
        [SuppressMessage("Microsoft.Usage", "CA1801:ReviewUnusedParameters", MessageId = "target")]
        [SuppressMessage("Microsoft.Usage", "CA1801:ReviewUnusedParameters", MessageId = "toSearch")]
        [SuppressMessage("Microsoft.Usage", "CA1801:ReviewUnusedParameters", MessageId = "startLocation")]
        [DbFunction("SqlServer", "CHARINDEX")]
        public static Int32? CharIndex(String toSearch, String target, Int32? startLocation)
        {
            throw new NotSupportedException(Strings.ELinq_DbFunctionDirectCall);
        }

        /// <summary>Returns the starting position of one expression found within another expression.</summary>
        /// <returns>The starting position of  target  if it is found in  toSearch .</returns>
        /// <param name="toSearch">The string expression to be searched.</param>
        /// <param name="target">The string expression to be found.</param>
        /// <param name="startLocation">The character position in  toSearch  where searching begins.</param>
        [SuppressMessage("Microsoft.Usage", "CA1801:ReviewUnusedParameters", MessageId = "startLocation")]
        [SuppressMessage("Microsoft.Usage", "CA1801:ReviewUnusedParameters", MessageId = "target")]
        [SuppressMessage("Microsoft.Usage", "CA1801:ReviewUnusedParameters", MessageId = "toSearch")]
        [DbFunction("SqlServer", "CHARINDEX")]
        public static Int32? CharIndex(Byte[] toSearch, Byte[] target, Int32? startLocation)
        {
            throw new NotSupportedException(Strings.ELinq_DbFunctionDirectCall);
        }

        /// <summary>Returns the starting position of one expression found within another expression.</summary>
        /// <returns>
        /// A <see cref="T:System.Nullable`1" /> of <see cref="T:System.Int64" /> value that is the starting position of  target  if it is found in  toSearch .
        /// </returns>
        /// <param name="toSearch">The string expression to be searched.</param>
        /// <param name="target">The string expression to be found.</param>
        /// <param name="startLocation">The character position in  toSearch  where searching begins.</param>
        [SuppressMessage("Microsoft.Usage", "CA1801:ReviewUnusedParameters", MessageId = "target")]
        [SuppressMessage("Microsoft.Usage", "CA1801:ReviewUnusedParameters", MessageId = "toSearch")]
        [SuppressMessage("Microsoft.Usage", "CA1801:ReviewUnusedParameters", MessageId = "startLocation")]
        [DbFunction("SqlServer", "CHARINDEX")]
        public static Int64? CharIndex(String toSearch, String target, Int64? startLocation)
        {
            throw new NotSupportedException(Strings.ELinq_DbFunctionDirectCall);
        }

        /// <summary>Returns the starting position of one expression found within another expression.</summary>
        /// <returns>The starting position of  target  if it is found in  toSearch .</returns>
        /// <param name="toSearch">The string expression to be searched.</param>
        /// <param name="target">The string expression to be found.</param>
        /// <param name="startLocation">The character position in  toSearch  at which searching begins.</param>
        [SuppressMessage("Microsoft.Usage", "CA1801:ReviewUnusedParameters", MessageId = "toSearch")]
        [SuppressMessage("Microsoft.Usage", "CA1801:ReviewUnusedParameters", MessageId = "target")]
        [SuppressMessage("Microsoft.Usage", "CA1801:ReviewUnusedParameters", MessageId = "startLocation")]
        [DbFunction("SqlServer", "CHARINDEX")]
        public static Int64? CharIndex(Byte[] toSearch, Byte[] target, Int64? startLocation)
        {
            throw new NotSupportedException(Strings.ELinq_DbFunctionDirectCall);
        }

        /// <summary>Returns an integer value that indicates the difference between the SOUNDEX values of two character expressions.</summary>
        /// <returns>The SOUNDEX difference between the two strings.</returns>
        /// <param name="string1">The first string.</param>
        /// <param name="string2">The second string.</param>
        [SuppressMessage("Microsoft.Usage", "CA1801:ReviewUnusedParameters", MessageId = "string2")]
        [SuppressMessage("Microsoft.Usage", "CA1801:ReviewUnusedParameters", MessageId = "string1")]
        [DbFunction("SqlServer", "DIFFERENCE")]
        [SuppressMessage("Microsoft.Naming", "CA1720:IdentifiersShouldNotContainTypeNames", MessageId = "string")]
        public static Int32? Difference(String string1, String string2)
        {
            throw new NotSupportedException(Strings.ELinq_DbFunctionDirectCall);
        }

        /// <summary>Returns the Unicode character with the specified integer code, as defined by the Unicode standard.</summary>
        /// <returns>The character that corresponds to the input character code.</returns>
        /// <param name="arg">A character code.</param>
        [SuppressMessage("Microsoft.Usage", "CA1801:ReviewUnusedParameters", MessageId = "arg")]
        [DbFunction("SqlServer", "NCHAR")]
        public static String NChar(Int32? arg)
        {
            throw new NotSupportedException(Strings.ELinq_DbFunctionDirectCall);
        }

        /// <summary>Returns the starting position of the first occurrence of a pattern in a specified expression, or zeros if the pattern is not found, on all valid text and character data types.</summary>
        /// <returns>The starting character position where the string pattern was found.</returns>
        /// <param name="stringPattern">A string pattern to search for.</param>
        /// <param name="target">The string to search.</param>
        [SuppressMessage("Microsoft.Usage", "CA1801:ReviewUnusedParameters", MessageId = "stringPattern")]
        [SuppressMessage("Microsoft.Usage", "CA1801:ReviewUnusedParameters", MessageId = "target")]
        [DbFunction("SqlServer", "PATINDEX")]
        [SuppressMessage("Microsoft.Naming", "CA1720:IdentifiersShouldNotContainTypeNames", MessageId = "string")]
        public static Int32? PatIndex(String stringPattern, String target)
        {
            throw new NotSupportedException(Strings.ELinq_DbFunctionDirectCall);
        }

        /// <summary>Returns a Unicode string with the delimiters added to make the input string a valid Microsoft SQL Server delimited identifier.</summary>
        /// <returns>The original string with brackets added.</returns>
        /// <param name="stringArg">The expression that quote characters will be added to.</param>
        [SuppressMessage("Microsoft.Usage", "CA1801:ReviewUnusedParameters", MessageId = "stringArg")]
        [DbFunction("SqlServer", "QUOTENAME")]
        [SuppressMessage("Microsoft.Naming", "CA1720:IdentifiersShouldNotContainTypeNames", MessageId = "string")]
        public static String QuoteName(String stringArg)
        {
            throw new NotSupportedException(Strings.ELinq_DbFunctionDirectCall);
        }

        /// <summary>Returns a Unicode string with the delimiters added to make the input string a valid Microsoft SQL Server delimited identifier.</summary>
        /// <returns>The original string with the specified quote characters added.</returns>
        /// <param name="stringArg">The expression that quote characters will be added to.</param>
        /// <param name="quoteCharacter">The one-character string to use as the delimiter. It can be a single quotation mark ( ' ), a left or right bracket ( [ ] ), or a double quotation mark ( " ). If quote_character is not specified, brackets are used.</param>
        [SuppressMessage("Microsoft.Usage", "CA1801:ReviewUnusedParameters", MessageId = "quoteCharacter")]
        [SuppressMessage("Microsoft.Usage", "CA1801:ReviewUnusedParameters", MessageId = "stringArg")]
        [DbFunction("SqlServer", "QUOTENAME")]
        [SuppressMessage("Microsoft.Naming", "CA1720:IdentifiersShouldNotContainTypeNames", MessageId = "string")]
        public static String QuoteName(String stringArg, String quoteCharacter)
        {
            throw new NotSupportedException(Strings.ELinq_DbFunctionDirectCall);
        }

        /// <summary>Repeats a string value a specified number of times.</summary>
        /// <returns>The target string, repeated the number of times specified by  count .</returns>
        /// <param name="target">A valid string.</param>
        /// <param name="count">The value that specifies how many time to repeat  target .</param>
        [SuppressMessage("Microsoft.Usage", "CA1801:ReviewUnusedParameters", MessageId = "count")]
        [SuppressMessage("Microsoft.Usage", "CA1801:ReviewUnusedParameters", MessageId = "target")]
        [DbFunction("SqlServer", "REPLICATE")]
        public static String Replicate(String target, Int32? count)
        {
            throw new NotSupportedException(Strings.ELinq_DbFunctionDirectCall);
        }

        /// <summary>Converts an alphanumeric string to a four-character (SOUNDEX) code to find similar-sounding words or names.</summary>
        /// <returns>The SOUNDEX code of the input string.</returns>
        /// <param name="arg">A valid string.</param>
        [SuppressMessage("Microsoft.Usage", "CA1801:ReviewUnusedParameters", MessageId = "arg")]
        [DbFunction("SqlServer", "SOUNDEX")]
        public static String SoundCode(String arg)
        {
            throw new NotSupportedException(Strings.ELinq_DbFunctionDirectCall);
        }

        /// <summary>Returns a string of repeated spaces.</summary>
        /// <returns>A string that consists of the specified number of spaces.</returns>
        /// <param name="arg1">The number of spaces. If negative, a null string is returned.</param>
        [SuppressMessage("Microsoft.Usage", "CA1801:ReviewUnusedParameters", MessageId = "arg1")]
        [DbFunction("SqlServer", "SPACE")]
        public static String Space(Int32? arg1)
        {
            throw new NotSupportedException(Strings.ELinq_DbFunctionDirectCall);
        }

        /// <summary>Returns character data converted from numeric data.</summary>
        /// <returns>The numeric input expression converted to a string.</returns>
        /// <param name="number">A numeric expression.</param>
        [SuppressMessage("Microsoft.Usage", "CA1801:ReviewUnusedParameters", MessageId = "number")]
        [DbFunction("SqlServer", "STR")]
        public static String StringConvert(Double? number)
        {
            throw new NotSupportedException(Strings.ELinq_DbFunctionDirectCall);
        }

        /// <summary>Returns character data converted from numeric data.</summary>
        /// <returns>The input expression converted to a string.</returns>
        /// <param name="number">A numeric expression.</param>
        [SuppressMessage("Microsoft.Usage", "CA1801:ReviewUnusedParameters", MessageId = "number")]
        [DbFunction("SqlServer", "STR")]
        public static String StringConvert(Decimal? number)
        {
            throw new NotSupportedException(Strings.ELinq_DbFunctionDirectCall);
        }

        /// <summary>Returns character data converted from numeric data.</summary>
        /// <returns>The numeric input expression converted to a string.</returns>
        /// <param name="number">A numeric expression.</param>
        /// <param name="length">The total length of the string. This includes decimal point, sign, digits, and spaces. The default is 10.</param>
        [SuppressMessage("Microsoft.Usage", "CA1801:ReviewUnusedParameters", MessageId = "length")]
        [SuppressMessage("Microsoft.Usage", "CA1801:ReviewUnusedParameters", MessageId = "number")]
        [DbFunction("SqlServer", "STR")]
        public static String StringConvert(Double? number, Int32? length)
        {
            throw new NotSupportedException(Strings.ELinq_DbFunctionDirectCall);
        }

        /// <summary>Returns character data converted from numeric data.</summary>
        /// <returns>The input expression converted to a string.</returns>
        /// <param name="number">A numeric expression.</param>
        /// <param name="length">The total length of the string. This includes decimal point, sign, digits, and spaces. The default is 10.</param>
        [SuppressMessage("Microsoft.Usage", "CA1801:ReviewUnusedParameters", MessageId = "number")]
        [SuppressMessage("Microsoft.Usage", "CA1801:ReviewUnusedParameters", MessageId = "length")]
        [DbFunction("SqlServer", "STR")]
        public static String StringConvert(Decimal? number, Int32? length)
        {
            throw new NotSupportedException(Strings.ELinq_DbFunctionDirectCall);
        }

        /// <summary>Returns character data converted from numeric data.</summary>
        /// <returns>The numeric input expression converted to a string.</returns>
        /// <param name="number">A numeric expression.</param>
        /// <param name="length">The total length of the string. This includes decimal point, sign, digits, and spaces. The default is 10.</param>
        /// <param name="decimalArg">The number of places to the right of the decimal point.  decimal  must be less than or equal to 16. If  decimal  is more than 16 then the result is truncated to sixteen places to the right of the decimal point.</param>
        [SuppressMessage("Microsoft.Usage", "CA1801:ReviewUnusedParameters", MessageId = "length")]
        [SuppressMessage("Microsoft.Usage", "CA1801:ReviewUnusedParameters", MessageId = "decimalArg")]
        [SuppressMessage("Microsoft.Usage", "CA1801:ReviewUnusedParameters", MessageId = "number")]
        [DbFunction("SqlServer", "STR")]
        public static String StringConvert(Double? number, Int32? length, Int32? decimalArg)
        {
            throw new NotSupportedException(Strings.ELinq_DbFunctionDirectCall);
        }

        /// <summary>Returns character data converted from numeric data.</summary>
        /// <returns>The input expression converted to a string.</returns>
        /// <param name="number">A numeric expression.</param>
        /// <param name="length">The total length of the string. This includes decimal point, sign, digits, and spaces. The default is 10.</param>
        /// <param name="decimalArg">The number of places to the right of the decimal point.  decimal  must be less than or equal to 16. If  decimal  is more than 16 then the result is truncated to sixteen places to the right of the decimal point.</param>
        [SuppressMessage("Microsoft.Usage", "CA1801:ReviewUnusedParameters", MessageId = "decimalArg")]
        [SuppressMessage("Microsoft.Usage", "CA1801:ReviewUnusedParameters", MessageId = "length")]
        [SuppressMessage("Microsoft.Usage", "CA1801:ReviewUnusedParameters", MessageId = "number")]
        [DbFunction("SqlServer", "STR")]
        public static String StringConvert(Decimal? number, Int32? length, Int32? decimalArg)
        {
            throw new NotSupportedException(Strings.ELinq_DbFunctionDirectCall);
        }

        /// <summary>Inserts a string into another string. It deletes a specified length of characters in the target string at the start position and then inserts the second string into the target string at the start position.</summary>
        /// <returns>A string consisting of the two strings.</returns>
        /// <param name="stringInput">The target string.</param>
        /// <param name="start">The character position in  stringinput  where the replacement string is to be inserted.</param>
        /// <param name="length">The number of characters to delete from  stringInput . If  length  is longer than  stringInput , deletion occurs up to the last character in  stringReplacement .</param>
        /// <param name="stringReplacement">The substring to be inserted into  stringInput .</param>
        [SuppressMessage("Microsoft.Usage", "CA1801:ReviewUnusedParameters", MessageId = "start")]
        [SuppressMessage("Microsoft.Usage", "CA1801:ReviewUnusedParameters", MessageId = "length")]
        [SuppressMessage("Microsoft.Usage", "CA1801:ReviewUnusedParameters", MessageId = "stringInput")]
        [SuppressMessage("Microsoft.Usage", "CA1801:ReviewUnusedParameters", MessageId = "stringReplacement")]
        [DbFunction("SqlServer", "STUFF")]
        [SuppressMessage("Microsoft.Naming", "CA1720:IdentifiersShouldNotContainTypeNames", MessageId = "string")]
        public static String Stuff(String stringInput, Int32? start, Int32? length, String stringReplacement)
        {
            throw new NotSupportedException(Strings.ELinq_DbFunctionDirectCall);
        }

        /// <summary>Returns the integer value, as defined by the Unicode standard, for the first character of the input expression.</summary>
        /// <returns>The character code for the first character in the input string.</returns>
        /// <param name="arg">A valid string.</param>
        [SuppressMessage("Microsoft.Usage", "CA1801:ReviewUnusedParameters", MessageId = "arg")]
        [DbFunction("SqlServer", "UNICODE")]
        public static Int32? Unicode(String arg)
        {
            throw new NotSupportedException(Strings.ELinq_DbFunctionDirectCall);
        }

        /// <summary>A mathematical function that returns the angle, in radians, whose cosine is the specified numerical value. This angle is called the arccosine.</summary>
        /// <returns>The angle, in radians, defined by the input cosine value.</returns>
        /// <param name="arg1">The cosine of an angle.</param>
        [SuppressMessage("Microsoft.Usage", "CA1801:ReviewUnusedParameters", MessageId = "arg1")]
        [DbFunction("SqlServer", "ACOS")]
        public static Double? Acos(Double? arg1)
        {
            throw new NotSupportedException(Strings.ELinq_DbFunctionDirectCall);
        }

        /// <summary>A mathematical function that returns the angle, in radians, whose cosine is the specified numerical value. This angle is called the arccosine.</summary>
        /// <returns>An angle, measured in radians.</returns>
        /// <param name="arg1">The cosine of an angle.</param>
        [SuppressMessage("Microsoft.Usage", "CA1801:ReviewUnusedParameters", MessageId = "arg1")]
        [DbFunction("SqlServer", "ACOS")]
        public static Double? Acos(Decimal? arg1)
        {
            throw new NotSupportedException(Strings.ELinq_DbFunctionDirectCall);
        }

        /// <summary>A mathematical function that returns the angle, in radians, whose sine is the specified numerical value. This angle is called the arcsine.</summary>
        /// <returns>An angle, measured in radians.</returns>
        /// <param name="arg">The sine of an angle.</param>
        [SuppressMessage("Microsoft.Usage", "CA1801:ReviewUnusedParameters", MessageId = "arg")]
        [DbFunction("SqlServer", "ASIN")]
        public static Double? Asin(Double? arg)
        {
            throw new NotSupportedException(Strings.ELinq_DbFunctionDirectCall);
        }

        /// <summary>A mathematical function that returns the angle, in radians, whose sine is the specified numerical value. This angle is called the arcsine.</summary>
        /// <returns>An angle, measured in radians.</returns>
        /// <param name="arg">The sine of an angle.</param>
        [SuppressMessage("Microsoft.Usage", "CA1801:ReviewUnusedParameters", MessageId = "arg")]
        [DbFunction("SqlServer", "ASIN")]
        public static Double? Asin(Decimal? arg)
        {
            throw new NotSupportedException(Strings.ELinq_DbFunctionDirectCall);
        }

        /// <summary>A mathematical function that returns the angle, in radians, whose tangent is the specified numerical value. This angle is called the arctangent.</summary>
        /// <returns>An angle, measured in radians.</returns>
        /// <param name="arg">The tangent of an angle.</param>
        [SuppressMessage("Microsoft.Usage", "CA1801:ReviewUnusedParameters", MessageId = "arg")]
        [DbFunction("SqlServer", "ATAN")]
        public static Double? Atan(Double? arg)
        {
            throw new NotSupportedException(Strings.ELinq_DbFunctionDirectCall);
        }

        /// <summary>A mathematical function that returns the angle, in radians, whose tangent is the specified numerical value. This angle is called the arctangent.</summary>
        /// <returns>An angle, measured in radians.</returns>
        /// <param name="arg">The tangent of an angle.</param>
        [SuppressMessage("Microsoft.Usage", "CA1801:ReviewUnusedParameters", MessageId = "arg")]
        [DbFunction("SqlServer", "ATAN")]
        public static Double? Atan(Decimal? arg)
        {
            throw new NotSupportedException(Strings.ELinq_DbFunctionDirectCall);
        }

        /// <summary>Returns the positive angle, in radians, between the positive x-axis and the ray from the origin through the point (x, y), where x and y are the two specified numerical values. The first parameter passed to the function is the y-value and the second parameter is the x-value.</summary>
        /// <returns>An angle, measured in radians.</returns>
        /// <param name="arg1">The y-coordinate of a point.</param>
        /// <param name="arg2">The x-coordinate of a point.</param>
        [SuppressMessage("Microsoft.Usage", "CA1801:ReviewUnusedParameters", MessageId = "arg1")]
        [SuppressMessage("Microsoft.Usage", "CA1801:ReviewUnusedParameters", MessageId = "arg2")]
        [DbFunction("SqlServer", "ATN2")]
        public static Double? Atan2(Double? arg1, Double? arg2)
        {
            throw new NotSupportedException(Strings.ELinq_DbFunctionDirectCall);
        }

        /// <summary>Returns the positive angle, in radians, between the positive x-axis and the ray from the origin through the point (x, y), where x and y are the two specified numerical values. The first parameter passed to the function is the y-value and the second parameter is the x-value.</summary>
        /// <returns>An angle, measured in radians.</returns>
        /// <param name="arg1">The y-coordinate of a point.</param>
        /// <param name="arg2">The x-coordinate of a point.</param>
        [SuppressMessage("Microsoft.Usage", "CA1801:ReviewUnusedParameters", MessageId = "arg2")]
        [SuppressMessage("Microsoft.Usage", "CA1801:ReviewUnusedParameters", MessageId = "arg1")]
        [DbFunction("SqlServer", "ATN2")]
        public static Double? Atan2(Decimal? arg1, Decimal? arg2)
        {
            throw new NotSupportedException(Strings.ELinq_DbFunctionDirectCall);
        }

        /// <summary>Returns the trigonometric cosine of the specified angle, in radians, in the specified expression.</summary>
        /// <returns>The trigonometric cosine of the specified angle.</returns>
        /// <param name="arg">An angle, measured in radians.</param>
        [SuppressMessage("Microsoft.Usage", "CA1801:ReviewUnusedParameters", MessageId = "arg")]
        [DbFunction("SqlServer", "COS")]
        public static Double? Cos(Double? arg)
        {
            throw new NotSupportedException(Strings.ELinq_DbFunctionDirectCall);
        }

        /// <summary>Returns the trigonometric cosine of the specified angle, in radians, in the specified expression.</summary>
        /// <returns>The trigonometric cosine of the specified angle.</returns>
        /// <param name="arg">An angle, measured in radians.</param>
        [SuppressMessage("Microsoft.Usage", "CA1801:ReviewUnusedParameters", MessageId = "arg")]
        [DbFunction("SqlServer", "COS")]
        public static Double? Cos(Decimal? arg)
        {
            throw new NotSupportedException(Strings.ELinq_DbFunctionDirectCall);
        }

        /// <summary>A mathematical function that returns the trigonometric cotangent of the specified angle, in radians.</summary>
        /// <returns>The trigonometric cotangent of the specified angle.</returns>
        /// <param name="arg">An angle, measured in radians.</param>
        [SuppressMessage("Microsoft.Usage", "CA1801:ReviewUnusedParameters", MessageId = "arg")]
        [DbFunction("SqlServer", "COT")]
        public static Double? Cot(Double? arg)
        {
            throw new NotSupportedException(Strings.ELinq_DbFunctionDirectCall);
        }

        /// <summary>A mathematical function that returns the trigonometric cotangent of the specified angle, in radians.</summary>
        /// <returns>The trigonometric cotangent of the specified angle.</returns>
        /// <param name="arg">An angle, measured in radians.</param>
        [SuppressMessage("Microsoft.Usage", "CA1801:ReviewUnusedParameters", MessageId = "arg")]
        [DbFunction("SqlServer", "COT")]
        public static Double? Cot(Decimal? arg)
        {
            throw new NotSupportedException(Strings.ELinq_DbFunctionDirectCall);
        }

        /// <summary>Returns the corresponding angle in degrees for an angle specified in radians.</summary>
        /// <returns>The specified angle converted to degrees.</returns>
        /// <param name="arg1">An angle, measured in radians.</param>
        [SuppressMessage("Microsoft.Usage", "CA1801:ReviewUnusedParameters", MessageId = "arg1")]
        [DbFunction("SqlServer", "DEGREES")]
        public static Int32? Degrees(Int32? arg1)
        {
            throw new NotSupportedException(Strings.ELinq_DbFunctionDirectCall);
        }

        /// <summary>Returns the corresponding angle in degrees for an angle specified in radians.</summary>
        /// <returns>The specified angle converted to degrees.</returns>
        /// <param name="arg1">An angle, measured in radians.</param>
        [SuppressMessage("Microsoft.Usage", "CA1801:ReviewUnusedParameters", MessageId = "arg1")]
        [DbFunction("SqlServer", "DEGREES")]
        public static Int64? Degrees(Int64? arg1)
        {
            throw new NotSupportedException(Strings.ELinq_DbFunctionDirectCall);
        }

        /// <summary>Returns the corresponding angle in degrees for an angle specified in radians.</summary>
        /// <returns>The specified angle converted to degrees.</returns>
        /// <param name="arg1">An angle, measured in radians.</param>
        [SuppressMessage("Microsoft.Usage", "CA1801:ReviewUnusedParameters", MessageId = "arg1")]
        [DbFunction("SqlServer", "DEGREES")]
        public static Decimal? Degrees(Decimal? arg1)
        {
            throw new NotSupportedException(Strings.ELinq_DbFunctionDirectCall);
        }

        /// <summary>Returns the corresponding angle in degrees for an angle specified in radians.</summary>
        /// <returns>The specified angle converted to degrees.</returns>
        /// <param name="arg1">An angle, measured in radians.</param>
        [SuppressMessage("Microsoft.Usage", "CA1801:ReviewUnusedParameters", MessageId = "arg1")]
        [DbFunction("SqlServer", "DEGREES")]
        public static Double? Degrees(Double? arg1)
        {
            throw new NotSupportedException(Strings.ELinq_DbFunctionDirectCall);
        }

        /// <summary>Returns the exponential value of the specified float expression.</summary>
        /// <returns>The constant e raised to the power of the input value.</returns>
        /// <param name="arg">The input value.</param>
        [SuppressMessage("Microsoft.Naming", "CA1704:IdentifiersShouldBeSpelledCorrectly", MessageId = "Exp")]
        [SuppressMessage("Microsoft.Usage", "CA1801:ReviewUnusedParameters", MessageId = "arg")]
        [DbFunction("SqlServer", "EXP")]
        public static Double? Exp(Double? arg)
        {
            throw new NotSupportedException(Strings.ELinq_DbFunctionDirectCall);
        }

        /// <summary>Returns the exponential value of the specified float expression.</summary>
        /// <returns>The constant e raised to the power of the input value.</returns>
        /// <param name="arg">The input value.</param>
        [SuppressMessage("Microsoft.Naming", "CA1704:IdentifiersShouldBeSpelledCorrectly", MessageId = "Exp")]
        [SuppressMessage("Microsoft.Usage", "CA1801:ReviewUnusedParameters", MessageId = "arg")]
        [DbFunction("SqlServer", "EXP")]
        public static Double? Exp(Decimal? arg)
        {
            throw new NotSupportedException(Strings.ELinq_DbFunctionDirectCall);
        }

        /// <summary>Returns the natural logarithm of the specified input value.</summary>
        /// <returns>The natural logarithm of the input value.</returns>
        /// <param name="arg">A numeric expression.</param>
        [SuppressMessage("Microsoft.Usage", "CA1801:ReviewUnusedParameters", MessageId = "arg")]
        [DbFunction("SqlServer", "LOG")]
        public static Double? Log(Double? arg)
        {
            throw new NotSupportedException(Strings.ELinq_DbFunctionDirectCall);
        }

        /// <summary>Returns the natural logarithm of the specified input value.</summary>
        /// <returns>The natural logarithm of the input value.</returns>
        /// <param name="arg">A numeric expression.</param>
        [SuppressMessage("Microsoft.Usage", "CA1801:ReviewUnusedParameters", MessageId = "arg")]
        [DbFunction("SqlServer", "LOG")]
        public static Double? Log(Decimal? arg)
        {
            throw new NotSupportedException(Strings.ELinq_DbFunctionDirectCall);
        }

        /// <summary>Returns the base-10 logarithm of the specified input value.</summary>
        /// <returns>The base-10 logarithm of the input value.</returns>
        /// <param name="arg">A numeric expression.</param>
        [SuppressMessage("Microsoft.Usage", "CA1801:ReviewUnusedParameters", MessageId = "arg")]
        [DbFunction("SqlServer", "LOG10")]
        public static Double? Log10(Double? arg)
        {
            throw new NotSupportedException(Strings.ELinq_DbFunctionDirectCall);
        }

        /// <summary>Returns the base-10 logarithm of the specified input value.</summary>
        /// <returns>The base-10 logarithm of the input value.</returns>
        /// <param name="arg">A numeric expression.</param>
        [SuppressMessage("Microsoft.Usage", "CA1801:ReviewUnusedParameters", MessageId = "arg")]
        [DbFunction("SqlServer", "LOG10")]
        public static Double? Log10(Decimal? arg)
        {
            throw new NotSupportedException(Strings.ELinq_DbFunctionDirectCall);
        }

        /// <summary>Returns the constant value of pi.</summary>
        /// <returns>The numeric value of pi.</returns>
        [DbFunction("SqlServer", "PI")]
        public static Double? Pi()
        {
            throw new NotSupportedException(Strings.ELinq_DbFunctionDirectCall);
        }

        /// <summary>Returns the radian measure corresponding to the specified angle in degrees.</summary>
        /// <returns>The radian measure of the specified angle.</returns>
        /// <param name="arg">The angle, measured in degrees</param>
        [SuppressMessage("Microsoft.Usage", "CA1801:ReviewUnusedParameters", MessageId = "arg")]
        [DbFunction("SqlServer", "RADIANS")]
        public static Int32? Radians(Int32? arg)
        {
            throw new NotSupportedException(Strings.ELinq_DbFunctionDirectCall);
        }

        /// <summary>Returns the radian measure corresponding to the specified angle in degrees.</summary>
        /// <returns>The radian measure of the specified angle.</returns>
        /// <param name="arg">The angle, measured in degrees</param>
        [SuppressMessage("Microsoft.Usage", "CA1801:ReviewUnusedParameters", MessageId = "arg")]
        [DbFunction("SqlServer", "RADIANS")]
        public static Int64? Radians(Int64? arg)
        {
            throw new NotSupportedException(Strings.ELinq_DbFunctionDirectCall);
        }

        /// <summary>Returns the radian measure corresponding to the specified angle in degrees.</summary>
        /// <returns>The radian measure of the specified angle.</returns>
        /// <param name="arg">The angle, measured in degrees.</param>
        [SuppressMessage("Microsoft.Usage", "CA1801:ReviewUnusedParameters", MessageId = "arg")]
        [DbFunction("SqlServer", "RADIANS")]
        public static Decimal? Radians(Decimal? arg)
        {
            throw new NotSupportedException(Strings.ELinq_DbFunctionDirectCall);
        }

        /// <summary>Returns the radian measure corresponding to the specified angle in degrees.</summary>
        /// <returns>The radian measure of the specified angle.</returns>
        /// <param name="arg">The angle, measured in degrees.</param>
        [SuppressMessage("Microsoft.Usage", "CA1801:ReviewUnusedParameters", MessageId = "arg")]
        [DbFunction("SqlServer", "RADIANS")]
        public static Double? Radians(Double? arg)
        {
            throw new NotSupportedException(Strings.ELinq_DbFunctionDirectCall);
        }

        /// <summary>Returns a pseudo-random float value from 0 through 1, exclusive.</summary>
        /// <returns>The pseudo-random value.</returns>
        [DbFunction("SqlServer", "RAND")]
        public static Double? Rand()
        {
            throw new NotSupportedException(Strings.ELinq_DbFunctionDirectCall);
        }

        /// <summary>Returns a pseudo-random float value from 0 through 1, exclusive.</summary>
        /// <returns>The pseudo-random value.</returns>
        /// <param name="seed">The seed value. If  seed  is not specified, the SQL Server Database Engine assigns a seed value at random. For a specified seed value, the result returned is always the same.</param>
        [SuppressMessage("Microsoft.Usage", "CA1801:ReviewUnusedParameters", MessageId = "seed")]
        [DbFunction("SqlServer", "RAND")]
        public static Double? Rand(Int32? seed)
        {
            throw new NotSupportedException(Strings.ELinq_DbFunctionDirectCall);
        }

        /// <summary>Returns the positive (+1), zero (0), or negative (-1) sign of the specified expression.</summary>
        /// <returns>The sign of the input expression.</returns>
        /// <param name="arg">A numeric expression.</param>
        [SuppressMessage("Microsoft.Usage", "CA1801:ReviewUnusedParameters", MessageId = "arg")]
        [DbFunction("SqlServer", "SIGN")]
        public static Int32? Sign(Int32? arg)
        {
            throw new NotSupportedException(Strings.ELinq_DbFunctionDirectCall);
        }

        /// <summary>Returns the positive (+1), zero (0), or negative (-1) sign of the specified expression.</summary>
        /// <returns>The sign of the input expression.</returns>
        /// <param name="arg">A numeric expression.</param>
        [SuppressMessage("Microsoft.Usage", "CA1801:ReviewUnusedParameters", MessageId = "arg")]
        [DbFunction("SqlServer", "SIGN")]
        public static Int64? Sign(Int64? arg)
        {
            throw new NotSupportedException(Strings.ELinq_DbFunctionDirectCall);
        }

        /// <summary>Returns the positive (+1), zero (0), or negative (-1) sign of the specified expression.</summary>
        /// <returns>The sign of the input expression.</returns>
        /// <param name="arg">A numeric expression.</param>
        [SuppressMessage("Microsoft.Usage", "CA1801:ReviewUnusedParameters", MessageId = "arg")]
        [DbFunction("SqlServer", "SIGN")]
        public static Decimal? Sign(Decimal? arg)
        {
            throw new NotSupportedException(Strings.ELinq_DbFunctionDirectCall);
        }

        /// <summary>Returns the positive (+1), zero (0), or negative (-1) sign of the specified expression.</summary>
        /// <returns>The sign of the input expression.</returns>
        /// <param name="arg">A numeric expression.</param>
        [SuppressMessage("Microsoft.Usage", "CA1801:ReviewUnusedParameters", MessageId = "arg")]
        [DbFunction("SqlServer", "SIGN")]
        public static Double? Sign(Double? arg)
        {
            throw new NotSupportedException(Strings.ELinq_DbFunctionDirectCall);
        }

        /// <summary>Returns the trigonometric sine of the specified angle.</summary>
        /// <returns>The trigonometric sine of the input expression.</returns>
        /// <param name="arg">An angle, measured in radians.</param>
        [SuppressMessage("Microsoft.Usage", "CA1801:ReviewUnusedParameters", MessageId = "arg")]
        [DbFunction("SqlServer", "SIN")]
        public static Double? Sin(Decimal? arg)
        {
            throw new NotSupportedException(Strings.ELinq_DbFunctionDirectCall);
        }

        /// <summary>Returns the trigonometric sine of the specified angle.</summary>
        /// <returns>The trigonometric sine of the input expression.</returns>
        /// <param name="arg">An angle, measured in radians.</param>
        [SuppressMessage("Microsoft.Usage", "CA1801:ReviewUnusedParameters", MessageId = "arg")]
        [DbFunction("SqlServer", "SIN")]
        public static Double? Sin(Double? arg)
        {
            throw new NotSupportedException(Strings.ELinq_DbFunctionDirectCall);
        }

        /// <summary>Returns the square root of the specified number.</summary>
        /// <returns>The square root of the input value.</returns>
        /// <param name="arg">A numeric expression.</param>
        [SuppressMessage("Microsoft.Usage", "CA1801:ReviewUnusedParameters", MessageId = "arg")]
        [DbFunction("SqlServer", "SQRT")]
        public static Double? SquareRoot(Double? arg)
        {
            throw new NotSupportedException(Strings.ELinq_DbFunctionDirectCall);
        }

        /// <summary>Returns the square root of the specified number.</summary>
        /// <returns>The square root of the input value.</returns>
        /// <param name="arg">A numeric expression.</param>
        [SuppressMessage("Microsoft.Usage", "CA1801:ReviewUnusedParameters", MessageId = "arg")]
        [DbFunction("SqlServer", "SQRT")]
        public static Double? SquareRoot(Decimal? arg)
        {
            throw new NotSupportedException(Strings.ELinq_DbFunctionDirectCall);
        }

        /// <summary>Returns the square of the specified number.</summary>
        /// <returns>The square of the input value.</returns>
        /// <param name="arg1">A numeric expression.</param>
        [SuppressMessage("Microsoft.Usage", "CA1801:ReviewUnusedParameters", MessageId = "arg1")]
        [DbFunction("SqlServer", "SQUARE")]
        public static Double? Square(Double? arg1)
        {
            throw new NotSupportedException(Strings.ELinq_DbFunctionDirectCall);
        }

        /// <summary>Returns the square of the specified number.</summary>
        /// <returns>The square of the input value.</returns>
        /// <param name="arg1">A numeric expression.</param>
        [SuppressMessage("Microsoft.Usage", "CA1801:ReviewUnusedParameters", MessageId = "arg1")]
        [DbFunction("SqlServer", "SQUARE")]
        public static Double? Square(Decimal? arg1)
        {
            throw new NotSupportedException(Strings.ELinq_DbFunctionDirectCall);
        }

        /// <summary>Returns the trigonometric tangent of the input expression.</summary>
        /// <returns>The tangent of the input angle.</returns>
        /// <param name="arg">An angle, measured in radians.</param>
        [SuppressMessage("Microsoft.Usage", "CA1801:ReviewUnusedParameters", MessageId = "arg")]
        [DbFunction("SqlServer", "TAN")]
        public static Double? Tan(Double? arg)
        {
            throw new NotSupportedException(Strings.ELinq_DbFunctionDirectCall);
        }

        /// <summary>Returns the trigonometric tangent of the input expression.</summary>
        /// <returns>The tangent of the input angle.</returns>
        /// <param name="arg">An angle, measured in radians.</param>
        [SuppressMessage("Microsoft.Usage", "CA1801:ReviewUnusedParameters", MessageId = "arg")]
        [DbFunction("SqlServer", "TAN")]
        public static Double? Tan(Decimal? arg)
        {
            throw new NotSupportedException(Strings.ELinq_DbFunctionDirectCall);
        }

        /// <summary>Returns a new datetime value based on adding an interval to the specified date.</summary>
        /// <returns>The new date.</returns>
        /// <param name="datePartArg">The part of the date to increment. </param>
        /// <param name="number">The value used to increment a date by a specified amount.</param>
        /// <param name="date">The date to increment.</param>
        [SuppressMessage("Microsoft.Usage", "CA1801:ReviewUnusedParameters", MessageId = "number")]
        [SuppressMessage("Microsoft.Usage", "CA1801:ReviewUnusedParameters", MessageId = "date")]
        [SuppressMessage("Microsoft.Usage", "CA1801:ReviewUnusedParameters", MessageId = "datePartArg")]
        [DbFunction("SqlServer", "DATEADD")]
        public static DateTime? DateAdd(String datePartArg, Double? number, DateTime? date)
        {
            throw new NotSupportedException(Strings.ELinq_DbFunctionDirectCall);
        }

        /// <summary>Returns a new time span value based on adding an interval to the specified time span.</summary>
        /// <returns>The new time span.</returns>
        /// <param name="datePartArg">The part of the date to increment.</param>
        /// <param name="number">The value used to increment a date by a specified amount.</param>
        /// <param name="time">The time span to increment.</param>
        [SuppressMessage("Microsoft.Usage", "CA1801:ReviewUnusedParameters", MessageId = "time")]
        [SuppressMessage("Microsoft.Usage", "CA1801:ReviewUnusedParameters", MessageId = "number")]
        [SuppressMessage("Microsoft.Usage", "CA1801:ReviewUnusedParameters", MessageId = "datePartArg")]
        [DbFunction("SqlServer", "DATEADD")]
        public static TimeSpan? DateAdd(String datePartArg, Double? number, TimeSpan? time)
        {
            throw new NotSupportedException(Strings.ELinq_DbFunctionDirectCall);
        }

        /// <summary>Returns a new date value based on adding an interval to the specified date.</summary>
        /// <returns>The new point in time, expressed as a date and time of day, relative to Coordinated Universal Time (UTC).</returns>
        /// <param name="datePartArg">The part of the date to increment.</param>
        /// <param name="number">The value used to increment a date by a specified amount.</param>
        /// <param name="dateTimeOffsetArg">The date to increment.</param>
        [SuppressMessage("Microsoft.Usage", "CA1801:ReviewUnusedParameters", MessageId = "number")]
        [SuppressMessage("Microsoft.Usage", "CA1801:ReviewUnusedParameters", MessageId = "dateTimeOffsetArg")]
        [SuppressMessage("Microsoft.Usage", "CA1801:ReviewUnusedParameters", MessageId = "datePartArg")]
        [DbFunction("SqlServer", "DATEADD")]
        public static DateTimeOffset? DateAdd(String datePartArg, Double? number, DateTimeOffset? dateTimeOffsetArg)
        {
            throw new NotSupportedException(Strings.ELinq_DbFunctionDirectCall);
        }

        /// <summary>Returns a new datetime value based on adding an interval to the specified date.</summary>
        /// <returns>
        /// A <see cref="T:System.Nullable`1" /> of <see cref="T:System.DateTime" /> value that is the new date.
        /// </returns>
        /// <param name="datePartArg">The part of the date to increment.</param>
        /// <param name="number">The value used to increment a date by a specified amount.</param>
        /// <param name="date">The date to increment.</param>
        [SuppressMessage("Microsoft.Usage", "CA1801:ReviewUnusedParameters", MessageId = "datePartArg")]
        [SuppressMessage("Microsoft.Usage", "CA1801:ReviewUnusedParameters", MessageId = "date")]
        [SuppressMessage("Microsoft.Usage", "CA1801:ReviewUnusedParameters", MessageId = "number")]
        [DbFunction("SqlServer", "DATEADD")]
        public static DateTime? DateAdd(String datePartArg, Double? number, String date)
        {
            throw new NotSupportedException(Strings.ELinq_DbFunctionDirectCall);
        }

        /// <summary>Returns the count of the specified datepart boundaries crossed between the specified start date and end date.</summary>
        /// <returns>The number of time intervals between the two dates.</returns>
        /// <param name="datePartArg">The part of the date to calculate the differing number of time intervals.</param>
        /// <param name="startDate">The first date.</param>
        /// <param name="endDate">The second date.</param>
        [SuppressMessage("Microsoft.Usage", "CA1801:ReviewUnusedParameters", MessageId = "startDate")]
        [SuppressMessage("Microsoft.Usage", "CA1801:ReviewUnusedParameters", MessageId = "endDate")]
        [SuppressMessage("Microsoft.Usage", "CA1801:ReviewUnusedParameters", MessageId = "datePartArg")]
        [DbFunction("SqlServer", "DATEDIFF")]
        public static Int32? DateDiff(String datePartArg, DateTime? startDate, DateTime? endDate)
        {
            throw new NotSupportedException(Strings.ELinq_DbFunctionDirectCall);
        }

        /// <summary>Returns the count of the specified datepart boundaries crossed between the specified start date and end date.</summary>
        /// <returns>The number of time intervals between the two dates.</returns>
        /// <param name="datePartArg">The part of the date to calculate the differing number of time intervals.</param>
        /// <param name="startDate">The first date.</param>
        /// <param name="endDate">The second date.</param>
        [SuppressMessage("Microsoft.Usage", "CA1801:ReviewUnusedParameters", MessageId = "startDate")]
        [SuppressMessage("Microsoft.Usage", "CA1801:ReviewUnusedParameters", MessageId = "datePartArg")]
        [SuppressMessage("Microsoft.Usage", "CA1801:ReviewUnusedParameters", MessageId = "endDate")]
        [DbFunction("SqlServer", "DATEDIFF")]
        public static Int32? DateDiff(String datePartArg, DateTimeOffset? startDate, DateTimeOffset? endDate)
        {
            throw new NotSupportedException(Strings.ELinq_DbFunctionDirectCall);
        }

        /// <summary>Returns the count of the specified datepart boundaries crossed between the specified start date and end date.</summary>
        /// <returns>The number of time intervals between the two dates.</returns>
        /// <param name="datePartArg">The part of the date to calculate the differing number of time intervals.</param>
        /// <param name="startDate">The first date.</param>
        /// <param name="endDate">The second date.</param>
        [SuppressMessage("Microsoft.Usage", "CA1801:ReviewUnusedParameters", MessageId = "datePartArg")]
        [SuppressMessage("Microsoft.Usage", "CA1801:ReviewUnusedParameters", MessageId = "startDate")]
        [SuppressMessage("Microsoft.Usage", "CA1801:ReviewUnusedParameters", MessageId = "endDate")]
        [DbFunction("SqlServer", "DATEDIFF")]
        public static Int32? DateDiff(String datePartArg, TimeSpan? startDate, TimeSpan? endDate)
        {
            throw new NotSupportedException(Strings.ELinq_DbFunctionDirectCall);
        }

        /// <summary>Returns the count of the specified datepart boundaries crossed between the specified start date and end date.</summary>
        /// <returns>The number of time intervals between the two dates.</returns>
        /// <param name="datePartArg">The part of the date to calculate the differing number of time intervals.</param>
        /// <param name="startDate">The first date.</param>
        /// <param name="endDate">The second date.</param>
        [SuppressMessage("Microsoft.Usage", "CA1801:ReviewUnusedParameters", MessageId = "datePartArg")]
        [SuppressMessage("Microsoft.Usage", "CA1801:ReviewUnusedParameters", MessageId = "startDate")]
        [SuppressMessage("Microsoft.Usage", "CA1801:ReviewUnusedParameters", MessageId = "endDate")]
        [DbFunction("SqlServer", "DATEDIFF")]
        public static Int32? DateDiff(String datePartArg, String startDate, DateTime? endDate)
        {
            throw new NotSupportedException(Strings.ELinq_DbFunctionDirectCall);
        }

        /// <summary>Returns the count of the specified datepart boundaries crossed between the specified start date and end date.</summary>
        /// <returns>The number of time intervals between the two dates.</returns>
        /// <param name="datePartArg">The part of the date to calculate the differing number of time intervals.</param>
        /// <param name="startDate">The first date.</param>
        /// <param name="endDate">The second date.</param>
        [SuppressMessage("Microsoft.Usage", "CA1801:ReviewUnusedParameters", MessageId = "datePartArg")]
        [SuppressMessage("Microsoft.Usage", "CA1801:ReviewUnusedParameters", MessageId = "startDate")]
        [SuppressMessage("Microsoft.Usage", "CA1801:ReviewUnusedParameters", MessageId = "endDate")]
        [DbFunction("SqlServer", "DATEDIFF")]
        public static Int32? DateDiff(String datePartArg, String startDate, DateTimeOffset? endDate)
        {
            throw new NotSupportedException(Strings.ELinq_DbFunctionDirectCall);
        }

        /// <summary>Returns the count of the specified datepart boundaries crossed between the specified start date and end date.</summary>
        /// <returns>The value specifying the number of time intervals between the two dates.</returns>
        /// <param name="datePartArg">The part of the date to calculate the differing number of time intervals.</param>
        /// <param name="startDate">The first date.</param>
        /// <param name="endDate">The second date.</param>
        [SuppressMessage("Microsoft.Usage", "CA1801:ReviewUnusedParameters", MessageId = "endDate")]
        [SuppressMessage("Microsoft.Usage", "CA1801:ReviewUnusedParameters", MessageId = "startDate")]
        [SuppressMessage("Microsoft.Usage", "CA1801:ReviewUnusedParameters", MessageId = "datePartArg")]
        [DbFunction("SqlServer", "DATEDIFF")]
        public static Int32? DateDiff(String datePartArg, String startDate, TimeSpan? endDate)
        {
            throw new NotSupportedException(Strings.ELinq_DbFunctionDirectCall);
        }

        /// <summary>Returns the count of the specified datepart boundaries crossed between the specified start date and end date.</summary>
        /// <returns>The number of time intervals between the two dates.</returns>
        /// <param name="datePartArg">The part of the date to calculate the differing number of time intervals.</param>
        /// <param name="startDate">The first date.</param>
        /// <param name="endDate">The second date.</param>
        [SuppressMessage("Microsoft.Usage", "CA1801:ReviewUnusedParameters", MessageId = "endDate")]
        [SuppressMessage("Microsoft.Usage", "CA1801:ReviewUnusedParameters", MessageId = "datePartArg")]
        [SuppressMessage("Microsoft.Usage", "CA1801:ReviewUnusedParameters", MessageId = "startDate")]
        [DbFunction("SqlServer", "DATEDIFF")]
        public static Int32? DateDiff(String datePartArg, TimeSpan? startDate, String endDate)
        {
            throw new NotSupportedException(Strings.ELinq_DbFunctionDirectCall);
        }

        /// <summary>Returns the count of the specified datepart boundaries crossed between the specified start date and end date.</summary>
        /// <returns>The number of time intervals between the two dates.</returns>
        /// <param name="datePartArg">The part of the date to calculate the differing number of time intervals.</param>
        /// <param name="startDate">The first date.</param>
        /// <param name="endDate">The second date.</param>
        [SuppressMessage("Microsoft.Usage", "CA1801:ReviewUnusedParameters", MessageId = "startDate")]
        [SuppressMessage("Microsoft.Usage", "CA1801:ReviewUnusedParameters", MessageId = "endDate")]
        [SuppressMessage("Microsoft.Usage", "CA1801:ReviewUnusedParameters", MessageId = "datePartArg")]
        [DbFunction("SqlServer", "DATEDIFF")]
        public static Int32? DateDiff(String datePartArg, DateTime? startDate, String endDate)
        {
            throw new NotSupportedException(Strings.ELinq_DbFunctionDirectCall);
        }

        /// <summary>Returns the count of the specified datepart boundaries crossed between the specified start date and end date.</summary>
        /// <returns>The number of time intervals between the two dates.</returns>
        /// <param name="datePartArg">The part of the date to calculate the differing number of time intervals.</param>
        /// <param name="startDate">The first date.</param>
        /// <param name="endDate">The second date.</param>
        [SuppressMessage("Microsoft.Usage", "CA1801:ReviewUnusedParameters", MessageId = "startDate")]
        [SuppressMessage("Microsoft.Usage", "CA1801:ReviewUnusedParameters", MessageId = "endDate")]
        [SuppressMessage("Microsoft.Usage", "CA1801:ReviewUnusedParameters", MessageId = "datePartArg")]
        [DbFunction("SqlServer", "DATEDIFF")]
        public static Int32? DateDiff(String datePartArg, DateTimeOffset? startDate, String endDate)
        {
            throw new NotSupportedException(Strings.ELinq_DbFunctionDirectCall);
        }

        /// <summary>Returns the count of the specified datepart boundaries crossed between the specified start date and end date.</summary>
        /// <returns>The number of time intervals between the two dates.</returns>
        /// <param name="datePartArg">The part of the date to calculate the differing number of time intervals.</param>
        /// <param name="startDate">The first date.</param>
        /// <param name="endDate">The second date.</param>
        [SuppressMessage("Microsoft.Usage", "CA1801:ReviewUnusedParameters", MessageId = "startDate")]
        [SuppressMessage("Microsoft.Usage", "CA1801:ReviewUnusedParameters", MessageId = "datePartArg")]
        [SuppressMessage("Microsoft.Usage", "CA1801:ReviewUnusedParameters", MessageId = "endDate")]
        [DbFunction("SqlServer", "DATEDIFF")]
        public static Int32? DateDiff(String datePartArg, String startDate, String endDate)
        {
            throw new NotSupportedException(Strings.ELinq_DbFunctionDirectCall);
        }

        /// <summary>Returns the count of the specified datepart boundaries crossed between the specified start date and end date.</summary>
        /// <returns>The number of time intervals between the two dates.</returns>
        /// <param name="datePartArg">The part of the date to calculate the differing number of time intervals.</param>
        /// <param name="startDate">The first date.</param>
        /// <param name="endDate">The second date.</param>
        [SuppressMessage("Microsoft.Usage", "CA1801:ReviewUnusedParameters", MessageId = "startDate")]
        [SuppressMessage("Microsoft.Usage", "CA1801:ReviewUnusedParameters", MessageId = "endDate")]
        [SuppressMessage("Microsoft.Usage", "CA1801:ReviewUnusedParameters", MessageId = "datePartArg")]
        [DbFunction("SqlServer", "DATEDIFF")]
        public static Int32? DateDiff(String datePartArg, TimeSpan? startDate, DateTime? endDate)
        {
            throw new NotSupportedException(Strings.ELinq_DbFunctionDirectCall);
        }

        /// <summary>Returns the count of the specified datepart boundaries crossed between the specified start date and end date.</summary>
        /// <returns>The number of time intervals between the two dates.</returns>
        /// <param name="datePartArg">The part of the date to calculate the differing number of time intervals.</param>
        /// <param name="startDate">The first date.</param>
        /// <param name="endDate">The second date.</param>
        [SuppressMessage("Microsoft.Usage", "CA1801:ReviewUnusedParameters", MessageId = "datePartArg")]
        [SuppressMessage("Microsoft.Usage", "CA1801:ReviewUnusedParameters", MessageId = "endDate")]
        [SuppressMessage("Microsoft.Usage", "CA1801:ReviewUnusedParameters", MessageId = "startDate")]
        [DbFunction("SqlServer", "DATEDIFF")]
        public static Int32? DateDiff(String datePartArg, TimeSpan? startDate, DateTimeOffset? endDate)
        {
            throw new NotSupportedException(Strings.ELinq_DbFunctionDirectCall);
        }

        /// <summary>Returns the count of the specified datepart boundaries crossed between the specified start date and end date.</summary>
        /// <returns>The number of time intervals between the two dates.</returns>
        /// <param name="datePartArg">The part of the date to calculate the differing number of time intervals.</param>
        /// <param name="startDate">The first date.</param>
        /// <param name="endDate">The second date.</param>
        [SuppressMessage("Microsoft.Usage", "CA1801:ReviewUnusedParameters", MessageId = "startDate")]
        [SuppressMessage("Microsoft.Usage", "CA1801:ReviewUnusedParameters", MessageId = "endDate")]
        [SuppressMessage("Microsoft.Usage", "CA1801:ReviewUnusedParameters", MessageId = "datePartArg")]
        [DbFunction("SqlServer", "DATEDIFF")]
        public static Int32? DateDiff(String datePartArg, DateTime? startDate, TimeSpan? endDate)
        {
            throw new NotSupportedException(Strings.ELinq_DbFunctionDirectCall);
        }

        /// <summary>Returns the count of the specified datepart boundaries crossed between the specified start date and end date.</summary>
        /// <returns>The number of time intervals between the two Dates.</returns>
        /// <param name="datePartArg">The part of the date to calculate the differing number of time intervals.</param>
        /// <param name="startDate">The first date.</param>
        /// <param name="endDate">The second date.</param>
        [SuppressMessage("Microsoft.Usage", "CA1801:ReviewUnusedParameters", MessageId = "endDate")]
        [SuppressMessage("Microsoft.Usage", "CA1801:ReviewUnusedParameters", MessageId = "datePartArg")]
        [SuppressMessage("Microsoft.Usage", "CA1801:ReviewUnusedParameters", MessageId = "startDate")]
        [DbFunction("SqlServer", "DATEDIFF")]
        public static Int32? DateDiff(String datePartArg, DateTimeOffset? startDate, TimeSpan? endDate)
        {
            throw new NotSupportedException(Strings.ELinq_DbFunctionDirectCall);
        }

        /// <summary>Returns the count of the specified datepart boundaries crossed between the specified start date and end date.</summary>
        /// <returns>The number of time intervals between the two dates.</returns>
        /// <param name="datePartArg">The part of the date to calculate the differing number of time intervals.</param>
        /// <param name="startDate">The first date.</param>
        /// <param name="endDate">The second date.</param>
        [SuppressMessage("Microsoft.Usage", "CA1801:ReviewUnusedParameters", MessageId = "endDate")]
        [SuppressMessage("Microsoft.Usage", "CA1801:ReviewUnusedParameters", MessageId = "startDate")]
        [SuppressMessage("Microsoft.Usage", "CA1801:ReviewUnusedParameters", MessageId = "datePartArg")]
        [DbFunction("SqlServer", "DATEDIFF")]
        public static Int32? DateDiff(String datePartArg, DateTime? startDate, DateTimeOffset? endDate)
        {
            throw new NotSupportedException(Strings.ELinq_DbFunctionDirectCall);
        }

        /// <summary>Returns the count of the specified datepart boundaries crossed between the specified start date and end date.</summary>
        /// <returns>The number of time intervals between the two dates.</returns>
        /// <param name="datePartArg">The part of the date to calculate the differing number of time intervals.</param>
        /// <param name="startDate">The first date.</param>
        /// <param name="endDate">The second date.</param>
        [SuppressMessage("Microsoft.Usage", "CA1801:ReviewUnusedParameters", MessageId = "datePartArg")]
        [SuppressMessage("Microsoft.Usage", "CA1801:ReviewUnusedParameters", MessageId = "endDate")]
        [SuppressMessage("Microsoft.Usage", "CA1801:ReviewUnusedParameters", MessageId = "startDate")]
        [DbFunction("SqlServer", "DATEDIFF")]
        public static Int32? DateDiff(String datePartArg, DateTimeOffset? startDate, DateTime? endDate)
        {
            throw new NotSupportedException(Strings.ELinq_DbFunctionDirectCall);
        }

        /// <summary>Returns a character string that represents the specified datepart of the specified date.</summary>
        /// <returns>The specified part of the specified date.</returns>
        /// <param name="datePartArg">The part of the date to calculate the differing number of time intervals.</param>
        /// <param name="date">The date.</param>
        [SuppressMessage("Microsoft.Usage", "CA1801:ReviewUnusedParameters", MessageId = "datePartArg")]
        [SuppressMessage("Microsoft.Usage", "CA1801:ReviewUnusedParameters", MessageId = "date")]
        [DbFunction("SqlServer", "DATENAME")]
        public static String DateName(String datePartArg, DateTime? date)
        {
            throw new NotSupportedException(Strings.ELinq_DbFunctionDirectCall);
        }

        /// <summary>Returns a character string that represents the specified datepart of the specified date.</summary>
        /// <returns>The specified part of the specified date.</returns>
        /// <param name="datePartArg">The part of the date to calculate the differing number of time intervals.</param>
        /// <param name="date">The date.</param>
        [SuppressMessage("Microsoft.Usage", "CA1801:ReviewUnusedParameters", MessageId = "date")]
        [SuppressMessage("Microsoft.Usage", "CA1801:ReviewUnusedParameters", MessageId = "datePartArg")]
        [DbFunction("SqlServer", "DATENAME")]
        public static String DateName(String datePartArg, String date)
        {
            throw new NotSupportedException(Strings.ELinq_DbFunctionDirectCall);
        }

        /// <summary>Returns a character string that represents the specified datepart of the specified date.</summary>
        /// <returns>The specified part of the specified date.</returns>
        /// <param name="datePartArg">The part of the date to calculate the differing number of time intervals.</param>
        /// <param name="date">The date.</param>
        [SuppressMessage("Microsoft.Usage", "CA1801:ReviewUnusedParameters", MessageId = "date")]
        [SuppressMessage("Microsoft.Usage", "CA1801:ReviewUnusedParameters", MessageId = "datePartArg")]
        [DbFunction("SqlServer", "DATENAME")]
        public static String DateName(String datePartArg, TimeSpan? date)
        {
            throw new NotSupportedException(Strings.ELinq_DbFunctionDirectCall);
        }

        /// <summary>Returns a character string that represents the specified datepart of the specified date.</summary>
        /// <returns>The specified part of the specified date.</returns>
        /// <param name="datePartArg">The part of the date to calculate the differing number of time intervals.</param>
        /// <param name="date">The date.</param>
        [SuppressMessage("Microsoft.Usage", "CA1801:ReviewUnusedParameters", MessageId = "datePartArg")]
        [SuppressMessage("Microsoft.Usage", "CA1801:ReviewUnusedParameters", MessageId = "date")]
        [DbFunction("SqlServer", "DATENAME")]
        public static String DateName(String datePartArg, DateTimeOffset? date)
        {
            throw new NotSupportedException(Strings.ELinq_DbFunctionDirectCall);
        }

        /// <summary>Returns an integer that represents the specified datepart of the specified date.</summary>
        /// <returns>The the specified datepart of the specified date.</returns>
        /// <param name="datePartArg">The part of the date to return the value.</param>
        /// <param name="date">The date.</param>
        [SuppressMessage("Microsoft.Usage", "CA1801:ReviewUnusedParameters", MessageId = "date")]
        [SuppressMessage("Microsoft.Usage", "CA1801:ReviewUnusedParameters", MessageId = "datePartArg")]
        [DbFunction("SqlServer", "DATEPART")]
        public static Int32? DatePart(String datePartArg, DateTime? date)
        {
            throw new NotSupportedException(Strings.ELinq_DbFunctionDirectCall);
        }

        /// <summary>Returns an integer that represents the specified datepart of the specified date.</summary>
        /// <returns>The specified datepart of the specified date.</returns>
        /// <param name="datePartArg">The part of the date to return the value.</param>
        /// <param name="date">The date.</param>
        [SuppressMessage("Microsoft.Usage", "CA1801:ReviewUnusedParameters", MessageId = "datePartArg")]
        [SuppressMessage("Microsoft.Usage", "CA1801:ReviewUnusedParameters", MessageId = "date")]
        [DbFunction("SqlServer", "DATEPART")]
        public static Int32? DatePart(String datePartArg, DateTimeOffset? date)
        {
            throw new NotSupportedException(Strings.ELinq_DbFunctionDirectCall);
        }

        /// <summary>Returns an integer that represents the specified datepart of the specified date.</summary>
        /// <returns>The specified datepart of the specified date.</returns>
        /// <param name="datePartArg">The part of the date to return the value.</param>
        /// <param name="date">The date.</param>
        [SuppressMessage("Microsoft.Usage", "CA1801:ReviewUnusedParameters", MessageId = "date")]
        [SuppressMessage("Microsoft.Usage", "CA1801:ReviewUnusedParameters", MessageId = "datePartArg")]
        [DbFunction("SqlServer", "DATEPART")]
        public static Int32? DatePart(String datePartArg, String date)
        {
            throw new NotSupportedException(Strings.ELinq_DbFunctionDirectCall);
        }

        /// <summary>Returns an integer that represents the specified datepart of the specified date.</summary>
        /// <returns>The specified datepart of the specified date.</returns>
        /// <param name="datePartArg">The part of the date to return the value.</param>
        /// <param name="date">The date.</param>
        [SuppressMessage("Microsoft.Usage", "CA1801:ReviewUnusedParameters", MessageId = "datePartArg")]
        [SuppressMessage("Microsoft.Usage", "CA1801:ReviewUnusedParameters", MessageId = "date")]
        [DbFunction("SqlServer", "DATEPART")]
        public static Int32? DatePart(String datePartArg, TimeSpan? date)
        {
            throw new NotSupportedException(Strings.ELinq_DbFunctionDirectCall);
        }

        /// <summary>Returns the current database system timestamp as a datetime value without the database time zone offset. This value is derived from the operating system of the computer on which the instance of SQL Server is running.</summary>
        /// <returns>The current database timestamp.</returns>
        [SuppressMessage("Microsoft.Design", "CA1024:UsePropertiesWhereAppropriate")]
        [DbFunction("SqlServer", "GETDATE")]
        public static DateTime? GetDate()
        {
            throw new NotSupportedException(Strings.ELinq_DbFunctionDirectCall);
        }

        /// <summary>Returns the current database system timestamp as a datetime value. The database time zone offset is not included. This value represents the current UTC time (Coordinated Universal Time). This value is derived from the operating system of the computer on which the instance of SQL Server is running.</summary>
        /// <returns>The current database UTC timestamp.</returns>
        [SuppressMessage("Microsoft.Design", "CA1024:UsePropertiesWhereAppropriate")]
        [DbFunction("SqlServer", "GETUTCDATE")]
        public static DateTime? GetUtcDate()
        {
            throw new NotSupportedException(Strings.ELinq_DbFunctionDirectCall);
        }

        /// <summary>Returns the number of bytes used to represent any expression.</summary>
        /// <returns>The number of bytes in the input value.</returns>
        /// <param name="arg">The value to be examined for data length.</param>
        [SuppressMessage("Microsoft.Usage", "CA1801:ReviewUnusedParameters", MessageId = "arg")]
        [DbFunction("SqlServer", "DATALENGTH")]
        public static Int32? DataLength(Boolean? arg)
        {
            throw new NotSupportedException(Strings.ELinq_DbFunctionDirectCall);
        }

        /// <summary>Returns the number of bytes used to represent any expression.</summary>
        /// <returns>The number of bytes in the input value.</returns>
        /// <param name="arg">The value to be examined for data length.</param>
        [SuppressMessage("Microsoft.Usage", "CA1801:ReviewUnusedParameters", MessageId = "arg")]
        [DbFunction("SqlServer", "DATALENGTH")]
        public static Int32? DataLength(Double? arg)
        {
            throw new NotSupportedException(Strings.ELinq_DbFunctionDirectCall);
        }

        /// <summary>Returns the number of bytes used to represent any expression.</summary>
        /// <returns>The number of bytes in the input value.</returns>
        /// <param name="arg">The value to be examined for data length.</param>
        [SuppressMessage("Microsoft.Usage", "CA1801:ReviewUnusedParameters", MessageId = "arg")]
        [DbFunction("SqlServer", "DATALENGTH")]
        public static Int32? DataLength(Decimal? arg)
        {
            throw new NotSupportedException(Strings.ELinq_DbFunctionDirectCall);
        }

        /// <summary>Returns the number of bytes used to represent any expression.</summary>
        /// <returns>The number of bytes in the input value.</returns>
        /// <param name="arg">The value to be examined for data length.</param>
        [SuppressMessage("Microsoft.Usage", "CA1801:ReviewUnusedParameters", MessageId = "arg")]
        [DbFunction("SqlServer", "DATALENGTH")]
        public static Int32? DataLength(DateTime? arg)
        {
            throw new NotSupportedException(Strings.ELinq_DbFunctionDirectCall);
        }

        /// <summary>Returns the number of bytes used to represent any expression.</summary>
        /// <returns>The number of bytes in the input value.</returns>
        /// <param name="arg">The value to be examined for data length.</param>
        [SuppressMessage("Microsoft.Usage", "CA1801:ReviewUnusedParameters", MessageId = "arg")]
        [DbFunction("SqlServer", "DATALENGTH")]
        public static Int32? DataLength(TimeSpan? arg)
        {
            throw new NotSupportedException(Strings.ELinq_DbFunctionDirectCall);
        }

        /// <summary>Returns the number of bytes used to represent any expression.</summary>
        /// <returns>The number of bytes in the input value.</returns>
        /// <param name="arg">The value to be examined for data length.</param>
        [SuppressMessage("Microsoft.Usage", "CA1801:ReviewUnusedParameters", MessageId = "arg")]
        [DbFunction("SqlServer", "DATALENGTH")]
        public static Int32? DataLength(DateTimeOffset? arg)
        {
            throw new NotSupportedException(Strings.ELinq_DbFunctionDirectCall);
        }

        /// <summary>Returns the number of bytes used to represent any expression.</summary>
        /// <returns>The number of bytes in the input value.</returns>
        /// <param name="arg">The value to be examined for data length.</param>
        [SuppressMessage("Microsoft.Usage", "CA1801:ReviewUnusedParameters", MessageId = "arg")]
        [DbFunction("SqlServer", "DATALENGTH")]
        public static Int32? DataLength(String arg)
        {
            throw new NotSupportedException(Strings.ELinq_DbFunctionDirectCall);
        }

        /// <summary>Returns the number of bytes used to represent any expression.</summary>
        /// <returns>The number of bytes in the input value.</returns>
        /// <param name="arg">The value to be examined for length.</param>
        [SuppressMessage("Microsoft.Usage", "CA1801:ReviewUnusedParameters", MessageId = "arg")]
        [DbFunction("SqlServer", "DATALENGTH")]
        public static Int32? DataLength(Byte[] arg)
        {
            throw new NotSupportedException(Strings.ELinq_DbFunctionDirectCall);
        }

        /// <summary>Returns the number of bytes used to represent any expression.</summary>
        /// <returns>The number of bytes in the input value.</returns>
        /// <param name="arg">The value to be examined for data length.</param>
        [SuppressMessage("Microsoft.Usage", "CA1801:ReviewUnusedParameters", MessageId = "arg")]
        [DbFunction("SqlServer", "DATALENGTH")]
        public static Int32? DataLength(Guid? arg)
        {
            throw new NotSupportedException(Strings.ELinq_DbFunctionDirectCall);
        }

        /// <summary>Returns the checksum value computed over the input argument.</summary>
        /// <returns>The checksum computed over the input value.</returns>
        /// <param name="arg1">The value for which the checksum is calculated.</param>
        [SuppressMessage("Microsoft.Usage", "CA1801:ReviewUnusedParameters", MessageId = "arg1")]
        [DbFunction("SqlServer", "CHECKSUM")]
        public static Int32? Checksum(Boolean? arg1)
        {
            throw new NotSupportedException(Strings.ELinq_DbFunctionDirectCall);
        }

        /// <summary>Returns the checksum value computed over the input argument.</summary>
        /// <returns>The checksum computed over the input value.</returns>
        /// <param name="arg1">The value for which the checksum is calculated.</param>
        [SuppressMessage("Microsoft.Usage", "CA1801:ReviewUnusedParameters", MessageId = "arg1")]
        [DbFunction("SqlServer", "CHECKSUM")]
        public static Int32? Checksum(Double? arg1)
        {
            throw new NotSupportedException(Strings.ELinq_DbFunctionDirectCall);
        }

        /// <summary>Returns the checksum value computed over the input argument.</summary>
        /// <returns>The checksum computed over the input value.</returns>
        /// <param name="arg1">The value for which the checksum is calculated.</param>
        [SuppressMessage("Microsoft.Usage", "CA1801:ReviewUnusedParameters", MessageId = "arg1")]
        [DbFunction("SqlServer", "CHECKSUM")]
        public static Int32? Checksum(Decimal? arg1)
        {
            throw new NotSupportedException(Strings.ELinq_DbFunctionDirectCall);
        }

        /// <summary>Returns the checksum value computed over the input argument.</summary>
        /// <returns>The checksum computed over the input value.</returns>
        /// <param name="arg1">The value for which the checksum is calculated.</param>
        [SuppressMessage("Microsoft.Usage", "CA1801:ReviewUnusedParameters", MessageId = "arg1")]
        [DbFunction("SqlServer", "CHECKSUM")]
        public static Int32? Checksum(String arg1)
        {
            throw new NotSupportedException(Strings.ELinq_DbFunctionDirectCall);
        }

        /// <summary>Returns the checksum value computed over the input argument.</summary>
        /// <returns>The checksum computed over the input values.</returns>
        /// <param name="arg1">The value for which the checksum is calculated.</param>
        [SuppressMessage("Microsoft.Usage", "CA1801:ReviewUnusedParameters", MessageId = "arg1")]
        [DbFunction("SqlServer", "CHECKSUM")]
        public static Int32? Checksum(DateTime? arg1)
        {
            throw new NotSupportedException(Strings.ELinq_DbFunctionDirectCall);
        }

        /// <summary>Returns the checksum value computed over the input argument.</summary>
        /// <returns>The checksum computed over the input value.</returns>
        /// <param name="arg1">The value for which the checksum is calculated.</param>
        [SuppressMessage("Microsoft.Usage", "CA1801:ReviewUnusedParameters", MessageId = "arg1")]
        [DbFunction("SqlServer", "CHECKSUM")]
        public static Int32? Checksum(TimeSpan? arg1)
        {
            throw new NotSupportedException(Strings.ELinq_DbFunctionDirectCall);
        }

        /// <summary>Returns the checksum value computed over the input argument.</summary>
        /// <returns>The checksum computed over the input value.</returns>
        /// <param name="arg1">The value for which the checksum is calculated.</param>
        [SuppressMessage("Microsoft.Usage", "CA1801:ReviewUnusedParameters", MessageId = "arg1")]
        [DbFunction("SqlServer", "CHECKSUM")]
        public static Int32? Checksum(DateTimeOffset? arg1)
        {
            throw new NotSupportedException(Strings.ELinq_DbFunctionDirectCall);
        }

        /// <summary>Returns the checksum value computed over the input argument.</summary>
        /// <returns>The checksum computed over the input value.</returns>
        /// <param name="arg1">The character array for which the checksum is calculated.</param>
        [SuppressMessage("Microsoft.Usage", "CA1801:ReviewUnusedParameters", MessageId = "arg1")]
        [DbFunction("SqlServer", "CHECKSUM")]
        public static Int32? Checksum(Byte[] arg1)
        {
            throw new NotSupportedException(Strings.ELinq_DbFunctionDirectCall);
        }

        /// <summary>Returns the checksum value computed over the input argument.</summary>
        /// <returns>The checksum computed over the input value.</returns>
        /// <param name="arg1">The value for which the checksum is calculated.</param>
        [SuppressMessage("Microsoft.Usage", "CA1801:ReviewUnusedParameters", MessageId = "arg1")]
        [DbFunction("SqlServer", "CHECKSUM")]
        public static Int32? Checksum(Guid? arg1)
        {
            throw new NotSupportedException(Strings.ELinq_DbFunctionDirectCall);
        }

        /// <summary>Returns the checksum value computed over the input arguments.</summary>
        /// <returns>The checksum computed over the input values.</returns>
        /// <param name="arg1">The value for which the checksum is calculated.</param>
        /// <param name="arg2">The value for which the checksum is calculated.</param>
        [SuppressMessage("Microsoft.Usage", "CA1801:ReviewUnusedParameters", MessageId = "arg2")]
        [SuppressMessage("Microsoft.Usage", "CA1801:ReviewUnusedParameters", MessageId = "arg1")]
        [DbFunction("SqlServer", "CHECKSUM")]
        public static Int32? Checksum(Boolean? arg1, Boolean? arg2)
        {
            throw new NotSupportedException(Strings.ELinq_DbFunctionDirectCall);
        }

        /// <summary>Returns the checksum value computed over the input arguments.</summary>
        /// <returns>The checksum computed over the input values.</returns>
        /// <param name="arg1">The value for which the checksum is calculated.</param>
        /// <param name="arg2">The value for which the checksum is calculated.</param>
        [SuppressMessage("Microsoft.Usage", "CA1801:ReviewUnusedParameters", MessageId = "arg1")]
        [SuppressMessage("Microsoft.Usage", "CA1801:ReviewUnusedParameters", MessageId = "arg2")]
        [DbFunction("SqlServer", "CHECKSUM")]
        public static Int32? Checksum(Double? arg1, Double? arg2)
        {
            throw new NotSupportedException(Strings.ELinq_DbFunctionDirectCall);
        }

        /// <summary>Returns the checksum value computed over the input arguments.</summary>
        /// <returns>The checksum computed over the input values.</returns>
        /// <param name="arg1">The value for which the checksum is calculated.</param>
        /// <param name="arg2">The value for which the checksum is calculated.</param>
        [SuppressMessage("Microsoft.Usage", "CA1801:ReviewUnusedParameters", MessageId = "arg1")]
        [SuppressMessage("Microsoft.Usage", "CA1801:ReviewUnusedParameters", MessageId = "arg2")]
        [DbFunction("SqlServer", "CHECKSUM")]
        public static Int32? Checksum(Decimal? arg1, Decimal? arg2)
        {
            throw new NotSupportedException(Strings.ELinq_DbFunctionDirectCall);
        }

        /// <summary>Returns the checksum value computed over the input arguments.</summary>
        /// <returns>The checksum computed over the input values.</returns>
        /// <param name="arg1">The value for which the checksum is calculated.</param>
        /// <param name="arg2">The value for which the checksum is calculated.</param>
        [SuppressMessage("Microsoft.Usage", "CA1801:ReviewUnusedParameters", MessageId = "arg1")]
        [SuppressMessage("Microsoft.Usage", "CA1801:ReviewUnusedParameters", MessageId = "arg2")]
        [DbFunction("SqlServer", "CHECKSUM")]
        public static Int32? Checksum(String arg1, String arg2)
        {
            throw new NotSupportedException(Strings.ELinq_DbFunctionDirectCall);
        }

        /// <summary>Returns the checksum value computed over the input arguments.</summary>
        /// <returns>The checksum computed over the input values.</returns>
        /// <param name="arg1">The value for which the checksum is calculated.</param>
        /// <param name="arg2">The value for which the checksum is calculated.</param>
        [SuppressMessage("Microsoft.Usage", "CA1801:ReviewUnusedParameters", MessageId = "arg2")]
        [SuppressMessage("Microsoft.Usage", "CA1801:ReviewUnusedParameters", MessageId = "arg1")]
        [DbFunction("SqlServer", "CHECKSUM")]
        public static Int32? Checksum(DateTime? arg1, DateTime? arg2)
        {
            throw new NotSupportedException(Strings.ELinq_DbFunctionDirectCall);
        }

        /// <summary>Returns the checksum value computed over the input arguments.</summary>
        /// <returns>The checksum computed over the input values.</returns>
        /// <param name="arg1">The value for which the checksum is calculated.</param>
        /// <param name="arg2">The value for which the checksum is calculated.</param>
        [SuppressMessage("Microsoft.Usage", "CA1801:ReviewUnusedParameters", MessageId = "arg2")]
        [SuppressMessage("Microsoft.Usage", "CA1801:ReviewUnusedParameters", MessageId = "arg1")]
        [DbFunction("SqlServer", "CHECKSUM")]
        public static Int32? Checksum(TimeSpan? arg1, TimeSpan? arg2)
        {
            throw new NotSupportedException(Strings.ELinq_DbFunctionDirectCall);
        }

        /// <summary>Returns the checksum value computed over the input arguments.</summary>
        /// <returns>The checksum computed over the input values.</returns>
        /// <param name="arg1">The value for which the checksum is calculated.</param>
        /// <param name="arg2">The value for which the checksum is calculated.</param>
        [SuppressMessage("Microsoft.Usage", "CA1801:ReviewUnusedParameters", MessageId = "arg2")]
        [SuppressMessage("Microsoft.Usage", "CA1801:ReviewUnusedParameters", MessageId = "arg1")]
        [DbFunction("SqlServer", "CHECKSUM")]
        public static Int32? Checksum(DateTimeOffset? arg1, DateTimeOffset? arg2)
        {
            throw new NotSupportedException(Strings.ELinq_DbFunctionDirectCall);
        }

        /// <summary>Returns the checksum value computed over the input arguments.</summary>
        /// <returns>The checksum computed over the input values.</returns>
        /// <param name="arg1">The character array for which the checksum is calculated.</param>
        /// <param name="arg2">The character array for which the checksum is calculated.</param>
        [SuppressMessage("Microsoft.Usage", "CA1801:ReviewUnusedParameters", MessageId = "arg2")]
        [SuppressMessage("Microsoft.Usage", "CA1801:ReviewUnusedParameters", MessageId = "arg1")]
        [DbFunction("SqlServer", "CHECKSUM")]
        public static Int32? Checksum(Byte[] arg1, Byte[] arg2)
        {
            throw new NotSupportedException(Strings.ELinq_DbFunctionDirectCall);
        }

        /// <summary>Returns the checksum value computed over the input arguments.</summary>
        /// <returns>The checksum computed over the input values.</returns>
        /// <param name="arg1">The value for which the checksum is calculated.</param>
        /// <param name="arg2">The value for which the checksum is calculated.</param>
        [SuppressMessage("Microsoft.Usage", "CA1801:ReviewUnusedParameters", MessageId = "arg1")]
        [SuppressMessage("Microsoft.Usage", "CA1801:ReviewUnusedParameters", MessageId = "arg2")]
        [DbFunction("SqlServer", "CHECKSUM")]
        public static Int32? Checksum(Guid? arg1, Guid? arg2)
        {
            throw new NotSupportedException(Strings.ELinq_DbFunctionDirectCall);
        }

        /// <summary>Returns the checksum value computed over the input arguments.</summary>
        /// <returns>The checksum computed over the input values.</returns>
        /// <param name="arg1">The value for which the checksum is calculated.</param>
        /// <param name="arg2">The value for which the checksum is calculated.</param>
        /// <param name="arg3">The value for which the checksum is calculated.</param>
        [SuppressMessage("Microsoft.Usage", "CA1801:ReviewUnusedParameters", MessageId = "arg2")]
        [SuppressMessage("Microsoft.Usage", "CA1801:ReviewUnusedParameters", MessageId = "arg1")]
        [SuppressMessage("Microsoft.Usage", "CA1801:ReviewUnusedParameters", MessageId = "arg3")]
        [DbFunction("SqlServer", "CHECKSUM")]
        public static Int32? Checksum(Boolean? arg1, Boolean? arg2, Boolean? arg3)
        {
            throw new NotSupportedException(Strings.ELinq_DbFunctionDirectCall);
        }

        /// <summary>Returns the checksum value computed over the input arguments.</summary>
        /// <returns>The checksum computed over the input values.</returns>
        /// <param name="arg1">The value for which the checksum is calculated.</param>
        /// <param name="arg2">The value for which the checksum is calculated.</param>
        /// <param name="arg3">The value for which the checksum is calculated.</param>
        [SuppressMessage("Microsoft.Usage", "CA1801:ReviewUnusedParameters", MessageId = "arg3")]
        [SuppressMessage("Microsoft.Usage", "CA1801:ReviewUnusedParameters", MessageId = "arg1")]
        [SuppressMessage("Microsoft.Usage", "CA1801:ReviewUnusedParameters", MessageId = "arg2")]
        [DbFunction("SqlServer", "CHECKSUM")]
        public static Int32? Checksum(Double? arg1, Double? arg2, Double? arg3)
        {
            throw new NotSupportedException(Strings.ELinq_DbFunctionDirectCall);
        }

        /// <summary>Returns the checksum value computed over the input arguments.</summary>
        /// <returns>The checksum computed over the input values.</returns>
        /// <param name="arg1">The value for which the checksum is calculated.</param>
        /// <param name="arg2">The value for which the checksum is calculated.</param>
        /// <param name="arg3">The value for which the checksum is calculated.</param>
        [SuppressMessage("Microsoft.Usage", "CA1801:ReviewUnusedParameters", MessageId = "arg2")]
        [SuppressMessage("Microsoft.Usage", "CA1801:ReviewUnusedParameters", MessageId = "arg3")]
        [SuppressMessage("Microsoft.Usage", "CA1801:ReviewUnusedParameters", MessageId = "arg1")]
        [DbFunction("SqlServer", "CHECKSUM")]
        public static Int32? Checksum(Decimal? arg1, Decimal? arg2, Decimal? arg3)
        {
            throw new NotSupportedException(Strings.ELinq_DbFunctionDirectCall);
        }

        /// <summary>Returns the checksum value computed over the input arguments.</summary>
        /// <returns>The checksum computed over the input values.</returns>
        /// <param name="arg1">The value for which the checksum is calculated.</param>
        /// <param name="arg2">The value for which the checksum is calculated.</param>
        /// <param name="arg3">The value for which the checksum is calculated.</param>
        [SuppressMessage("Microsoft.Usage", "CA1801:ReviewUnusedParameters", MessageId = "arg2")]
        [SuppressMessage("Microsoft.Usage", "CA1801:ReviewUnusedParameters", MessageId = "arg3")]
        [SuppressMessage("Microsoft.Usage", "CA1801:ReviewUnusedParameters", MessageId = "arg1")]
        [DbFunction("SqlServer", "CHECKSUM")]
        public static Int32? Checksum(String arg1, String arg2, String arg3)
        {
            throw new NotSupportedException(Strings.ELinq_DbFunctionDirectCall);
        }

        /// <summary>Returns the checksum value computed over the input arguments.</summary>
        /// <returns>The checksum computed over the input values.</returns>
        /// <param name="arg1">The value for which the checksum is calculated.</param>
        /// <param name="arg2">The value for which the checksum is calculated.</param>
        /// <param name="arg3">The value for which the checksum is calculated.</param>
        [SuppressMessage("Microsoft.Usage", "CA1801:ReviewUnusedParameters", MessageId = "arg2")]
        [SuppressMessage("Microsoft.Usage", "CA1801:ReviewUnusedParameters", MessageId = "arg1")]
        [SuppressMessage("Microsoft.Usage", "CA1801:ReviewUnusedParameters", MessageId = "arg3")]
        [DbFunction("SqlServer", "CHECKSUM")]
        public static Int32? Checksum(DateTime? arg1, DateTime? arg2, DateTime? arg3)
        {
            throw new NotSupportedException(Strings.ELinq_DbFunctionDirectCall);
        }

        /// <summary>Returns the checksum value computed over the input arguments.</summary>
        /// <returns>The checksum computed over the input values.</returns>
        /// <param name="arg1">The value for which the checksum is calculated.</param>
        /// <param name="arg2">The value for which the checksum is calculated.</param>
        /// <param name="arg3">The value for which the checksum is calculated.</param>
        [SuppressMessage("Microsoft.Usage", "CA1801:ReviewUnusedParameters", MessageId = "arg1")]
        [SuppressMessage("Microsoft.Usage", "CA1801:ReviewUnusedParameters", MessageId = "arg3")]
        [SuppressMessage("Microsoft.Usage", "CA1801:ReviewUnusedParameters", MessageId = "arg2")]
        [DbFunction("SqlServer", "CHECKSUM")]
        public static Int32? Checksum(DateTimeOffset? arg1, DateTimeOffset? arg2, DateTimeOffset? arg3)
        {
            throw new NotSupportedException(Strings.ELinq_DbFunctionDirectCall);
        }

        /// <summary>Returns the checksum value computed over the input arguments.</summary>
        /// <returns>The checksum computed over the input values.</returns>
        /// <param name="arg1">The value for which the checksum is calculated.</param>
        /// <param name="arg2">The value for which the checksum is calculated.</param>
        /// <param name="arg3">The value for which the checksum is calculated.</param>
        [SuppressMessage("Microsoft.Usage", "CA1801:ReviewUnusedParameters", MessageId = "arg3")]
        [SuppressMessage("Microsoft.Usage", "CA1801:ReviewUnusedParameters", MessageId = "arg2")]
        [SuppressMessage("Microsoft.Usage", "CA1801:ReviewUnusedParameters", MessageId = "arg1")]
        [DbFunction("SqlServer", "CHECKSUM")]
        public static Int32? Checksum(TimeSpan? arg1, TimeSpan? arg2, TimeSpan? arg3)
        {
            throw new NotSupportedException(Strings.ELinq_DbFunctionDirectCall);
        }

        /// <summary>Returns the checksum value computed over the input arguments.</summary>
        /// <returns>The checksum computed over the input values.</returns>
        /// <param name="arg1">The character array for which the checksum is calculated.</param>
        /// <param name="arg2">The character array for which the checksum is calculated.</param>
        /// <param name="arg3">The character array for which the checksum is calculated.</param>
        [SuppressMessage("Microsoft.Usage", "CA1801:ReviewUnusedParameters", MessageId = "arg3")]
        [SuppressMessage("Microsoft.Usage", "CA1801:ReviewUnusedParameters", MessageId = "arg1")]
        [SuppressMessage("Microsoft.Usage", "CA1801:ReviewUnusedParameters", MessageId = "arg2")]
        [DbFunction("SqlServer", "CHECKSUM")]
        public static Int32? Checksum(Byte[] arg1, Byte[] arg2, Byte[] arg3)
        {
            throw new NotSupportedException(Strings.ELinq_DbFunctionDirectCall);
        }

        /// <summary>Returns the checksum value computed over the input arguments.</summary>
        /// <returns>The checksum computed over the input values.</returns>
        /// <param name="arg1">The value for which the checksum is calculated.</param>
        /// <param name="arg2">The value for which the checksum is calculated.</param>
        /// <param name="arg3">The value for which the checksum is calculated.</param>
        [SuppressMessage("Microsoft.Usage", "CA1801:ReviewUnusedParameters", MessageId = "arg2")]
        [SuppressMessage("Microsoft.Usage", "CA1801:ReviewUnusedParameters", MessageId = "arg3")]
        [SuppressMessage("Microsoft.Usage", "CA1801:ReviewUnusedParameters", MessageId = "arg1")]
        [DbFunction("SqlServer", "CHECKSUM")]
        public static Int32? Checksum(Guid? arg1, Guid? arg2, Guid? arg3)
        {
            throw new NotSupportedException(Strings.ELinq_DbFunctionDirectCall);
        }

        /// <summary>Returns the current date and time. </summary>
        /// <returns>The current date and time.</returns>
        [DbFunction("SqlServer", "CURRENT_TIMESTAMP")]
        public static DateTime? CurrentTimestamp()
        {
            throw new NotSupportedException(Strings.ELinq_DbFunctionDirectCall);
        }

        /// <summary>Returns the name of the current user.</summary>
        /// <returns>The name of the current user.</returns>
        [DbFunction("SqlServer", "CURRENT_USER")]
        public static String CurrentUser()
        {
            throw new NotSupportedException(Strings.ELinq_DbFunctionDirectCall);
        }

        /// <summary>Returns the workstation name.</summary>
        /// <returns>The name of the workstation.</returns>
        [DbFunction("SqlServer", "HOST_NAME")]
        public static String HostName()
        {
            throw new NotSupportedException(Strings.ELinq_DbFunctionDirectCall);
        }

        /// <summary>Returns a database user name corresponding to a specified identification number.</summary>
        /// <returns>The user name.</returns>
        /// <param name="arg">A user ID.</param>
        [SuppressMessage("Microsoft.Usage", "CA1801:ReviewUnusedParameters", MessageId = "arg")]
        [DbFunction("SqlServer", "USER_NAME")]
        public static String UserName(Int32? arg)
        {
            throw new NotSupportedException(Strings.ELinq_DbFunctionDirectCall);
        }

        /// <summary>Returns a database user name corresponding to a specified identification number.</summary>
        /// <returns>The user name.</returns>
        [DbFunction("SqlServer", "USER_NAME")]
        public static String UserName()
        {
            throw new NotSupportedException(Strings.ELinq_DbFunctionDirectCall);
        }

        /// <summary>Indicates whether the input value is a valid numeric type.</summary>
        /// <returns>1 if the input expression is a valid numeric data type; otherwise, 0.</returns>
        /// <param name="arg">A string expression.</param>
        [SuppressMessage("Microsoft.Usage", "CA1801:ReviewUnusedParameters", MessageId = "arg")]
        [DbFunction("SqlServer", "ISNUMERIC")]
        public static Int32? IsNumeric(String arg)
        {
            throw new NotSupportedException(Strings.ELinq_DbFunctionDirectCall);
        }

        /// <summary>Indicates whether the input value is a valid date or time.</summary>
        /// <returns>1 if the input expression is a valid date or time value of datetime or smalldatetime data types; otherwise, 0.</returns>
        /// <param name="arg">The tested value.</param>
        [SuppressMessage("Microsoft.Usage", "CA1801:ReviewUnusedParameters", MessageId = "arg")]
        [DbFunction("SqlServer", "ISDATE")]
        public static Int32? IsDate(String arg)
        {
            throw new NotSupportedException(Strings.ELinq_DbFunctionDirectCall);
        }
    }
}
=======
// Copyright (c) Microsoft Open Technologies, Inc. All rights reserved. See License.txt in the project root for license information.

namespace System.Data.Entity.SqlServer
{
    using System.Collections.Generic;
    using System.Data.Entity.Core.Objects;
    using System.Data.Entity.SqlServer.Resources;
    using System.Diagnostics.CodeAnalysis;
    using System.Linq;
    using System.Linq.Expressions;
    using System.Reflection;

    /// <summary>
    /// Contains function stubs that expose SqlServer methods in Linq to Entities.
    /// </summary>
    public static class SqlFunctions
    {
        /// <summary>Returns the checksum of the values in a collection. Null values are ignored.</summary>
        /// <returns>The checksum computed from the input collection.</returns>
        /// <param name="arg">The collection of values over which the checksum is computed.</param>
        [DbFunction("SqlServer", "CHECKSUM_AGG")]
        public static Int32? ChecksumAggregate(IEnumerable<Int32> arg)
        {
            var objectQuerySource = arg as ObjectQuery<Int32>;
            if (objectQuerySource != null)
            {
                return
                    ((IQueryable)objectQuerySource).Provider.Execute<Int32?>(
                        Expression.Call((MethodInfo)MethodBase.GetCurrentMethod(), Expression.Constant(arg)));
            }
            throw new NotSupportedException(Strings.ELinq_DbFunctionDirectCall);
        }

        /// <summary>Returns the checksum of the values in a collection. Null values are ignored.</summary>
        /// <returns>The checksum computed from the input collection.</returns>
        /// <param name="arg">The collection of values over which the checksum is computed.</param>
        [SuppressMessage("Microsoft.Design", "CA1006:DoNotNestGenericTypesInMemberSignatures")]
        [DbFunction("SqlServer", "CHECKSUM_AGG")]
        public static Int32? ChecksumAggregate(IEnumerable<Int32?> arg)
        {
            var objectQuerySource = arg as ObjectQuery<Int32?>;
            if (objectQuerySource != null)
            {
                return
                    ((IQueryable)objectQuerySource).Provider.Execute<Int32?>(
                        Expression.Call((MethodInfo)MethodBase.GetCurrentMethod(), Expression.Constant(arg)));
            }
            throw new NotSupportedException(Strings.ELinq_DbFunctionDirectCall);
        }

        /// <summary>Returns the ASCII code value of the left-most character of a character expression.</summary>
        /// <returns>The ASCII code of the first character in the input string.</returns>
        /// <param name="arg">A valid string.</param>
        [SuppressMessage("Microsoft.Naming", "CA1704:IdentifiersShouldBeSpelledCorrectly", MessageId = "Ascii")]
        [SuppressMessage("Microsoft.Usage", "CA1801:ReviewUnusedParameters", MessageId = "arg")]
        [DbFunction("SqlServer", "ASCII")]
        public static Int32? Ascii(String arg)
        {
            throw new NotSupportedException(Strings.ELinq_DbFunctionDirectCall);
        }

        /// <summary>Returns the character that corresponds to the specified integer ASCII value.</summary>
        /// <returns>The character that corresponds to the specified ASCII value.</returns>
        /// <param name="arg">An ASCII code.</param>
        [SuppressMessage("Microsoft.Usage", "CA1801:ReviewUnusedParameters", MessageId = "arg")]
        [DbFunction("SqlServer", "CHAR")]
        public static String Char(Int32? arg)
        {
            throw new NotSupportedException(Strings.ELinq_DbFunctionDirectCall);
        }

        /// <summary>Returns the starting position of one expression found within another expression.</summary>
        /// <returns>The starting position of  target  if it is found in  toSearch .</returns>
        /// <param name="toSearch">The string expression to be searched.</param>
        /// <param name="target">The string expression to be found.</param>
        [SuppressMessage("Microsoft.Usage", "CA1801:ReviewUnusedParameters", MessageId = "target")]
        [SuppressMessage("Microsoft.Usage", "CA1801:ReviewUnusedParameters", MessageId = "toSearch")]
        [DbFunction("SqlServer", "CHARINDEX")]
        public static Int32? CharIndex(String toSearch, String target)
        {
            throw new NotSupportedException(Strings.ELinq_DbFunctionDirectCall);
        }

        /// <summary>Returns the starting position of one expression found within another expression.</summary>
        /// <returns>The starting position of  target  if it is found in  toSearch .</returns>
        /// <param name="toSearch">The string expression to be searched.</param>
        /// <param name="target">The string expression to be found.</param>
        [SuppressMessage("Microsoft.Usage", "CA1801:ReviewUnusedParameters", MessageId = "toSearch")]
        [SuppressMessage("Microsoft.Usage", "CA1801:ReviewUnusedParameters", MessageId = "target")]
        [DbFunction("SqlServer", "CHARINDEX")]
        public static Int32? CharIndex(Byte[] toSearch, Byte[] target)
        {
            throw new NotSupportedException(Strings.ELinq_DbFunctionDirectCall);
        }

        /// <summary>Returns the starting position of one expression found within another expression.</summary>
        /// <returns>The starting position of  target  if it is found in  toSearch .</returns>
        /// <param name="toSearch">The string expression to be searched.</param>
        /// <param name="target">The string expression to be found.</param>
        /// <param name="startLocation">The character position in  toSearch  where searching begins.</param>
        [SuppressMessage("Microsoft.Usage", "CA1801:ReviewUnusedParameters", MessageId = "target")]
        [SuppressMessage("Microsoft.Usage", "CA1801:ReviewUnusedParameters", MessageId = "toSearch")]
        [SuppressMessage("Microsoft.Usage", "CA1801:ReviewUnusedParameters", MessageId = "startLocation")]
        [DbFunction("SqlServer", "CHARINDEX")]
        public static Int32? CharIndex(String toSearch, String target, Int32? startLocation)
        {
            throw new NotSupportedException(Strings.ELinq_DbFunctionDirectCall);
        }

        /// <summary>Returns the starting position of one expression found within another expression.</summary>
        /// <returns>The starting position of  target  if it is found in  toSearch .</returns>
        /// <param name="toSearch">The string expression to be searched.</param>
        /// <param name="target">The string expression to be found.</param>
        /// <param name="startLocation">The character position in  toSearch  where searching begins.</param>
        [SuppressMessage("Microsoft.Usage", "CA1801:ReviewUnusedParameters", MessageId = "startLocation")]
        [SuppressMessage("Microsoft.Usage", "CA1801:ReviewUnusedParameters", MessageId = "target")]
        [SuppressMessage("Microsoft.Usage", "CA1801:ReviewUnusedParameters", MessageId = "toSearch")]
        [DbFunction("SqlServer", "CHARINDEX")]
        public static Int32? CharIndex(Byte[] toSearch, Byte[] target, Int32? startLocation)
        {
            throw new NotSupportedException(Strings.ELinq_DbFunctionDirectCall);
        }

        /// <summary>Returns the starting position of one expression found within another expression.</summary>
        /// <returns>
        /// A <see cref="T:System.Nullable`1" /> of <see cref="T:System.Int64" /> value that is the starting position of  target  if it is found in  toSearch .
        /// </returns>
        /// <param name="toSearch">The string expression to be searched.</param>
        /// <param name="target">The string expression to be found.</param>
        /// <param name="startLocation">The character position in  toSearch  where searching begins.</param>
        [SuppressMessage("Microsoft.Usage", "CA1801:ReviewUnusedParameters", MessageId = "target")]
        [SuppressMessage("Microsoft.Usage", "CA1801:ReviewUnusedParameters", MessageId = "toSearch")]
        [SuppressMessage("Microsoft.Usage", "CA1801:ReviewUnusedParameters", MessageId = "startLocation")]
        [DbFunction("SqlServer", "CHARINDEX")]
        public static Int64? CharIndex(String toSearch, String target, Int64? startLocation)
        {
            throw new NotSupportedException(Strings.ELinq_DbFunctionDirectCall);
        }

        /// <summary>Returns the starting position of one expression found within another expression.</summary>
        /// <returns>The starting position of  target  if it is found in  toSearch .</returns>
        /// <param name="toSearch">The string expression to be searched.</param>
        /// <param name="target">The string expression to be found.</param>
        /// <param name="startLocation">The character position in  toSearch  at which searching begins.</param>
        [SuppressMessage("Microsoft.Usage", "CA1801:ReviewUnusedParameters", MessageId = "toSearch")]
        [SuppressMessage("Microsoft.Usage", "CA1801:ReviewUnusedParameters", MessageId = "target")]
        [SuppressMessage("Microsoft.Usage", "CA1801:ReviewUnusedParameters", MessageId = "startLocation")]
        [DbFunction("SqlServer", "CHARINDEX")]
        public static Int64? CharIndex(Byte[] toSearch, Byte[] target, Int64? startLocation)
        {
            throw new NotSupportedException(Strings.ELinq_DbFunctionDirectCall);
        }

        /// <summary>Returns an integer value that indicates the difference between the SOUNDEX values of two character expressions.</summary>
        /// <returns>The SOUNDEX difference between the two strings.</returns>
        /// <param name="string1">The first string.</param>
        /// <param name="string2">The second string.</param>
        [SuppressMessage("Microsoft.Usage", "CA1801:ReviewUnusedParameters", MessageId = "string2")]
        [SuppressMessage("Microsoft.Usage", "CA1801:ReviewUnusedParameters", MessageId = "string1")]
        [DbFunction("SqlServer", "DIFFERENCE")]
        [SuppressMessage("Microsoft.Naming", "CA1720:IdentifiersShouldNotContainTypeNames", MessageId = "string")]
        public static Int32? Difference(String string1, String string2)
        {
            throw new NotSupportedException(Strings.ELinq_DbFunctionDirectCall);
        }

        /// <summary>Returns the Unicode character with the specified integer code, as defined by the Unicode standard.</summary>
        /// <returns>The character that corresponds to the input character code.</returns>
        /// <param name="arg">A character code.</param>
        [SuppressMessage("Microsoft.Usage", "CA1801:ReviewUnusedParameters", MessageId = "arg")]
        [DbFunction("SqlServer", "NCHAR")]
        public static String NChar(Int32? arg)
        {
            throw new NotSupportedException(Strings.ELinq_DbFunctionDirectCall);
        }

        /// <summary>Returns the starting position of the first occurrence of a pattern in a specified expression, or zeros if the pattern is not found, on all valid text and character data types.</summary>
        /// <returns>The starting character position where the string pattern was found.</returns>
        /// <param name="stringPattern">A string pattern to search for.</param>
        /// <param name="target">The string to search.</param>
        [SuppressMessage("Microsoft.Usage", "CA1801:ReviewUnusedParameters", MessageId = "stringPattern")]
        [SuppressMessage("Microsoft.Usage", "CA1801:ReviewUnusedParameters", MessageId = "target")]
        [DbFunction("SqlServer", "PATINDEX")]
        [SuppressMessage("Microsoft.Naming", "CA1720:IdentifiersShouldNotContainTypeNames", MessageId = "string")]
        public static Int32? PatIndex(String stringPattern, String target)
        {
            throw new NotSupportedException(Strings.ELinq_DbFunctionDirectCall);
        }

        /// <summary>Returns a Unicode string with the delimiters added to make the input string a valid Microsoft SQL Server delimited identifier.</summary>
        /// <returns>The original string with brackets added.</returns>
        /// <param name="stringArg">The expression that quote characters will be added to.</param>
        [SuppressMessage("Microsoft.Usage", "CA1801:ReviewUnusedParameters", MessageId = "stringArg")]
        [DbFunction("SqlServer", "QUOTENAME")]
        [SuppressMessage("Microsoft.Naming", "CA1720:IdentifiersShouldNotContainTypeNames", MessageId = "string")]
        public static String QuoteName(String stringArg)
        {
            throw new NotSupportedException(Strings.ELinq_DbFunctionDirectCall);
        }

        /// <summary>Returns a Unicode string with the delimiters added to make the input string a valid Microsoft SQL Server delimited identifier.</summary>
        /// <returns>The original string with the specified quote characters added.</returns>
        /// <param name="stringArg">The expression that quote characters will be added to.</param>
        /// <param name="quoteCharacter">The one-character string to use as the delimiter. It can be a single quotation mark ( ' ), a left or right bracket ( [ ] ), or a double quotation mark ( " ). If quote_character is not specified, brackets are used.</param>
        [SuppressMessage("Microsoft.Usage", "CA1801:ReviewUnusedParameters", MessageId = "quoteCharacter")]
        [SuppressMessage("Microsoft.Usage", "CA1801:ReviewUnusedParameters", MessageId = "stringArg")]
        [DbFunction("SqlServer", "QUOTENAME")]
        [SuppressMessage("Microsoft.Naming", "CA1720:IdentifiersShouldNotContainTypeNames", MessageId = "string")]
        public static String QuoteName(String stringArg, String quoteCharacter)
        {
            throw new NotSupportedException(Strings.ELinq_DbFunctionDirectCall);
        }

        /// <summary>Repeats a string value a specified number of times.</summary>
        /// <returns>The target string, repeated the number of times specified by  count .</returns>
        /// <param name="target">A valid string.</param>
        /// <param name="count">The value that specifies how many time to repeat  target .</param>
        [SuppressMessage("Microsoft.Usage", "CA1801:ReviewUnusedParameters", MessageId = "count")]
        [SuppressMessage("Microsoft.Usage", "CA1801:ReviewUnusedParameters", MessageId = "target")]
        [DbFunction("SqlServer", "REPLICATE")]
        public static String Replicate(String target, Int32? count)
        {
            throw new NotSupportedException(Strings.ELinq_DbFunctionDirectCall);
        }

        /// <summary>Converts an alphanumeric string to a four-character (SOUNDEX) code to find similar-sounding words or names.</summary>
        /// <returns>The SOUNDEX code of the input string.</returns>
        /// <param name="arg">A valid string.</param>
        [SuppressMessage("Microsoft.Usage", "CA1801:ReviewUnusedParameters", MessageId = "arg")]
        [DbFunction("SqlServer", "SOUNDEX")]
        public static String SoundCode(String arg)
        {
            throw new NotSupportedException(Strings.ELinq_DbFunctionDirectCall);
        }

        /// <summary>Returns a string of repeated spaces.</summary>
        /// <returns>A string that consists of the specified number of spaces.</returns>
        /// <param name="arg1">The number of spaces. If negative, a null string is returned.</param>
        [SuppressMessage("Microsoft.Usage", "CA1801:ReviewUnusedParameters", MessageId = "arg1")]
        [DbFunction("SqlServer", "SPACE")]
        public static String Space(Int32? arg1)
        {
            throw new NotSupportedException(Strings.ELinq_DbFunctionDirectCall);
        }

        /// <summary>Returns character data converted from numeric data.</summary>
        /// <returns>The numeric input expression converted to a string.</returns>
        /// <param name="number">A numeric expression.</param>
        [SuppressMessage("Microsoft.Usage", "CA1801:ReviewUnusedParameters", MessageId = "number")]
        [DbFunction("SqlServer", "STR")]
        public static String StringConvert(Double? number)
        {
            throw new NotSupportedException(Strings.ELinq_DbFunctionDirectCall);
        }

        /// <summary>Returns character data converted from numeric data.</summary>
        /// <returns>The input expression converted to a string.</returns>
        /// <param name="number">A numeric expression.</param>
        [SuppressMessage("Microsoft.Usage", "CA1801:ReviewUnusedParameters", MessageId = "number")]
        [DbFunction("SqlServer", "STR")]
        public static String StringConvert(Decimal? number)
        {
            throw new NotSupportedException(Strings.ELinq_DbFunctionDirectCall);
        }

        /// <summary>Returns character data converted from numeric data.</summary>
        /// <returns>The numeric input expression converted to a string.</returns>
        /// <param name="number">A numeric expression.</param>
        /// <param name="length">The total length of the string. This includes decimal point, sign, digits, and spaces. The default is 10.</param>
        [SuppressMessage("Microsoft.Usage", "CA1801:ReviewUnusedParameters", MessageId = "length")]
        [SuppressMessage("Microsoft.Usage", "CA1801:ReviewUnusedParameters", MessageId = "number")]
        [DbFunction("SqlServer", "STR")]
        public static String StringConvert(Double? number, Int32? length)
        {
            throw new NotSupportedException(Strings.ELinq_DbFunctionDirectCall);
        }

        /// <summary>Returns character data converted from numeric data.</summary>
        /// <returns>The input expression converted to a string.</returns>
        /// <param name="number">A numeric expression.</param>
        /// <param name="length">The total length of the string. This includes decimal point, sign, digits, and spaces. The default is 10.</param>
        [SuppressMessage("Microsoft.Usage", "CA1801:ReviewUnusedParameters", MessageId = "number")]
        [SuppressMessage("Microsoft.Usage", "CA1801:ReviewUnusedParameters", MessageId = "length")]
        [DbFunction("SqlServer", "STR")]
        public static String StringConvert(Decimal? number, Int32? length)
        {
            throw new NotSupportedException(Strings.ELinq_DbFunctionDirectCall);
        }

        /// <summary>Returns character data converted from numeric data.</summary>
        /// <returns>The numeric input expression converted to a string.</returns>
        /// <param name="number">A numeric expression.</param>
        /// <param name="length">The total length of the string. This includes decimal point, sign, digits, and spaces. The default is 10.</param>
        /// <param name="decimalArg">The number of places to the right of the decimal point.  decimal  must be less than or equal to 16. If  decimal  is more than 16 then the result is truncated to sixteen places to the right of the decimal point.</param>
        [SuppressMessage("Microsoft.Usage", "CA1801:ReviewUnusedParameters", MessageId = "length")]
        [SuppressMessage("Microsoft.Usage", "CA1801:ReviewUnusedParameters", MessageId = "decimalArg")]
        [SuppressMessage("Microsoft.Usage", "CA1801:ReviewUnusedParameters", MessageId = "number")]
        [DbFunction("SqlServer", "STR")]
        public static String StringConvert(Double? number, Int32? length, Int32? decimalArg)
        {
            throw new NotSupportedException(Strings.ELinq_DbFunctionDirectCall);
        }

        /// <summary>Returns character data converted from numeric data.</summary>
        /// <returns>The input expression converted to a string.</returns>
        /// <param name="number">A numeric expression.</param>
        /// <param name="length">The total length of the string. This includes decimal point, sign, digits, and spaces. The default is 10.</param>
        /// <param name="decimalArg">The number of places to the right of the decimal point.  decimal  must be less than or equal to 16. If  decimal  is more than 16 then the result is truncated to sixteen places to the right of the decimal point.</param>
        [SuppressMessage("Microsoft.Usage", "CA1801:ReviewUnusedParameters", MessageId = "decimalArg")]
        [SuppressMessage("Microsoft.Usage", "CA1801:ReviewUnusedParameters", MessageId = "length")]
        [SuppressMessage("Microsoft.Usage", "CA1801:ReviewUnusedParameters", MessageId = "number")]
        [DbFunction("SqlServer", "STR")]
        public static String StringConvert(Decimal? number, Int32? length, Int32? decimalArg)
        {
            throw new NotSupportedException(Strings.ELinq_DbFunctionDirectCall);
        }

        /// <summary>Inserts a string into another string. It deletes a specified length of characters in the target string at the start position and then inserts the second string into the target string at the start position.</summary>
        /// <returns>A string consisting of the two strings.</returns>
        /// <param name="stringInput">The target string.</param>
        /// <param name="start">The character position in  stringinput  where the replacement string is to be inserted.</param>
        /// <param name="length">The number of characters to delete from  stringInput . If  length  is longer than  stringInput , deletion occurs up to the last character in  stringReplacement .</param>
        /// <param name="stringReplacement">The substring to be inserted into  stringInput .</param>
        [SuppressMessage("Microsoft.Usage", "CA1801:ReviewUnusedParameters", MessageId = "start")]
        [SuppressMessage("Microsoft.Usage", "CA1801:ReviewUnusedParameters", MessageId = "length")]
        [SuppressMessage("Microsoft.Usage", "CA1801:ReviewUnusedParameters", MessageId = "stringInput")]
        [SuppressMessage("Microsoft.Usage", "CA1801:ReviewUnusedParameters", MessageId = "stringReplacement")]
        [DbFunction("SqlServer", "STUFF")]
        [SuppressMessage("Microsoft.Naming", "CA1720:IdentifiersShouldNotContainTypeNames", MessageId = "string")]
        public static String Stuff(String stringInput, Int32? start, Int32? length, String stringReplacement)
        {
            throw new NotSupportedException(Strings.ELinq_DbFunctionDirectCall);
        }

        /// <summary>Returns the integer value, as defined by the Unicode standard, for the first character of the input expression.</summary>
        /// <returns>The character code for the first character in the input string.</returns>
        /// <param name="arg">A valid string.</param>
        [SuppressMessage("Microsoft.Usage", "CA1801:ReviewUnusedParameters", MessageId = "arg")]
        [DbFunction("SqlServer", "UNICODE")]
        public static Int32? Unicode(String arg)
        {
            throw new NotSupportedException(Strings.ELinq_DbFunctionDirectCall);
        }

        /// <summary>A mathematical function that returns the angle, in radians, whose cosine is the specified numerical value. This angle is called the arccosine.</summary>
        /// <returns>The angle, in radians, defined by the input cosine value.</returns>
        /// <param name="arg1">The cosine of an angle.</param>
        [SuppressMessage("Microsoft.Usage", "CA1801:ReviewUnusedParameters", MessageId = "arg1")]
        [DbFunction("SqlServer", "ACOS")]
        public static Double? Acos(Double? arg1)
        {
            throw new NotSupportedException(Strings.ELinq_DbFunctionDirectCall);
        }

        /// <summary>A mathematical function that returns the angle, in radians, whose cosine is the specified numerical value. This angle is called the arccosine.</summary>
        /// <returns>An angle, measured in radians.</returns>
        /// <param name="arg1">The cosine of an angle.</param>
        [SuppressMessage("Microsoft.Usage", "CA1801:ReviewUnusedParameters", MessageId = "arg1")]
        [DbFunction("SqlServer", "ACOS")]
        public static Double? Acos(Decimal? arg1)
        {
            throw new NotSupportedException(Strings.ELinq_DbFunctionDirectCall);
        }

        /// <summary>A mathematical function that returns the angle, in radians, whose sine is the specified numerical value. This angle is called the arcsine.</summary>
        /// <returns>An angle, measured in radians.</returns>
        /// <param name="arg">The sine of an angle.</param>
        [SuppressMessage("Microsoft.Usage", "CA1801:ReviewUnusedParameters", MessageId = "arg")]
        [DbFunction("SqlServer", "ASIN")]
        public static Double? Asin(Double? arg)
        {
            throw new NotSupportedException(Strings.ELinq_DbFunctionDirectCall);
        }

        /// <summary>A mathematical function that returns the angle, in radians, whose sine is the specified numerical value. This angle is called the arcsine.</summary>
        /// <returns>An angle, measured in radians.</returns>
        /// <param name="arg">The sine of an angle.</param>
        [SuppressMessage("Microsoft.Usage", "CA1801:ReviewUnusedParameters", MessageId = "arg")]
        [DbFunction("SqlServer", "ASIN")]
        public static Double? Asin(Decimal? arg)
        {
            throw new NotSupportedException(Strings.ELinq_DbFunctionDirectCall);
        }

        /// <summary>A mathematical function that returns the angle, in radians, whose tangent is the specified numerical value. This angle is called the arctangent.</summary>
        /// <returns>An angle, measured in radians.</returns>
        /// <param name="arg">The tangent of an angle.</param>
        [SuppressMessage("Microsoft.Usage", "CA1801:ReviewUnusedParameters", MessageId = "arg")]
        [DbFunction("SqlServer", "ATAN")]
        public static Double? Atan(Double? arg)
        {
            throw new NotSupportedException(Strings.ELinq_DbFunctionDirectCall);
        }

        /// <summary>A mathematical function that returns the angle, in radians, whose tangent is the specified numerical value. This angle is called the arctangent.</summary>
        /// <returns>An angle, measured in radians.</returns>
        /// <param name="arg">The tangent of an angle.</param>
        [SuppressMessage("Microsoft.Usage", "CA1801:ReviewUnusedParameters", MessageId = "arg")]
        [DbFunction("SqlServer", "ATAN")]
        public static Double? Atan(Decimal? arg)
        {
            throw new NotSupportedException(Strings.ELinq_DbFunctionDirectCall);
        }

        /// <summary>Returns the positive angle, in radians, between the positive x-axis and the ray from the origin through the point (x, y), where x and y are the two specified numerical values. The first parameter passed to the function is the y-value and the second parameter is the x-value.</summary>
        /// <returns>An angle, measured in radians.</returns>
        /// <param name="arg1">The y-coordinate of a point.</param>
        /// <param name="arg2">The x-coordinate of a point.</param>
        [SuppressMessage("Microsoft.Usage", "CA1801:ReviewUnusedParameters", MessageId = "arg1")]
        [SuppressMessage("Microsoft.Usage", "CA1801:ReviewUnusedParameters", MessageId = "arg2")]
        [DbFunction("SqlServer", "ATN2")]
        public static Double? Atan2(Double? arg1, Double? arg2)
        {
            throw new NotSupportedException(Strings.ELinq_DbFunctionDirectCall);
        }

        /// <summary>Returns the positive angle, in radians, between the positive x-axis and the ray from the origin through the point (x, y), where x and y are the two specified numerical values. The first parameter passed to the function is the y-value and the second parameter is the x-value.</summary>
        /// <returns>An angle, measured in radians.</returns>
        /// <param name="arg1">The y-coordinate of a point.</param>
        /// <param name="arg2">The x-coordinate of a point.</param>
        [SuppressMessage("Microsoft.Usage", "CA1801:ReviewUnusedParameters", MessageId = "arg2")]
        [SuppressMessage("Microsoft.Usage", "CA1801:ReviewUnusedParameters", MessageId = "arg1")]
        [DbFunction("SqlServer", "ATN2")]
        public static Double? Atan2(Decimal? arg1, Decimal? arg2)
        {
            throw new NotSupportedException(Strings.ELinq_DbFunctionDirectCall);
        }

        /// <summary>Returns the trigonometric cosine of the specified angle, in radians, in the specified expression.</summary>
        /// <returns>The trigonometric cosine of the specified angle.</returns>
        /// <param name="arg">An angle, measured in radians.</param>
        [SuppressMessage("Microsoft.Usage", "CA1801:ReviewUnusedParameters", MessageId = "arg")]
        [DbFunction("SqlServer", "COS")]
        public static Double? Cos(Double? arg)
        {
            throw new NotSupportedException(Strings.ELinq_DbFunctionDirectCall);
        }

        /// <summary>Returns the trigonometric cosine of the specified angle, in radians, in the specified expression.</summary>
        /// <returns>The trigonometric cosine of the specified angle.</returns>
        /// <param name="arg">An angle, measured in radians.</param>
        [SuppressMessage("Microsoft.Usage", "CA1801:ReviewUnusedParameters", MessageId = "arg")]
        [DbFunction("SqlServer", "COS")]
        public static Double? Cos(Decimal? arg)
        {
            throw new NotSupportedException(Strings.ELinq_DbFunctionDirectCall);
        }

        /// <summary>A mathematical function that returns the trigonometric cotangent of the specified angle, in radians.</summary>
        /// <returns>The trigonometric cotangent of the specified angle.</returns>
        /// <param name="arg">An angle, measured in radians.</param>
        [SuppressMessage("Microsoft.Usage", "CA1801:ReviewUnusedParameters", MessageId = "arg")]
        [DbFunction("SqlServer", "COT")]
        public static Double? Cot(Double? arg)
        {
            throw new NotSupportedException(Strings.ELinq_DbFunctionDirectCall);
        }

        /// <summary>A mathematical function that returns the trigonometric cotangent of the specified angle, in radians.</summary>
        /// <returns>The trigonometric cotangent of the specified angle.</returns>
        /// <param name="arg">An angle, measured in radians.</param>
        [SuppressMessage("Microsoft.Usage", "CA1801:ReviewUnusedParameters", MessageId = "arg")]
        [DbFunction("SqlServer", "COT")]
        public static Double? Cot(Decimal? arg)
        {
            throw new NotSupportedException(Strings.ELinq_DbFunctionDirectCall);
        }

        /// <summary>Returns the corresponding angle in degrees for an angle specified in radians.</summary>
        /// <returns>The specified angle converted to degrees.</returns>
        /// <param name="arg1">An angle, measured in radians.</param>
        [SuppressMessage("Microsoft.Usage", "CA1801:ReviewUnusedParameters", MessageId = "arg1")]
        [DbFunction("SqlServer", "DEGREES")]
        public static Int32? Degrees(Int32? arg1)
        {
            throw new NotSupportedException(Strings.ELinq_DbFunctionDirectCall);
        }

        /// <summary>Returns the corresponding angle in degrees for an angle specified in radians.</summary>
        /// <returns>The specified angle converted to degrees.</returns>
        /// <param name="arg1">An angle, measured in radians.</param>
        [SuppressMessage("Microsoft.Usage", "CA1801:ReviewUnusedParameters", MessageId = "arg1")]
        [DbFunction("SqlServer", "DEGREES")]
        public static Int64? Degrees(Int64? arg1)
        {
            throw new NotSupportedException(Strings.ELinq_DbFunctionDirectCall);
        }

        /// <summary>Returns the corresponding angle in degrees for an angle specified in radians.</summary>
        /// <returns>The specified angle converted to degrees.</returns>
        /// <param name="arg1">An angle, measured in radians.</param>
        [SuppressMessage("Microsoft.Usage", "CA1801:ReviewUnusedParameters", MessageId = "arg1")]
        [DbFunction("SqlServer", "DEGREES")]
        public static Decimal? Degrees(Decimal? arg1)
        {
            throw new NotSupportedException(Strings.ELinq_DbFunctionDirectCall);
        }

        /// <summary>Returns the corresponding angle in degrees for an angle specified in radians.</summary>
        /// <returns>The specified angle converted to degrees.</returns>
        /// <param name="arg1">An angle, measured in radians.</param>
        [SuppressMessage("Microsoft.Usage", "CA1801:ReviewUnusedParameters", MessageId = "arg1")]
        [DbFunction("SqlServer", "DEGREES")]
        public static Double? Degrees(Double? arg1)
        {
            throw new NotSupportedException(Strings.ELinq_DbFunctionDirectCall);
        }

        /// <summary>Returns the exponential value of the specified float expression.</summary>
        /// <returns>The constant e raised to the power of the input value.</returns>
        /// <param name="arg">The input value.</param>
        [SuppressMessage("Microsoft.Naming", "CA1704:IdentifiersShouldBeSpelledCorrectly", MessageId = "Exp")]
        [SuppressMessage("Microsoft.Usage", "CA1801:ReviewUnusedParameters", MessageId = "arg")]
        [DbFunction("SqlServer", "EXP")]
        public static Double? Exp(Double? arg)
        {
            throw new NotSupportedException(Strings.ELinq_DbFunctionDirectCall);
        }

        /// <summary>Returns the exponential value of the specified float expression.</summary>
        /// <returns>The constant e raised to the power of the input value.</returns>
        /// <param name="arg">The input value.</param>
        [SuppressMessage("Microsoft.Naming", "CA1704:IdentifiersShouldBeSpelledCorrectly", MessageId = "Exp")]
        [SuppressMessage("Microsoft.Usage", "CA1801:ReviewUnusedParameters", MessageId = "arg")]
        [DbFunction("SqlServer", "EXP")]
        public static Double? Exp(Decimal? arg)
        {
            throw new NotSupportedException(Strings.ELinq_DbFunctionDirectCall);
        }

        /// <summary>Returns the natural logarithm of the specified input value.</summary>
        /// <returns>The natural logarithm of the input value.</returns>
        /// <param name="arg">A numeric expression.</param>
        [SuppressMessage("Microsoft.Usage", "CA1801:ReviewUnusedParameters", MessageId = "arg")]
        [DbFunction("SqlServer", "LOG")]
        public static Double? Log(Double? arg)
        {
            throw new NotSupportedException(Strings.ELinq_DbFunctionDirectCall);
        }

        /// <summary>Returns the natural logarithm of the specified input value.</summary>
        /// <returns>The natural logarithm of the input value.</returns>
        /// <param name="arg">A numeric expression.</param>
        [SuppressMessage("Microsoft.Usage", "CA1801:ReviewUnusedParameters", MessageId = "arg")]
        [DbFunction("SqlServer", "LOG")]
        public static Double? Log(Decimal? arg)
        {
            throw new NotSupportedException(Strings.ELinq_DbFunctionDirectCall);
        }

        /// <summary>Returns the base-10 logarithm of the specified input value.</summary>
        /// <returns>The base-10 logarithm of the input value.</returns>
        /// <param name="arg">A numeric expression.</param>
        [SuppressMessage("Microsoft.Usage", "CA1801:ReviewUnusedParameters", MessageId = "arg")]
        [DbFunction("SqlServer", "LOG10")]
        public static Double? Log10(Double? arg)
        {
            throw new NotSupportedException(Strings.ELinq_DbFunctionDirectCall);
        }

        /// <summary>Returns the base-10 logarithm of the specified input value.</summary>
        /// <returns>The base-10 logarithm of the input value.</returns>
        /// <param name="arg">A numeric expression.</param>
        [SuppressMessage("Microsoft.Usage", "CA1801:ReviewUnusedParameters", MessageId = "arg")]
        [DbFunction("SqlServer", "LOG10")]
        public static Double? Log10(Decimal? arg)
        {
            throw new NotSupportedException(Strings.ELinq_DbFunctionDirectCall);
        }

        /// <summary>Returns the constant value of pi.</summary>
        /// <returns>The numeric value of pi.</returns>
        [DbFunction("SqlServer", "PI")]
        public static Double? Pi()
        {
            throw new NotSupportedException(Strings.ELinq_DbFunctionDirectCall);
        }

        /// <summary>Returns the radian measure corresponding to the specified angle in degrees.</summary>
        /// <returns>The radian measure of the specified angle.</returns>
        /// <param name="arg">The angle, measured in degrees</param>
        [SuppressMessage("Microsoft.Usage", "CA1801:ReviewUnusedParameters", MessageId = "arg")]
        [DbFunction("SqlServer", "RADIANS")]
        public static Int32? Radians(Int32? arg)
        {
            throw new NotSupportedException(Strings.ELinq_DbFunctionDirectCall);
        }

        /// <summary>Returns the radian measure corresponding to the specified angle in degrees.</summary>
        /// <returns>The radian measure of the specified angle.</returns>
        /// <param name="arg">The angle, measured in degrees</param>
        [SuppressMessage("Microsoft.Usage", "CA1801:ReviewUnusedParameters", MessageId = "arg")]
        [DbFunction("SqlServer", "RADIANS")]
        public static Int64? Radians(Int64? arg)
        {
            throw new NotSupportedException(Strings.ELinq_DbFunctionDirectCall);
        }

        /// <summary>Returns the radian measure corresponding to the specified angle in degrees.</summary>
        /// <returns>The radian measure of the specified angle.</returns>
        /// <param name="arg">The angle, measured in degrees.</param>
        [SuppressMessage("Microsoft.Usage", "CA1801:ReviewUnusedParameters", MessageId = "arg")]
        [DbFunction("SqlServer", "RADIANS")]
        public static Decimal? Radians(Decimal? arg)
        {
            throw new NotSupportedException(Strings.ELinq_DbFunctionDirectCall);
        }

        /// <summary>Returns the radian measure corresponding to the specified angle in degrees.</summary>
        /// <returns>The radian measure of the specified angle.</returns>
        /// <param name="arg">The angle, measured in degrees.</param>
        [SuppressMessage("Microsoft.Usage", "CA1801:ReviewUnusedParameters", MessageId = "arg")]
        [DbFunction("SqlServer", "RADIANS")]
        public static Double? Radians(Double? arg)
        {
            throw new NotSupportedException(Strings.ELinq_DbFunctionDirectCall);
        }

        /// <summary>Returns a pseudo-random float value from 0 through 1, exclusive.</summary>
        /// <returns>The pseudo-random value.</returns>
        [DbFunction("SqlServer", "RAND")]
        public static Double? Rand()
        {
            throw new NotSupportedException(Strings.ELinq_DbFunctionDirectCall);
        }

        /// <summary>Returns a pseudo-random float value from 0 through 1, exclusive.</summary>
        /// <returns>The pseudo-random value.</returns>
        /// <param name="seed">The seed value. If  seed  is not specified, the SQL Server Database Engine assigns a seed value at random. For a specified seed value, the result returned is always the same.</param>
        [SuppressMessage("Microsoft.Usage", "CA1801:ReviewUnusedParameters", MessageId = "seed")]
        [DbFunction("SqlServer", "RAND")]
        public static Double? Rand(Int32? seed)
        {
            throw new NotSupportedException(Strings.ELinq_DbFunctionDirectCall);
        }

        /// <summary>Returns the positive (+1), zero (0), or negative (-1) sign of the specified expression.</summary>
        /// <returns>The sign of the input expression.</returns>
        /// <param name="arg">A numeric expression.</param>
        [SuppressMessage("Microsoft.Usage", "CA1801:ReviewUnusedParameters", MessageId = "arg")]
        [DbFunction("SqlServer", "SIGN")]
        public static Int32? Sign(Int32? arg)
        {
            throw new NotSupportedException(Strings.ELinq_DbFunctionDirectCall);
        }

        /// <summary>Returns the positive (+1), zero (0), or negative (-1) sign of the specified expression.</summary>
        /// <returns>The sign of the input expression.</returns>
        /// <param name="arg">A numeric expression.</param>
        [SuppressMessage("Microsoft.Usage", "CA1801:ReviewUnusedParameters", MessageId = "arg")]
        [DbFunction("SqlServer", "SIGN")]
        public static Int64? Sign(Int64? arg)
        {
            throw new NotSupportedException(Strings.ELinq_DbFunctionDirectCall);
        }

        /// <summary>Returns the positive (+1), zero (0), or negative (-1) sign of the specified expression.</summary>
        /// <returns>The sign of the input expression.</returns>
        /// <param name="arg">A numeric expression.</param>
        [SuppressMessage("Microsoft.Usage", "CA1801:ReviewUnusedParameters", MessageId = "arg")]
        [DbFunction("SqlServer", "SIGN")]
        public static Decimal? Sign(Decimal? arg)
        {
            throw new NotSupportedException(Strings.ELinq_DbFunctionDirectCall);
        }

        /// <summary>Returns the positive (+1), zero (0), or negative (-1) sign of the specified expression.</summary>
        /// <returns>The sign of the input expression.</returns>
        /// <param name="arg">A numeric expression.</param>
        [SuppressMessage("Microsoft.Usage", "CA1801:ReviewUnusedParameters", MessageId = "arg")]
        [DbFunction("SqlServer", "SIGN")]
        public static Double? Sign(Double? arg)
        {
            throw new NotSupportedException(Strings.ELinq_DbFunctionDirectCall);
        }

        /// <summary>Returns the trigonometric sine of the specified angle.</summary>
        /// <returns>The trigonometric sine of the input expression.</returns>
        /// <param name="arg">An angle, measured in radians.</param>
        [SuppressMessage("Microsoft.Usage", "CA1801:ReviewUnusedParameters", MessageId = "arg")]
        [DbFunction("SqlServer", "SIN")]
        public static Double? Sin(Decimal? arg)
        {
            throw new NotSupportedException(Strings.ELinq_DbFunctionDirectCall);
        }

        /// <summary>Returns the trigonometric sine of the specified angle.</summary>
        /// <returns>The trigonometric sine of the input expression.</returns>
        /// <param name="arg">An angle, measured in radians.</param>
        [SuppressMessage("Microsoft.Usage", "CA1801:ReviewUnusedParameters", MessageId = "arg")]
        [DbFunction("SqlServer", "SIN")]
        public static Double? Sin(Double? arg)
        {
            throw new NotSupportedException(Strings.ELinq_DbFunctionDirectCall);
        }

        /// <summary>Returns the square root of the specified number.</summary>
        /// <returns>The square root of the input value.</returns>
        /// <param name="arg">A numeric expression.</param>
        [SuppressMessage("Microsoft.Usage", "CA1801:ReviewUnusedParameters", MessageId = "arg")]
        [DbFunction("SqlServer", "SQRT")]
        public static Double? SquareRoot(Double? arg)
        {
            throw new NotSupportedException(Strings.ELinq_DbFunctionDirectCall);
        }

        /// <summary>Returns the square root of the specified number.</summary>
        /// <returns>The square root of the input value.</returns>
        /// <param name="arg">A numeric expression.</param>
        [SuppressMessage("Microsoft.Usage", "CA1801:ReviewUnusedParameters", MessageId = "arg")]
        [DbFunction("SqlServer", "SQRT")]
        public static Double? SquareRoot(Decimal? arg)
        {
            throw new NotSupportedException(Strings.ELinq_DbFunctionDirectCall);
        }

        /// <summary>Returns the square of the specified number.</summary>
        /// <returns>The square of the input value.</returns>
        /// <param name="arg1">A numeric expression.</param>
        [SuppressMessage("Microsoft.Usage", "CA1801:ReviewUnusedParameters", MessageId = "arg1")]
        [DbFunction("SqlServer", "SQUARE")]
        public static Double? Square(Double? arg1)
        {
            throw new NotSupportedException(Strings.ELinq_DbFunctionDirectCall);
        }

        /// <summary>Returns the square of the specified number.</summary>
        /// <returns>The square of the input value.</returns>
        /// <param name="arg1">A numeric expression.</param>
        [SuppressMessage("Microsoft.Usage", "CA1801:ReviewUnusedParameters", MessageId = "arg1")]
        [DbFunction("SqlServer", "SQUARE")]
        public static Double? Square(Decimal? arg1)
        {
            throw new NotSupportedException(Strings.ELinq_DbFunctionDirectCall);
        }

        /// <summary>Returns the trigonometric tangent of the input expression.</summary>
        /// <returns>The tangent of the input angle.</returns>
        /// <param name="arg">An angle, measured in radians.</param>
        [SuppressMessage("Microsoft.Usage", "CA1801:ReviewUnusedParameters", MessageId = "arg")]
        [DbFunction("SqlServer", "TAN")]
        public static Double? Tan(Double? arg)
        {
            throw new NotSupportedException(Strings.ELinq_DbFunctionDirectCall);
        }

        /// <summary>Returns the trigonometric tangent of the input expression.</summary>
        /// <returns>The tangent of the input angle.</returns>
        /// <param name="arg">An angle, measured in radians.</param>
        [SuppressMessage("Microsoft.Usage", "CA1801:ReviewUnusedParameters", MessageId = "arg")]
        [DbFunction("SqlServer", "TAN")]
        public static Double? Tan(Decimal? arg)
        {
            throw new NotSupportedException(Strings.ELinq_DbFunctionDirectCall);
        }

        /// <summary>Returns a new datetime value based on adding an interval to the specified date.</summary>
        /// <returns>The new date.</returns>
        /// <param name="datePartArg">The part of the date to increment. </param>
        /// <param name="number">The value used to increment a date by a specified amount.</param>
        /// <param name="date">The date to increment.</param>
        [SuppressMessage("Microsoft.Usage", "CA1801:ReviewUnusedParameters", MessageId = "number")]
        [SuppressMessage("Microsoft.Usage", "CA1801:ReviewUnusedParameters", MessageId = "date")]
        [SuppressMessage("Microsoft.Usage", "CA1801:ReviewUnusedParameters", MessageId = "datePartArg")]
        [DbFunction("SqlServer", "DATEADD")]
        public static DateTime? DateAdd(String datePartArg, Double? number, DateTime? date)
        {
            throw new NotSupportedException(Strings.ELinq_DbFunctionDirectCall);
        }

        /// <summary>Returns a new time span value based on adding an interval to the specified time span.</summary>
        /// <returns>The new time span.</returns>
        /// <param name="datePartArg">The part of the date to increment.</param>
        /// <param name="number">The value used to increment a date by a specified amount.</param>
        /// <param name="time">The time span to increment.</param>
        [SuppressMessage("Microsoft.Usage", "CA1801:ReviewUnusedParameters", MessageId = "time")]
        [SuppressMessage("Microsoft.Usage", "CA1801:ReviewUnusedParameters", MessageId = "number")]
        [SuppressMessage("Microsoft.Usage", "CA1801:ReviewUnusedParameters", MessageId = "datePartArg")]
        [DbFunction("SqlServer", "DATEADD")]
        public static TimeSpan? DateAdd(String datePartArg, Double? number, TimeSpan? time)
        {
            throw new NotSupportedException(Strings.ELinq_DbFunctionDirectCall);
        }

        /// <summary>Returns a new date value based on adding an interval to the specified date.</summary>
        /// <returns>The new point in time, expressed as a date and time of day, relative to Coordinated Universal Time (UTC).</returns>
        /// <param name="datePartArg">The part of the date to increment.</param>
        /// <param name="number">The value used to increment a date by a specified amount.</param>
        /// <param name="dateTimeOffsetArg">The date to increment.</param>
        [SuppressMessage("Microsoft.Usage", "CA1801:ReviewUnusedParameters", MessageId = "number")]
        [SuppressMessage("Microsoft.Usage", "CA1801:ReviewUnusedParameters", MessageId = "dateTimeOffsetArg")]
        [SuppressMessage("Microsoft.Usage", "CA1801:ReviewUnusedParameters", MessageId = "datePartArg")]
        [DbFunction("SqlServer", "DATEADD")]
        public static DateTimeOffset? DateAdd(String datePartArg, Double? number, DateTimeOffset? dateTimeOffsetArg)
        {
            throw new NotSupportedException(Strings.ELinq_DbFunctionDirectCall);
        }

        /// <summary>Returns a new datetime value based on adding an interval to the specified date.</summary>
        /// <returns>
        /// A <see cref="T:System.Nullable`1" /> of <see cref="T:System.DateTime" /> value that is the new date.
        /// </returns>
        /// <param name="datePartArg">The part of the date to increment.</param>
        /// <param name="number">The value used to increment a date by a specified amount.</param>
        /// <param name="date">The date to increment.</param>
        [SuppressMessage("Microsoft.Usage", "CA1801:ReviewUnusedParameters", MessageId = "datePartArg")]
        [SuppressMessage("Microsoft.Usage", "CA1801:ReviewUnusedParameters", MessageId = "date")]
        [SuppressMessage("Microsoft.Usage", "CA1801:ReviewUnusedParameters", MessageId = "number")]
        [DbFunction("SqlServer", "DATEADD")]
        public static DateTime? DateAdd(String datePartArg, Double? number, String date)
        {
            throw new NotSupportedException(Strings.ELinq_DbFunctionDirectCall);
        }

        /// <summary>Returns the count of the specified datepart boundaries crossed between the specified start date and end date.</summary>
        /// <returns>The number of time intervals between the two dates.</returns>
        /// <param name="datePartArg">The part of the date to calculate the differing number of time intervals.</param>
        /// <param name="startDate">The first date.</param>
        /// <param name="endDate">The second date.</param>
        [SuppressMessage("Microsoft.Usage", "CA1801:ReviewUnusedParameters", MessageId = "startDate")]
        [SuppressMessage("Microsoft.Usage", "CA1801:ReviewUnusedParameters", MessageId = "endDate")]
        [SuppressMessage("Microsoft.Usage", "CA1801:ReviewUnusedParameters", MessageId = "datePartArg")]
        [DbFunction("SqlServer", "DATEDIFF")]
        public static Int32? DateDiff(String datePartArg, DateTime? startDate, DateTime? endDate)
        {
            throw new NotSupportedException(Strings.ELinq_DbFunctionDirectCall);
        }

        /// <summary>Returns the count of the specified datepart boundaries crossed between the specified start date and end date.</summary>
        /// <returns>The number of time intervals between the two dates.</returns>
        /// <param name="datePartArg">The part of the date to calculate the differing number of time intervals.</param>
        /// <param name="startDate">The first date.</param>
        /// <param name="endDate">The second date.</param>
        [SuppressMessage("Microsoft.Usage", "CA1801:ReviewUnusedParameters", MessageId = "startDate")]
        [SuppressMessage("Microsoft.Usage", "CA1801:ReviewUnusedParameters", MessageId = "datePartArg")]
        [SuppressMessage("Microsoft.Usage", "CA1801:ReviewUnusedParameters", MessageId = "endDate")]
        [DbFunction("SqlServer", "DATEDIFF")]
        public static Int32? DateDiff(String datePartArg, DateTimeOffset? startDate, DateTimeOffset? endDate)
        {
            throw new NotSupportedException(Strings.ELinq_DbFunctionDirectCall);
        }

        /// <summary>Returns the count of the specified datepart boundaries crossed between the specified start date and end date.</summary>
        /// <returns>The number of time intervals between the two dates.</returns>
        /// <param name="datePartArg">The part of the date to calculate the differing number of time intervals.</param>
        /// <param name="startDate">The first date.</param>
        /// <param name="endDate">The second date.</param>
        [SuppressMessage("Microsoft.Usage", "CA1801:ReviewUnusedParameters", MessageId = "datePartArg")]
        [SuppressMessage("Microsoft.Usage", "CA1801:ReviewUnusedParameters", MessageId = "startDate")]
        [SuppressMessage("Microsoft.Usage", "CA1801:ReviewUnusedParameters", MessageId = "endDate")]
        [DbFunction("SqlServer", "DATEDIFF")]
        public static Int32? DateDiff(String datePartArg, TimeSpan? startDate, TimeSpan? endDate)
        {
            throw new NotSupportedException(Strings.ELinq_DbFunctionDirectCall);
        }

        /// <summary>Returns the count of the specified datepart boundaries crossed between the specified start date and end date.</summary>
        /// <returns>The number of time intervals between the two dates.</returns>
        /// <param name="datePartArg">The part of the date to calculate the differing number of time intervals.</param>
        /// <param name="startDate">The first date.</param>
        /// <param name="endDate">The second date.</param>
        [SuppressMessage("Microsoft.Usage", "CA1801:ReviewUnusedParameters", MessageId = "datePartArg")]
        [SuppressMessage("Microsoft.Usage", "CA1801:ReviewUnusedParameters", MessageId = "startDate")]
        [SuppressMessage("Microsoft.Usage", "CA1801:ReviewUnusedParameters", MessageId = "endDate")]
        [DbFunction("SqlServer", "DATEDIFF")]
        public static Int32? DateDiff(String datePartArg, String startDate, DateTime? endDate)
        {
            throw new NotSupportedException(Strings.ELinq_DbFunctionDirectCall);
        }

        /// <summary>Returns the count of the specified datepart boundaries crossed between the specified start date and end date.</summary>
        /// <returns>The number of time intervals between the two dates.</returns>
        /// <param name="datePartArg">The part of the date to calculate the differing number of time intervals.</param>
        /// <param name="startDate">The first date.</param>
        /// <param name="endDate">The second date.</param>
        [SuppressMessage("Microsoft.Usage", "CA1801:ReviewUnusedParameters", MessageId = "datePartArg")]
        [SuppressMessage("Microsoft.Usage", "CA1801:ReviewUnusedParameters", MessageId = "startDate")]
        [SuppressMessage("Microsoft.Usage", "CA1801:ReviewUnusedParameters", MessageId = "endDate")]
        [DbFunction("SqlServer", "DATEDIFF")]
        public static Int32? DateDiff(String datePartArg, String startDate, DateTimeOffset? endDate)
        {
            throw new NotSupportedException(Strings.ELinq_DbFunctionDirectCall);
        }

        /// <summary>Returns the count of the specified datepart boundaries crossed between the specified start date and end date.</summary>
        /// <returns>The value specifying the number of time intervals between the two dates.</returns>
        /// <param name="datePartArg">The part of the date to calculate the differing number of time intervals.</param>
        /// <param name="startDate">The first date.</param>
        /// <param name="endDate">The second date.</param>
        [SuppressMessage("Microsoft.Usage", "CA1801:ReviewUnusedParameters", MessageId = "endDate")]
        [SuppressMessage("Microsoft.Usage", "CA1801:ReviewUnusedParameters", MessageId = "startDate")]
        [SuppressMessage("Microsoft.Usage", "CA1801:ReviewUnusedParameters", MessageId = "datePartArg")]
        [DbFunction("SqlServer", "DATEDIFF")]
        public static Int32? DateDiff(String datePartArg, String startDate, TimeSpan? endDate)
        {
            throw new NotSupportedException(Strings.ELinq_DbFunctionDirectCall);
        }

        /// <summary>Returns the count of the specified datepart boundaries crossed between the specified start date and end date.</summary>
        /// <returns>The number of time intervals between the two dates.</returns>
        /// <param name="datePartArg">The part of the date to calculate the differing number of time intervals.</param>
        /// <param name="startDate">The first date.</param>
        /// <param name="endDate">The second date.</param>
        [SuppressMessage("Microsoft.Usage", "CA1801:ReviewUnusedParameters", MessageId = "endDate")]
        [SuppressMessage("Microsoft.Usage", "CA1801:ReviewUnusedParameters", MessageId = "datePartArg")]
        [SuppressMessage("Microsoft.Usage", "CA1801:ReviewUnusedParameters", MessageId = "startDate")]
        [DbFunction("SqlServer", "DATEDIFF")]
        public static Int32? DateDiff(String datePartArg, TimeSpan? startDate, String endDate)
        {
            throw new NotSupportedException(Strings.ELinq_DbFunctionDirectCall);
        }

        /// <summary>Returns the count of the specified datepart boundaries crossed between the specified start date and end date.</summary>
        /// <returns>The number of time intervals between the two dates.</returns>
        /// <param name="datePartArg">The part of the date to calculate the differing number of time intervals.</param>
        /// <param name="startDate">The first date.</param>
        /// <param name="endDate">The second date.</param>
        [SuppressMessage("Microsoft.Usage", "CA1801:ReviewUnusedParameters", MessageId = "startDate")]
        [SuppressMessage("Microsoft.Usage", "CA1801:ReviewUnusedParameters", MessageId = "endDate")]
        [SuppressMessage("Microsoft.Usage", "CA1801:ReviewUnusedParameters", MessageId = "datePartArg")]
        [DbFunction("SqlServer", "DATEDIFF")]
        public static Int32? DateDiff(String datePartArg, DateTime? startDate, String endDate)
        {
            throw new NotSupportedException(Strings.ELinq_DbFunctionDirectCall);
        }

        /// <summary>Returns the count of the specified datepart boundaries crossed between the specified start date and end date.</summary>
        /// <returns>The number of time intervals between the two dates.</returns>
        /// <param name="datePartArg">The part of the date to calculate the differing number of time intervals.</param>
        /// <param name="startDate">The first date.</param>
        /// <param name="endDate">The second date.</param>
        [SuppressMessage("Microsoft.Usage", "CA1801:ReviewUnusedParameters", MessageId = "startDate")]
        [SuppressMessage("Microsoft.Usage", "CA1801:ReviewUnusedParameters", MessageId = "endDate")]
        [SuppressMessage("Microsoft.Usage", "CA1801:ReviewUnusedParameters", MessageId = "datePartArg")]
        [DbFunction("SqlServer", "DATEDIFF")]
        public static Int32? DateDiff(String datePartArg, DateTimeOffset? startDate, String endDate)
        {
            throw new NotSupportedException(Strings.ELinq_DbFunctionDirectCall);
        }

        /// <summary>Returns the count of the specified datepart boundaries crossed between the specified start date and end date.</summary>
        /// <returns>The number of time intervals between the two dates.</returns>
        /// <param name="datePartArg">The part of the date to calculate the differing number of time intervals.</param>
        /// <param name="startDate">The first date.</param>
        /// <param name="endDate">The second date.</param>
        [SuppressMessage("Microsoft.Usage", "CA1801:ReviewUnusedParameters", MessageId = "startDate")]
        [SuppressMessage("Microsoft.Usage", "CA1801:ReviewUnusedParameters", MessageId = "datePartArg")]
        [SuppressMessage("Microsoft.Usage", "CA1801:ReviewUnusedParameters", MessageId = "endDate")]
        [DbFunction("SqlServer", "DATEDIFF")]
        public static Int32? DateDiff(String datePartArg, String startDate, String endDate)
        {
            throw new NotSupportedException(Strings.ELinq_DbFunctionDirectCall);
        }

        /// <summary>Returns the count of the specified datepart boundaries crossed between the specified start date and end date.</summary>
        /// <returns>The number of time intervals between the two dates.</returns>
        /// <param name="datePartArg">The part of the date to calculate the differing number of time intervals.</param>
        /// <param name="startDate">The first date.</param>
        /// <param name="endDate">The second date.</param>
        [SuppressMessage("Microsoft.Usage", "CA1801:ReviewUnusedParameters", MessageId = "startDate")]
        [SuppressMessage("Microsoft.Usage", "CA1801:ReviewUnusedParameters", MessageId = "endDate")]
        [SuppressMessage("Microsoft.Usage", "CA1801:ReviewUnusedParameters", MessageId = "datePartArg")]
        [DbFunction("SqlServer", "DATEDIFF")]
        public static Int32? DateDiff(String datePartArg, TimeSpan? startDate, DateTime? endDate)
        {
            throw new NotSupportedException(Strings.ELinq_DbFunctionDirectCall);
        }

        /// <summary>Returns the count of the specified datepart boundaries crossed between the specified start date and end date.</summary>
        /// <returns>The number of time intervals between the two dates.</returns>
        /// <param name="datePartArg">The part of the date to calculate the differing number of time intervals.</param>
        /// <param name="startDate">The first date.</param>
        /// <param name="endDate">The second date.</param>
        [SuppressMessage("Microsoft.Usage", "CA1801:ReviewUnusedParameters", MessageId = "datePartArg")]
        [SuppressMessage("Microsoft.Usage", "CA1801:ReviewUnusedParameters", MessageId = "endDate")]
        [SuppressMessage("Microsoft.Usage", "CA1801:ReviewUnusedParameters", MessageId = "startDate")]
        [DbFunction("SqlServer", "DATEDIFF")]
        public static Int32? DateDiff(String datePartArg, TimeSpan? startDate, DateTimeOffset? endDate)
        {
            throw new NotSupportedException(Strings.ELinq_DbFunctionDirectCall);
        }

        /// <summary>Returns the count of the specified datepart boundaries crossed between the specified start date and end date.</summary>
        /// <returns>The number of time intervals between the two dates.</returns>
        /// <param name="datePartArg">The part of the date to calculate the differing number of time intervals.</param>
        /// <param name="startDate">The first date.</param>
        /// <param name="endDate">The second date.</param>
        [SuppressMessage("Microsoft.Usage", "CA1801:ReviewUnusedParameters", MessageId = "startDate")]
        [SuppressMessage("Microsoft.Usage", "CA1801:ReviewUnusedParameters", MessageId = "endDate")]
        [SuppressMessage("Microsoft.Usage", "CA1801:ReviewUnusedParameters", MessageId = "datePartArg")]
        [DbFunction("SqlServer", "DATEDIFF")]
        public static Int32? DateDiff(String datePartArg, DateTime? startDate, TimeSpan? endDate)
        {
            throw new NotSupportedException(Strings.ELinq_DbFunctionDirectCall);
        }

        /// <summary>Returns the count of the specified datepart boundaries crossed between the specified start date and end date.</summary>
        /// <returns>The number of time intervals between the two Dates.</returns>
        /// <param name="datePartArg">The part of the date to calculate the differing number of time intervals.</param>
        /// <param name="startDate">The first date.</param>
        /// <param name="endDate">The second date.</param>
        [SuppressMessage("Microsoft.Usage", "CA1801:ReviewUnusedParameters", MessageId = "endDate")]
        [SuppressMessage("Microsoft.Usage", "CA1801:ReviewUnusedParameters", MessageId = "datePartArg")]
        [SuppressMessage("Microsoft.Usage", "CA1801:ReviewUnusedParameters", MessageId = "startDate")]
        [DbFunction("SqlServer", "DATEDIFF")]
        public static Int32? DateDiff(String datePartArg, DateTimeOffset? startDate, TimeSpan? endDate)
        {
            throw new NotSupportedException(Strings.ELinq_DbFunctionDirectCall);
        }

        /// <summary>Returns the count of the specified datepart boundaries crossed between the specified start date and end date.</summary>
        /// <returns>The number of time intervals between the two dates.</returns>
        /// <param name="datePartArg">The part of the date to calculate the differing number of time intervals.</param>
        /// <param name="startDate">The first date.</param>
        /// <param name="endDate">The second date.</param>
        [SuppressMessage("Microsoft.Usage", "CA1801:ReviewUnusedParameters", MessageId = "endDate")]
        [SuppressMessage("Microsoft.Usage", "CA1801:ReviewUnusedParameters", MessageId = "startDate")]
        [SuppressMessage("Microsoft.Usage", "CA1801:ReviewUnusedParameters", MessageId = "datePartArg")]
        [DbFunction("SqlServer", "DATEDIFF")]
        public static Int32? DateDiff(String datePartArg, DateTime? startDate, DateTimeOffset? endDate)
        {
            throw new NotSupportedException(Strings.ELinq_DbFunctionDirectCall);
        }

        /// <summary>Returns the count of the specified datepart boundaries crossed between the specified start date and end date.</summary>
        /// <returns>The number of time intervals between the two dates.</returns>
        /// <param name="datePartArg">The part of the date to calculate the differing number of time intervals.</param>
        /// <param name="startDate">The first date.</param>
        /// <param name="endDate">The second date.</param>
        [SuppressMessage("Microsoft.Usage", "CA1801:ReviewUnusedParameters", MessageId = "datePartArg")]
        [SuppressMessage("Microsoft.Usage", "CA1801:ReviewUnusedParameters", MessageId = "endDate")]
        [SuppressMessage("Microsoft.Usage", "CA1801:ReviewUnusedParameters", MessageId = "startDate")]
        [DbFunction("SqlServer", "DATEDIFF")]
        public static Int32? DateDiff(String datePartArg, DateTimeOffset? startDate, DateTime? endDate)
        {
            throw new NotSupportedException(Strings.ELinq_DbFunctionDirectCall);
        }

        /// <summary>Returns a character string that represents the specified datepart of the specified date.</summary>
        /// <returns>The specified part of the specified date.</returns>
        /// <param name="datePartArg">The part of the date to calculate the differing number of time intervals.</param>
        /// <param name="date">The date.</param>
        [SuppressMessage("Microsoft.Usage", "CA1801:ReviewUnusedParameters", MessageId = "datePartArg")]
        [SuppressMessage("Microsoft.Usage", "CA1801:ReviewUnusedParameters", MessageId = "date")]
        [DbFunction("SqlServer", "DATENAME")]
        public static String DateName(String datePartArg, DateTime? date)
        {
            throw new NotSupportedException(Strings.ELinq_DbFunctionDirectCall);
        }

        /// <summary>Returns a character string that represents the specified datepart of the specified date.</summary>
        /// <returns>The specified part of the specified date.</returns>
        /// <param name="datePartArg">The part of the date to calculate the differing number of time intervals.</param>
        /// <param name="date">The date.</param>
        [SuppressMessage("Microsoft.Usage", "CA1801:ReviewUnusedParameters", MessageId = "date")]
        [SuppressMessage("Microsoft.Usage", "CA1801:ReviewUnusedParameters", MessageId = "datePartArg")]
        [DbFunction("SqlServer", "DATENAME")]
        public static String DateName(String datePartArg, String date)
        {
            throw new NotSupportedException(Strings.ELinq_DbFunctionDirectCall);
        }

        /// <summary>Returns a character string that represents the specified datepart of the specified date.</summary>
        /// <returns>The specified part of the specified date.</returns>
        /// <param name="datePartArg">The part of the date to calculate the differing number of time intervals.</param>
        /// <param name="date">The date.</param>
        [SuppressMessage("Microsoft.Usage", "CA1801:ReviewUnusedParameters", MessageId = "date")]
        [SuppressMessage("Microsoft.Usage", "CA1801:ReviewUnusedParameters", MessageId = "datePartArg")]
        [DbFunction("SqlServer", "DATENAME")]
        public static String DateName(String datePartArg, TimeSpan? date)
        {
            throw new NotSupportedException(Strings.ELinq_DbFunctionDirectCall);
        }

        /// <summary>Returns a character string that represents the specified datepart of the specified date.</summary>
        /// <returns>The specified part of the specified date.</returns>
        /// <param name="datePartArg">The part of the date to calculate the differing number of time intervals.</param>
        /// <param name="date">The date.</param>
        [SuppressMessage("Microsoft.Usage", "CA1801:ReviewUnusedParameters", MessageId = "datePartArg")]
        [SuppressMessage("Microsoft.Usage", "CA1801:ReviewUnusedParameters", MessageId = "date")]
        [DbFunction("SqlServer", "DATENAME")]
        public static String DateName(String datePartArg, DateTimeOffset? date)
        {
            throw new NotSupportedException(Strings.ELinq_DbFunctionDirectCall);
        }

        /// <summary>Returns an integer that represents the specified datepart of the specified date.</summary>
        /// <returns>The the specified datepart of the specified date.</returns>
        /// <param name="datePartArg">The part of the date to return the value.</param>
        /// <param name="date">The date.</param>
        [SuppressMessage("Microsoft.Usage", "CA1801:ReviewUnusedParameters", MessageId = "date")]
        [SuppressMessage("Microsoft.Usage", "CA1801:ReviewUnusedParameters", MessageId = "datePartArg")]
        [DbFunction("SqlServer", "DATEPART")]
        public static Int32? DatePart(String datePartArg, DateTime? date)
        {
            throw new NotSupportedException(Strings.ELinq_DbFunctionDirectCall);
        }

        /// <summary>Returns an integer that represents the specified datepart of the specified date.</summary>
        /// <returns>The specified datepart of the specified date.</returns>
        /// <param name="datePartArg">The part of the date to return the value.</param>
        /// <param name="date">The date.</param>
        [SuppressMessage("Microsoft.Usage", "CA1801:ReviewUnusedParameters", MessageId = "datePartArg")]
        [SuppressMessage("Microsoft.Usage", "CA1801:ReviewUnusedParameters", MessageId = "date")]
        [DbFunction("SqlServer", "DATEPART")]
        public static Int32? DatePart(String datePartArg, DateTimeOffset? date)
        {
            throw new NotSupportedException(Strings.ELinq_DbFunctionDirectCall);
        }

        /// <summary>Returns an integer that represents the specified datepart of the specified date.</summary>
        /// <returns>The specified datepart of the specified date.</returns>
        /// <param name="datePartArg">The part of the date to return the value.</param>
        /// <param name="date">The date.</param>
        [SuppressMessage("Microsoft.Usage", "CA1801:ReviewUnusedParameters", MessageId = "date")]
        [SuppressMessage("Microsoft.Usage", "CA1801:ReviewUnusedParameters", MessageId = "datePartArg")]
        [DbFunction("SqlServer", "DATEPART")]
        public static Int32? DatePart(String datePartArg, String date)
        {
            throw new NotSupportedException(Strings.ELinq_DbFunctionDirectCall);
        }

        /// <summary>Returns an integer that represents the specified datepart of the specified date.</summary>
        /// <returns>The specified datepart of the specified date.</returns>
        /// <param name="datePartArg">The part of the date to return the value.</param>
        /// <param name="date">The date.</param>
        [SuppressMessage("Microsoft.Usage", "CA1801:ReviewUnusedParameters", MessageId = "datePartArg")]
        [SuppressMessage("Microsoft.Usage", "CA1801:ReviewUnusedParameters", MessageId = "date")]
        [DbFunction("SqlServer", "DATEPART")]
        public static Int32? DatePart(String datePartArg, TimeSpan? date)
        {
            throw new NotSupportedException(Strings.ELinq_DbFunctionDirectCall);
        }

        /// <summary>Returns the current database system timestamp as a datetime value without the database time zone offset. This value is derived from the operating system of the computer on which the instance of SQL Server is running.</summary>
        /// <returns>The current database timestamp.</returns>
        [SuppressMessage("Microsoft.Design", "CA1024:UsePropertiesWhereAppropriate")]
        [DbFunction("SqlServer", "GETDATE")]
        public static DateTime? GetDate()
        {
            throw new NotSupportedException(Strings.ELinq_DbFunctionDirectCall);
        }

        /// <summary>Returns the current database system timestamp as a datetime value. The database time zone offset is not included. This value represents the current UTC time (Coordinated Universal Time). This value is derived from the operating system of the computer on which the instance of SQL Server is running.</summary>
        /// <returns>The current database UTC timestamp.</returns>
        [SuppressMessage("Microsoft.Design", "CA1024:UsePropertiesWhereAppropriate")]
        [DbFunction("SqlServer", "GETUTCDATE")]
        public static DateTime? GetUtcDate()
        {
            throw new NotSupportedException(Strings.ELinq_DbFunctionDirectCall);
        }

        /// <summary>Returns the number of bytes used to represent any expression.</summary>
        /// <returns>The number of bytes in the input value.</returns>
        /// <param name="arg">The value to be examined for data length.</param>
        [SuppressMessage("Microsoft.Usage", "CA1801:ReviewUnusedParameters", MessageId = "arg")]
        [DbFunction("SqlServer", "DATALENGTH")]
        public static Int32? DataLength(Boolean? arg)
        {
            throw new NotSupportedException(Strings.ELinq_DbFunctionDirectCall);
        }

        /// <summary>Returns the number of bytes used to represent any expression.</summary>
        /// <returns>The number of bytes in the input value.</returns>
        /// <param name="arg">The value to be examined for data length.</param>
        [SuppressMessage("Microsoft.Usage", "CA1801:ReviewUnusedParameters", MessageId = "arg")]
        [DbFunction("SqlServer", "DATALENGTH")]
        public static Int32? DataLength(Double? arg)
        {
            throw new NotSupportedException(Strings.ELinq_DbFunctionDirectCall);
        }

        /// <summary>Returns the number of bytes used to represent any expression.</summary>
        /// <returns>The number of bytes in the input value.</returns>
        /// <param name="arg">The value to be examined for data length.</param>
        [SuppressMessage("Microsoft.Usage", "CA1801:ReviewUnusedParameters", MessageId = "arg")]
        [DbFunction("SqlServer", "DATALENGTH")]
        public static Int32? DataLength(Decimal? arg)
        {
            throw new NotSupportedException(Strings.ELinq_DbFunctionDirectCall);
        }

        /// <summary>Returns the number of bytes used to represent any expression.</summary>
        /// <returns>The number of bytes in the input value.</returns>
        /// <param name="arg">The value to be examined for data length.</param>
        [SuppressMessage("Microsoft.Usage", "CA1801:ReviewUnusedParameters", MessageId = "arg")]
        [DbFunction("SqlServer", "DATALENGTH")]
        public static Int32? DataLength(DateTime? arg)
        {
            throw new NotSupportedException(Strings.ELinq_DbFunctionDirectCall);
        }

        /// <summary>Returns the number of bytes used to represent any expression.</summary>
        /// <returns>The number of bytes in the input value.</returns>
        /// <param name="arg">The value to be examined for data length.</param>
        [SuppressMessage("Microsoft.Usage", "CA1801:ReviewUnusedParameters", MessageId = "arg")]
        [DbFunction("SqlServer", "DATALENGTH")]
        public static Int32? DataLength(TimeSpan? arg)
        {
            throw new NotSupportedException(Strings.ELinq_DbFunctionDirectCall);
        }

        /// <summary>Returns the number of bytes used to represent any expression.</summary>
        /// <returns>The number of bytes in the input value.</returns>
        /// <param name="arg">The value to be examined for data length.</param>
        [SuppressMessage("Microsoft.Usage", "CA1801:ReviewUnusedParameters", MessageId = "arg")]
        [DbFunction("SqlServer", "DATALENGTH")]
        public static Int32? DataLength(DateTimeOffset? arg)
        {
            throw new NotSupportedException(Strings.ELinq_DbFunctionDirectCall);
        }

        /// <summary>Returns the number of bytes used to represent any expression.</summary>
        /// <returns>The number of bytes in the input value.</returns>
        /// <param name="arg">The value to be examined for data length.</param>
        [SuppressMessage("Microsoft.Usage", "CA1801:ReviewUnusedParameters", MessageId = "arg")]
        [DbFunction("SqlServer", "DATALENGTH")]
        public static Int32? DataLength(String arg)
        {
            throw new NotSupportedException(Strings.ELinq_DbFunctionDirectCall);
        }

        /// <summary>Returns the number of bytes used to represent any expression.</summary>
        /// <returns>The number of bytes in the input value.</returns>
        /// <param name="arg">The value to be examined for length.</param>
        [SuppressMessage("Microsoft.Usage", "CA1801:ReviewUnusedParameters", MessageId = "arg")]
        [DbFunction("SqlServer", "DATALENGTH")]
        public static Int32? DataLength(Byte[] arg)
        {
            throw new NotSupportedException(Strings.ELinq_DbFunctionDirectCall);
        }

        /// <summary>Returns the number of bytes used to represent any expression.</summary>
        /// <returns>The number of bytes in the input value.</returns>
        /// <param name="arg">The value to be examined for data length.</param>
        [SuppressMessage("Microsoft.Usage", "CA1801:ReviewUnusedParameters", MessageId = "arg")]
        [DbFunction("SqlServer", "DATALENGTH")]
        public static Int32? DataLength(Guid? arg)
        {
            throw new NotSupportedException(Strings.ELinq_DbFunctionDirectCall);
        }

        /// <summary>Returns the checksum value computed over the input argument.</summary>
        /// <returns>The checksum computed over the input value.</returns>
        /// <param name="arg1">The value for which the checksum is calculated.</param>
        [SuppressMessage("Microsoft.Usage", "CA1801:ReviewUnusedParameters", MessageId = "arg1")]
        [DbFunction("SqlServer", "CHECKSUM")]
        public static Int32? Checksum(Boolean? arg1)
        {
            throw new NotSupportedException(Strings.ELinq_DbFunctionDirectCall);
        }

        /// <summary>Returns the checksum value computed over the input argument.</summary>
        /// <returns>The checksum computed over the input value.</returns>
        /// <param name="arg1">The value for which the checksum is calculated.</param>
        [SuppressMessage("Microsoft.Usage", "CA1801:ReviewUnusedParameters", MessageId = "arg1")]
        [DbFunction("SqlServer", "CHECKSUM")]
        public static Int32? Checksum(Double? arg1)
        {
            throw new NotSupportedException(Strings.ELinq_DbFunctionDirectCall);
        }

        /// <summary>Returns the checksum value computed over the input argument.</summary>
        /// <returns>The checksum computed over the input value.</returns>
        /// <param name="arg1">The value for which the checksum is calculated.</param>
        [SuppressMessage("Microsoft.Usage", "CA1801:ReviewUnusedParameters", MessageId = "arg1")]
        [DbFunction("SqlServer", "CHECKSUM")]
        public static Int32? Checksum(Decimal? arg1)
        {
            throw new NotSupportedException(Strings.ELinq_DbFunctionDirectCall);
        }

        /// <summary>Returns the checksum value computed over the input argument.</summary>
        /// <returns>The checksum computed over the input value.</returns>
        /// <param name="arg1">The value for which the checksum is calculated.</param>
        [SuppressMessage("Microsoft.Usage", "CA1801:ReviewUnusedParameters", MessageId = "arg1")]
        [DbFunction("SqlServer", "CHECKSUM")]
        public static Int32? Checksum(String arg1)
        {
            throw new NotSupportedException(Strings.ELinq_DbFunctionDirectCall);
        }

        /// <summary>Returns the checksum value computed over the input argument.</summary>
        /// <returns>The checksum computed over the input values.</returns>
        /// <param name="arg1">The value for which the checksum is calculated.</param>
        [SuppressMessage("Microsoft.Usage", "CA1801:ReviewUnusedParameters", MessageId = "arg1")]
        [DbFunction("SqlServer", "CHECKSUM")]
        public static Int32? Checksum(DateTime? arg1)
        {
            throw new NotSupportedException(Strings.ELinq_DbFunctionDirectCall);
        }

        /// <summary>Returns the checksum value computed over the input argument.</summary>
        /// <returns>The checksum computed over the input value.</returns>
        /// <param name="arg1">The value for which the checksum is calculated.</param>
        [SuppressMessage("Microsoft.Usage", "CA1801:ReviewUnusedParameters", MessageId = "arg1")]
        [DbFunction("SqlServer", "CHECKSUM")]
        public static Int32? Checksum(TimeSpan? arg1)
        {
            throw new NotSupportedException(Strings.ELinq_DbFunctionDirectCall);
        }

        /// <summary>Returns the checksum value computed over the input argument.</summary>
        /// <returns>The checksum computed over the input value.</returns>
        /// <param name="arg1">The value for which the checksum is calculated.</param>
        [SuppressMessage("Microsoft.Usage", "CA1801:ReviewUnusedParameters", MessageId = "arg1")]
        [DbFunction("SqlServer", "CHECKSUM")]
        public static Int32? Checksum(DateTimeOffset? arg1)
        {
            throw new NotSupportedException(Strings.ELinq_DbFunctionDirectCall);
        }

        /// <summary>Returns the checksum value computed over the input argument.</summary>
        /// <returns>The checksum computed over the input value.</returns>
        /// <param name="arg1">The character array for which the checksum is calculated.</param>
        [SuppressMessage("Microsoft.Usage", "CA1801:ReviewUnusedParameters", MessageId = "arg1")]
        [DbFunction("SqlServer", "CHECKSUM")]
        public static Int32? Checksum(Byte[] arg1)
        {
            throw new NotSupportedException(Strings.ELinq_DbFunctionDirectCall);
        }

        /// <summary>Returns the checksum value computed over the input argument.</summary>
        /// <returns>The checksum computed over the input value.</returns>
        /// <param name="arg1">The value for which the checksum is calculated.</param>
        [SuppressMessage("Microsoft.Usage", "CA1801:ReviewUnusedParameters", MessageId = "arg1")]
        [DbFunction("SqlServer", "CHECKSUM")]
        public static Int32? Checksum(Guid? arg1)
        {
            throw new NotSupportedException(Strings.ELinq_DbFunctionDirectCall);
        }

        /// <summary>Returns the checksum value computed over the input arguments.</summary>
        /// <returns>The checksum computed over the input values.</returns>
        /// <param name="arg1">The value for which the checksum is calculated.</param>
        /// <param name="arg2">The value for which the checksum is calculated.</param>
        [SuppressMessage("Microsoft.Usage", "CA1801:ReviewUnusedParameters", MessageId = "arg2")]
        [SuppressMessage("Microsoft.Usage", "CA1801:ReviewUnusedParameters", MessageId = "arg1")]
        [DbFunction("SqlServer", "CHECKSUM")]
        public static Int32? Checksum(Boolean? arg1, Boolean? arg2)
        {
            throw new NotSupportedException(Strings.ELinq_DbFunctionDirectCall);
        }

        /// <summary>Returns the checksum value computed over the input arguments.</summary>
        /// <returns>The checksum computed over the input values.</returns>
        /// <param name="arg1">The value for which the checksum is calculated.</param>
        /// <param name="arg2">The value for which the checksum is calculated.</param>
        [SuppressMessage("Microsoft.Usage", "CA1801:ReviewUnusedParameters", MessageId = "arg1")]
        [SuppressMessage("Microsoft.Usage", "CA1801:ReviewUnusedParameters", MessageId = "arg2")]
        [DbFunction("SqlServer", "CHECKSUM")]
        public static Int32? Checksum(Double? arg1, Double? arg2)
        {
            throw new NotSupportedException(Strings.ELinq_DbFunctionDirectCall);
        }

        /// <summary>Returns the checksum value computed over the input arguments.</summary>
        /// <returns>The checksum computed over the input values.</returns>
        /// <param name="arg1">The value for which the checksum is calculated.</param>
        /// <param name="arg2">The value for which the checksum is calculated.</param>
        [SuppressMessage("Microsoft.Usage", "CA1801:ReviewUnusedParameters", MessageId = "arg1")]
        [SuppressMessage("Microsoft.Usage", "CA1801:ReviewUnusedParameters", MessageId = "arg2")]
        [DbFunction("SqlServer", "CHECKSUM")]
        public static Int32? Checksum(Decimal? arg1, Decimal? arg2)
        {
            throw new NotSupportedException(Strings.ELinq_DbFunctionDirectCall);
        }

        /// <summary>Returns the checksum value computed over the input arguments.</summary>
        /// <returns>The checksum computed over the input values.</returns>
        /// <param name="arg1">The value for which the checksum is calculated.</param>
        /// <param name="arg2">The value for which the checksum is calculated.</param>
        [SuppressMessage("Microsoft.Usage", "CA1801:ReviewUnusedParameters", MessageId = "arg1")]
        [SuppressMessage("Microsoft.Usage", "CA1801:ReviewUnusedParameters", MessageId = "arg2")]
        [DbFunction("SqlServer", "CHECKSUM")]
        public static Int32? Checksum(String arg1, String arg2)
        {
            throw new NotSupportedException(Strings.ELinq_DbFunctionDirectCall);
        }

        /// <summary>Returns the checksum value computed over the input arguments.</summary>
        /// <returns>The checksum computed over the input values.</returns>
        /// <param name="arg1">The value for which the checksum is calculated.</param>
        /// <param name="arg2">The value for which the checksum is calculated.</param>
        [SuppressMessage("Microsoft.Usage", "CA1801:ReviewUnusedParameters", MessageId = "arg2")]
        [SuppressMessage("Microsoft.Usage", "CA1801:ReviewUnusedParameters", MessageId = "arg1")]
        [DbFunction("SqlServer", "CHECKSUM")]
        public static Int32? Checksum(DateTime? arg1, DateTime? arg2)
        {
            throw new NotSupportedException(Strings.ELinq_DbFunctionDirectCall);
        }

        /// <summary>Returns the checksum value computed over the input arguments.</summary>
        /// <returns>The checksum computed over the input values.</returns>
        /// <param name="arg1">The value for which the checksum is calculated.</param>
        /// <param name="arg2">The value for which the checksum is calculated.</param>
        [SuppressMessage("Microsoft.Usage", "CA1801:ReviewUnusedParameters", MessageId = "arg2")]
        [SuppressMessage("Microsoft.Usage", "CA1801:ReviewUnusedParameters", MessageId = "arg1")]
        [DbFunction("SqlServer", "CHECKSUM")]
        public static Int32? Checksum(TimeSpan? arg1, TimeSpan? arg2)
        {
            throw new NotSupportedException(Strings.ELinq_DbFunctionDirectCall);
        }

        /// <summary>Returns the checksum value computed over the input arguments.</summary>
        /// <returns>The checksum computed over the input values.</returns>
        /// <param name="arg1">The value for which the checksum is calculated.</param>
        /// <param name="arg2">The value for which the checksum is calculated.</param>
        [SuppressMessage("Microsoft.Usage", "CA1801:ReviewUnusedParameters", MessageId = "arg2")]
        [SuppressMessage("Microsoft.Usage", "CA1801:ReviewUnusedParameters", MessageId = "arg1")]
        [DbFunction("SqlServer", "CHECKSUM")]
        public static Int32? Checksum(DateTimeOffset? arg1, DateTimeOffset? arg2)
        {
            throw new NotSupportedException(Strings.ELinq_DbFunctionDirectCall);
        }

        /// <summary>Returns the checksum value computed over the input arguments.</summary>
        /// <returns>The checksum computed over the input values.</returns>
        /// <param name="arg1">The character array for which the checksum is calculated.</param>
        /// <param name="arg2">The character array for which the checksum is calculated.</param>
        [SuppressMessage("Microsoft.Usage", "CA1801:ReviewUnusedParameters", MessageId = "arg2")]
        [SuppressMessage("Microsoft.Usage", "CA1801:ReviewUnusedParameters", MessageId = "arg1")]
        [DbFunction("SqlServer", "CHECKSUM")]
        public static Int32? Checksum(Byte[] arg1, Byte[] arg2)
        {
            throw new NotSupportedException(Strings.ELinq_DbFunctionDirectCall);
        }

        /// <summary>Returns the checksum value computed over the input arguments.</summary>
        /// <returns>The checksum computed over the input values.</returns>
        /// <param name="arg1">The value for which the checksum is calculated.</param>
        /// <param name="arg2">The value for which the checksum is calculated.</param>
        [SuppressMessage("Microsoft.Usage", "CA1801:ReviewUnusedParameters", MessageId = "arg1")]
        [SuppressMessage("Microsoft.Usage", "CA1801:ReviewUnusedParameters", MessageId = "arg2")]
        [DbFunction("SqlServer", "CHECKSUM")]
        public static Int32? Checksum(Guid? arg1, Guid? arg2)
        {
            throw new NotSupportedException(Strings.ELinq_DbFunctionDirectCall);
        }

        /// <summary>Returns the checksum value computed over the input arguments.</summary>
        /// <returns>The checksum computed over the input values.</returns>
        /// <param name="arg1">The value for which the checksum is calculated.</param>
        /// <param name="arg2">The value for which the checksum is calculated.</param>
        /// <param name="arg3">The value for which the checksum is calculated.</param>
        [SuppressMessage("Microsoft.Usage", "CA1801:ReviewUnusedParameters", MessageId = "arg2")]
        [SuppressMessage("Microsoft.Usage", "CA1801:ReviewUnusedParameters", MessageId = "arg1")]
        [SuppressMessage("Microsoft.Usage", "CA1801:ReviewUnusedParameters", MessageId = "arg3")]
        [DbFunction("SqlServer", "CHECKSUM")]
        public static Int32? Checksum(Boolean? arg1, Boolean? arg2, Boolean? arg3)
        {
            throw new NotSupportedException(Strings.ELinq_DbFunctionDirectCall);
        }

        /// <summary>Returns the checksum value computed over the input arguments.</summary>
        /// <returns>The checksum computed over the input values.</returns>
        /// <param name="arg1">The value for which the checksum is calculated.</param>
        /// <param name="arg2">The value for which the checksum is calculated.</param>
        /// <param name="arg3">The value for which the checksum is calculated.</param>
        [SuppressMessage("Microsoft.Usage", "CA1801:ReviewUnusedParameters", MessageId = "arg3")]
        [SuppressMessage("Microsoft.Usage", "CA1801:ReviewUnusedParameters", MessageId = "arg1")]
        [SuppressMessage("Microsoft.Usage", "CA1801:ReviewUnusedParameters", MessageId = "arg2")]
        [DbFunction("SqlServer", "CHECKSUM")]
        public static Int32? Checksum(Double? arg1, Double? arg2, Double? arg3)
        {
            throw new NotSupportedException(Strings.ELinq_DbFunctionDirectCall);
        }

        /// <summary>Returns the checksum value computed over the input arguments.</summary>
        /// <returns>The checksum computed over the input values.</returns>
        /// <param name="arg1">The value for which the checksum is calculated.</param>
        /// <param name="arg2">The value for which the checksum is calculated.</param>
        /// <param name="arg3">The value for which the checksum is calculated.</param>
        [SuppressMessage("Microsoft.Usage", "CA1801:ReviewUnusedParameters", MessageId = "arg2")]
        [SuppressMessage("Microsoft.Usage", "CA1801:ReviewUnusedParameters", MessageId = "arg3")]
        [SuppressMessage("Microsoft.Usage", "CA1801:ReviewUnusedParameters", MessageId = "arg1")]
        [DbFunction("SqlServer", "CHECKSUM")]
        public static Int32? Checksum(Decimal? arg1, Decimal? arg2, Decimal? arg3)
        {
            throw new NotSupportedException(Strings.ELinq_DbFunctionDirectCall);
        }

        /// <summary>Returns the checksum value computed over the input arguments.</summary>
        /// <returns>The checksum computed over the input values.</returns>
        /// <param name="arg1">The value for which the checksum is calculated.</param>
        /// <param name="arg2">The value for which the checksum is calculated.</param>
        /// <param name="arg3">The value for which the checksum is calculated.</param>
        [SuppressMessage("Microsoft.Usage", "CA1801:ReviewUnusedParameters", MessageId = "arg2")]
        [SuppressMessage("Microsoft.Usage", "CA1801:ReviewUnusedParameters", MessageId = "arg3")]
        [SuppressMessage("Microsoft.Usage", "CA1801:ReviewUnusedParameters", MessageId = "arg1")]
        [DbFunction("SqlServer", "CHECKSUM")]
        public static Int32? Checksum(String arg1, String arg2, String arg3)
        {
            throw new NotSupportedException(Strings.ELinq_DbFunctionDirectCall);
        }

        /// <summary>Returns the checksum value computed over the input arguments.</summary>
        /// <returns>The checksum computed over the input values.</returns>
        /// <param name="arg1">The value for which the checksum is calculated.</param>
        /// <param name="arg2">The value for which the checksum is calculated.</param>
        /// <param name="arg3">The value for which the checksum is calculated.</param>
        [SuppressMessage("Microsoft.Usage", "CA1801:ReviewUnusedParameters", MessageId = "arg2")]
        [SuppressMessage("Microsoft.Usage", "CA1801:ReviewUnusedParameters", MessageId = "arg1")]
        [SuppressMessage("Microsoft.Usage", "CA1801:ReviewUnusedParameters", MessageId = "arg3")]
        [DbFunction("SqlServer", "CHECKSUM")]
        public static Int32? Checksum(DateTime? arg1, DateTime? arg2, DateTime? arg3)
        {
            throw new NotSupportedException(Strings.ELinq_DbFunctionDirectCall);
        }

        /// <summary>Returns the checksum value computed over the input arguments.</summary>
        /// <returns>The checksum computed over the input values.</returns>
        /// <param name="arg1">The value for which the checksum is calculated.</param>
        /// <param name="arg2">The value for which the checksum is calculated.</param>
        /// <param name="arg3">The value for which the checksum is calculated.</param>
        [SuppressMessage("Microsoft.Usage", "CA1801:ReviewUnusedParameters", MessageId = "arg1")]
        [SuppressMessage("Microsoft.Usage", "CA1801:ReviewUnusedParameters", MessageId = "arg3")]
        [SuppressMessage("Microsoft.Usage", "CA1801:ReviewUnusedParameters", MessageId = "arg2")]
        [DbFunction("SqlServer", "CHECKSUM")]
        public static Int32? Checksum(DateTimeOffset? arg1, DateTimeOffset? arg2, DateTimeOffset? arg3)
        {
            throw new NotSupportedException(Strings.ELinq_DbFunctionDirectCall);
        }

        /// <summary>Returns the checksum value computed over the input arguments.</summary>
        /// <returns>The checksum computed over the input values.</returns>
        /// <param name="arg1">The value for which the checksum is calculated.</param>
        /// <param name="arg2">The value for which the checksum is calculated.</param>
        /// <param name="arg3">The value for which the checksum is calculated.</param>
        [SuppressMessage("Microsoft.Usage", "CA1801:ReviewUnusedParameters", MessageId = "arg3")]
        [SuppressMessage("Microsoft.Usage", "CA1801:ReviewUnusedParameters", MessageId = "arg2")]
        [SuppressMessage("Microsoft.Usage", "CA1801:ReviewUnusedParameters", MessageId = "arg1")]
        [DbFunction("SqlServer", "CHECKSUM")]
        public static Int32? Checksum(TimeSpan? arg1, TimeSpan? arg2, TimeSpan? arg3)
        {
            throw new NotSupportedException(Strings.ELinq_DbFunctionDirectCall);
        }

        /// <summary>Returns the checksum value computed over the input arguments.</summary>
        /// <returns>The checksum computed over the input values.</returns>
        /// <param name="arg1">The character array for which the checksum is calculated.</param>
        /// <param name="arg2">The character array for which the checksum is calculated.</param>
        /// <param name="arg3">The character array for which the checksum is calculated.</param>
        [SuppressMessage("Microsoft.Usage", "CA1801:ReviewUnusedParameters", MessageId = "arg3")]
        [SuppressMessage("Microsoft.Usage", "CA1801:ReviewUnusedParameters", MessageId = "arg1")]
        [SuppressMessage("Microsoft.Usage", "CA1801:ReviewUnusedParameters", MessageId = "arg2")]
        [DbFunction("SqlServer", "CHECKSUM")]
        public static Int32? Checksum(Byte[] arg1, Byte[] arg2, Byte[] arg3)
        {
            throw new NotSupportedException(Strings.ELinq_DbFunctionDirectCall);
        }

        /// <summary>Returns the checksum value computed over the input arguments.</summary>
        /// <returns>The checksum computed over the input values.</returns>
        /// <param name="arg1">The value for which the checksum is calculated.</param>
        /// <param name="arg2">The value for which the checksum is calculated.</param>
        /// <param name="arg3">The value for which the checksum is calculated.</param>
        [SuppressMessage("Microsoft.Usage", "CA1801:ReviewUnusedParameters", MessageId = "arg2")]
        [SuppressMessage("Microsoft.Usage", "CA1801:ReviewUnusedParameters", MessageId = "arg3")]
        [SuppressMessage("Microsoft.Usage", "CA1801:ReviewUnusedParameters", MessageId = "arg1")]
        [DbFunction("SqlServer", "CHECKSUM")]
        public static Int32? Checksum(Guid? arg1, Guid? arg2, Guid? arg3)
        {
            throw new NotSupportedException(Strings.ELinq_DbFunctionDirectCall);
        }

        /// <summary>Returns the current date and time. </summary>
        /// <returns>The current date and time.</returns>
        [DbFunction("SqlServer", "CURRENT_TIMESTAMP")]
        public static DateTime? CurrentTimestamp()
        {
            throw new NotSupportedException(Strings.ELinq_DbFunctionDirectCall);
        }

        /// <summary>Returns the name of the current user.</summary>
        /// <returns>The name of the current user.</returns>
        [DbFunction("SqlServer", "CURRENT_USER")]
        public static String CurrentUser()
        {
            throw new NotSupportedException(Strings.ELinq_DbFunctionDirectCall);
        }

        /// <summary>Returns the workstation name.</summary>
        /// <returns>The name of the workstation.</returns>
        [DbFunction("SqlServer", "HOST_NAME")]
        public static String HostName()
        {
            throw new NotSupportedException(Strings.ELinq_DbFunctionDirectCall);
        }

        /// <summary>Returns a database user name corresponding to a specified identification number.</summary>
        /// <returns>The user name.</returns>
        /// <param name="arg">A user ID.</param>
        [SuppressMessage("Microsoft.Usage", "CA1801:ReviewUnusedParameters", MessageId = "arg")]
        [DbFunction("SqlServer", "USER_NAME")]
        public static String UserName(Int32? arg)
        {
            throw new NotSupportedException(Strings.ELinq_DbFunctionDirectCall);
        }

        /// <summary>Returns a database user name corresponding to a specified identification number.</summary>
        /// <returns>The user name.</returns>
        [DbFunction("SqlServer", "USER_NAME")]
        public static String UserName()
        {
            throw new NotSupportedException(Strings.ELinq_DbFunctionDirectCall);
        }

        /// <summary>Indicates whether the input value is a valid numeric type.</summary>
        /// <returns>1 if the input expression is a valid numeric data type; otherwise, 0.</returns>
        /// <param name="arg">A string expression.</param>
        [SuppressMessage("Microsoft.Usage", "CA1801:ReviewUnusedParameters", MessageId = "arg")]
        [DbFunction("SqlServer", "ISNUMERIC")]
        public static Int32? IsNumeric(String arg)
        {
            throw new NotSupportedException(Strings.ELinq_DbFunctionDirectCall);
        }

        /// <summary>Indicates whether the input value is a valid date or time.</summary>
        /// <returns>1 if the input expression is a valid date or time value of datetime or smalldatetime data types; otherwise, 0.</returns>
        /// <param name="arg">The tested value.</param>
        [SuppressMessage("Microsoft.Usage", "CA1801:ReviewUnusedParameters", MessageId = "arg")]
        [DbFunction("SqlServer", "ISDATE")]
        public static Int32? IsDate(String arg)
        {
            throw new NotSupportedException(Strings.ELinq_DbFunctionDirectCall);
        }
    }
}
>>>>>>> b1a13653
<|MERGE_RESOLUTION|>--- conflicted
+++ resolved
@@ -1,4 +1,3 @@
-<<<<<<< HEAD
 // Copyright (c) Microsoft Open Technologies, Inc. All rights reserved. See License.txt in the project root for license information.
 
 namespace System.Data.Entity.SqlServer
@@ -1625,1635 +1624,4 @@
             throw new NotSupportedException(Strings.ELinq_DbFunctionDirectCall);
         }
     }
-}
-=======
-// Copyright (c) Microsoft Open Technologies, Inc. All rights reserved. See License.txt in the project root for license information.
-
-namespace System.Data.Entity.SqlServer
-{
-    using System.Collections.Generic;
-    using System.Data.Entity.Core.Objects;
-    using System.Data.Entity.SqlServer.Resources;
-    using System.Diagnostics.CodeAnalysis;
-    using System.Linq;
-    using System.Linq.Expressions;
-    using System.Reflection;
-
-    /// <summary>
-    /// Contains function stubs that expose SqlServer methods in Linq to Entities.
-    /// </summary>
-    public static class SqlFunctions
-    {
-        /// <summary>Returns the checksum of the values in a collection. Null values are ignored.</summary>
-        /// <returns>The checksum computed from the input collection.</returns>
-        /// <param name="arg">The collection of values over which the checksum is computed.</param>
-        [DbFunction("SqlServer", "CHECKSUM_AGG")]
-        public static Int32? ChecksumAggregate(IEnumerable<Int32> arg)
-        {
-            var objectQuerySource = arg as ObjectQuery<Int32>;
-            if (objectQuerySource != null)
-            {
-                return
-                    ((IQueryable)objectQuerySource).Provider.Execute<Int32?>(
-                        Expression.Call((MethodInfo)MethodBase.GetCurrentMethod(), Expression.Constant(arg)));
-            }
-            throw new NotSupportedException(Strings.ELinq_DbFunctionDirectCall);
-        }
-
-        /// <summary>Returns the checksum of the values in a collection. Null values are ignored.</summary>
-        /// <returns>The checksum computed from the input collection.</returns>
-        /// <param name="arg">The collection of values over which the checksum is computed.</param>
-        [SuppressMessage("Microsoft.Design", "CA1006:DoNotNestGenericTypesInMemberSignatures")]
-        [DbFunction("SqlServer", "CHECKSUM_AGG")]
-        public static Int32? ChecksumAggregate(IEnumerable<Int32?> arg)
-        {
-            var objectQuerySource = arg as ObjectQuery<Int32?>;
-            if (objectQuerySource != null)
-            {
-                return
-                    ((IQueryable)objectQuerySource).Provider.Execute<Int32?>(
-                        Expression.Call((MethodInfo)MethodBase.GetCurrentMethod(), Expression.Constant(arg)));
-            }
-            throw new NotSupportedException(Strings.ELinq_DbFunctionDirectCall);
-        }
-
-        /// <summary>Returns the ASCII code value of the left-most character of a character expression.</summary>
-        /// <returns>The ASCII code of the first character in the input string.</returns>
-        /// <param name="arg">A valid string.</param>
-        [SuppressMessage("Microsoft.Naming", "CA1704:IdentifiersShouldBeSpelledCorrectly", MessageId = "Ascii")]
-        [SuppressMessage("Microsoft.Usage", "CA1801:ReviewUnusedParameters", MessageId = "arg")]
-        [DbFunction("SqlServer", "ASCII")]
-        public static Int32? Ascii(String arg)
-        {
-            throw new NotSupportedException(Strings.ELinq_DbFunctionDirectCall);
-        }
-
-        /// <summary>Returns the character that corresponds to the specified integer ASCII value.</summary>
-        /// <returns>The character that corresponds to the specified ASCII value.</returns>
-        /// <param name="arg">An ASCII code.</param>
-        [SuppressMessage("Microsoft.Usage", "CA1801:ReviewUnusedParameters", MessageId = "arg")]
-        [DbFunction("SqlServer", "CHAR")]
-        public static String Char(Int32? arg)
-        {
-            throw new NotSupportedException(Strings.ELinq_DbFunctionDirectCall);
-        }
-
-        /// <summary>Returns the starting position of one expression found within another expression.</summary>
-        /// <returns>The starting position of  target  if it is found in  toSearch .</returns>
-        /// <param name="toSearch">The string expression to be searched.</param>
-        /// <param name="target">The string expression to be found.</param>
-        [SuppressMessage("Microsoft.Usage", "CA1801:ReviewUnusedParameters", MessageId = "target")]
-        [SuppressMessage("Microsoft.Usage", "CA1801:ReviewUnusedParameters", MessageId = "toSearch")]
-        [DbFunction("SqlServer", "CHARINDEX")]
-        public static Int32? CharIndex(String toSearch, String target)
-        {
-            throw new NotSupportedException(Strings.ELinq_DbFunctionDirectCall);
-        }
-
-        /// <summary>Returns the starting position of one expression found within another expression.</summary>
-        /// <returns>The starting position of  target  if it is found in  toSearch .</returns>
-        /// <param name="toSearch">The string expression to be searched.</param>
-        /// <param name="target">The string expression to be found.</param>
-        [SuppressMessage("Microsoft.Usage", "CA1801:ReviewUnusedParameters", MessageId = "toSearch")]
-        [SuppressMessage("Microsoft.Usage", "CA1801:ReviewUnusedParameters", MessageId = "target")]
-        [DbFunction("SqlServer", "CHARINDEX")]
-        public static Int32? CharIndex(Byte[] toSearch, Byte[] target)
-        {
-            throw new NotSupportedException(Strings.ELinq_DbFunctionDirectCall);
-        }
-
-        /// <summary>Returns the starting position of one expression found within another expression.</summary>
-        /// <returns>The starting position of  target  if it is found in  toSearch .</returns>
-        /// <param name="toSearch">The string expression to be searched.</param>
-        /// <param name="target">The string expression to be found.</param>
-        /// <param name="startLocation">The character position in  toSearch  where searching begins.</param>
-        [SuppressMessage("Microsoft.Usage", "CA1801:ReviewUnusedParameters", MessageId = "target")]
-        [SuppressMessage("Microsoft.Usage", "CA1801:ReviewUnusedParameters", MessageId = "toSearch")]
-        [SuppressMessage("Microsoft.Usage", "CA1801:ReviewUnusedParameters", MessageId = "startLocation")]
-        [DbFunction("SqlServer", "CHARINDEX")]
-        public static Int32? CharIndex(String toSearch, String target, Int32? startLocation)
-        {
-            throw new NotSupportedException(Strings.ELinq_DbFunctionDirectCall);
-        }
-
-        /// <summary>Returns the starting position of one expression found within another expression.</summary>
-        /// <returns>The starting position of  target  if it is found in  toSearch .</returns>
-        /// <param name="toSearch">The string expression to be searched.</param>
-        /// <param name="target">The string expression to be found.</param>
-        /// <param name="startLocation">The character position in  toSearch  where searching begins.</param>
-        [SuppressMessage("Microsoft.Usage", "CA1801:ReviewUnusedParameters", MessageId = "startLocation")]
-        [SuppressMessage("Microsoft.Usage", "CA1801:ReviewUnusedParameters", MessageId = "target")]
-        [SuppressMessage("Microsoft.Usage", "CA1801:ReviewUnusedParameters", MessageId = "toSearch")]
-        [DbFunction("SqlServer", "CHARINDEX")]
-        public static Int32? CharIndex(Byte[] toSearch, Byte[] target, Int32? startLocation)
-        {
-            throw new NotSupportedException(Strings.ELinq_DbFunctionDirectCall);
-        }
-
-        /// <summary>Returns the starting position of one expression found within another expression.</summary>
-        /// <returns>
-        /// A <see cref="T:System.Nullable`1" /> of <see cref="T:System.Int64" /> value that is the starting position of  target  if it is found in  toSearch .
-        /// </returns>
-        /// <param name="toSearch">The string expression to be searched.</param>
-        /// <param name="target">The string expression to be found.</param>
-        /// <param name="startLocation">The character position in  toSearch  where searching begins.</param>
-        [SuppressMessage("Microsoft.Usage", "CA1801:ReviewUnusedParameters", MessageId = "target")]
-        [SuppressMessage("Microsoft.Usage", "CA1801:ReviewUnusedParameters", MessageId = "toSearch")]
-        [SuppressMessage("Microsoft.Usage", "CA1801:ReviewUnusedParameters", MessageId = "startLocation")]
-        [DbFunction("SqlServer", "CHARINDEX")]
-        public static Int64? CharIndex(String toSearch, String target, Int64? startLocation)
-        {
-            throw new NotSupportedException(Strings.ELinq_DbFunctionDirectCall);
-        }
-
-        /// <summary>Returns the starting position of one expression found within another expression.</summary>
-        /// <returns>The starting position of  target  if it is found in  toSearch .</returns>
-        /// <param name="toSearch">The string expression to be searched.</param>
-        /// <param name="target">The string expression to be found.</param>
-        /// <param name="startLocation">The character position in  toSearch  at which searching begins.</param>
-        [SuppressMessage("Microsoft.Usage", "CA1801:ReviewUnusedParameters", MessageId = "toSearch")]
-        [SuppressMessage("Microsoft.Usage", "CA1801:ReviewUnusedParameters", MessageId = "target")]
-        [SuppressMessage("Microsoft.Usage", "CA1801:ReviewUnusedParameters", MessageId = "startLocation")]
-        [DbFunction("SqlServer", "CHARINDEX")]
-        public static Int64? CharIndex(Byte[] toSearch, Byte[] target, Int64? startLocation)
-        {
-            throw new NotSupportedException(Strings.ELinq_DbFunctionDirectCall);
-        }
-
-        /// <summary>Returns an integer value that indicates the difference between the SOUNDEX values of two character expressions.</summary>
-        /// <returns>The SOUNDEX difference between the two strings.</returns>
-        /// <param name="string1">The first string.</param>
-        /// <param name="string2">The second string.</param>
-        [SuppressMessage("Microsoft.Usage", "CA1801:ReviewUnusedParameters", MessageId = "string2")]
-        [SuppressMessage("Microsoft.Usage", "CA1801:ReviewUnusedParameters", MessageId = "string1")]
-        [DbFunction("SqlServer", "DIFFERENCE")]
-        [SuppressMessage("Microsoft.Naming", "CA1720:IdentifiersShouldNotContainTypeNames", MessageId = "string")]
-        public static Int32? Difference(String string1, String string2)
-        {
-            throw new NotSupportedException(Strings.ELinq_DbFunctionDirectCall);
-        }
-
-        /// <summary>Returns the Unicode character with the specified integer code, as defined by the Unicode standard.</summary>
-        /// <returns>The character that corresponds to the input character code.</returns>
-        /// <param name="arg">A character code.</param>
-        [SuppressMessage("Microsoft.Usage", "CA1801:ReviewUnusedParameters", MessageId = "arg")]
-        [DbFunction("SqlServer", "NCHAR")]
-        public static String NChar(Int32? arg)
-        {
-            throw new NotSupportedException(Strings.ELinq_DbFunctionDirectCall);
-        }
-
-        /// <summary>Returns the starting position of the first occurrence of a pattern in a specified expression, or zeros if the pattern is not found, on all valid text and character data types.</summary>
-        /// <returns>The starting character position where the string pattern was found.</returns>
-        /// <param name="stringPattern">A string pattern to search for.</param>
-        /// <param name="target">The string to search.</param>
-        [SuppressMessage("Microsoft.Usage", "CA1801:ReviewUnusedParameters", MessageId = "stringPattern")]
-        [SuppressMessage("Microsoft.Usage", "CA1801:ReviewUnusedParameters", MessageId = "target")]
-        [DbFunction("SqlServer", "PATINDEX")]
-        [SuppressMessage("Microsoft.Naming", "CA1720:IdentifiersShouldNotContainTypeNames", MessageId = "string")]
-        public static Int32? PatIndex(String stringPattern, String target)
-        {
-            throw new NotSupportedException(Strings.ELinq_DbFunctionDirectCall);
-        }
-
-        /// <summary>Returns a Unicode string with the delimiters added to make the input string a valid Microsoft SQL Server delimited identifier.</summary>
-        /// <returns>The original string with brackets added.</returns>
-        /// <param name="stringArg">The expression that quote characters will be added to.</param>
-        [SuppressMessage("Microsoft.Usage", "CA1801:ReviewUnusedParameters", MessageId = "stringArg")]
-        [DbFunction("SqlServer", "QUOTENAME")]
-        [SuppressMessage("Microsoft.Naming", "CA1720:IdentifiersShouldNotContainTypeNames", MessageId = "string")]
-        public static String QuoteName(String stringArg)
-        {
-            throw new NotSupportedException(Strings.ELinq_DbFunctionDirectCall);
-        }
-
-        /// <summary>Returns a Unicode string with the delimiters added to make the input string a valid Microsoft SQL Server delimited identifier.</summary>
-        /// <returns>The original string with the specified quote characters added.</returns>
-        /// <param name="stringArg">The expression that quote characters will be added to.</param>
-        /// <param name="quoteCharacter">The one-character string to use as the delimiter. It can be a single quotation mark ( ' ), a left or right bracket ( [ ] ), or a double quotation mark ( " ). If quote_character is not specified, brackets are used.</param>
-        [SuppressMessage("Microsoft.Usage", "CA1801:ReviewUnusedParameters", MessageId = "quoteCharacter")]
-        [SuppressMessage("Microsoft.Usage", "CA1801:ReviewUnusedParameters", MessageId = "stringArg")]
-        [DbFunction("SqlServer", "QUOTENAME")]
-        [SuppressMessage("Microsoft.Naming", "CA1720:IdentifiersShouldNotContainTypeNames", MessageId = "string")]
-        public static String QuoteName(String stringArg, String quoteCharacter)
-        {
-            throw new NotSupportedException(Strings.ELinq_DbFunctionDirectCall);
-        }
-
-        /// <summary>Repeats a string value a specified number of times.</summary>
-        /// <returns>The target string, repeated the number of times specified by  count .</returns>
-        /// <param name="target">A valid string.</param>
-        /// <param name="count">The value that specifies how many time to repeat  target .</param>
-        [SuppressMessage("Microsoft.Usage", "CA1801:ReviewUnusedParameters", MessageId = "count")]
-        [SuppressMessage("Microsoft.Usage", "CA1801:ReviewUnusedParameters", MessageId = "target")]
-        [DbFunction("SqlServer", "REPLICATE")]
-        public static String Replicate(String target, Int32? count)
-        {
-            throw new NotSupportedException(Strings.ELinq_DbFunctionDirectCall);
-        }
-
-        /// <summary>Converts an alphanumeric string to a four-character (SOUNDEX) code to find similar-sounding words or names.</summary>
-        /// <returns>The SOUNDEX code of the input string.</returns>
-        /// <param name="arg">A valid string.</param>
-        [SuppressMessage("Microsoft.Usage", "CA1801:ReviewUnusedParameters", MessageId = "arg")]
-        [DbFunction("SqlServer", "SOUNDEX")]
-        public static String SoundCode(String arg)
-        {
-            throw new NotSupportedException(Strings.ELinq_DbFunctionDirectCall);
-        }
-
-        /// <summary>Returns a string of repeated spaces.</summary>
-        /// <returns>A string that consists of the specified number of spaces.</returns>
-        /// <param name="arg1">The number of spaces. If negative, a null string is returned.</param>
-        [SuppressMessage("Microsoft.Usage", "CA1801:ReviewUnusedParameters", MessageId = "arg1")]
-        [DbFunction("SqlServer", "SPACE")]
-        public static String Space(Int32? arg1)
-        {
-            throw new NotSupportedException(Strings.ELinq_DbFunctionDirectCall);
-        }
-
-        /// <summary>Returns character data converted from numeric data.</summary>
-        /// <returns>The numeric input expression converted to a string.</returns>
-        /// <param name="number">A numeric expression.</param>
-        [SuppressMessage("Microsoft.Usage", "CA1801:ReviewUnusedParameters", MessageId = "number")]
-        [DbFunction("SqlServer", "STR")]
-        public static String StringConvert(Double? number)
-        {
-            throw new NotSupportedException(Strings.ELinq_DbFunctionDirectCall);
-        }
-
-        /// <summary>Returns character data converted from numeric data.</summary>
-        /// <returns>The input expression converted to a string.</returns>
-        /// <param name="number">A numeric expression.</param>
-        [SuppressMessage("Microsoft.Usage", "CA1801:ReviewUnusedParameters", MessageId = "number")]
-        [DbFunction("SqlServer", "STR")]
-        public static String StringConvert(Decimal? number)
-        {
-            throw new NotSupportedException(Strings.ELinq_DbFunctionDirectCall);
-        }
-
-        /// <summary>Returns character data converted from numeric data.</summary>
-        /// <returns>The numeric input expression converted to a string.</returns>
-        /// <param name="number">A numeric expression.</param>
-        /// <param name="length">The total length of the string. This includes decimal point, sign, digits, and spaces. The default is 10.</param>
-        [SuppressMessage("Microsoft.Usage", "CA1801:ReviewUnusedParameters", MessageId = "length")]
-        [SuppressMessage("Microsoft.Usage", "CA1801:ReviewUnusedParameters", MessageId = "number")]
-        [DbFunction("SqlServer", "STR")]
-        public static String StringConvert(Double? number, Int32? length)
-        {
-            throw new NotSupportedException(Strings.ELinq_DbFunctionDirectCall);
-        }
-
-        /// <summary>Returns character data converted from numeric data.</summary>
-        /// <returns>The input expression converted to a string.</returns>
-        /// <param name="number">A numeric expression.</param>
-        /// <param name="length">The total length of the string. This includes decimal point, sign, digits, and spaces. The default is 10.</param>
-        [SuppressMessage("Microsoft.Usage", "CA1801:ReviewUnusedParameters", MessageId = "number")]
-        [SuppressMessage("Microsoft.Usage", "CA1801:ReviewUnusedParameters", MessageId = "length")]
-        [DbFunction("SqlServer", "STR")]
-        public static String StringConvert(Decimal? number, Int32? length)
-        {
-            throw new NotSupportedException(Strings.ELinq_DbFunctionDirectCall);
-        }
-
-        /// <summary>Returns character data converted from numeric data.</summary>
-        /// <returns>The numeric input expression converted to a string.</returns>
-        /// <param name="number">A numeric expression.</param>
-        /// <param name="length">The total length of the string. This includes decimal point, sign, digits, and spaces. The default is 10.</param>
-        /// <param name="decimalArg">The number of places to the right of the decimal point.  decimal  must be less than or equal to 16. If  decimal  is more than 16 then the result is truncated to sixteen places to the right of the decimal point.</param>
-        [SuppressMessage("Microsoft.Usage", "CA1801:ReviewUnusedParameters", MessageId = "length")]
-        [SuppressMessage("Microsoft.Usage", "CA1801:ReviewUnusedParameters", MessageId = "decimalArg")]
-        [SuppressMessage("Microsoft.Usage", "CA1801:ReviewUnusedParameters", MessageId = "number")]
-        [DbFunction("SqlServer", "STR")]
-        public static String StringConvert(Double? number, Int32? length, Int32? decimalArg)
-        {
-            throw new NotSupportedException(Strings.ELinq_DbFunctionDirectCall);
-        }
-
-        /// <summary>Returns character data converted from numeric data.</summary>
-        /// <returns>The input expression converted to a string.</returns>
-        /// <param name="number">A numeric expression.</param>
-        /// <param name="length">The total length of the string. This includes decimal point, sign, digits, and spaces. The default is 10.</param>
-        /// <param name="decimalArg">The number of places to the right of the decimal point.  decimal  must be less than or equal to 16. If  decimal  is more than 16 then the result is truncated to sixteen places to the right of the decimal point.</param>
-        [SuppressMessage("Microsoft.Usage", "CA1801:ReviewUnusedParameters", MessageId = "decimalArg")]
-        [SuppressMessage("Microsoft.Usage", "CA1801:ReviewUnusedParameters", MessageId = "length")]
-        [SuppressMessage("Microsoft.Usage", "CA1801:ReviewUnusedParameters", MessageId = "number")]
-        [DbFunction("SqlServer", "STR")]
-        public static String StringConvert(Decimal? number, Int32? length, Int32? decimalArg)
-        {
-            throw new NotSupportedException(Strings.ELinq_DbFunctionDirectCall);
-        }
-
-        /// <summary>Inserts a string into another string. It deletes a specified length of characters in the target string at the start position and then inserts the second string into the target string at the start position.</summary>
-        /// <returns>A string consisting of the two strings.</returns>
-        /// <param name="stringInput">The target string.</param>
-        /// <param name="start">The character position in  stringinput  where the replacement string is to be inserted.</param>
-        /// <param name="length">The number of characters to delete from  stringInput . If  length  is longer than  stringInput , deletion occurs up to the last character in  stringReplacement .</param>
-        /// <param name="stringReplacement">The substring to be inserted into  stringInput .</param>
-        [SuppressMessage("Microsoft.Usage", "CA1801:ReviewUnusedParameters", MessageId = "start")]
-        [SuppressMessage("Microsoft.Usage", "CA1801:ReviewUnusedParameters", MessageId = "length")]
-        [SuppressMessage("Microsoft.Usage", "CA1801:ReviewUnusedParameters", MessageId = "stringInput")]
-        [SuppressMessage("Microsoft.Usage", "CA1801:ReviewUnusedParameters", MessageId = "stringReplacement")]
-        [DbFunction("SqlServer", "STUFF")]
-        [SuppressMessage("Microsoft.Naming", "CA1720:IdentifiersShouldNotContainTypeNames", MessageId = "string")]
-        public static String Stuff(String stringInput, Int32? start, Int32? length, String stringReplacement)
-        {
-            throw new NotSupportedException(Strings.ELinq_DbFunctionDirectCall);
-        }
-
-        /// <summary>Returns the integer value, as defined by the Unicode standard, for the first character of the input expression.</summary>
-        /// <returns>The character code for the first character in the input string.</returns>
-        /// <param name="arg">A valid string.</param>
-        [SuppressMessage("Microsoft.Usage", "CA1801:ReviewUnusedParameters", MessageId = "arg")]
-        [DbFunction("SqlServer", "UNICODE")]
-        public static Int32? Unicode(String arg)
-        {
-            throw new NotSupportedException(Strings.ELinq_DbFunctionDirectCall);
-        }
-
-        /// <summary>A mathematical function that returns the angle, in radians, whose cosine is the specified numerical value. This angle is called the arccosine.</summary>
-        /// <returns>The angle, in radians, defined by the input cosine value.</returns>
-        /// <param name="arg1">The cosine of an angle.</param>
-        [SuppressMessage("Microsoft.Usage", "CA1801:ReviewUnusedParameters", MessageId = "arg1")]
-        [DbFunction("SqlServer", "ACOS")]
-        public static Double? Acos(Double? arg1)
-        {
-            throw new NotSupportedException(Strings.ELinq_DbFunctionDirectCall);
-        }
-
-        /// <summary>A mathematical function that returns the angle, in radians, whose cosine is the specified numerical value. This angle is called the arccosine.</summary>
-        /// <returns>An angle, measured in radians.</returns>
-        /// <param name="arg1">The cosine of an angle.</param>
-        [SuppressMessage("Microsoft.Usage", "CA1801:ReviewUnusedParameters", MessageId = "arg1")]
-        [DbFunction("SqlServer", "ACOS")]
-        public static Double? Acos(Decimal? arg1)
-        {
-            throw new NotSupportedException(Strings.ELinq_DbFunctionDirectCall);
-        }
-
-        /// <summary>A mathematical function that returns the angle, in radians, whose sine is the specified numerical value. This angle is called the arcsine.</summary>
-        /// <returns>An angle, measured in radians.</returns>
-        /// <param name="arg">The sine of an angle.</param>
-        [SuppressMessage("Microsoft.Usage", "CA1801:ReviewUnusedParameters", MessageId = "arg")]
-        [DbFunction("SqlServer", "ASIN")]
-        public static Double? Asin(Double? arg)
-        {
-            throw new NotSupportedException(Strings.ELinq_DbFunctionDirectCall);
-        }
-
-        /// <summary>A mathematical function that returns the angle, in radians, whose sine is the specified numerical value. This angle is called the arcsine.</summary>
-        /// <returns>An angle, measured in radians.</returns>
-        /// <param name="arg">The sine of an angle.</param>
-        [SuppressMessage("Microsoft.Usage", "CA1801:ReviewUnusedParameters", MessageId = "arg")]
-        [DbFunction("SqlServer", "ASIN")]
-        public static Double? Asin(Decimal? arg)
-        {
-            throw new NotSupportedException(Strings.ELinq_DbFunctionDirectCall);
-        }
-
-        /// <summary>A mathematical function that returns the angle, in radians, whose tangent is the specified numerical value. This angle is called the arctangent.</summary>
-        /// <returns>An angle, measured in radians.</returns>
-        /// <param name="arg">The tangent of an angle.</param>
-        [SuppressMessage("Microsoft.Usage", "CA1801:ReviewUnusedParameters", MessageId = "arg")]
-        [DbFunction("SqlServer", "ATAN")]
-        public static Double? Atan(Double? arg)
-        {
-            throw new NotSupportedException(Strings.ELinq_DbFunctionDirectCall);
-        }
-
-        /// <summary>A mathematical function that returns the angle, in radians, whose tangent is the specified numerical value. This angle is called the arctangent.</summary>
-        /// <returns>An angle, measured in radians.</returns>
-        /// <param name="arg">The tangent of an angle.</param>
-        [SuppressMessage("Microsoft.Usage", "CA1801:ReviewUnusedParameters", MessageId = "arg")]
-        [DbFunction("SqlServer", "ATAN")]
-        public static Double? Atan(Decimal? arg)
-        {
-            throw new NotSupportedException(Strings.ELinq_DbFunctionDirectCall);
-        }
-
-        /// <summary>Returns the positive angle, in radians, between the positive x-axis and the ray from the origin through the point (x, y), where x and y are the two specified numerical values. The first parameter passed to the function is the y-value and the second parameter is the x-value.</summary>
-        /// <returns>An angle, measured in radians.</returns>
-        /// <param name="arg1">The y-coordinate of a point.</param>
-        /// <param name="arg2">The x-coordinate of a point.</param>
-        [SuppressMessage("Microsoft.Usage", "CA1801:ReviewUnusedParameters", MessageId = "arg1")]
-        [SuppressMessage("Microsoft.Usage", "CA1801:ReviewUnusedParameters", MessageId = "arg2")]
-        [DbFunction("SqlServer", "ATN2")]
-        public static Double? Atan2(Double? arg1, Double? arg2)
-        {
-            throw new NotSupportedException(Strings.ELinq_DbFunctionDirectCall);
-        }
-
-        /// <summary>Returns the positive angle, in radians, between the positive x-axis and the ray from the origin through the point (x, y), where x and y are the two specified numerical values. The first parameter passed to the function is the y-value and the second parameter is the x-value.</summary>
-        /// <returns>An angle, measured in radians.</returns>
-        /// <param name="arg1">The y-coordinate of a point.</param>
-        /// <param name="arg2">The x-coordinate of a point.</param>
-        [SuppressMessage("Microsoft.Usage", "CA1801:ReviewUnusedParameters", MessageId = "arg2")]
-        [SuppressMessage("Microsoft.Usage", "CA1801:ReviewUnusedParameters", MessageId = "arg1")]
-        [DbFunction("SqlServer", "ATN2")]
-        public static Double? Atan2(Decimal? arg1, Decimal? arg2)
-        {
-            throw new NotSupportedException(Strings.ELinq_DbFunctionDirectCall);
-        }
-
-        /// <summary>Returns the trigonometric cosine of the specified angle, in radians, in the specified expression.</summary>
-        /// <returns>The trigonometric cosine of the specified angle.</returns>
-        /// <param name="arg">An angle, measured in radians.</param>
-        [SuppressMessage("Microsoft.Usage", "CA1801:ReviewUnusedParameters", MessageId = "arg")]
-        [DbFunction("SqlServer", "COS")]
-        public static Double? Cos(Double? arg)
-        {
-            throw new NotSupportedException(Strings.ELinq_DbFunctionDirectCall);
-        }
-
-        /// <summary>Returns the trigonometric cosine of the specified angle, in radians, in the specified expression.</summary>
-        /// <returns>The trigonometric cosine of the specified angle.</returns>
-        /// <param name="arg">An angle, measured in radians.</param>
-        [SuppressMessage("Microsoft.Usage", "CA1801:ReviewUnusedParameters", MessageId = "arg")]
-        [DbFunction("SqlServer", "COS")]
-        public static Double? Cos(Decimal? arg)
-        {
-            throw new NotSupportedException(Strings.ELinq_DbFunctionDirectCall);
-        }
-
-        /// <summary>A mathematical function that returns the trigonometric cotangent of the specified angle, in radians.</summary>
-        /// <returns>The trigonometric cotangent of the specified angle.</returns>
-        /// <param name="arg">An angle, measured in radians.</param>
-        [SuppressMessage("Microsoft.Usage", "CA1801:ReviewUnusedParameters", MessageId = "arg")]
-        [DbFunction("SqlServer", "COT")]
-        public static Double? Cot(Double? arg)
-        {
-            throw new NotSupportedException(Strings.ELinq_DbFunctionDirectCall);
-        }
-
-        /// <summary>A mathematical function that returns the trigonometric cotangent of the specified angle, in radians.</summary>
-        /// <returns>The trigonometric cotangent of the specified angle.</returns>
-        /// <param name="arg">An angle, measured in radians.</param>
-        [SuppressMessage("Microsoft.Usage", "CA1801:ReviewUnusedParameters", MessageId = "arg")]
-        [DbFunction("SqlServer", "COT")]
-        public static Double? Cot(Decimal? arg)
-        {
-            throw new NotSupportedException(Strings.ELinq_DbFunctionDirectCall);
-        }
-
-        /// <summary>Returns the corresponding angle in degrees for an angle specified in radians.</summary>
-        /// <returns>The specified angle converted to degrees.</returns>
-        /// <param name="arg1">An angle, measured in radians.</param>
-        [SuppressMessage("Microsoft.Usage", "CA1801:ReviewUnusedParameters", MessageId = "arg1")]
-        [DbFunction("SqlServer", "DEGREES")]
-        public static Int32? Degrees(Int32? arg1)
-        {
-            throw new NotSupportedException(Strings.ELinq_DbFunctionDirectCall);
-        }
-
-        /// <summary>Returns the corresponding angle in degrees for an angle specified in radians.</summary>
-        /// <returns>The specified angle converted to degrees.</returns>
-        /// <param name="arg1">An angle, measured in radians.</param>
-        [SuppressMessage("Microsoft.Usage", "CA1801:ReviewUnusedParameters", MessageId = "arg1")]
-        [DbFunction("SqlServer", "DEGREES")]
-        public static Int64? Degrees(Int64? arg1)
-        {
-            throw new NotSupportedException(Strings.ELinq_DbFunctionDirectCall);
-        }
-
-        /// <summary>Returns the corresponding angle in degrees for an angle specified in radians.</summary>
-        /// <returns>The specified angle converted to degrees.</returns>
-        /// <param name="arg1">An angle, measured in radians.</param>
-        [SuppressMessage("Microsoft.Usage", "CA1801:ReviewUnusedParameters", MessageId = "arg1")]
-        [DbFunction("SqlServer", "DEGREES")]
-        public static Decimal? Degrees(Decimal? arg1)
-        {
-            throw new NotSupportedException(Strings.ELinq_DbFunctionDirectCall);
-        }
-
-        /// <summary>Returns the corresponding angle in degrees for an angle specified in radians.</summary>
-        /// <returns>The specified angle converted to degrees.</returns>
-        /// <param name="arg1">An angle, measured in radians.</param>
-        [SuppressMessage("Microsoft.Usage", "CA1801:ReviewUnusedParameters", MessageId = "arg1")]
-        [DbFunction("SqlServer", "DEGREES")]
-        public static Double? Degrees(Double? arg1)
-        {
-            throw new NotSupportedException(Strings.ELinq_DbFunctionDirectCall);
-        }
-
-        /// <summary>Returns the exponential value of the specified float expression.</summary>
-        /// <returns>The constant e raised to the power of the input value.</returns>
-        /// <param name="arg">The input value.</param>
-        [SuppressMessage("Microsoft.Naming", "CA1704:IdentifiersShouldBeSpelledCorrectly", MessageId = "Exp")]
-        [SuppressMessage("Microsoft.Usage", "CA1801:ReviewUnusedParameters", MessageId = "arg")]
-        [DbFunction("SqlServer", "EXP")]
-        public static Double? Exp(Double? arg)
-        {
-            throw new NotSupportedException(Strings.ELinq_DbFunctionDirectCall);
-        }
-
-        /// <summary>Returns the exponential value of the specified float expression.</summary>
-        /// <returns>The constant e raised to the power of the input value.</returns>
-        /// <param name="arg">The input value.</param>
-        [SuppressMessage("Microsoft.Naming", "CA1704:IdentifiersShouldBeSpelledCorrectly", MessageId = "Exp")]
-        [SuppressMessage("Microsoft.Usage", "CA1801:ReviewUnusedParameters", MessageId = "arg")]
-        [DbFunction("SqlServer", "EXP")]
-        public static Double? Exp(Decimal? arg)
-        {
-            throw new NotSupportedException(Strings.ELinq_DbFunctionDirectCall);
-        }
-
-        /// <summary>Returns the natural logarithm of the specified input value.</summary>
-        /// <returns>The natural logarithm of the input value.</returns>
-        /// <param name="arg">A numeric expression.</param>
-        [SuppressMessage("Microsoft.Usage", "CA1801:ReviewUnusedParameters", MessageId = "arg")]
-        [DbFunction("SqlServer", "LOG")]
-        public static Double? Log(Double? arg)
-        {
-            throw new NotSupportedException(Strings.ELinq_DbFunctionDirectCall);
-        }
-
-        /// <summary>Returns the natural logarithm of the specified input value.</summary>
-        /// <returns>The natural logarithm of the input value.</returns>
-        /// <param name="arg">A numeric expression.</param>
-        [SuppressMessage("Microsoft.Usage", "CA1801:ReviewUnusedParameters", MessageId = "arg")]
-        [DbFunction("SqlServer", "LOG")]
-        public static Double? Log(Decimal? arg)
-        {
-            throw new NotSupportedException(Strings.ELinq_DbFunctionDirectCall);
-        }
-
-        /// <summary>Returns the base-10 logarithm of the specified input value.</summary>
-        /// <returns>The base-10 logarithm of the input value.</returns>
-        /// <param name="arg">A numeric expression.</param>
-        [SuppressMessage("Microsoft.Usage", "CA1801:ReviewUnusedParameters", MessageId = "arg")]
-        [DbFunction("SqlServer", "LOG10")]
-        public static Double? Log10(Double? arg)
-        {
-            throw new NotSupportedException(Strings.ELinq_DbFunctionDirectCall);
-        }
-
-        /// <summary>Returns the base-10 logarithm of the specified input value.</summary>
-        /// <returns>The base-10 logarithm of the input value.</returns>
-        /// <param name="arg">A numeric expression.</param>
-        [SuppressMessage("Microsoft.Usage", "CA1801:ReviewUnusedParameters", MessageId = "arg")]
-        [DbFunction("SqlServer", "LOG10")]
-        public static Double? Log10(Decimal? arg)
-        {
-            throw new NotSupportedException(Strings.ELinq_DbFunctionDirectCall);
-        }
-
-        /// <summary>Returns the constant value of pi.</summary>
-        /// <returns>The numeric value of pi.</returns>
-        [DbFunction("SqlServer", "PI")]
-        public static Double? Pi()
-        {
-            throw new NotSupportedException(Strings.ELinq_DbFunctionDirectCall);
-        }
-
-        /// <summary>Returns the radian measure corresponding to the specified angle in degrees.</summary>
-        /// <returns>The radian measure of the specified angle.</returns>
-        /// <param name="arg">The angle, measured in degrees</param>
-        [SuppressMessage("Microsoft.Usage", "CA1801:ReviewUnusedParameters", MessageId = "arg")]
-        [DbFunction("SqlServer", "RADIANS")]
-        public static Int32? Radians(Int32? arg)
-        {
-            throw new NotSupportedException(Strings.ELinq_DbFunctionDirectCall);
-        }
-
-        /// <summary>Returns the radian measure corresponding to the specified angle in degrees.</summary>
-        /// <returns>The radian measure of the specified angle.</returns>
-        /// <param name="arg">The angle, measured in degrees</param>
-        [SuppressMessage("Microsoft.Usage", "CA1801:ReviewUnusedParameters", MessageId = "arg")]
-        [DbFunction("SqlServer", "RADIANS")]
-        public static Int64? Radians(Int64? arg)
-        {
-            throw new NotSupportedException(Strings.ELinq_DbFunctionDirectCall);
-        }
-
-        /// <summary>Returns the radian measure corresponding to the specified angle in degrees.</summary>
-        /// <returns>The radian measure of the specified angle.</returns>
-        /// <param name="arg">The angle, measured in degrees.</param>
-        [SuppressMessage("Microsoft.Usage", "CA1801:ReviewUnusedParameters", MessageId = "arg")]
-        [DbFunction("SqlServer", "RADIANS")]
-        public static Decimal? Radians(Decimal? arg)
-        {
-            throw new NotSupportedException(Strings.ELinq_DbFunctionDirectCall);
-        }
-
-        /// <summary>Returns the radian measure corresponding to the specified angle in degrees.</summary>
-        /// <returns>The radian measure of the specified angle.</returns>
-        /// <param name="arg">The angle, measured in degrees.</param>
-        [SuppressMessage("Microsoft.Usage", "CA1801:ReviewUnusedParameters", MessageId = "arg")]
-        [DbFunction("SqlServer", "RADIANS")]
-        public static Double? Radians(Double? arg)
-        {
-            throw new NotSupportedException(Strings.ELinq_DbFunctionDirectCall);
-        }
-
-        /// <summary>Returns a pseudo-random float value from 0 through 1, exclusive.</summary>
-        /// <returns>The pseudo-random value.</returns>
-        [DbFunction("SqlServer", "RAND")]
-        public static Double? Rand()
-        {
-            throw new NotSupportedException(Strings.ELinq_DbFunctionDirectCall);
-        }
-
-        /// <summary>Returns a pseudo-random float value from 0 through 1, exclusive.</summary>
-        /// <returns>The pseudo-random value.</returns>
-        /// <param name="seed">The seed value. If  seed  is not specified, the SQL Server Database Engine assigns a seed value at random. For a specified seed value, the result returned is always the same.</param>
-        [SuppressMessage("Microsoft.Usage", "CA1801:ReviewUnusedParameters", MessageId = "seed")]
-        [DbFunction("SqlServer", "RAND")]
-        public static Double? Rand(Int32? seed)
-        {
-            throw new NotSupportedException(Strings.ELinq_DbFunctionDirectCall);
-        }
-
-        /// <summary>Returns the positive (+1), zero (0), or negative (-1) sign of the specified expression.</summary>
-        /// <returns>The sign of the input expression.</returns>
-        /// <param name="arg">A numeric expression.</param>
-        [SuppressMessage("Microsoft.Usage", "CA1801:ReviewUnusedParameters", MessageId = "arg")]
-        [DbFunction("SqlServer", "SIGN")]
-        public static Int32? Sign(Int32? arg)
-        {
-            throw new NotSupportedException(Strings.ELinq_DbFunctionDirectCall);
-        }
-
-        /// <summary>Returns the positive (+1), zero (0), or negative (-1) sign of the specified expression.</summary>
-        /// <returns>The sign of the input expression.</returns>
-        /// <param name="arg">A numeric expression.</param>
-        [SuppressMessage("Microsoft.Usage", "CA1801:ReviewUnusedParameters", MessageId = "arg")]
-        [DbFunction("SqlServer", "SIGN")]
-        public static Int64? Sign(Int64? arg)
-        {
-            throw new NotSupportedException(Strings.ELinq_DbFunctionDirectCall);
-        }
-
-        /// <summary>Returns the positive (+1), zero (0), or negative (-1) sign of the specified expression.</summary>
-        /// <returns>The sign of the input expression.</returns>
-        /// <param name="arg">A numeric expression.</param>
-        [SuppressMessage("Microsoft.Usage", "CA1801:ReviewUnusedParameters", MessageId = "arg")]
-        [DbFunction("SqlServer", "SIGN")]
-        public static Decimal? Sign(Decimal? arg)
-        {
-            throw new NotSupportedException(Strings.ELinq_DbFunctionDirectCall);
-        }
-
-        /// <summary>Returns the positive (+1), zero (0), or negative (-1) sign of the specified expression.</summary>
-        /// <returns>The sign of the input expression.</returns>
-        /// <param name="arg">A numeric expression.</param>
-        [SuppressMessage("Microsoft.Usage", "CA1801:ReviewUnusedParameters", MessageId = "arg")]
-        [DbFunction("SqlServer", "SIGN")]
-        public static Double? Sign(Double? arg)
-        {
-            throw new NotSupportedException(Strings.ELinq_DbFunctionDirectCall);
-        }
-
-        /// <summary>Returns the trigonometric sine of the specified angle.</summary>
-        /// <returns>The trigonometric sine of the input expression.</returns>
-        /// <param name="arg">An angle, measured in radians.</param>
-        [SuppressMessage("Microsoft.Usage", "CA1801:ReviewUnusedParameters", MessageId = "arg")]
-        [DbFunction("SqlServer", "SIN")]
-        public static Double? Sin(Decimal? arg)
-        {
-            throw new NotSupportedException(Strings.ELinq_DbFunctionDirectCall);
-        }
-
-        /// <summary>Returns the trigonometric sine of the specified angle.</summary>
-        /// <returns>The trigonometric sine of the input expression.</returns>
-        /// <param name="arg">An angle, measured in radians.</param>
-        [SuppressMessage("Microsoft.Usage", "CA1801:ReviewUnusedParameters", MessageId = "arg")]
-        [DbFunction("SqlServer", "SIN")]
-        public static Double? Sin(Double? arg)
-        {
-            throw new NotSupportedException(Strings.ELinq_DbFunctionDirectCall);
-        }
-
-        /// <summary>Returns the square root of the specified number.</summary>
-        /// <returns>The square root of the input value.</returns>
-        /// <param name="arg">A numeric expression.</param>
-        [SuppressMessage("Microsoft.Usage", "CA1801:ReviewUnusedParameters", MessageId = "arg")]
-        [DbFunction("SqlServer", "SQRT")]
-        public static Double? SquareRoot(Double? arg)
-        {
-            throw new NotSupportedException(Strings.ELinq_DbFunctionDirectCall);
-        }
-
-        /// <summary>Returns the square root of the specified number.</summary>
-        /// <returns>The square root of the input value.</returns>
-        /// <param name="arg">A numeric expression.</param>
-        [SuppressMessage("Microsoft.Usage", "CA1801:ReviewUnusedParameters", MessageId = "arg")]
-        [DbFunction("SqlServer", "SQRT")]
-        public static Double? SquareRoot(Decimal? arg)
-        {
-            throw new NotSupportedException(Strings.ELinq_DbFunctionDirectCall);
-        }
-
-        /// <summary>Returns the square of the specified number.</summary>
-        /// <returns>The square of the input value.</returns>
-        /// <param name="arg1">A numeric expression.</param>
-        [SuppressMessage("Microsoft.Usage", "CA1801:ReviewUnusedParameters", MessageId = "arg1")]
-        [DbFunction("SqlServer", "SQUARE")]
-        public static Double? Square(Double? arg1)
-        {
-            throw new NotSupportedException(Strings.ELinq_DbFunctionDirectCall);
-        }
-
-        /// <summary>Returns the square of the specified number.</summary>
-        /// <returns>The square of the input value.</returns>
-        /// <param name="arg1">A numeric expression.</param>
-        [SuppressMessage("Microsoft.Usage", "CA1801:ReviewUnusedParameters", MessageId = "arg1")]
-        [DbFunction("SqlServer", "SQUARE")]
-        public static Double? Square(Decimal? arg1)
-        {
-            throw new NotSupportedException(Strings.ELinq_DbFunctionDirectCall);
-        }
-
-        /// <summary>Returns the trigonometric tangent of the input expression.</summary>
-        /// <returns>The tangent of the input angle.</returns>
-        /// <param name="arg">An angle, measured in radians.</param>
-        [SuppressMessage("Microsoft.Usage", "CA1801:ReviewUnusedParameters", MessageId = "arg")]
-        [DbFunction("SqlServer", "TAN")]
-        public static Double? Tan(Double? arg)
-        {
-            throw new NotSupportedException(Strings.ELinq_DbFunctionDirectCall);
-        }
-
-        /// <summary>Returns the trigonometric tangent of the input expression.</summary>
-        /// <returns>The tangent of the input angle.</returns>
-        /// <param name="arg">An angle, measured in radians.</param>
-        [SuppressMessage("Microsoft.Usage", "CA1801:ReviewUnusedParameters", MessageId = "arg")]
-        [DbFunction("SqlServer", "TAN")]
-        public static Double? Tan(Decimal? arg)
-        {
-            throw new NotSupportedException(Strings.ELinq_DbFunctionDirectCall);
-        }
-
-        /// <summary>Returns a new datetime value based on adding an interval to the specified date.</summary>
-        /// <returns>The new date.</returns>
-        /// <param name="datePartArg">The part of the date to increment. </param>
-        /// <param name="number">The value used to increment a date by a specified amount.</param>
-        /// <param name="date">The date to increment.</param>
-        [SuppressMessage("Microsoft.Usage", "CA1801:ReviewUnusedParameters", MessageId = "number")]
-        [SuppressMessage("Microsoft.Usage", "CA1801:ReviewUnusedParameters", MessageId = "date")]
-        [SuppressMessage("Microsoft.Usage", "CA1801:ReviewUnusedParameters", MessageId = "datePartArg")]
-        [DbFunction("SqlServer", "DATEADD")]
-        public static DateTime? DateAdd(String datePartArg, Double? number, DateTime? date)
-        {
-            throw new NotSupportedException(Strings.ELinq_DbFunctionDirectCall);
-        }
-
-        /// <summary>Returns a new time span value based on adding an interval to the specified time span.</summary>
-        /// <returns>The new time span.</returns>
-        /// <param name="datePartArg">The part of the date to increment.</param>
-        /// <param name="number">The value used to increment a date by a specified amount.</param>
-        /// <param name="time">The time span to increment.</param>
-        [SuppressMessage("Microsoft.Usage", "CA1801:ReviewUnusedParameters", MessageId = "time")]
-        [SuppressMessage("Microsoft.Usage", "CA1801:ReviewUnusedParameters", MessageId = "number")]
-        [SuppressMessage("Microsoft.Usage", "CA1801:ReviewUnusedParameters", MessageId = "datePartArg")]
-        [DbFunction("SqlServer", "DATEADD")]
-        public static TimeSpan? DateAdd(String datePartArg, Double? number, TimeSpan? time)
-        {
-            throw new NotSupportedException(Strings.ELinq_DbFunctionDirectCall);
-        }
-
-        /// <summary>Returns a new date value based on adding an interval to the specified date.</summary>
-        /// <returns>The new point in time, expressed as a date and time of day, relative to Coordinated Universal Time (UTC).</returns>
-        /// <param name="datePartArg">The part of the date to increment.</param>
-        /// <param name="number">The value used to increment a date by a specified amount.</param>
-        /// <param name="dateTimeOffsetArg">The date to increment.</param>
-        [SuppressMessage("Microsoft.Usage", "CA1801:ReviewUnusedParameters", MessageId = "number")]
-        [SuppressMessage("Microsoft.Usage", "CA1801:ReviewUnusedParameters", MessageId = "dateTimeOffsetArg")]
-        [SuppressMessage("Microsoft.Usage", "CA1801:ReviewUnusedParameters", MessageId = "datePartArg")]
-        [DbFunction("SqlServer", "DATEADD")]
-        public static DateTimeOffset? DateAdd(String datePartArg, Double? number, DateTimeOffset? dateTimeOffsetArg)
-        {
-            throw new NotSupportedException(Strings.ELinq_DbFunctionDirectCall);
-        }
-
-        /// <summary>Returns a new datetime value based on adding an interval to the specified date.</summary>
-        /// <returns>
-        /// A <see cref="T:System.Nullable`1" /> of <see cref="T:System.DateTime" /> value that is the new date.
-        /// </returns>
-        /// <param name="datePartArg">The part of the date to increment.</param>
-        /// <param name="number">The value used to increment a date by a specified amount.</param>
-        /// <param name="date">The date to increment.</param>
-        [SuppressMessage("Microsoft.Usage", "CA1801:ReviewUnusedParameters", MessageId = "datePartArg")]
-        [SuppressMessage("Microsoft.Usage", "CA1801:ReviewUnusedParameters", MessageId = "date")]
-        [SuppressMessage("Microsoft.Usage", "CA1801:ReviewUnusedParameters", MessageId = "number")]
-        [DbFunction("SqlServer", "DATEADD")]
-        public static DateTime? DateAdd(String datePartArg, Double? number, String date)
-        {
-            throw new NotSupportedException(Strings.ELinq_DbFunctionDirectCall);
-        }
-
-        /// <summary>Returns the count of the specified datepart boundaries crossed between the specified start date and end date.</summary>
-        /// <returns>The number of time intervals between the two dates.</returns>
-        /// <param name="datePartArg">The part of the date to calculate the differing number of time intervals.</param>
-        /// <param name="startDate">The first date.</param>
-        /// <param name="endDate">The second date.</param>
-        [SuppressMessage("Microsoft.Usage", "CA1801:ReviewUnusedParameters", MessageId = "startDate")]
-        [SuppressMessage("Microsoft.Usage", "CA1801:ReviewUnusedParameters", MessageId = "endDate")]
-        [SuppressMessage("Microsoft.Usage", "CA1801:ReviewUnusedParameters", MessageId = "datePartArg")]
-        [DbFunction("SqlServer", "DATEDIFF")]
-        public static Int32? DateDiff(String datePartArg, DateTime? startDate, DateTime? endDate)
-        {
-            throw new NotSupportedException(Strings.ELinq_DbFunctionDirectCall);
-        }
-
-        /// <summary>Returns the count of the specified datepart boundaries crossed between the specified start date and end date.</summary>
-        /// <returns>The number of time intervals between the two dates.</returns>
-        /// <param name="datePartArg">The part of the date to calculate the differing number of time intervals.</param>
-        /// <param name="startDate">The first date.</param>
-        /// <param name="endDate">The second date.</param>
-        [SuppressMessage("Microsoft.Usage", "CA1801:ReviewUnusedParameters", MessageId = "startDate")]
-        [SuppressMessage("Microsoft.Usage", "CA1801:ReviewUnusedParameters", MessageId = "datePartArg")]
-        [SuppressMessage("Microsoft.Usage", "CA1801:ReviewUnusedParameters", MessageId = "endDate")]
-        [DbFunction("SqlServer", "DATEDIFF")]
-        public static Int32? DateDiff(String datePartArg, DateTimeOffset? startDate, DateTimeOffset? endDate)
-        {
-            throw new NotSupportedException(Strings.ELinq_DbFunctionDirectCall);
-        }
-
-        /// <summary>Returns the count of the specified datepart boundaries crossed between the specified start date and end date.</summary>
-        /// <returns>The number of time intervals between the two dates.</returns>
-        /// <param name="datePartArg">The part of the date to calculate the differing number of time intervals.</param>
-        /// <param name="startDate">The first date.</param>
-        /// <param name="endDate">The second date.</param>
-        [SuppressMessage("Microsoft.Usage", "CA1801:ReviewUnusedParameters", MessageId = "datePartArg")]
-        [SuppressMessage("Microsoft.Usage", "CA1801:ReviewUnusedParameters", MessageId = "startDate")]
-        [SuppressMessage("Microsoft.Usage", "CA1801:ReviewUnusedParameters", MessageId = "endDate")]
-        [DbFunction("SqlServer", "DATEDIFF")]
-        public static Int32? DateDiff(String datePartArg, TimeSpan? startDate, TimeSpan? endDate)
-        {
-            throw new NotSupportedException(Strings.ELinq_DbFunctionDirectCall);
-        }
-
-        /// <summary>Returns the count of the specified datepart boundaries crossed between the specified start date and end date.</summary>
-        /// <returns>The number of time intervals between the two dates.</returns>
-        /// <param name="datePartArg">The part of the date to calculate the differing number of time intervals.</param>
-        /// <param name="startDate">The first date.</param>
-        /// <param name="endDate">The second date.</param>
-        [SuppressMessage("Microsoft.Usage", "CA1801:ReviewUnusedParameters", MessageId = "datePartArg")]
-        [SuppressMessage("Microsoft.Usage", "CA1801:ReviewUnusedParameters", MessageId = "startDate")]
-        [SuppressMessage("Microsoft.Usage", "CA1801:ReviewUnusedParameters", MessageId = "endDate")]
-        [DbFunction("SqlServer", "DATEDIFF")]
-        public static Int32? DateDiff(String datePartArg, String startDate, DateTime? endDate)
-        {
-            throw new NotSupportedException(Strings.ELinq_DbFunctionDirectCall);
-        }
-
-        /// <summary>Returns the count of the specified datepart boundaries crossed between the specified start date and end date.</summary>
-        /// <returns>The number of time intervals between the two dates.</returns>
-        /// <param name="datePartArg">The part of the date to calculate the differing number of time intervals.</param>
-        /// <param name="startDate">The first date.</param>
-        /// <param name="endDate">The second date.</param>
-        [SuppressMessage("Microsoft.Usage", "CA1801:ReviewUnusedParameters", MessageId = "datePartArg")]
-        [SuppressMessage("Microsoft.Usage", "CA1801:ReviewUnusedParameters", MessageId = "startDate")]
-        [SuppressMessage("Microsoft.Usage", "CA1801:ReviewUnusedParameters", MessageId = "endDate")]
-        [DbFunction("SqlServer", "DATEDIFF")]
-        public static Int32? DateDiff(String datePartArg, String startDate, DateTimeOffset? endDate)
-        {
-            throw new NotSupportedException(Strings.ELinq_DbFunctionDirectCall);
-        }
-
-        /// <summary>Returns the count of the specified datepart boundaries crossed between the specified start date and end date.</summary>
-        /// <returns>The value specifying the number of time intervals between the two dates.</returns>
-        /// <param name="datePartArg">The part of the date to calculate the differing number of time intervals.</param>
-        /// <param name="startDate">The first date.</param>
-        /// <param name="endDate">The second date.</param>
-        [SuppressMessage("Microsoft.Usage", "CA1801:ReviewUnusedParameters", MessageId = "endDate")]
-        [SuppressMessage("Microsoft.Usage", "CA1801:ReviewUnusedParameters", MessageId = "startDate")]
-        [SuppressMessage("Microsoft.Usage", "CA1801:ReviewUnusedParameters", MessageId = "datePartArg")]
-        [DbFunction("SqlServer", "DATEDIFF")]
-        public static Int32? DateDiff(String datePartArg, String startDate, TimeSpan? endDate)
-        {
-            throw new NotSupportedException(Strings.ELinq_DbFunctionDirectCall);
-        }
-
-        /// <summary>Returns the count of the specified datepart boundaries crossed between the specified start date and end date.</summary>
-        /// <returns>The number of time intervals between the two dates.</returns>
-        /// <param name="datePartArg">The part of the date to calculate the differing number of time intervals.</param>
-        /// <param name="startDate">The first date.</param>
-        /// <param name="endDate">The second date.</param>
-        [SuppressMessage("Microsoft.Usage", "CA1801:ReviewUnusedParameters", MessageId = "endDate")]
-        [SuppressMessage("Microsoft.Usage", "CA1801:ReviewUnusedParameters", MessageId = "datePartArg")]
-        [SuppressMessage("Microsoft.Usage", "CA1801:ReviewUnusedParameters", MessageId = "startDate")]
-        [DbFunction("SqlServer", "DATEDIFF")]
-        public static Int32? DateDiff(String datePartArg, TimeSpan? startDate, String endDate)
-        {
-            throw new NotSupportedException(Strings.ELinq_DbFunctionDirectCall);
-        }
-
-        /// <summary>Returns the count of the specified datepart boundaries crossed between the specified start date and end date.</summary>
-        /// <returns>The number of time intervals between the two dates.</returns>
-        /// <param name="datePartArg">The part of the date to calculate the differing number of time intervals.</param>
-        /// <param name="startDate">The first date.</param>
-        /// <param name="endDate">The second date.</param>
-        [SuppressMessage("Microsoft.Usage", "CA1801:ReviewUnusedParameters", MessageId = "startDate")]
-        [SuppressMessage("Microsoft.Usage", "CA1801:ReviewUnusedParameters", MessageId = "endDate")]
-        [SuppressMessage("Microsoft.Usage", "CA1801:ReviewUnusedParameters", MessageId = "datePartArg")]
-        [DbFunction("SqlServer", "DATEDIFF")]
-        public static Int32? DateDiff(String datePartArg, DateTime? startDate, String endDate)
-        {
-            throw new NotSupportedException(Strings.ELinq_DbFunctionDirectCall);
-        }
-
-        /// <summary>Returns the count of the specified datepart boundaries crossed between the specified start date and end date.</summary>
-        /// <returns>The number of time intervals between the two dates.</returns>
-        /// <param name="datePartArg">The part of the date to calculate the differing number of time intervals.</param>
-        /// <param name="startDate">The first date.</param>
-        /// <param name="endDate">The second date.</param>
-        [SuppressMessage("Microsoft.Usage", "CA1801:ReviewUnusedParameters", MessageId = "startDate")]
-        [SuppressMessage("Microsoft.Usage", "CA1801:ReviewUnusedParameters", MessageId = "endDate")]
-        [SuppressMessage("Microsoft.Usage", "CA1801:ReviewUnusedParameters", MessageId = "datePartArg")]
-        [DbFunction("SqlServer", "DATEDIFF")]
-        public static Int32? DateDiff(String datePartArg, DateTimeOffset? startDate, String endDate)
-        {
-            throw new NotSupportedException(Strings.ELinq_DbFunctionDirectCall);
-        }
-
-        /// <summary>Returns the count of the specified datepart boundaries crossed between the specified start date and end date.</summary>
-        /// <returns>The number of time intervals between the two dates.</returns>
-        /// <param name="datePartArg">The part of the date to calculate the differing number of time intervals.</param>
-        /// <param name="startDate">The first date.</param>
-        /// <param name="endDate">The second date.</param>
-        [SuppressMessage("Microsoft.Usage", "CA1801:ReviewUnusedParameters", MessageId = "startDate")]
-        [SuppressMessage("Microsoft.Usage", "CA1801:ReviewUnusedParameters", MessageId = "datePartArg")]
-        [SuppressMessage("Microsoft.Usage", "CA1801:ReviewUnusedParameters", MessageId = "endDate")]
-        [DbFunction("SqlServer", "DATEDIFF")]
-        public static Int32? DateDiff(String datePartArg, String startDate, String endDate)
-        {
-            throw new NotSupportedException(Strings.ELinq_DbFunctionDirectCall);
-        }
-
-        /// <summary>Returns the count of the specified datepart boundaries crossed between the specified start date and end date.</summary>
-        /// <returns>The number of time intervals between the two dates.</returns>
-        /// <param name="datePartArg">The part of the date to calculate the differing number of time intervals.</param>
-        /// <param name="startDate">The first date.</param>
-        /// <param name="endDate">The second date.</param>
-        [SuppressMessage("Microsoft.Usage", "CA1801:ReviewUnusedParameters", MessageId = "startDate")]
-        [SuppressMessage("Microsoft.Usage", "CA1801:ReviewUnusedParameters", MessageId = "endDate")]
-        [SuppressMessage("Microsoft.Usage", "CA1801:ReviewUnusedParameters", MessageId = "datePartArg")]
-        [DbFunction("SqlServer", "DATEDIFF")]
-        public static Int32? DateDiff(String datePartArg, TimeSpan? startDate, DateTime? endDate)
-        {
-            throw new NotSupportedException(Strings.ELinq_DbFunctionDirectCall);
-        }
-
-        /// <summary>Returns the count of the specified datepart boundaries crossed between the specified start date and end date.</summary>
-        /// <returns>The number of time intervals between the two dates.</returns>
-        /// <param name="datePartArg">The part of the date to calculate the differing number of time intervals.</param>
-        /// <param name="startDate">The first date.</param>
-        /// <param name="endDate">The second date.</param>
-        [SuppressMessage("Microsoft.Usage", "CA1801:ReviewUnusedParameters", MessageId = "datePartArg")]
-        [SuppressMessage("Microsoft.Usage", "CA1801:ReviewUnusedParameters", MessageId = "endDate")]
-        [SuppressMessage("Microsoft.Usage", "CA1801:ReviewUnusedParameters", MessageId = "startDate")]
-        [DbFunction("SqlServer", "DATEDIFF")]
-        public static Int32? DateDiff(String datePartArg, TimeSpan? startDate, DateTimeOffset? endDate)
-        {
-            throw new NotSupportedException(Strings.ELinq_DbFunctionDirectCall);
-        }
-
-        /// <summary>Returns the count of the specified datepart boundaries crossed between the specified start date and end date.</summary>
-        /// <returns>The number of time intervals between the two dates.</returns>
-        /// <param name="datePartArg">The part of the date to calculate the differing number of time intervals.</param>
-        /// <param name="startDate">The first date.</param>
-        /// <param name="endDate">The second date.</param>
-        [SuppressMessage("Microsoft.Usage", "CA1801:ReviewUnusedParameters", MessageId = "startDate")]
-        [SuppressMessage("Microsoft.Usage", "CA1801:ReviewUnusedParameters", MessageId = "endDate")]
-        [SuppressMessage("Microsoft.Usage", "CA1801:ReviewUnusedParameters", MessageId = "datePartArg")]
-        [DbFunction("SqlServer", "DATEDIFF")]
-        public static Int32? DateDiff(String datePartArg, DateTime? startDate, TimeSpan? endDate)
-        {
-            throw new NotSupportedException(Strings.ELinq_DbFunctionDirectCall);
-        }
-
-        /// <summary>Returns the count of the specified datepart boundaries crossed between the specified start date and end date.</summary>
-        /// <returns>The number of time intervals between the two Dates.</returns>
-        /// <param name="datePartArg">The part of the date to calculate the differing number of time intervals.</param>
-        /// <param name="startDate">The first date.</param>
-        /// <param name="endDate">The second date.</param>
-        [SuppressMessage("Microsoft.Usage", "CA1801:ReviewUnusedParameters", MessageId = "endDate")]
-        [SuppressMessage("Microsoft.Usage", "CA1801:ReviewUnusedParameters", MessageId = "datePartArg")]
-        [SuppressMessage("Microsoft.Usage", "CA1801:ReviewUnusedParameters", MessageId = "startDate")]
-        [DbFunction("SqlServer", "DATEDIFF")]
-        public static Int32? DateDiff(String datePartArg, DateTimeOffset? startDate, TimeSpan? endDate)
-        {
-            throw new NotSupportedException(Strings.ELinq_DbFunctionDirectCall);
-        }
-
-        /// <summary>Returns the count of the specified datepart boundaries crossed between the specified start date and end date.</summary>
-        /// <returns>The number of time intervals between the two dates.</returns>
-        /// <param name="datePartArg">The part of the date to calculate the differing number of time intervals.</param>
-        /// <param name="startDate">The first date.</param>
-        /// <param name="endDate">The second date.</param>
-        [SuppressMessage("Microsoft.Usage", "CA1801:ReviewUnusedParameters", MessageId = "endDate")]
-        [SuppressMessage("Microsoft.Usage", "CA1801:ReviewUnusedParameters", MessageId = "startDate")]
-        [SuppressMessage("Microsoft.Usage", "CA1801:ReviewUnusedParameters", MessageId = "datePartArg")]
-        [DbFunction("SqlServer", "DATEDIFF")]
-        public static Int32? DateDiff(String datePartArg, DateTime? startDate, DateTimeOffset? endDate)
-        {
-            throw new NotSupportedException(Strings.ELinq_DbFunctionDirectCall);
-        }
-
-        /// <summary>Returns the count of the specified datepart boundaries crossed between the specified start date and end date.</summary>
-        /// <returns>The number of time intervals between the two dates.</returns>
-        /// <param name="datePartArg">The part of the date to calculate the differing number of time intervals.</param>
-        /// <param name="startDate">The first date.</param>
-        /// <param name="endDate">The second date.</param>
-        [SuppressMessage("Microsoft.Usage", "CA1801:ReviewUnusedParameters", MessageId = "datePartArg")]
-        [SuppressMessage("Microsoft.Usage", "CA1801:ReviewUnusedParameters", MessageId = "endDate")]
-        [SuppressMessage("Microsoft.Usage", "CA1801:ReviewUnusedParameters", MessageId = "startDate")]
-        [DbFunction("SqlServer", "DATEDIFF")]
-        public static Int32? DateDiff(String datePartArg, DateTimeOffset? startDate, DateTime? endDate)
-        {
-            throw new NotSupportedException(Strings.ELinq_DbFunctionDirectCall);
-        }
-
-        /// <summary>Returns a character string that represents the specified datepart of the specified date.</summary>
-        /// <returns>The specified part of the specified date.</returns>
-        /// <param name="datePartArg">The part of the date to calculate the differing number of time intervals.</param>
-        /// <param name="date">The date.</param>
-        [SuppressMessage("Microsoft.Usage", "CA1801:ReviewUnusedParameters", MessageId = "datePartArg")]
-        [SuppressMessage("Microsoft.Usage", "CA1801:ReviewUnusedParameters", MessageId = "date")]
-        [DbFunction("SqlServer", "DATENAME")]
-        public static String DateName(String datePartArg, DateTime? date)
-        {
-            throw new NotSupportedException(Strings.ELinq_DbFunctionDirectCall);
-        }
-
-        /// <summary>Returns a character string that represents the specified datepart of the specified date.</summary>
-        /// <returns>The specified part of the specified date.</returns>
-        /// <param name="datePartArg">The part of the date to calculate the differing number of time intervals.</param>
-        /// <param name="date">The date.</param>
-        [SuppressMessage("Microsoft.Usage", "CA1801:ReviewUnusedParameters", MessageId = "date")]
-        [SuppressMessage("Microsoft.Usage", "CA1801:ReviewUnusedParameters", MessageId = "datePartArg")]
-        [DbFunction("SqlServer", "DATENAME")]
-        public static String DateName(String datePartArg, String date)
-        {
-            throw new NotSupportedException(Strings.ELinq_DbFunctionDirectCall);
-        }
-
-        /// <summary>Returns a character string that represents the specified datepart of the specified date.</summary>
-        /// <returns>The specified part of the specified date.</returns>
-        /// <param name="datePartArg">The part of the date to calculate the differing number of time intervals.</param>
-        /// <param name="date">The date.</param>
-        [SuppressMessage("Microsoft.Usage", "CA1801:ReviewUnusedParameters", MessageId = "date")]
-        [SuppressMessage("Microsoft.Usage", "CA1801:ReviewUnusedParameters", MessageId = "datePartArg")]
-        [DbFunction("SqlServer", "DATENAME")]
-        public static String DateName(String datePartArg, TimeSpan? date)
-        {
-            throw new NotSupportedException(Strings.ELinq_DbFunctionDirectCall);
-        }
-
-        /// <summary>Returns a character string that represents the specified datepart of the specified date.</summary>
-        /// <returns>The specified part of the specified date.</returns>
-        /// <param name="datePartArg">The part of the date to calculate the differing number of time intervals.</param>
-        /// <param name="date">The date.</param>
-        [SuppressMessage("Microsoft.Usage", "CA1801:ReviewUnusedParameters", MessageId = "datePartArg")]
-        [SuppressMessage("Microsoft.Usage", "CA1801:ReviewUnusedParameters", MessageId = "date")]
-        [DbFunction("SqlServer", "DATENAME")]
-        public static String DateName(String datePartArg, DateTimeOffset? date)
-        {
-            throw new NotSupportedException(Strings.ELinq_DbFunctionDirectCall);
-        }
-
-        /// <summary>Returns an integer that represents the specified datepart of the specified date.</summary>
-        /// <returns>The the specified datepart of the specified date.</returns>
-        /// <param name="datePartArg">The part of the date to return the value.</param>
-        /// <param name="date">The date.</param>
-        [SuppressMessage("Microsoft.Usage", "CA1801:ReviewUnusedParameters", MessageId = "date")]
-        [SuppressMessage("Microsoft.Usage", "CA1801:ReviewUnusedParameters", MessageId = "datePartArg")]
-        [DbFunction("SqlServer", "DATEPART")]
-        public static Int32? DatePart(String datePartArg, DateTime? date)
-        {
-            throw new NotSupportedException(Strings.ELinq_DbFunctionDirectCall);
-        }
-
-        /// <summary>Returns an integer that represents the specified datepart of the specified date.</summary>
-        /// <returns>The specified datepart of the specified date.</returns>
-        /// <param name="datePartArg">The part of the date to return the value.</param>
-        /// <param name="date">The date.</param>
-        [SuppressMessage("Microsoft.Usage", "CA1801:ReviewUnusedParameters", MessageId = "datePartArg")]
-        [SuppressMessage("Microsoft.Usage", "CA1801:ReviewUnusedParameters", MessageId = "date")]
-        [DbFunction("SqlServer", "DATEPART")]
-        public static Int32? DatePart(String datePartArg, DateTimeOffset? date)
-        {
-            throw new NotSupportedException(Strings.ELinq_DbFunctionDirectCall);
-        }
-
-        /// <summary>Returns an integer that represents the specified datepart of the specified date.</summary>
-        /// <returns>The specified datepart of the specified date.</returns>
-        /// <param name="datePartArg">The part of the date to return the value.</param>
-        /// <param name="date">The date.</param>
-        [SuppressMessage("Microsoft.Usage", "CA1801:ReviewUnusedParameters", MessageId = "date")]
-        [SuppressMessage("Microsoft.Usage", "CA1801:ReviewUnusedParameters", MessageId = "datePartArg")]
-        [DbFunction("SqlServer", "DATEPART")]
-        public static Int32? DatePart(String datePartArg, String date)
-        {
-            throw new NotSupportedException(Strings.ELinq_DbFunctionDirectCall);
-        }
-
-        /// <summary>Returns an integer that represents the specified datepart of the specified date.</summary>
-        /// <returns>The specified datepart of the specified date.</returns>
-        /// <param name="datePartArg">The part of the date to return the value.</param>
-        /// <param name="date">The date.</param>
-        [SuppressMessage("Microsoft.Usage", "CA1801:ReviewUnusedParameters", MessageId = "datePartArg")]
-        [SuppressMessage("Microsoft.Usage", "CA1801:ReviewUnusedParameters", MessageId = "date")]
-        [DbFunction("SqlServer", "DATEPART")]
-        public static Int32? DatePart(String datePartArg, TimeSpan? date)
-        {
-            throw new NotSupportedException(Strings.ELinq_DbFunctionDirectCall);
-        }
-
-        /// <summary>Returns the current database system timestamp as a datetime value without the database time zone offset. This value is derived from the operating system of the computer on which the instance of SQL Server is running.</summary>
-        /// <returns>The current database timestamp.</returns>
-        [SuppressMessage("Microsoft.Design", "CA1024:UsePropertiesWhereAppropriate")]
-        [DbFunction("SqlServer", "GETDATE")]
-        public static DateTime? GetDate()
-        {
-            throw new NotSupportedException(Strings.ELinq_DbFunctionDirectCall);
-        }
-
-        /// <summary>Returns the current database system timestamp as a datetime value. The database time zone offset is not included. This value represents the current UTC time (Coordinated Universal Time). This value is derived from the operating system of the computer on which the instance of SQL Server is running.</summary>
-        /// <returns>The current database UTC timestamp.</returns>
-        [SuppressMessage("Microsoft.Design", "CA1024:UsePropertiesWhereAppropriate")]
-        [DbFunction("SqlServer", "GETUTCDATE")]
-        public static DateTime? GetUtcDate()
-        {
-            throw new NotSupportedException(Strings.ELinq_DbFunctionDirectCall);
-        }
-
-        /// <summary>Returns the number of bytes used to represent any expression.</summary>
-        /// <returns>The number of bytes in the input value.</returns>
-        /// <param name="arg">The value to be examined for data length.</param>
-        [SuppressMessage("Microsoft.Usage", "CA1801:ReviewUnusedParameters", MessageId = "arg")]
-        [DbFunction("SqlServer", "DATALENGTH")]
-        public static Int32? DataLength(Boolean? arg)
-        {
-            throw new NotSupportedException(Strings.ELinq_DbFunctionDirectCall);
-        }
-
-        /// <summary>Returns the number of bytes used to represent any expression.</summary>
-        /// <returns>The number of bytes in the input value.</returns>
-        /// <param name="arg">The value to be examined for data length.</param>
-        [SuppressMessage("Microsoft.Usage", "CA1801:ReviewUnusedParameters", MessageId = "arg")]
-        [DbFunction("SqlServer", "DATALENGTH")]
-        public static Int32? DataLength(Double? arg)
-        {
-            throw new NotSupportedException(Strings.ELinq_DbFunctionDirectCall);
-        }
-
-        /// <summary>Returns the number of bytes used to represent any expression.</summary>
-        /// <returns>The number of bytes in the input value.</returns>
-        /// <param name="arg">The value to be examined for data length.</param>
-        [SuppressMessage("Microsoft.Usage", "CA1801:ReviewUnusedParameters", MessageId = "arg")]
-        [DbFunction("SqlServer", "DATALENGTH")]
-        public static Int32? DataLength(Decimal? arg)
-        {
-            throw new NotSupportedException(Strings.ELinq_DbFunctionDirectCall);
-        }
-
-        /// <summary>Returns the number of bytes used to represent any expression.</summary>
-        /// <returns>The number of bytes in the input value.</returns>
-        /// <param name="arg">The value to be examined for data length.</param>
-        [SuppressMessage("Microsoft.Usage", "CA1801:ReviewUnusedParameters", MessageId = "arg")]
-        [DbFunction("SqlServer", "DATALENGTH")]
-        public static Int32? DataLength(DateTime? arg)
-        {
-            throw new NotSupportedException(Strings.ELinq_DbFunctionDirectCall);
-        }
-
-        /// <summary>Returns the number of bytes used to represent any expression.</summary>
-        /// <returns>The number of bytes in the input value.</returns>
-        /// <param name="arg">The value to be examined for data length.</param>
-        [SuppressMessage("Microsoft.Usage", "CA1801:ReviewUnusedParameters", MessageId = "arg")]
-        [DbFunction("SqlServer", "DATALENGTH")]
-        public static Int32? DataLength(TimeSpan? arg)
-        {
-            throw new NotSupportedException(Strings.ELinq_DbFunctionDirectCall);
-        }
-
-        /// <summary>Returns the number of bytes used to represent any expression.</summary>
-        /// <returns>The number of bytes in the input value.</returns>
-        /// <param name="arg">The value to be examined for data length.</param>
-        [SuppressMessage("Microsoft.Usage", "CA1801:ReviewUnusedParameters", MessageId = "arg")]
-        [DbFunction("SqlServer", "DATALENGTH")]
-        public static Int32? DataLength(DateTimeOffset? arg)
-        {
-            throw new NotSupportedException(Strings.ELinq_DbFunctionDirectCall);
-        }
-
-        /// <summary>Returns the number of bytes used to represent any expression.</summary>
-        /// <returns>The number of bytes in the input value.</returns>
-        /// <param name="arg">The value to be examined for data length.</param>
-        [SuppressMessage("Microsoft.Usage", "CA1801:ReviewUnusedParameters", MessageId = "arg")]
-        [DbFunction("SqlServer", "DATALENGTH")]
-        public static Int32? DataLength(String arg)
-        {
-            throw new NotSupportedException(Strings.ELinq_DbFunctionDirectCall);
-        }
-
-        /// <summary>Returns the number of bytes used to represent any expression.</summary>
-        /// <returns>The number of bytes in the input value.</returns>
-        /// <param name="arg">The value to be examined for length.</param>
-        [SuppressMessage("Microsoft.Usage", "CA1801:ReviewUnusedParameters", MessageId = "arg")]
-        [DbFunction("SqlServer", "DATALENGTH")]
-        public static Int32? DataLength(Byte[] arg)
-        {
-            throw new NotSupportedException(Strings.ELinq_DbFunctionDirectCall);
-        }
-
-        /// <summary>Returns the number of bytes used to represent any expression.</summary>
-        /// <returns>The number of bytes in the input value.</returns>
-        /// <param name="arg">The value to be examined for data length.</param>
-        [SuppressMessage("Microsoft.Usage", "CA1801:ReviewUnusedParameters", MessageId = "arg")]
-        [DbFunction("SqlServer", "DATALENGTH")]
-        public static Int32? DataLength(Guid? arg)
-        {
-            throw new NotSupportedException(Strings.ELinq_DbFunctionDirectCall);
-        }
-
-        /// <summary>Returns the checksum value computed over the input argument.</summary>
-        /// <returns>The checksum computed over the input value.</returns>
-        /// <param name="arg1">The value for which the checksum is calculated.</param>
-        [SuppressMessage("Microsoft.Usage", "CA1801:ReviewUnusedParameters", MessageId = "arg1")]
-        [DbFunction("SqlServer", "CHECKSUM")]
-        public static Int32? Checksum(Boolean? arg1)
-        {
-            throw new NotSupportedException(Strings.ELinq_DbFunctionDirectCall);
-        }
-
-        /// <summary>Returns the checksum value computed over the input argument.</summary>
-        /// <returns>The checksum computed over the input value.</returns>
-        /// <param name="arg1">The value for which the checksum is calculated.</param>
-        [SuppressMessage("Microsoft.Usage", "CA1801:ReviewUnusedParameters", MessageId = "arg1")]
-        [DbFunction("SqlServer", "CHECKSUM")]
-        public static Int32? Checksum(Double? arg1)
-        {
-            throw new NotSupportedException(Strings.ELinq_DbFunctionDirectCall);
-        }
-
-        /// <summary>Returns the checksum value computed over the input argument.</summary>
-        /// <returns>The checksum computed over the input value.</returns>
-        /// <param name="arg1">The value for which the checksum is calculated.</param>
-        [SuppressMessage("Microsoft.Usage", "CA1801:ReviewUnusedParameters", MessageId = "arg1")]
-        [DbFunction("SqlServer", "CHECKSUM")]
-        public static Int32? Checksum(Decimal? arg1)
-        {
-            throw new NotSupportedException(Strings.ELinq_DbFunctionDirectCall);
-        }
-
-        /// <summary>Returns the checksum value computed over the input argument.</summary>
-        /// <returns>The checksum computed over the input value.</returns>
-        /// <param name="arg1">The value for which the checksum is calculated.</param>
-        [SuppressMessage("Microsoft.Usage", "CA1801:ReviewUnusedParameters", MessageId = "arg1")]
-        [DbFunction("SqlServer", "CHECKSUM")]
-        public static Int32? Checksum(String arg1)
-        {
-            throw new NotSupportedException(Strings.ELinq_DbFunctionDirectCall);
-        }
-
-        /// <summary>Returns the checksum value computed over the input argument.</summary>
-        /// <returns>The checksum computed over the input values.</returns>
-        /// <param name="arg1">The value for which the checksum is calculated.</param>
-        [SuppressMessage("Microsoft.Usage", "CA1801:ReviewUnusedParameters", MessageId = "arg1")]
-        [DbFunction("SqlServer", "CHECKSUM")]
-        public static Int32? Checksum(DateTime? arg1)
-        {
-            throw new NotSupportedException(Strings.ELinq_DbFunctionDirectCall);
-        }
-
-        /// <summary>Returns the checksum value computed over the input argument.</summary>
-        /// <returns>The checksum computed over the input value.</returns>
-        /// <param name="arg1">The value for which the checksum is calculated.</param>
-        [SuppressMessage("Microsoft.Usage", "CA1801:ReviewUnusedParameters", MessageId = "arg1")]
-        [DbFunction("SqlServer", "CHECKSUM")]
-        public static Int32? Checksum(TimeSpan? arg1)
-        {
-            throw new NotSupportedException(Strings.ELinq_DbFunctionDirectCall);
-        }
-
-        /// <summary>Returns the checksum value computed over the input argument.</summary>
-        /// <returns>The checksum computed over the input value.</returns>
-        /// <param name="arg1">The value for which the checksum is calculated.</param>
-        [SuppressMessage("Microsoft.Usage", "CA1801:ReviewUnusedParameters", MessageId = "arg1")]
-        [DbFunction("SqlServer", "CHECKSUM")]
-        public static Int32? Checksum(DateTimeOffset? arg1)
-        {
-            throw new NotSupportedException(Strings.ELinq_DbFunctionDirectCall);
-        }
-
-        /// <summary>Returns the checksum value computed over the input argument.</summary>
-        /// <returns>The checksum computed over the input value.</returns>
-        /// <param name="arg1">The character array for which the checksum is calculated.</param>
-        [SuppressMessage("Microsoft.Usage", "CA1801:ReviewUnusedParameters", MessageId = "arg1")]
-        [DbFunction("SqlServer", "CHECKSUM")]
-        public static Int32? Checksum(Byte[] arg1)
-        {
-            throw new NotSupportedException(Strings.ELinq_DbFunctionDirectCall);
-        }
-
-        /// <summary>Returns the checksum value computed over the input argument.</summary>
-        /// <returns>The checksum computed over the input value.</returns>
-        /// <param name="arg1">The value for which the checksum is calculated.</param>
-        [SuppressMessage("Microsoft.Usage", "CA1801:ReviewUnusedParameters", MessageId = "arg1")]
-        [DbFunction("SqlServer", "CHECKSUM")]
-        public static Int32? Checksum(Guid? arg1)
-        {
-            throw new NotSupportedException(Strings.ELinq_DbFunctionDirectCall);
-        }
-
-        /// <summary>Returns the checksum value computed over the input arguments.</summary>
-        /// <returns>The checksum computed over the input values.</returns>
-        /// <param name="arg1">The value for which the checksum is calculated.</param>
-        /// <param name="arg2">The value for which the checksum is calculated.</param>
-        [SuppressMessage("Microsoft.Usage", "CA1801:ReviewUnusedParameters", MessageId = "arg2")]
-        [SuppressMessage("Microsoft.Usage", "CA1801:ReviewUnusedParameters", MessageId = "arg1")]
-        [DbFunction("SqlServer", "CHECKSUM")]
-        public static Int32? Checksum(Boolean? arg1, Boolean? arg2)
-        {
-            throw new NotSupportedException(Strings.ELinq_DbFunctionDirectCall);
-        }
-
-        /// <summary>Returns the checksum value computed over the input arguments.</summary>
-        /// <returns>The checksum computed over the input values.</returns>
-        /// <param name="arg1">The value for which the checksum is calculated.</param>
-        /// <param name="arg2">The value for which the checksum is calculated.</param>
-        [SuppressMessage("Microsoft.Usage", "CA1801:ReviewUnusedParameters", MessageId = "arg1")]
-        [SuppressMessage("Microsoft.Usage", "CA1801:ReviewUnusedParameters", MessageId = "arg2")]
-        [DbFunction("SqlServer", "CHECKSUM")]
-        public static Int32? Checksum(Double? arg1, Double? arg2)
-        {
-            throw new NotSupportedException(Strings.ELinq_DbFunctionDirectCall);
-        }
-
-        /// <summary>Returns the checksum value computed over the input arguments.</summary>
-        /// <returns>The checksum computed over the input values.</returns>
-        /// <param name="arg1">The value for which the checksum is calculated.</param>
-        /// <param name="arg2">The value for which the checksum is calculated.</param>
-        [SuppressMessage("Microsoft.Usage", "CA1801:ReviewUnusedParameters", MessageId = "arg1")]
-        [SuppressMessage("Microsoft.Usage", "CA1801:ReviewUnusedParameters", MessageId = "arg2")]
-        [DbFunction("SqlServer", "CHECKSUM")]
-        public static Int32? Checksum(Decimal? arg1, Decimal? arg2)
-        {
-            throw new NotSupportedException(Strings.ELinq_DbFunctionDirectCall);
-        }
-
-        /// <summary>Returns the checksum value computed over the input arguments.</summary>
-        /// <returns>The checksum computed over the input values.</returns>
-        /// <param name="arg1">The value for which the checksum is calculated.</param>
-        /// <param name="arg2">The value for which the checksum is calculated.</param>
-        [SuppressMessage("Microsoft.Usage", "CA1801:ReviewUnusedParameters", MessageId = "arg1")]
-        [SuppressMessage("Microsoft.Usage", "CA1801:ReviewUnusedParameters", MessageId = "arg2")]
-        [DbFunction("SqlServer", "CHECKSUM")]
-        public static Int32? Checksum(String arg1, String arg2)
-        {
-            throw new NotSupportedException(Strings.ELinq_DbFunctionDirectCall);
-        }
-
-        /// <summary>Returns the checksum value computed over the input arguments.</summary>
-        /// <returns>The checksum computed over the input values.</returns>
-        /// <param name="arg1">The value for which the checksum is calculated.</param>
-        /// <param name="arg2">The value for which the checksum is calculated.</param>
-        [SuppressMessage("Microsoft.Usage", "CA1801:ReviewUnusedParameters", MessageId = "arg2")]
-        [SuppressMessage("Microsoft.Usage", "CA1801:ReviewUnusedParameters", MessageId = "arg1")]
-        [DbFunction("SqlServer", "CHECKSUM")]
-        public static Int32? Checksum(DateTime? arg1, DateTime? arg2)
-        {
-            throw new NotSupportedException(Strings.ELinq_DbFunctionDirectCall);
-        }
-
-        /// <summary>Returns the checksum value computed over the input arguments.</summary>
-        /// <returns>The checksum computed over the input values.</returns>
-        /// <param name="arg1">The value for which the checksum is calculated.</param>
-        /// <param name="arg2">The value for which the checksum is calculated.</param>
-        [SuppressMessage("Microsoft.Usage", "CA1801:ReviewUnusedParameters", MessageId = "arg2")]
-        [SuppressMessage("Microsoft.Usage", "CA1801:ReviewUnusedParameters", MessageId = "arg1")]
-        [DbFunction("SqlServer", "CHECKSUM")]
-        public static Int32? Checksum(TimeSpan? arg1, TimeSpan? arg2)
-        {
-            throw new NotSupportedException(Strings.ELinq_DbFunctionDirectCall);
-        }
-
-        /// <summary>Returns the checksum value computed over the input arguments.</summary>
-        /// <returns>The checksum computed over the input values.</returns>
-        /// <param name="arg1">The value for which the checksum is calculated.</param>
-        /// <param name="arg2">The value for which the checksum is calculated.</param>
-        [SuppressMessage("Microsoft.Usage", "CA1801:ReviewUnusedParameters", MessageId = "arg2")]
-        [SuppressMessage("Microsoft.Usage", "CA1801:ReviewUnusedParameters", MessageId = "arg1")]
-        [DbFunction("SqlServer", "CHECKSUM")]
-        public static Int32? Checksum(DateTimeOffset? arg1, DateTimeOffset? arg2)
-        {
-            throw new NotSupportedException(Strings.ELinq_DbFunctionDirectCall);
-        }
-
-        /// <summary>Returns the checksum value computed over the input arguments.</summary>
-        /// <returns>The checksum computed over the input values.</returns>
-        /// <param name="arg1">The character array for which the checksum is calculated.</param>
-        /// <param name="arg2">The character array for which the checksum is calculated.</param>
-        [SuppressMessage("Microsoft.Usage", "CA1801:ReviewUnusedParameters", MessageId = "arg2")]
-        [SuppressMessage("Microsoft.Usage", "CA1801:ReviewUnusedParameters", MessageId = "arg1")]
-        [DbFunction("SqlServer", "CHECKSUM")]
-        public static Int32? Checksum(Byte[] arg1, Byte[] arg2)
-        {
-            throw new NotSupportedException(Strings.ELinq_DbFunctionDirectCall);
-        }
-
-        /// <summary>Returns the checksum value computed over the input arguments.</summary>
-        /// <returns>The checksum computed over the input values.</returns>
-        /// <param name="arg1">The value for which the checksum is calculated.</param>
-        /// <param name="arg2">The value for which the checksum is calculated.</param>
-        [SuppressMessage("Microsoft.Usage", "CA1801:ReviewUnusedParameters", MessageId = "arg1")]
-        [SuppressMessage("Microsoft.Usage", "CA1801:ReviewUnusedParameters", MessageId = "arg2")]
-        [DbFunction("SqlServer", "CHECKSUM")]
-        public static Int32? Checksum(Guid? arg1, Guid? arg2)
-        {
-            throw new NotSupportedException(Strings.ELinq_DbFunctionDirectCall);
-        }
-
-        /// <summary>Returns the checksum value computed over the input arguments.</summary>
-        /// <returns>The checksum computed over the input values.</returns>
-        /// <param name="arg1">The value for which the checksum is calculated.</param>
-        /// <param name="arg2">The value for which the checksum is calculated.</param>
-        /// <param name="arg3">The value for which the checksum is calculated.</param>
-        [SuppressMessage("Microsoft.Usage", "CA1801:ReviewUnusedParameters", MessageId = "arg2")]
-        [SuppressMessage("Microsoft.Usage", "CA1801:ReviewUnusedParameters", MessageId = "arg1")]
-        [SuppressMessage("Microsoft.Usage", "CA1801:ReviewUnusedParameters", MessageId = "arg3")]
-        [DbFunction("SqlServer", "CHECKSUM")]
-        public static Int32? Checksum(Boolean? arg1, Boolean? arg2, Boolean? arg3)
-        {
-            throw new NotSupportedException(Strings.ELinq_DbFunctionDirectCall);
-        }
-
-        /// <summary>Returns the checksum value computed over the input arguments.</summary>
-        /// <returns>The checksum computed over the input values.</returns>
-        /// <param name="arg1">The value for which the checksum is calculated.</param>
-        /// <param name="arg2">The value for which the checksum is calculated.</param>
-        /// <param name="arg3">The value for which the checksum is calculated.</param>
-        [SuppressMessage("Microsoft.Usage", "CA1801:ReviewUnusedParameters", MessageId = "arg3")]
-        [SuppressMessage("Microsoft.Usage", "CA1801:ReviewUnusedParameters", MessageId = "arg1")]
-        [SuppressMessage("Microsoft.Usage", "CA1801:ReviewUnusedParameters", MessageId = "arg2")]
-        [DbFunction("SqlServer", "CHECKSUM")]
-        public static Int32? Checksum(Double? arg1, Double? arg2, Double? arg3)
-        {
-            throw new NotSupportedException(Strings.ELinq_DbFunctionDirectCall);
-        }
-
-        /// <summary>Returns the checksum value computed over the input arguments.</summary>
-        /// <returns>The checksum computed over the input values.</returns>
-        /// <param name="arg1">The value for which the checksum is calculated.</param>
-        /// <param name="arg2">The value for which the checksum is calculated.</param>
-        /// <param name="arg3">The value for which the checksum is calculated.</param>
-        [SuppressMessage("Microsoft.Usage", "CA1801:ReviewUnusedParameters", MessageId = "arg2")]
-        [SuppressMessage("Microsoft.Usage", "CA1801:ReviewUnusedParameters", MessageId = "arg3")]
-        [SuppressMessage("Microsoft.Usage", "CA1801:ReviewUnusedParameters", MessageId = "arg1")]
-        [DbFunction("SqlServer", "CHECKSUM")]
-        public static Int32? Checksum(Decimal? arg1, Decimal? arg2, Decimal? arg3)
-        {
-            throw new NotSupportedException(Strings.ELinq_DbFunctionDirectCall);
-        }
-
-        /// <summary>Returns the checksum value computed over the input arguments.</summary>
-        /// <returns>The checksum computed over the input values.</returns>
-        /// <param name="arg1">The value for which the checksum is calculated.</param>
-        /// <param name="arg2">The value for which the checksum is calculated.</param>
-        /// <param name="arg3">The value for which the checksum is calculated.</param>
-        [SuppressMessage("Microsoft.Usage", "CA1801:ReviewUnusedParameters", MessageId = "arg2")]
-        [SuppressMessage("Microsoft.Usage", "CA1801:ReviewUnusedParameters", MessageId = "arg3")]
-        [SuppressMessage("Microsoft.Usage", "CA1801:ReviewUnusedParameters", MessageId = "arg1")]
-        [DbFunction("SqlServer", "CHECKSUM")]
-        public static Int32? Checksum(String arg1, String arg2, String arg3)
-        {
-            throw new NotSupportedException(Strings.ELinq_DbFunctionDirectCall);
-        }
-
-        /// <summary>Returns the checksum value computed over the input arguments.</summary>
-        /// <returns>The checksum computed over the input values.</returns>
-        /// <param name="arg1">The value for which the checksum is calculated.</param>
-        /// <param name="arg2">The value for which the checksum is calculated.</param>
-        /// <param name="arg3">The value for which the checksum is calculated.</param>
-        [SuppressMessage("Microsoft.Usage", "CA1801:ReviewUnusedParameters", MessageId = "arg2")]
-        [SuppressMessage("Microsoft.Usage", "CA1801:ReviewUnusedParameters", MessageId = "arg1")]
-        [SuppressMessage("Microsoft.Usage", "CA1801:ReviewUnusedParameters", MessageId = "arg3")]
-        [DbFunction("SqlServer", "CHECKSUM")]
-        public static Int32? Checksum(DateTime? arg1, DateTime? arg2, DateTime? arg3)
-        {
-            throw new NotSupportedException(Strings.ELinq_DbFunctionDirectCall);
-        }
-
-        /// <summary>Returns the checksum value computed over the input arguments.</summary>
-        /// <returns>The checksum computed over the input values.</returns>
-        /// <param name="arg1">The value for which the checksum is calculated.</param>
-        /// <param name="arg2">The value for which the checksum is calculated.</param>
-        /// <param name="arg3">The value for which the checksum is calculated.</param>
-        [SuppressMessage("Microsoft.Usage", "CA1801:ReviewUnusedParameters", MessageId = "arg1")]
-        [SuppressMessage("Microsoft.Usage", "CA1801:ReviewUnusedParameters", MessageId = "arg3")]
-        [SuppressMessage("Microsoft.Usage", "CA1801:ReviewUnusedParameters", MessageId = "arg2")]
-        [DbFunction("SqlServer", "CHECKSUM")]
-        public static Int32? Checksum(DateTimeOffset? arg1, DateTimeOffset? arg2, DateTimeOffset? arg3)
-        {
-            throw new NotSupportedException(Strings.ELinq_DbFunctionDirectCall);
-        }
-
-        /// <summary>Returns the checksum value computed over the input arguments.</summary>
-        /// <returns>The checksum computed over the input values.</returns>
-        /// <param name="arg1">The value for which the checksum is calculated.</param>
-        /// <param name="arg2">The value for which the checksum is calculated.</param>
-        /// <param name="arg3">The value for which the checksum is calculated.</param>
-        [SuppressMessage("Microsoft.Usage", "CA1801:ReviewUnusedParameters", MessageId = "arg3")]
-        [SuppressMessage("Microsoft.Usage", "CA1801:ReviewUnusedParameters", MessageId = "arg2")]
-        [SuppressMessage("Microsoft.Usage", "CA1801:ReviewUnusedParameters", MessageId = "arg1")]
-        [DbFunction("SqlServer", "CHECKSUM")]
-        public static Int32? Checksum(TimeSpan? arg1, TimeSpan? arg2, TimeSpan? arg3)
-        {
-            throw new NotSupportedException(Strings.ELinq_DbFunctionDirectCall);
-        }
-
-        /// <summary>Returns the checksum value computed over the input arguments.</summary>
-        /// <returns>The checksum computed over the input values.</returns>
-        /// <param name="arg1">The character array for which the checksum is calculated.</param>
-        /// <param name="arg2">The character array for which the checksum is calculated.</param>
-        /// <param name="arg3">The character array for which the checksum is calculated.</param>
-        [SuppressMessage("Microsoft.Usage", "CA1801:ReviewUnusedParameters", MessageId = "arg3")]
-        [SuppressMessage("Microsoft.Usage", "CA1801:ReviewUnusedParameters", MessageId = "arg1")]
-        [SuppressMessage("Microsoft.Usage", "CA1801:ReviewUnusedParameters", MessageId = "arg2")]
-        [DbFunction("SqlServer", "CHECKSUM")]
-        public static Int32? Checksum(Byte[] arg1, Byte[] arg2, Byte[] arg3)
-        {
-            throw new NotSupportedException(Strings.ELinq_DbFunctionDirectCall);
-        }
-
-        /// <summary>Returns the checksum value computed over the input arguments.</summary>
-        /// <returns>The checksum computed over the input values.</returns>
-        /// <param name="arg1">The value for which the checksum is calculated.</param>
-        /// <param name="arg2">The value for which the checksum is calculated.</param>
-        /// <param name="arg3">The value for which the checksum is calculated.</param>
-        [SuppressMessage("Microsoft.Usage", "CA1801:ReviewUnusedParameters", MessageId = "arg2")]
-        [SuppressMessage("Microsoft.Usage", "CA1801:ReviewUnusedParameters", MessageId = "arg3")]
-        [SuppressMessage("Microsoft.Usage", "CA1801:ReviewUnusedParameters", MessageId = "arg1")]
-        [DbFunction("SqlServer", "CHECKSUM")]
-        public static Int32? Checksum(Guid? arg1, Guid? arg2, Guid? arg3)
-        {
-            throw new NotSupportedException(Strings.ELinq_DbFunctionDirectCall);
-        }
-
-        /// <summary>Returns the current date and time. </summary>
-        /// <returns>The current date and time.</returns>
-        [DbFunction("SqlServer", "CURRENT_TIMESTAMP")]
-        public static DateTime? CurrentTimestamp()
-        {
-            throw new NotSupportedException(Strings.ELinq_DbFunctionDirectCall);
-        }
-
-        /// <summary>Returns the name of the current user.</summary>
-        /// <returns>The name of the current user.</returns>
-        [DbFunction("SqlServer", "CURRENT_USER")]
-        public static String CurrentUser()
-        {
-            throw new NotSupportedException(Strings.ELinq_DbFunctionDirectCall);
-        }
-
-        /// <summary>Returns the workstation name.</summary>
-        /// <returns>The name of the workstation.</returns>
-        [DbFunction("SqlServer", "HOST_NAME")]
-        public static String HostName()
-        {
-            throw new NotSupportedException(Strings.ELinq_DbFunctionDirectCall);
-        }
-
-        /// <summary>Returns a database user name corresponding to a specified identification number.</summary>
-        /// <returns>The user name.</returns>
-        /// <param name="arg">A user ID.</param>
-        [SuppressMessage("Microsoft.Usage", "CA1801:ReviewUnusedParameters", MessageId = "arg")]
-        [DbFunction("SqlServer", "USER_NAME")]
-        public static String UserName(Int32? arg)
-        {
-            throw new NotSupportedException(Strings.ELinq_DbFunctionDirectCall);
-        }
-
-        /// <summary>Returns a database user name corresponding to a specified identification number.</summary>
-        /// <returns>The user name.</returns>
-        [DbFunction("SqlServer", "USER_NAME")]
-        public static String UserName()
-        {
-            throw new NotSupportedException(Strings.ELinq_DbFunctionDirectCall);
-        }
-
-        /// <summary>Indicates whether the input value is a valid numeric type.</summary>
-        /// <returns>1 if the input expression is a valid numeric data type; otherwise, 0.</returns>
-        /// <param name="arg">A string expression.</param>
-        [SuppressMessage("Microsoft.Usage", "CA1801:ReviewUnusedParameters", MessageId = "arg")]
-        [DbFunction("SqlServer", "ISNUMERIC")]
-        public static Int32? IsNumeric(String arg)
-        {
-            throw new NotSupportedException(Strings.ELinq_DbFunctionDirectCall);
-        }
-
-        /// <summary>Indicates whether the input value is a valid date or time.</summary>
-        /// <returns>1 if the input expression is a valid date or time value of datetime or smalldatetime data types; otherwise, 0.</returns>
-        /// <param name="arg">The tested value.</param>
-        [SuppressMessage("Microsoft.Usage", "CA1801:ReviewUnusedParameters", MessageId = "arg")]
-        [DbFunction("SqlServer", "ISDATE")]
-        public static Int32? IsDate(String arg)
-        {
-            throw new NotSupportedException(Strings.ELinq_DbFunctionDirectCall);
-        }
-    }
-}
->>>>>>> b1a13653
+}