--- conflicted
+++ resolved
@@ -1,4 +1,3 @@
-<<<<<<< HEAD
 // Copyright (c) Microsoft Open Technologies, Inc. All rights reserved. See License.txt in the project root for license information.
 
 namespace System.Data.Entity.SqlServer
@@ -75,82 +74,4 @@
             return Expression.Property(exp, prop);
         }
     }
-}
-=======
-// Copyright (c) Microsoft Open Technologies, Inc. All rights reserved. See License.txt in the project root for license information.
-
-namespace System.Data.Entity.SqlServer
-{
-    using System.Diagnostics;
-    using System.Linq.Expressions;
-    using System.Reflection;
-
-    internal static class Expressions
-    {
-        internal static Expression Null<TNullType>()
-        {
-            return Expression.Constant(null, typeof(TNullType));
-        }
-
-        internal static Expression Null(Type nullType)
-        {
-            return Expression.Constant(null, nullType);
-        }
-
-        internal static Expression<Func<TArg, TResult>> Lambda<TArg, TResult>(
-            string argumentName, Func<ParameterExpression, Expression> createLambdaBodyGivenParameter)
-        {
-            var argParam = Expression.Parameter(typeof(TArg), argumentName);
-            var lambdaBody = createLambdaBodyGivenParameter(argParam);
-            return Expression.Lambda<Func<TArg, TResult>>(lambdaBody, argParam);
-        }
-
-        internal static Expression Call(this Expression exp, string methodName)
-        {
-            return Expression.Call(exp, methodName, Type.EmptyTypes);
-        }
-
-        internal static Expression ConvertTo(this Expression exp, Type convertToType)
-        {
-            return Expression.Convert(exp, convertToType);
-        }
-
-        internal static Expression ConvertTo<TConvertToType>(this Expression exp)
-        {
-            return Expression.Convert(exp, typeof(TConvertToType));
-        }
-
-        internal sealed class ConditionalExpressionBuilder
-        {
-            private readonly Expression condition;
-            private readonly Expression ifTrueThen;
-
-            internal ConditionalExpressionBuilder(Expression conditionExpression, Expression ifTrueExpression)
-            {
-                condition = conditionExpression;
-                ifTrueThen = ifTrueExpression;
-            }
-
-            internal Expression Else(Expression resultIfFalse)
-            {
-                return Expression.Condition(condition, ifTrueThen, resultIfFalse);
-            }
-        }
-
-        internal static ConditionalExpressionBuilder IfTrueThen(this Expression conditionExp, Expression resultIfTrue)
-        {
-            return new ConditionalExpressionBuilder(conditionExp, resultIfTrue);
-        }
-
-        internal static Expression Property<TPropertyType>(this Expression exp, string propertyName)
-        {
-            var prop = exp.Type.GetProperty(propertyName, BindingFlags.Instance | BindingFlags.Public);
-            Debug.Assert(
-                prop != null,
-                "Type '" + exp.Type.FullName + "' does not declare a public instance property with the name '" + propertyName + "'");
-
-            return Expression.Property(exp, prop);
-        }
-    }
-}
->>>>>>> b1a13653
+}