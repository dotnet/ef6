--- conflicted
+++ resolved
@@ -18,18 +18,6 @@
     <add key="dotnet-public" value="https://pkgs.dev.azure.com/dnceng/public/_packaging/dotnet-public/nuget/v3/index.json" />
   </packageSources>
   <disabledPackageSources>
-<<<<<<< HEAD
-    <!--Begin: Package sources managed by Dependency Flow automation. Do not edit the sources below.-->
-    <!--  Begin: Package sources from dotnet-corefx -->
-    <!--  End: Package sources from dotnet-corefx -->
-    <!--  Begin: Package sources from dotnet-core-setup -->
-    <add key="darc-int-dotnet-core-setup-2343392" value="true" />
-    <!--End: Package sources managed by Dependency Flow automation. Do not edit the sources above.-->
-    <add key="darc-int-dotnet-core-setup-2155b18" value="true" />
-    <add key="darc-int-dotnet-core-setup-0267ad0" value="true" />
-    <!--  End: Package sources from dotnet-core-setup -->
-=======
     <clear />
->>>>>>> 5de95a10
   </disabledPackageSources>
 </configuration>