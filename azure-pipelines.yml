--- conflicted
+++ resolved
@@ -16,11 +16,7 @@
 trigger:
   - master
   - release/*
-<<<<<<< HEAD
   - internal/release/6.*
-=======
-  - internal/release/*
->>>>>>> fb11a202
 
 pr: ['*']
 
