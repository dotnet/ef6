variables:
  - name: _BuildConfig
    value: Release
  - name: _TeamName
    value: AspNetCore
  - name: DOTNET_SKIP_FIRST_TIME_EXPERIENCE
    value: true
  - name: _PublishUsingPipelines
    value: true
  - name: _DotNetArtifactsCategory
    value: ASPNETENTITYFRAMEWORK6
  # used for post-build phases, internal builds only
  - ${{ if and(ne(variables['System.TeamProject'], 'public'), notin(variables['Build.Reason'], 'PullRequest')) }}:
    - group: DotNet-EFCore-SDLValidation-Params
  - ${{ if ne(variables['System.TeamProject'], 'public') }}:
    - group: DotNet-MSRC-Storage
    - name: _InternalRuntimeDownloadArgs
      value: /p:DotNetRuntimeSourceFeed=https://dotnetclimsrc.blob.core.windows.net/dotnet
             /p:DotNetRuntimeSourceFeedKey=$(dotnetclimsrc-read-sas-token-base64)
  - ${{ if eq(variables['System.TeamProject'], 'public') }}:
    - name: _InternalRuntimeDownloadArgs
      value: ''

trigger:
  - master
  - release/*
  - internal/release/6.*

pr: ['*']

stages:
- stage: build
  displayName: Build
  jobs:
    - template: eng/common/templates/jobs/jobs.yml
      parameters:
        enableMicrobuild: true
        enablePublishBuildArtifacts: true
        enablePublishBuildAssets: true
        enablePublishTestResults: true
        enablePublishUsingPipelines: ${{ variables._PublishUsingPipelines }}
        enableTelemetry: true
        helixRepo: aspnet/EntityFramework6
        jobs:
          - job: Windows
            timeoutInMinutes: 180
            pool:
              ${{ if eq(variables['System.TeamProject'], 'public') }}:
                name: NetCorePublic-Pool
                queue: BuildPool.Server.Amd64.VS2017.Open
              ${{ if ne(variables['System.TeamProject'], 'public') }}:
                name: NetCoreInternal-Pool
                queue: BuildPool.Server.Amd64.VS2017
            variables:
              - _InternalBuildArgs: ''
              - ${{ if and(ne(variables['System.TeamProject'], 'public'), notin(variables['Build.Reason'], 'PullRequest')) }}:
                - group: DotNet-Blob-Feed
                - _SignType: real
                - _PublishBlobFeedUrl: https://dotnetfeed.blob.core.windows.net/aspnet-entityframework6/index.json
                - _DotNetPublishToBlobFeed: true
                - _InternalBuildArgs: /p:DotNetSignType=$(_SignType)
                                      /p:TeamName=$(_TeamName)
                                      /p:DotNetPublishBlobFeedKey=$(dotnetfeed-storage-access-key-1)
                                      /p:DotNetPublishBlobFeedUrl=$(_PublishBlobFeedUrl)
                                      /p:DotNetPublishToBlobFeed=$(_DotNetPublishToBlobFeed)
                                      /p:OfficialBuildId=$(BUILD.BUILDNUMBER)
                                      /p:DotNetPublishUsingPipelines=$(_PublishUsingPipelines)
                                      /p:DotNetArtifactsCategory=$(_DotNetArtifactsCategory)
            steps:
              - checkout: self
                clean: true
              - powershell: |
                  SqlLocalDB stop
                  SqlLocalDB delete
                  Remove-Item "$env:USERPROFILE\*.mdf"
                  Remove-Item "$env:USERPROFILE\*.ldf"
                  SqlLocalDB create
                  SqlLocalDB start
                displayName: Cleanup databases
              - task: NuGetCommand@2
                displayName: 'Clear NuGet caches'
                condition: succeeded()
                inputs:
                  command: custom
                  arguments: 'locals all -clear'
              - ${{ if ne(variables['System.TeamProject'], 'public') }}:
                - task: PowerShell@2
                  displayName: Setup Private Feeds Credentials
                  inputs:
                    filePath: $(Build.SourcesDirectory)/eng/common/SetupNugetSources.ps1
                    arguments: -ConfigFile $(Build.SourcesDirectory)/NuGet.config -Password $Env:Token
                  env:
                    Token: $(dn-bot-dnceng-artifact-feeds-rw)
              - script: eng\common\cibuild.cmd -configuration $(_BuildConfig) -prepareMachine $(_InternalBuildArgs) $(_InternalRuntimeDownloadArgs)
                name: Build
              - task: PublishBuildArtifacts@1
                displayName: Upload TestResults
                condition: always()
                continueOnError: true
                inputs:
                  pathtoPublish: artifacts/TestResults/$(_BuildConfig)/
                  artifactName: $(Agent.Os)_$(Agent.JobName) TestResults
                  artifactType: Container
                  parallel: true
              - task: PublishBuildArtifacts@1
                displayName: Upload artifacts
                condition: and(succeeded(), eq(variables['system.pullrequest.isfork'], false))
                inputs:
                  pathtoPublish: 'artifacts/packages/'
                  artifactName: packages
                  artifactType: Container
                  parallel: true

- ${{ if and(ne(variables['System.TeamProject'], 'public'), notin(variables['Build.Reason'], 'PullRequest')) }}:
  - template: eng\common\templates\post-build\post-build.yml
    parameters:
      # Symbol validation isn't being very reliable lately. This should be enabled back
      # once this issue is resolved: https://github.com/dotnet/arcade/issues/2871
<<<<<<< HEAD
      enableSymbolValidation: false
=======
      enableSymbolValidation: false 
      # This is to enable SDL runs part of Post-Build Validation Stage
      SDLValidationParameters:
        enable: true
        continueOnError: false
        params: ' -SourceToolsList @("policheck","credscan")
        -TsaInstanceURL $(_TsaInstanceURL)
        -TsaProjectName $(_TsaProjectName)
        -TsaNotificationEmail $(_TsaNotificationEmail)
        -TsaCodebaseAdmin $(_TsaCodebaseAdmin)
        -TsaBugAreaPath $(_TsaBugAreaPath)
        -TsaIterationPath $(_TsaIterationPath)
        -TsaRepositoryName "EntityFramework6"
        -TsaCodebaseName "EntityFramework6"
        -TsaPublish $True'
>>>>>>> 986c9166
<|MERGE_RESOLUTION|>--- conflicted
+++ resolved
@@ -116,9 +116,6 @@
     parameters:
       # Symbol validation isn't being very reliable lately. This should be enabled back
       # once this issue is resolved: https://github.com/dotnet/arcade/issues/2871
-<<<<<<< HEAD
-      enableSymbolValidation: false
-=======
       enableSymbolValidation: false 
       # This is to enable SDL runs part of Post-Build Validation Stage
       SDLValidationParameters:
@@ -133,5 +130,4 @@
         -TsaIterationPath $(_TsaIterationPath)
         -TsaRepositoryName "EntityFramework6"
         -TsaCodebaseName "EntityFramework6"
-        -TsaPublish $True'
->>>>>>> 986c9166
+        -TsaPublish $True'